"""
Logic for converting qualified DAG nodes to Relational nodes, using hybrid
nodes as an intermediary representation.
"""

__all__ = ["convert_ast_to_relational"]


from collections.abc import Iterable
from dataclasses import dataclass

import pydough.pydough_operators as pydop
from pydough.configs import PyDoughConfigs
from pydough.database_connectors import DatabaseDialect
from pydough.metadata import (
    CartesianProductMetadata,
    GeneralJoinMetadata,
    SimpleJoinMetadata,
    SimpleTableMetadata,
)
from pydough.qdag import (
    Calculate,
    CollectionAccess,
    PyDoughCollectionQDAG,
    PyDoughExpressionQDAG,
    Reference,
    SubCollection,
    TableCollection,
)
from pydough.relational import (
    Aggregate,
    CallExpression,
    ColumnPruner,
    ColumnReference,
    CorrelatedReference,
    EmptySingleton,
    ExpressionSortInfo,
    Filter,
    Join,
    JoinCardinality,
    JoinType,
    Limit,
    LiteralExpression,
    Project,
    RelationalExpression,
    RelationalExpressionShuttle,
    RelationalNode,
    RelationalRoot,
    Scan,
    WindowCallExpression,
)
from pydough.types import BooleanType, NumericType, UnknownType
from pydough.types.pydough_type import PyDoughType

from .agg_removal import remove_redundant_aggs
from .agg_split import split_partial_aggregates
from .column_bubbler import bubble_column_names
from .filter_pushdown import push_filters
from .hybrid_connection import ConnectionType, HybridConnection
from .hybrid_expressions import (
    HybridBackRefExpr,
    HybridChildRefExpr,
    HybridCollation,
    HybridColumnExpr,
    HybridCorrelExpr,
    HybridExpr,
    HybridFunctionExpr,
    HybridLiteralExpr,
    HybridRefExpr,
    HybridSidedRefExpr,
    HybridWindowExpr,
)
from .hybrid_operations import (
    HybridCalculate,
    HybridChildPullUp,
    HybridCollectionAccess,
    HybridFilter,
    HybridLimit,
    HybridNoop,
    HybridOperation,
    HybridPartition,
    HybridPartitionChild,
    HybridRoot,
)
from .hybrid_translator import HybridTranslator
from .hybrid_tree import HybridTree
from .merge_projects import merge_projects
from .projection_pullup import pullup_projections
from .relational_simplification import simplify_expressions


@dataclass
class TranslationOutput:
    """
    The output payload for the conversion of a HybridTree prefix to
    a Relational structure. Contains the Relational node tree in question,
    as well as a mapping that can be used to identify what column to use to
    access any HybridExpr's equivalent expression in the Relational node.
    """

    relational_node: RelationalNode
    """
    The relational tree describing the way to compute the answer for the
    logic originally in the hybrid tree.
    """

    expressions: dict[HybridExpr, ColumnReference]
    """
    A mapping of each expression that was accessible in the hybrid tree to the
    corresponding column reference in the relational tree that contains the
    value of that expression.
    """

    correlated_name: str | None = None
    """
    The name that can be used to refer to the relational output in correlated
    references.
    """


class RelTranslation:
    def __init__(self):
        # An index used for creating fake column names
        self.dummy_idx = 1
        # A stack of contexts used to point to ancestors for correlated
        # references.
        self.stack: list[TranslationOutput] = []

    def make_null_column(self, relation: RelationalNode) -> ColumnReference:
        """
        Inserts a new column into the relation whose value is NULL. If such a
        column already exists, it is used.

        Args:
            `relation`: the Relational node that the `NULL` term is being
            inserted into.

        Returns:
            A `ColumnReference` to the new/existing column of `relation` that
            is `NULL`.
        """
        name: str = f"NULL_{self.dummy_idx}"
        while True:
            if name not in relation.columns:
                break
            existing_val: RelationalExpression = relation.columns[name]
            if (
                isinstance(existing_val, LiteralExpression)
                and existing_val.value is None
            ):
                break
            self.dummy_idx += 1
            name = f"NULL_{self.dummy_idx}"
        relation.columns[name] = LiteralExpression(None, UnknownType())
        return ColumnReference(name, UnknownType())

    def get_column_name(self, name: str, existing_names: Iterable[str]) -> str:
        """
        Replaces a name for a new column with another name if the name is
        already being used.

        Args:
            `name`: the name of the column to be replaced.
            `existing_names`: the dictionary of existing column names that
            are already being used in the current relational tree.

        Returns:
            A string based on `name` that is not part of `existing_names`.
        """
        new_name: str = name
        while new_name in existing_names:
            self.dummy_idx += 1
            new_name = f"{name}_{self.dummy_idx}"
        return new_name

    def get_correlated_name(self, context: TranslationOutput) -> str:
        """
        Finds the name used to refer to a context for correlated variable
        access. If the context does not have a correlated name, a new one is
        generated for it.

        Args:
            `context`: the context containing the relational subtree being
            referenced in a correlated variable access.

        Returns:
            The name used to refer to the context in a correlated reference.
        """
        if context.correlated_name is None:
            context.correlated_name = f"corr{self.dummy_idx}"
            self.dummy_idx += 1
        return context.correlated_name

    def translate_expression(
        self, expr: HybridExpr, context: TranslationOutput | None
    ) -> RelationalExpression:
        """
        Converts a HybridExpr to a RelationalExpression node based on the
        current context. NOTE: currently only supported for literals, columns,
        and column references.

        Args:
            `expr`: the HybridExpr node to be converted.
            `context`: the data structure storing information used by the
            conversion, such as bindings of already translated terms from
            preceding contexts. Can be omitted in certain contexts, such as
            when deriving a table scan or literal.

        Returns:
            The converted relational expression.
        """
        inputs: list[RelationalExpression] = []
        match expr:
            case HybridColumnExpr():
                return ColumnReference(
                    expr.column.column_property.column_name, expr.typ
                )
            case HybridLiteralExpr():
                return LiteralExpression(expr.literal.value, expr.typ)
            case HybridRefExpr() | HybridChildRefExpr() | HybridBackRefExpr():
                assert context is not None
                if expr not in context.expressions:
                    if isinstance(expr, HybridRefExpr):
                        for back_expr in context.expressions:
                            if (
                                isinstance(back_expr, HybridBackRefExpr)
                                and back_expr.name == expr.name
                            ):
                                return context.expressions[back_expr]
                    raise ValueError(
                        f"Context does not contain expression {expr}. Available expressions: {sorted(context.expressions.keys(), key=repr)}"
                    )
                return context.expressions[expr]
            case HybridFunctionExpr():
                inputs = [self.translate_expression(arg, context) for arg in expr.args]
                return CallExpression(expr.operator, expr.typ, inputs)
            case HybridWindowExpr():
                inputs = [self.translate_expression(arg, context) for arg in expr.args]
                partition_inputs = [
                    self.translate_expression(arg, context)
                    for arg in expr.partition_args
                ]
                order_inputs = [
                    ExpressionSortInfo(
                        self.translate_expression(arg.expr, context),
                        arg.asc,
                        arg.na_first,
                    )
                    for arg in expr.order_args
                ]
                return WindowCallExpression(
                    expr.window_func,
                    expr.typ,
                    inputs,
                    partition_inputs,
                    order_inputs,
                    expr.kwargs,
                )
            case HybridCorrelExpr():
                # Convert correlated expressions by converting the expression
                # they point to in the context of the top of the stack, then
                # wrapping the result in a correlated reference.
                ancestor_context: TranslationOutput = self.stack.pop()
                ancestor_expr: RelationalExpression = self.translate_expression(
                    expr.expr, ancestor_context
                )
                self.stack.append(ancestor_context)
                match ancestor_expr:
                    case ColumnReference():
                        return CorrelatedReference(
                            ancestor_expr.name,
                            self.get_correlated_name(ancestor_context),
                            expr.typ,
                        )
                    case CorrelatedReference():
                        return ancestor_expr
                    case _:
                        raise ValueError(
                            f"Unsupported expression to reference in a correlated reference: {ancestor_expr}"
                        )
            case _:
                raise NotImplementedError(
                    f"TODO: support relational conversion on {expr.__class__.__name__}"
                )

    def build_general_join_condition(
        self,
        condition: HybridExpr,
        lhs_result: TranslationOutput,
        rhs_result: TranslationOutput,
        lhs_alias: str | None,
        rhs_alias: str | None,
    ) -> RelationalExpression:
        """
        Converts the condition for a non-equijoin from a hybrid expression
        into a relational expression. The columns from the RHS are assumed to
        be ordinary references/back-references within the condition expr, while
        columns from the LHS are assumed to be `HybridSidedRefExpr`, denoting
        that they come from the parent.

        Args:
            `condition`: the condition to be converted.
            `lhs_result`: the TranslationOutput for the LHS of the join.
            `rhs_result`: the TranslationOutput for the RHS of the join.
            `lhs_alias`: the alias used to refer to the LHS of the join.
            `rhs_alias`: the alias used to refer to the RHS of the join.

        Returns:
            The converted relational expression for the join condition.
        """
        result: RelationalExpression
        inputs: list[RelationalExpression]
        partition_inputs: list[RelationalExpression]
        order_inputs: list[ExpressionSortInfo]
        match condition:
            case HybridSidedRefExpr():
                # For sided references, access the referenced expression from
                # the lhs output.
                result = self.translate_expression(condition.expr, lhs_result)
                return self.rename_inputs(result, lhs_alias)
            case HybridFunctionExpr():
                # For function calls, recursively convert the arguments, then
                # build a relational function call expression.
                inputs = [
                    self.build_general_join_condition(
                        arg, lhs_result, rhs_result, lhs_alias, rhs_alias
                    )
                    for arg in condition.args
                ]
                return CallExpression(condition.operator, condition.typ, inputs)
            case HybridWindowExpr():
                # For window function calls, do the same as regular funcitons
                # but also convert the partition/order inputs.
                inputs = [
                    self.build_general_join_condition(
                        arg, lhs_result, rhs_result, lhs_alias, rhs_alias
                    )
                    for arg in condition.args
                ]
                partition_inputs = [
                    self.build_general_join_condition(
                        arg, lhs_result, rhs_result, lhs_alias, rhs_alias
                    )
                    for arg in condition.partition_args
                ]
                order_inputs = [
                    ExpressionSortInfo(
                        self.build_general_join_condition(
                            order_arg.expr, lhs_result, rhs_result, lhs_alias, rhs_alias
                        ),
                        order_arg.asc,
                        order_arg.na_first,
                    )
                    for order_arg in condition.order_args
                ]
                return WindowCallExpression(
                    condition.window_func,
                    condition.typ,
                    inputs,
                    partition_inputs,
                    order_inputs,
                    condition.kwargs,
                )
            case _:
                # For all other expressions, convert regularly using the RHS
                # as the context to pull columns from.
                result = self.translate_expression(condition, rhs_result)
                return self.rename_inputs(result, rhs_alias)

    def rename_inputs(
        self, expr: RelationalExpression, alias: str | None
    ) -> RelationalExpression:
        """
        Recursively transforms a relational expression and any of its contents
        so that all column references have an input alias added to them.

        Args:
            `expr`: the expression to be transformed.
            `alias`: the alias to be added to the column references.

        Returns:
            The transformed expression with the input alias added to all
            column references.
        """
        inputs: list[RelationalExpression]
        partition_inputs: list[RelationalExpression]
        order_inputs: list[ExpressionSortInfo]
        match expr:
            case WindowCallExpression():
                inputs = [self.rename_inputs(arg, alias) for arg in expr.inputs]
                partition_inputs = [
                    self.rename_inputs(arg, alias) for arg in expr.partition_inputs
                ]
                order_inputs = [
                    ExpressionSortInfo(
                        self.rename_inputs(order_arg.expr, alias),
                        order_arg.ascending,
                        order_arg.nulls_first,
                    )
                    for order_arg in expr.order_inputs
                ]
                return WindowCallExpression(
                    expr.op,
                    expr.data_type,
                    inputs,
                    partition_inputs,
                    order_inputs,
                    expr.kwargs,
                )
            case CallExpression():
                return CallExpression(
                    expr.op,
                    expr.data_type,
                    [self.rename_inputs(arg, alias) for arg in expr.inputs],
                )
            case ColumnReference():
                return ColumnReference(expr.name, expr.data_type, alias)
            case LiteralExpression() | CorrelatedReference():
                return expr
            case _:
                raise NotImplementedError(
                    f"Unrecognized expression type: {expr.__class__.__name__}"
                )

    def join_outputs(
        self,
        lhs_result: TranslationOutput,
        rhs_result: TranslationOutput,
        join_type: JoinType,
        join_cardinality: JoinCardinality,
        join_keys: list[tuple[HybridExpr, HybridExpr]] | None,
        join_cond: HybridExpr | None,
        child_idx: int | None,
    ) -> TranslationOutput:
        """
        Handles the joining of a parent context onto a child context.

        Args:
            `lhs_result`: the TranslationOutput payload storing containing the
            relational structure for the parent context.
            `rhs_result`: the TranslationOutput payload storing containing the
            relational structure for the child context.
            `join_type` the type of join to be used to connect `lhs_result`
            onto `rhs_result`.
            `join_cardinality`: the cardinality of the join to be used to connect
            `lhs_result` onto `rhs_result`.
            `join_keys`: a list of tuples in the form `(lhs_key, rhs_key)` that
            represent the equi-join keys used for the join from either side.
            This can be None if the `join_cond` is provided instead.
            `join_cond`: a generic join condition that can be used to join the
            lhs and rhs, where correlated references refer to terms from the
            lhs. This can be None if the `join_keys` is provided instead.
            `child_idx`: if None, means that the join is being used to step
            down from a parent into its child. If non-none, it means the join
            is being used to bring a child's elements into the same context as
            the parent, and the `child_idx` is the index of that child.

        Returns:
            The TranslationOutput payload containing the relational structure
            created by joining `lhs_result` and `lhs_result` in the manner
            described.
        """
        out_columns: dict[HybridExpr, ColumnReference] = {}
        join_columns: dict[str, RelationalExpression] = {}

        assert (join_keys is None) or (join_cond is None)

        # Special case: if the lhs is an EmptySingleton, just return the RHS,
        # decorated if needed.
        if isinstance(lhs_result.relational_node, EmptySingleton):
            if child_idx is None:
                return rhs_result
            else:
                for expr, col_ref in rhs_result.expressions.items():
                    if isinstance(expr, HybridRefExpr):
                        child_ref: HybridExpr = HybridChildRefExpr(
                            expr.name, child_idx, expr.typ
                        )
                        out_columns[child_ref] = col_ref
                return TranslationOutput(rhs_result.relational_node, out_columns)

        # Create the join node so we know what aliases it uses, but leave
        # the condition as always-True and the output columns empty for now.
        # The condition & output columns will be filled in later.
        out_rel: Join = Join(
            [lhs_result.relational_node, rhs_result.relational_node],
            LiteralExpression(True, BooleanType()),
            join_type,
            join_columns,
            join_cardinality,
            correl_name=lhs_result.correlated_name,
        )
        input_aliases: list[str | None] = out_rel.default_input_aliases

        # Build the corresponding (lhs_key == rhs_key) conditions
        cond_terms: list[RelationalExpression] = []
        if join_keys is not None:
            for lhs_key, rhs_key in sorted(join_keys, key=repr):
                lhs_expr: RelationalExpression = self.translate_expression(
                    lhs_key, lhs_result
                )
                lhs_expr = self.rename_inputs(lhs_expr, input_aliases[0])
                rhs_expr: RelationalExpression = self.translate_expression(
                    rhs_key, rhs_result
                )
                rhs_expr = self.rename_inputs(rhs_expr, input_aliases[1])
                cond: RelationalExpression = CallExpression(
                    pydop.EQU, BooleanType(), [lhs_expr, rhs_expr]
                )
                cond_terms.append(cond)
            out_rel.condition = RelationalExpression.form_conjunction(cond_terms)
        elif join_cond is not None:
            # General join case
            out_rel.condition = self.build_general_join_condition(
                join_cond, lhs_result, rhs_result, input_aliases[0], input_aliases[1]
            )
        else:
            # Cartesian join case
            out_rel.condition = LiteralExpression(True, BooleanType())

        # Propagate all of the references from the left hand side. If the join
        # is being done to step down from a parent into a child then promote
        # the back levels of the reference by 1. If the join is being done to
        # pull elements from the child context into the current context, then
        # maintain them as-is.
        for expr in lhs_result.expressions:
            existing_ref: ColumnReference = lhs_result.expressions[expr]
            join_columns[existing_ref.name] = existing_ref.with_input(input_aliases[0])
            if child_idx is None:
                out_columns[expr.shift_back(1)] = existing_ref
            else:
                out_columns[expr] = existing_ref

        # Skip the following steps for semi/anti joins
        if join_type not in (JoinType.SEMI, JoinType.ANTI):
            # Add all of the new references from the right hand side (in
            # alphabetical order).
            expr_refs: list[tuple[HybridExpr, ColumnReference]] = list(
                rhs_result.expressions.items()
            )
            expr_refs.sort(key=lambda pair: pair[1].name)
            for expr, old_reference in expr_refs:
                # If the join is being done to pull elements from the child context
                # into the current context, then promote the references to child
                # references.
                if child_idx is not None:
                    if not isinstance(expr, HybridRefExpr):
                        continue
                    expr = HybridChildRefExpr(expr.name, child_idx, expr.typ)
                # Names from the LHS are maintained as-is, so if there is a
                # an overlapping name in the RHS, a new name must be found.
                old_name: str = old_reference.name
                new_name: str = old_name
                while new_name in join_columns:
                    new_name = f"{old_name}_{self.dummy_idx}"
                    self.dummy_idx += 1
                new_reference: ColumnReference = ColumnReference(
                    new_name, old_reference.data_type
                )
                join_columns[new_name] = old_reference.with_input(input_aliases[1])
                out_columns[expr] = new_reference

        return TranslationOutput(out_rel, out_columns)

    def apply_aggregations(
        self,
        connection: HybridConnection,
        context: TranslationOutput,
        agg_keys: list[HybridExpr],
    ) -> TranslationOutput:
        """
        Transforms the TranslationOutput payload from translating the
        subtree of HyrbidConnection by grouping it using the specified
        aggregation keys then deriving the aggregations in the `aggs` mapping
        of the HybridAggregation.

        Args:
            `connection`: the HybridConnection whose subtree is being derived.
            This connection must be of an aggregation type.
            `context`: the TranslationOutput being augmented.
            `agg_keys`: the list of expressions corresponding to the keys
            that should be used to aggregate `context`.

        Returns:
            The TranslationOutput payload for `context` wrapped in an
            aggregation.
        """
        assert connection.connection_type in (
            ConnectionType.AGGREGATION,
            ConnectionType.AGGREGATION_ONLY_MATCH,
            ConnectionType.NO_MATCH_AGGREGATION,
        )
        out_columns: dict[HybridExpr, ColumnReference] = {}
        keys: dict[str, RelationalExpression] = {}
        aggregations: dict[str, CallExpression] = {}
        used_names: set[str] = set()
        # First, propagate all key columns into the output, and add them to
        # the keys mapping of the aggregate.
        for agg_key in agg_keys:
            agg_key_expr: RelationalExpression = self.translate_expression(
                agg_key, context
            )
            key_name: str
            if isinstance(agg_key_expr, ColumnReference):
                out_columns[agg_key] = agg_key_expr
                key_name = agg_key_expr.name
            else:
                key_name = self.get_column_name("expr", used_names)
                out_columns[agg_key] = ColumnReference(key_name, agg_key_expr.data_type)
            keys[key_name] = agg_key_expr
            used_names.add(key_name)
        # Then, add all of the agg calls to the aggregations mapping of the
        # the aggregate, and add references to the corresponding dummy-names
        # to the output.
        for agg_name, agg_func in connection.aggs.items():
            # Ensure there is no name conflict
            in_agg_name: str = agg_name
            if agg_name in keys:
                agg_name = self.get_column_name(agg_name, used_names)
            used_names.add(agg_name)
            col_ref: ColumnReference = ColumnReference(agg_name, agg_func.typ)
            hybrid_expr: HybridExpr = HybridRefExpr(in_agg_name, agg_func.typ)
            out_columns[hybrid_expr] = col_ref
            args: list[RelationalExpression] = [
                self.translate_expression(arg, context) for arg in agg_func.args
            ]
            aggregations[agg_name] = CallExpression(
                agg_func.operator, agg_func.typ, args
            )
        out_rel: RelationalNode = Aggregate(context.relational_node, keys, aggregations)
        return TranslationOutput(out_rel, out_columns)

    def handle_children(
        self,
        context: TranslationOutput,
        hybrid: HybridTree,
        pipeline_idx: int,
    ) -> TranslationOutput:
        """
        Post-processes a TranslationOutput payload by finding any children of
        the current hybrid tree level that are newly able to be defined, and
        bringing them into context via the handler.

        Args:
            `context`: the TranslationOutput being augmented, if one exists.
            `hybrid`: the current level of the HybridTree.
            `pipeline_idx`: the index of the element in the pipeline of
            `hybrid` that has just been defined, meaning any children that
            depend on it can now also be defined.
            `partition_child`: if True, only translate the input argument for
            a partition, not any other children.

        Returns:
            The augmented version of `context` with any children that are
            possible to define brought into context.
        """
        for child_idx, child in enumerate(hybrid.children):
            if (
                isinstance(hybrid.pipeline[0], HybridChildPullUp)
                and hybrid.pipeline[0].child_idx == child_idx
            ):
                continue
            if pipeline_idx == (child.max_steps - 1):
                self.stack.append(context)
                child_output = self.rel_translation(
                    child.subtree, len(child.subtree.pipeline) - 1
                )
                self.stack.pop()
                join_keys: list[tuple[HybridExpr, HybridExpr]] | None = (
                    child.subtree.join_keys
                )
                if (
                    isinstance(hybrid.pipeline[pipeline_idx], HybridPartition)
                    and child_idx == 0
                ):
                    join_keys = None
                child_expr: HybridExpr
                match child.connection_type:
                    case (
                        ConnectionType.SINGULAR
                        | ConnectionType.SINGULAR_ONLY_MATCH
                        | ConnectionType.AGGREGATION
                        | ConnectionType.AGGREGATION_ONLY_MATCH
                        | ConnectionType.SEMI
                        | ConnectionType.ANTI
                    ):
                        cardinality: JoinCardinality = JoinCardinality.SINGULAR_ACCESS
                        if (
                            child.connection_type.is_anti
                            or not child.get_always_exists()
                        ):
                            cardinality = JoinCardinality.SINGULAR_FILTER
                        if child.connection_type.is_aggregation:
                            assert child.subtree.agg_keys is not None
                            child_output = self.apply_aggregations(
                                child, child_output, child.subtree.agg_keys
                            )
                        context = self.join_outputs(
                            context,
                            child_output,
                            child.connection_type.join_type,
                            cardinality,
                            join_keys,
                            child.subtree.general_join_condition,
                            child_idx,
                        )
                    case (
                        ConnectionType.NO_MATCH_SINGULAR
                        | ConnectionType.NO_MATCH_AGGREGATION
                    ):
                        assert child_idx is not None
                        context = self.join_outputs(
                            context,
                            child_output,
                            child.connection_type.join_type,
                            JoinCardinality.SINGULAR_FILTER,
                            join_keys,
                            child.subtree.general_join_condition,
                            child_idx,
                        )
                        # Map every child_idx reference from child_output to null
                        null_column: ColumnReference = self.make_null_column(
                            context.relational_node
                        )
                        for expr in child_output.expressions:
                            if isinstance(expr, HybridRefExpr):
                                child_expr = HybridChildRefExpr(
                                    expr.name, child_idx, expr.typ
                                )
                                context.expressions[child_expr] = null_column
                        # For aggregations, map every child_idx reference to the
                        # `aggs` list to null
                        if child.connection_type == ConnectionType.NO_MATCH_AGGREGATION:
                            for agg_name, agg_expr in child.aggs.items():
                                child_expr = HybridChildRefExpr(
                                    agg_name, child_idx, agg_expr.typ
                                )
                                context.expressions[child_expr] = null_column
                    case conn_type:
                        raise ValueError(f"Unsupported connection type {conn_type}")
            # If handling the data for a partition, pull every aggregation key
            # into the current context since it is now accessible as a normal
            # ref instead of a child ref.
            if isinstance(hybrid.pipeline[pipeline_idx], HybridPartition):
                partition = hybrid.pipeline[pipeline_idx]
                assert isinstance(partition, HybridPartition)
                for key_name in partition.key_names:
                    key_expr = partition.terms[key_name]
                    assert isinstance(key_expr, HybridChildRefExpr)
                    hybrid_ref: HybridRefExpr = HybridRefExpr(
                        key_expr.name, key_expr.typ
                    )
                    context.expressions[hybrid_ref] = context.expressions[key_expr]
        return context

    def build_simple_table_scan(
        self, node: HybridCollectionAccess
    ) -> TranslationOutput:
        """
        Converts an access of a collection into a table scan.

        Args:
            `node`: the node corresponding to accessing a collection
            (could be a standalone table collection or subcollection access).

        Returns:
            The TranslationOutput payload containing the table scan as well
            as the expression mappings so future references know how to
            access the table columns.
        """
        out_columns: dict[HybridExpr, ColumnReference] = {}
        scan_columns: dict[str, RelationalExpression] = {}
        for expr_name in node.terms:
            hybrid_expr: HybridExpr = node.terms[expr_name]
            scan_ref: RelationalExpression = self.translate_expression(
                hybrid_expr, None
            )
            assert isinstance(scan_ref, ColumnReference)
            scan_columns[expr_name] = scan_ref
            hybrid_ref: HybridRefExpr = HybridRefExpr(expr_name, hybrid_expr.typ)
            out_ref: ColumnReference = ColumnReference(expr_name, hybrid_expr.typ)
            out_columns[hybrid_ref] = out_ref
        assert isinstance(node.collection.collection, SimpleTableMetadata), (
            f"Expected table collection to correspond to an instance of simple table metadata, found: {node.collection.collection.__class__.__name__}"
        )
        uniqueness: set[frozenset[str]] = set()
        for unique_set in node.collection.collection.unique_properties:
            names: list[str] = (
                [unique_set] if isinstance(unique_set, str) else unique_set
            )
            real_names: set[str] = set()
            for name in names:
                expr = scan_columns[name]
                assert isinstance(expr, ColumnReference)
                real_names.add(expr.name)
            uniqueness.add(frozenset(real_names))
        answer = Scan(node.collection.collection.table_path, scan_columns, uniqueness)
        return TranslationOutput(answer, out_columns)

    def translate_sub_collection(
        self,
        node: HybridCollectionAccess,
        parent: HybridTree,
        context: TranslationOutput,
    ) -> TranslationOutput:
        """
        Converts a subcollection access into a join from the parent onto
        a scan of the child.

        Args:
            `node`: the node corresponding to the subcollection access.
            `parent`: the hybrid tree of the previous layer that the access
            steps down from.
            `context`: the data structure storing information used by the
            conversion, such as bindings of already translated terms from
            preceding contexts.

        Returns:
            The TranslationOutput payload containing an INNER join of the
            relational node for the parent and the table scan of the child.
        """

        # First, build the table scan for the collection being stepped into.
        collection_access: CollectionAccess = node.collection
        assert isinstance(collection_access, SubCollection)
        assert isinstance(collection_access.collection, SimpleTableMetadata), (
            f"Expected table collection to correspond to an instance of simple table metadata, found: {collection_access.collection.__class__.__name__}"
        )
        rhs_output: TranslationOutput = self.build_simple_table_scan(node)

        cardinality: JoinCardinality = (
            JoinCardinality.PLURAL_ACCESS
            if collection_access.subcollection_property.is_plural
            else JoinCardinality.SINGULAR_ACCESS
        )
        cardinality = (
            cardinality
            if collection_access.subcollection_property.always_matches
            else cardinality.add_filter()
        )

        join_keys: list[tuple[HybridExpr, HybridExpr]] | None = None
        join_cond: HybridExpr | None = None
        match collection_access.subcollection_property:
            case SimpleJoinMetadata():
                join_keys = HybridTranslator.get_subcollection_join_keys(
                    collection_access.subcollection_property,
                    parent.pipeline[-1],
                    node,
                )
            case GeneralJoinMetadata():
                assert node.general_condition is not None
                join_cond = node.general_condition

            case CartesianProductMetadata():
                # If a cartesian product, there are no join keys or general
                # join conditions, so we fall through with the default values
                # set above.
                pass

            case _:
                raise NotImplementedError(
                    f"Unsupported subcollection join metadata type: {collection_access.subcollection_property.__class__.__name__}"
                )

        return self.join_outputs(
            context,
            rhs_output,
            JoinType.INNER,
            cardinality,
            join_keys,
            join_cond,
            None,
        )

    def translate_child_sub_collection(
        self, node: HybridCollectionAccess
    ) -> TranslationOutput:
        """
        Converts a subcollection access, used as the root of a child subtree,
        into a table scan.

        Args:
            `connection`: the HybridConnection linking the parent context
            to the child subtree.
            `node`: the collection access that is the root of the child
            subtree.

        Returns:
            The TranslationOutput payload corresponding to the access of the
            child collection.
        """
        # First, build the table scan for the collection being stepped into.
        collection_access: CollectionAccess = node.collection
        assert isinstance(collection_access, SubCollection)
        assert isinstance(collection_access.collection, SimpleTableMetadata), (
            f"Expected table collection to correspond to an instance of simple table metadata, found: {collection_access.collection.__class__.__name__}"
        )
        result: TranslationOutput = self.build_simple_table_scan(node)
        return result

    def translate_partition(
        self,
        node: HybridPartition,
        context: TranslationOutput,
        hybrid: HybridTree,
        pipeline_idx: int,
    ) -> TranslationOutput:
        """
        Converts a partition into the correct context with access to the
        aggregated child inputs.

        Args:
            `node`: the node corresponding to the partition being derived.
            `context`: the data structure storing information used by the
            conversion, such as bindings of already translated terms from
            preceding contexts.
            `hybrid`: the current level of the hybrid tree to be derived,
            including all levels before it.
            `pipeline_idx`: the index of the operation in the pipeline of the
            current level that is to be derived, as well as all operations
            preceding it in the pipeline.

        Returns:
            The TranslationOutput payload containing access to the aggregated
            child corresponding to the partition data.
        """
        expressions: dict[HybridExpr, ColumnReference] = {}
        # Account for the fact that the PARTITION is stepping down a level,
        # without actually joining.
        for expr, ref in context.expressions.items():
            expressions[expr.shift_back(1)] = ref
        # Return the input data, which will be wrapped in an aggregation when
        # handle_children is called on the output
        result: TranslationOutput = TranslationOutput(
            context.relational_node, expressions
        )
        return result

    def translate_filter(
        self,
        node: HybridFilter,
        context: TranslationOutput,
    ) -> TranslationOutput:
        """
        Converts a filter into a relational Filter node on top of its child.

        Args:
            `node`: the node corresponding to the filter being derived.
            `context`: the data structure storing information used by the
            conversion, such as bindings of already translated terms from
            preceding contexts.

        Returns:
            The TranslationOutput payload containing a FILTER on top of
            the relational node for the parent to derive any additional terms.
        """
        # Keep all existing columns.
        kept_columns: dict[str, RelationalExpression] = {
            name: ColumnReference(name, context.relational_node.columns[name].data_type)
            for name in context.relational_node.columns
        }
        condition: RelationalExpression = self.translate_expression(
            node.condition, context
        )
        out_rel: Filter = Filter(context.relational_node, condition, kept_columns)
        return TranslationOutput(out_rel, context.expressions)

    def translate_limit(
        self,
        node: HybridLimit,
        context: TranslationOutput,
    ) -> TranslationOutput:
        """
        Converts a HybridLimit into a relational Limit node on top of its child.

        Args:
            `node`: the node corresponding to the limit being derived.
            `context`: the data structure storing information used by the
            conversion, such as bindings of already translated terms from
            preceding contexts. Can be omitted in certain contexts, such as
            when deriving a table scan or literal.

        Returns:
            The TranslationOutput payload containing a Limit on top of
            the relational node for the parent to derive any additional terms.
        """
        # Keep all existing columns.
        kept_columns: dict[str, RelationalExpression] = {
            name: ColumnReference(name, context.relational_node.columns[name].data_type)
            for name in context.relational_node.columns
        }
        limit_expr: LiteralExpression = LiteralExpression(
            node.records_to_keep, NumericType()
        )
        orderings: list[ExpressionSortInfo] = make_relational_ordering(
            node.orderings, context.expressions
        )
        out_rel: Limit = Limit(
            context.relational_node, limit_expr, kept_columns, orderings
        )
        return TranslationOutput(out_rel, context.expressions)

    def translate_calculate(
        self,
        node: HybridCalculate,
        context: TranslationOutput,
    ) -> TranslationOutput:
        """
        Converts a CALCULATE into a project on top of its child to derive
        additional terms.

        Args:
            `node`: the node corresponding to the CALCULATE being derived.
            `context`: the data structure storing information used by the
            conversion, such as bindings of already translated terms from
            preceding contexts and the corresponding relational node.

        Returns:
            The TranslationOutput payload containing a PROJECT that propagates
            any existing terms top of
            the relational node for the parent to derive any additional terms.
        """
        proj_columns: dict[str, RelationalExpression] = {}
        out_columns: dict[HybridExpr, ColumnReference] = {}
        # Propagate all of the existing columns.
        for name in context.relational_node.columns:
            proj_columns[name] = ColumnReference(
                name, context.relational_node.columns[name].data_type
            )
        for expr in context.expressions:
            out_columns[expr] = context.expressions[expr].with_input(None)
        # Populate every expression into the project's columns by translating
        # it relative to the input context.
        for name in node.new_expressions:
            name = node.renamings.get(name, name)
            hybrid_expr: HybridExpr = node.new_expressions[name]
            ref_expr: HybridRefExpr = HybridRefExpr(name, hybrid_expr.typ)
            rel_expr: RelationalExpression = self.translate_expression(
                hybrid_expr, context
            )
            # Ensure the name of the new column is not already being used. If
            # it is, choose a new name. The new name will be the original name
            # with a numerical index appended to it.
            if name in proj_columns and proj_columns[name] != rel_expr:
                name = self.get_column_name(name, proj_columns)
            proj_columns[name] = rel_expr
            out_columns[ref_expr] = ColumnReference(name, rel_expr.data_type)
        out_rel: Project = Project(context.relational_node, proj_columns)
        return TranslationOutput(out_rel, out_columns)

    def translate_partition_child(
        self,
        node: HybridPartitionChild,
        context: TranslationOutput | None,
    ) -> TranslationOutput:
        """
        Converts a step into the child of a PARTITION node into a join between
        the aggregated partitions versus the data that was originally being
        partitioned.

        Args:
            `node`: the node corresponding to the partition child access.
            `context`: the data structure storing information used by the
            conversion, such as bindings of already translated terms from
            preceding contexts.

        Returns:
            The TranslationOutput payload containing expressions for both the
            aggregated partitions and the original partitioned data.
        """
        child_output: TranslationOutput = self.rel_translation(
            node.subtree, len(node.subtree.pipeline) - 1
        )

        if context is None:
            return child_output

        # Special case: when the context is the just-partitioned data, just
        # return the child without bothering to join them.
        if (
            isinstance(context.relational_node, Aggregate)
            and len(context.relational_node.aggregations) == 0
        ):
            new_expressions: dict[HybridExpr, ColumnReference] = dict(
                child_output.expressions
            )
            for expr, column_ref in child_output.expressions.items():
                new_expressions[expr.shift_back(1)] = column_ref
            return TranslationOutput(child_output.relational_node, new_expressions)

        join_keys: list[tuple[HybridExpr, HybridExpr]] = []
        assert node.subtree.agg_keys is not None
        for agg_key in sorted(node.subtree.agg_keys, key=str):
            join_keys.append((agg_key, agg_key))

        result = self.join_outputs(
            context,
            child_output,
            JoinType.INNER,
            JoinCardinality.PLURAL_FILTER,
            join_keys,
            None,
            None,
        )
        return result

    def translate_child_pullup(self, node: HybridChildPullUp) -> TranslationOutput:
        """
        Converts a HybridChildPullUp node into the relational tree for the
        child it is pulling up, with a change in expressions to reflect the
        different perspective in what each column means.
        """
        # First, translate the child being pulled up
        subtree: HybridTree = node.child.subtree
        child_result: TranslationOutput = self.rel_translation(
            subtree, len(subtree.pipeline) - 1
        )

        # Define the new expressions list differently depending on whether the
        # child being pulled up was being aggregating or not.
        new_expressions: dict[HybridExpr, ColumnReference] = {}
        local_ref: HybridExpr
        child_ref: HybridExpr
        if node.child.connection_type.is_aggregation:
            # If aggregating, first wrap the child relational node in an
            # aggregate, then rephrase all of the aggregation calls to be child
            # references.
            assert node.child.subtree.agg_keys is not None
            child_result = self.apply_aggregations(
                node.child, child_result, node.child.subtree.agg_keys
            )
            for agg_name, agg_call in node.child.aggs.items():
                child_ref = HybridChildRefExpr(agg_name, node.child_idx, agg_call.typ)
                local_ref = HybridRefExpr(agg_name, agg_call.typ)
                new_expressions[child_ref] = child_result.expressions[local_ref]
        else:
            # Otherwise, just rephrase all of the columns to be child references.
            for child_name, child_term in node.child.subtree.pipeline[-1].terms.items():
                local_ref = HybridChildRefExpr(
                    child_name, node.child_idx, child_term.typ
                )
                child_ref = HybridRefExpr(child_name, child_term.typ)
                new_expressions[local_ref] = child_result.expressions[child_ref]

        # For each expression that is being defined via pullup, map it to the
        # corresponding expression within the child.
        for local_ref, child_ref in node.pullup_remapping.items():
            new_expressions[local_ref] = child_result.expressions[child_ref]

        # Build the new output with the child relational tree and the new
        # expressions mapping
        return TranslationOutput(child_result.relational_node, new_expressions)

    def translate_hybridroot(self, context: TranslationOutput) -> TranslationOutput:
        """
        Converts a HybridRoot node into a relational tree. This method shifts
        all expressions in the given context back by one level, effectively
        removing the HybridRoot from the context (re-aligning them to the
        parent context's scope). This is needed when stepping out of a nested
        context. The HybridRoot itself does not introduce a new relational
        operation but serves as a logical boundary. This method prepares the
        context so that subsequent operations refer to the correct expression
        depth.

        Args:
            `context`: The current translation context associated with the
            HybridRoot. Must not be None.

        Returns:
            The translated output payload.
        """
        new_expressions: dict[HybridExpr, ColumnReference] = {}
        for expr, column_ref in context.expressions.items():
            shifted_expr: HybridExpr | None = expr.shift_back(1)
            if shifted_expr is not None:
                new_expressions[shifted_expr] = column_ref
        return TranslationOutput(context.relational_node, new_expressions)

    def rel_translation(
        self,
        hybrid: HybridTree,
        pipeline_idx: int,
    ) -> TranslationOutput:
        """
        The recursive procedure for converting a prefix of the hybrid tree
        into a TranslationOutput payload.

        Args:
            `hybrid`: the current level of the hybrid tree to be derived,
            including all levels before it.
            `pipeline_idx`: the index of the operation in the pipeline of the
            current level that is to be derived, as well as all operations
            preceding it in the pipeline.

        Returns:
            The TranslationOutput payload corresponding to the relational
            node to derive the prefix of the hybrid tree up to the level of
            `hybrid` from all pipeline operators up to and including the
            value of `pipeline_idx`.
        """
        assert pipeline_idx < len(hybrid.pipeline), (
            f"Pipeline index {pipeline_idx} is too big for hybrid tree:\n{hybrid}"
        )

        # Identify the operation that will be computed at this stage, and the
        # previous stage on the current level of the hybrid tree, or the last
        # operation from the preceding level if we are at the start of the
        # current level. However, one may not exist, in which case the current
        # stage must be defined as the first step.
        operation: HybridOperation = hybrid.pipeline[pipeline_idx]
        result: TranslationOutput
        preceding_hybrid: tuple[HybridTree, int] | None = None
        if pipeline_idx > 0:
            preceding_hybrid = (hybrid, pipeline_idx - 1)
        elif hybrid.parent is not None:
            preceding_hybrid = (hybrid.parent, len(hybrid.parent.pipeline) - 1)

        # First, recursively fetch the TranslationOutput of the preceding
        # stage, if valid.
        context: TranslationOutput | None
        if preceding_hybrid is None:
            context = None
        elif (
            isinstance(preceding_hybrid[0].pipeline[preceding_hybrid[1]], HybridRoot)
            and preceding_hybrid[0].parent is None
        ):
            # If at the true root, set the starting context to just be a dummy
            # VALUES clause.
            context = TranslationOutput(EmptySingleton(), {})
            context = self.handle_children(context, *preceding_hybrid)
        else:
            context = self.rel_translation(*preceding_hybrid)

        # Then, dispatch onto the logic to transform from the context into the
        # new translation output.
        match operation:
            case HybridCollectionAccess():
                if isinstance(operation.collection, TableCollection):
                    result = self.build_simple_table_scan(operation)
                    if context is not None:
                        # If the collection access is the child of something
                        # else, join it onto that something else. Use the
                        # uniqueness keys of the ancestor, which should also be
                        # present in the collection (e.g. joining a partition
                        # onto the original data using the partition keys).
                        assert preceding_hybrid is not None
                        join_keys: list[tuple[HybridExpr, HybridExpr]] = []
                        for unique_column in sorted(
                            preceding_hybrid[0].pipeline[0].unique_exprs, key=str
                        ):
                            if unique_column not in result.expressions:
                                raise ValueError(
                                    f"Cannot connect parent context to child {operation.collection} because {unique_column} is not in the child's expressions."
                                )
                            join_keys.append((unique_column, unique_column))
                        result = self.join_outputs(
                            context,
                            result,
                            JoinType.INNER,
                            JoinCardinality.PLURAL_ACCESS,
                            join_keys,
                            None,
                            None,
                        )
                else:
                    # For subcollection accesses, the access is either a step
                    # from a parent into a child (if the parent exists), or the
                    # root of a child subtree (if the parent does not exist).
                    if hybrid.parent is not None:
                        assert context is not None, "Malformed HybridTree pattern."
                        result = self.translate_sub_collection(
                            operation, hybrid.parent, context
                        )
                    else:
                        result = self.build_simple_table_scan(operation)
            case HybridPartitionChild():
                result = self.translate_partition_child(operation, context)
            case HybridCalculate():
                assert context is not None, "Malformed HybridTree pattern."
                result = self.translate_calculate(operation, context)
            case HybridFilter():
                assert context is not None, "Malformed HybridTree pattern."
                result = self.translate_filter(operation, context)
            case HybridPartition():
                if context is None:
                    context = TranslationOutput(EmptySingleton(), {})
                result = self.translate_partition(
                    operation, context, hybrid, pipeline_idx
                )
            case HybridLimit():
                assert context is not None, "Malformed HybridTree pattern."
                result = self.translate_limit(operation, context)
            case HybridChildPullUp():
                assert context is None, "Malformed HybridTree pattern."
                result = self.translate_child_pullup(operation)
            case HybridNoop():
                assert context is not None, "Malformed HybridTree pattern."
                result = context
            case HybridRoot():
                assert context is not None, "Malformed HybridTree pattern."
                result = self.translate_hybridroot(context)
            case _:
                raise NotImplementedError(
                    f"TODO: support relational conversion on {operation.__class__.__name__}"
                )
        result = self.handle_children(result, hybrid, pipeline_idx)
        return result

    @staticmethod
    def preprocess_root(
        node: PyDoughCollectionQDAG,
        output_cols: list[tuple[str, str]] | None,
    ) -> PyDoughCollectionQDAG:
        """
        Transforms the final PyDough collection by appending it with an extra
        CALCULATE containing all of the columns that are output.
        Args:
            `node`: the PyDough QDAG collection node to be translated.
            `output_cols`: a list of tuples in the form `(alias, column)`
            describing every column that should be in the output, in the order
        they should appear, and the alias they should be given. If None, uses
        the most recent CALCULATE in the node to determine the columns.
        Returns:
            The PyDoughCollectionQDAG with an additional CALCULATE at the end
            that contains all of the columns that should be in the output.
        """
        # Fetch all of the expressions that should be kept in the final output
        final_terms: list[tuple[str, PyDoughExpressionQDAG]] = []
        if output_cols is None:
            for name in node.calc_terms:
                name_typ: PyDoughType = node.get_expr(name).pydough_type
                final_terms.append((name, Reference(node, name, name_typ)))
            final_terms.sort(key=lambda term: node.get_expression_position(term[0]))
        else:
            for _, column in output_cols:
                column_typ: PyDoughType = node.get_expr(column).pydough_type
                final_terms.append((column, Reference(node, column, column_typ)))
        children: list[PyDoughCollectionQDAG] = []
        final_calc: Calculate = Calculate(node, children).with_terms(final_terms)
        return final_calc


def make_relational_ordering(
    collation: list[HybridCollation],
    expressions: dict[HybridExpr, ColumnReference],
) -> list[ExpressionSortInfo]:
    """
    Converts a list of collation expressions into a list of ExpressionSortInfo.

    Args:
        `collation`: The list of collation expressions to convert.
        `expressions`: The dictionary of expressions to use for the relational
        ordering.

    Returns:
        The ordering expressions converted into `ExpressionSortInfo`.
    """
    orderings: list[ExpressionSortInfo] = []
    for col_expr in collation:
        relational_expr: ColumnReference = expressions[col_expr.expr]
        collation_expr: ExpressionSortInfo = ExpressionSortInfo(
            relational_expr, col_expr.asc, col_expr.na_first
        )
        orderings.append(collation_expr)
    return orderings


def postprocess_root(
    node: PyDoughCollectionQDAG,
    columns: list[tuple[str, str]] | None,
    hybrid: HybridTree,
    relational_translation: TranslationOutput,
) -> RelationalRoot:
    """
    Run several postprocessing steps after the relational conversion step to
    build the relational root for the QDAG node.

    Args:
        `node`: the PyDough QDAG collection node to be translated.
        `columns`: a list of tuples in the form `(alias, column)`
        describing every column that should be in the output, in the order
        they should appear, and the alias they should be given. If None, uses
        the most recent CALCULATE in the node to determine the columns.
        `hybrid`: the hybrid tree that `node` was translated into.
        `relational_translation`: the TranslationOutput for the relational
        node that `hybrid` was turned into.
    """

    ordered_columns: list[tuple[str, RelationalExpression]] = []
    orderings: list[ExpressionSortInfo] | None = None
    renamings: dict[str, str] = hybrid.pipeline[-1].renamings
    hybrid_expr: HybridExpr
    rel_expr: RelationalExpression
    name: str
    original_name: str
    if columns is None:
        for original_name in node.calc_terms:
            name = renamings.get(original_name, original_name)
            hybrid_expr = hybrid.pipeline[-1].terms[name]
            rel_expr = relational_translation.expressions[hybrid_expr]
            ordered_columns.append((original_name, rel_expr))
        ordered_columns.sort(key=lambda col: node.get_expression_position(col[0]))
    else:
        for alias, column in columns:
            hybrid_expr = hybrid.pipeline[-1].terms[column]
            rel_expr = relational_translation.expressions[hybrid_expr]
            ordered_columns.append((alias, rel_expr))
    hybrid_orderings: list[HybridCollation] = hybrid.pipeline[-1].orderings
    if hybrid_orderings:
        orderings = make_relational_ordering(
            hybrid_orderings, relational_translation.expressions
        )
    return RelationalRoot(
        relational_translation.relational_node, ordered_columns, orderings
    )


def confirm_root(node: RelationalNode) -> RelationalRoot:
    """
    Verify that the node is a RelationalRoot so it can be typed as such.
    """
    assert isinstance(node, RelationalRoot)
    return node


def optimize_relational_tree(
    root: RelationalRoot,
    configs: PyDoughConfigs,
    additional_shuttles: list[RelationalExpressionShuttle],
) -> RelationalRoot:
    """
    Runs optimize on the relational tree, including pushing down filters and
    pruning columns.

    Args:
        `root`: the relational root to optimize.
        `configs`: the configuration settings to use during optimization.
        `additional_shuttles`: additional relational expression shuttles to use
        for expression simplification.

    Returns:
        The optimized relational root.
    """

<<<<<<< HEAD
    # First, prune unused columns. This is done early to remove as many dead
=======
    # Start by pruning unused columns. This is done early to remove as many dead
>>>>>>> 72bc7682
    # names as possible so that steps that require generating column names can
    # use nicer names instead of generating nastier ones to avoid collisions.
    # It also speeds up all subsequent steps by reducing the total number of
    # objects inside the plan.
    pruner: ColumnPruner = ColumnPruner()
    root = pruner.prune_unused_columns(root)

    # Bubble up names from the leaf nodes to further encourage simpler naming
    # without aliases, and also to delete duplicate columns where possible.
    # This is done early to maximize the chances that a nicer name will be used
    # for aggregations before projection pullup eliminates many of those names
    # by pulling the aggregated expression inputs into the aggregate call.
    root = bubble_column_names(root)

    # Run projection pullup to move projections as far up the tree as possible.
    # This is done as soon as possible to make joins redundant if they only
    # exist to compute a scalar projection and then link it with the data.
    # print()
    # print(root.to_tree_string())
    root = confirm_root(pullup_projections(root))
    # print()
    # print(root.to_tree_string())

<<<<<<< HEAD
    # Run projection pullup to pull computations as late as possible.
    # This is done before filter pushdown to allow deletion of empty singleton
    # clauses that only exist as a base for a projection that defines values.
    root = confirm_root(pullup_projections(root))

    # Push filters down as far as possible
    root = confirm_root(push_filters(root, configs))

    # Merge adjacent projections, unless it would result in excessive
    # duplicate subexpression computations.
    root = confirm_root(merge_projects(root))

    print()
    print(root.to_tree_string())

    # Split aggregations on top of joins so part of the aggregate
    # happens underneath the join.
    root = confirm_root(split_partial_aggregates(root, configs))

    print()
    print(root.to_tree_string())

    # Delete aggregations that are inferred to be redundant due to
    # operating on already unique data.
    root = remove_redundant_aggs(root)

    # Re-run projection merging since the removal of redundant
    # aggregations may have created redundant projections that can be deleted.
    root = confirm_root(merge_projects(root))

    # Re-run column pruning after the various steps, which may have
    # rendered more columns unused. This is done befre the next step to remove
    # as many column names as possible so the column bubbling step can try to
    # use nicer names without worrying about collisions.
    root = ColumnPruner().prune_unused_columns(root)

    # Bubble up names from the leaf nodes to further encourage simpler
    # naming without aliases, and also to delete duplicate columns where
    # possible.
=======
    # Push filters down as far as possible
    root = confirm_root(push_filters(root, configs))

    # Merge adjacent projections, unless it would result in excessive duplicate
    # subexpression computations.
    root = confirm_root(merge_projects(root))

    # Split aggregations on top of joins so part of the aggregate happens
    # underneath the join.
    root = confirm_root(split_partial_aggregates(root, configs))

    # Delete aggregations that are inferred to be redundant due to operating on
    # already unique data.
    root = remove_redundant_aggs(root)

    # Re-run projection merging since the removal of redundant aggregations may
    # have created redundant projections that can be deleted.
    root = confirm_root(merge_projects(root))

    # Re-run column pruning after the various steps, which may have rendered
    # more columns unused. This is done befre the next step to remove as many
    # column names as possible so the column bubbling step can try to use nicer
    # names without worrying about collisions.
    root = pruner.prune_unused_columns(root)

    # Re-run column bubbling now that the columns have been pruned again.
>>>>>>> 72bc7682
    root = bubble_column_names(root)

    # Run the following pipeline twice:
    #   A: projection pullup
    #   B: expression simplification
    #   C: filter pushdown
    #   D: column pruning
    # This is done because pullup will create more opportunities for expression
    # simplification, which will allow more filters to be pushed further down,
    # and the combination of those together will create more opportunities for
    # column pruning, the latter of which will unlock more opportunities for
    # pullup and pushdown and so on.
    for _ in range(2):
        root = confirm_root(pullup_projections(root))
        simplify_expressions(root, configs, additional_shuttles)
        root = confirm_root(push_filters(root, configs))
        root = pruner.prune_unused_columns(root)

    # Re-run projection merging, without pushing into joins. This will allow
    # some redundant projections created by pullup to be removed entirely.
    root = confirm_root(merge_projects(root, push_into_joins=False))

<<<<<<< HEAD
    # Re-run column bubbling to further simplify the final names of
    # columns in the output now that more columns have been pruned, and delete
    # any new duplicate columns that were created during the pullup step.
    root = bubble_column_names(root)

    # Re-run column pruning one last time to remove any columns that
    # are no longer used after the final round of transformations.
    root = ColumnPruner().prune_unused_columns(root)
=======
    # Re-run column bubbling to further simplify the final names of columns in
    # the output now that more columns have been pruned, and delete any new
    # duplicate columns that were created during the pullup step.
    root = bubble_column_names(root)

    # Re-run column pruning one last time to remove any columns that are no
    # longer used after the final round of transformations.
    root = pruner.prune_unused_columns(root)
>>>>>>> 72bc7682

    return root


def convert_ast_to_relational(
    node: PyDoughCollectionQDAG,
    columns: list[tuple[str, str]] | None,
    configs: PyDoughConfigs,
    dialect: DatabaseDialect = DatabaseDialect.ANSI,
) -> RelationalRoot:
    """
    Main API for converting from the collection QDAG form into relational
    nodes.

    Args:
        `node`: the PyDough QDAG collection node to be translated.
        `columns`: a list of tuples in the form `(alias, column)`
        describing every column that should be in the output, in the order
        they should appear, and the alias they should be given. If None, uses
        the most recent CALCULATE in the node to determine the columns.
        `configs`: the configuration settings to use during translation.
        `dialect`: the database dialect being used.

    Returns:
        The RelationalRoot for the entire PyDough calculation that the
        collection node corresponds to. Ensures that the desired output columns
        of `node` are included in the root in the correct order, and if it
        has an ordering then the relational root stores that information.
    """
    # Pre-process the QDAG node so the final CALCULATE includes any ordering
    # keys.
    rel_translator: RelTranslation = RelTranslation()
    node = rel_translator.preprocess_root(node, columns)
    # print()
    # print(node.to_tree_string())

    # Convert the QDAG node to a hybrid tree, including any necessary
    # transformations such as de-correlation.
    hybrid_translator: HybridTranslator = HybridTranslator(configs, dialect)
    hybrid: HybridTree = hybrid_translator.convert_qdag_to_hybrid(node)
    # print(hybrid)

    # Then, invoke relational conversion procedure. The first element in the
    # returned list is the final relational tree.
    output: TranslationOutput = rel_translator.rel_translation(
        hybrid, len(hybrid.pipeline) - 1
    )

    # Extract the relevant expressions for the final columns and ordering keys
    # so that the root node can be built from them.
    raw_result: RelationalRoot = postprocess_root(node, columns, hybrid, output)

    # Invoke the optimization procedures on the result to clean up the tree.
    additional_shuttles: list[RelationalExpressionShuttle] = []
    optimized_result: RelationalRoot = optimize_relational_tree(
        raw_result, configs, additional_shuttles
    )

    return optimized_result<|MERGE_RESOLUTION|>--- conflicted
+++ resolved
@@ -1443,11 +1443,7 @@
         The optimized relational root.
     """
 
-<<<<<<< HEAD
-    # First, prune unused columns. This is done early to remove as many dead
-=======
     # Start by pruning unused columns. This is done early to remove as many dead
->>>>>>> 72bc7682
     # names as possible so that steps that require generating column names can
     # use nicer names instead of generating nastier ones to avoid collisions.
     # It also speeds up all subsequent steps by reducing the total number of
@@ -1471,47 +1467,6 @@
     # print()
     # print(root.to_tree_string())
 
-<<<<<<< HEAD
-    # Run projection pullup to pull computations as late as possible.
-    # This is done before filter pushdown to allow deletion of empty singleton
-    # clauses that only exist as a base for a projection that defines values.
-    root = confirm_root(pullup_projections(root))
-
-    # Push filters down as far as possible
-    root = confirm_root(push_filters(root, configs))
-
-    # Merge adjacent projections, unless it would result in excessive
-    # duplicate subexpression computations.
-    root = confirm_root(merge_projects(root))
-
-    print()
-    print(root.to_tree_string())
-
-    # Split aggregations on top of joins so part of the aggregate
-    # happens underneath the join.
-    root = confirm_root(split_partial_aggregates(root, configs))
-
-    print()
-    print(root.to_tree_string())
-
-    # Delete aggregations that are inferred to be redundant due to
-    # operating on already unique data.
-    root = remove_redundant_aggs(root)
-
-    # Re-run projection merging since the removal of redundant
-    # aggregations may have created redundant projections that can be deleted.
-    root = confirm_root(merge_projects(root))
-
-    # Re-run column pruning after the various steps, which may have
-    # rendered more columns unused. This is done befre the next step to remove
-    # as many column names as possible so the column bubbling step can try to
-    # use nicer names without worrying about collisions.
-    root = ColumnPruner().prune_unused_columns(root)
-
-    # Bubble up names from the leaf nodes to further encourage simpler
-    # naming without aliases, and also to delete duplicate columns where
-    # possible.
-=======
     # Push filters down as far as possible
     root = confirm_root(push_filters(root, configs))
 
@@ -1538,7 +1493,6 @@
     root = pruner.prune_unused_columns(root)
 
     # Re-run column bubbling now that the columns have been pruned again.
->>>>>>> 72bc7682
     root = bubble_column_names(root)
 
     # Run the following pipeline twice:
@@ -1561,16 +1515,6 @@
     # some redundant projections created by pullup to be removed entirely.
     root = confirm_root(merge_projects(root, push_into_joins=False))
 
-<<<<<<< HEAD
-    # Re-run column bubbling to further simplify the final names of
-    # columns in the output now that more columns have been pruned, and delete
-    # any new duplicate columns that were created during the pullup step.
-    root = bubble_column_names(root)
-
-    # Re-run column pruning one last time to remove any columns that
-    # are no longer used after the final round of transformations.
-    root = ColumnPruner().prune_unused_columns(root)
-=======
     # Re-run column bubbling to further simplify the final names of columns in
     # the output now that more columns have been pruned, and delete any new
     # duplicate columns that were created during the pullup step.
@@ -1579,7 +1523,6 @@
     # Re-run column pruning one last time to remove any columns that are no
     # longer used after the final round of transformations.
     root = pruner.prune_unused_columns(root)
->>>>>>> 72bc7682
 
     return root
 

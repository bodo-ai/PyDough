--- conflicted
+++ resolved
@@ -1,16 +1,6 @@
 WITH _s0 AS (
-<<<<<<< HEAD
-=======
   SELECT
     COUNT(*) AS agg_1,
-    de_product_id AS product_id
-  FROM main.devices
-  GROUP BY
-    de_product_id
-), _t4 AS (
->>>>>>> 30d7d0e9
-  SELECT
-    COUNT() AS agg_1,
     de_product_id AS product_id
   FROM main.devices
   GROUP BY
@@ -23,7 +13,6 @@
 ), _s6 AS (
   SELECT
     SUM(_s0.agg_1) AS agg_1,
-<<<<<<< HEAD
     CAST(STRFTIME('%Y', _t4.pr_release) AS INTEGER) AS release_year
   FROM _s0 AS _s0
   JOIN _t4 AS _t4
@@ -32,7 +21,7 @@
     CAST(STRFTIME('%Y', _t4.pr_release) AS INTEGER)
 ), _s7 AS (
   SELECT
-    COUNT() AS agg_0,
+    COUNT(*) AS agg_0,
     CAST(STRFTIME('%Y', _t6.pr_release) AS INTEGER) AS release_year
   FROM main.devices AS devices
   JOIN _t4 AS _t6
@@ -41,25 +30,6 @@
     ON devices.de_id = incidents.in_device_id
   GROUP BY
     CAST(STRFTIME('%Y', _t6.pr_release) AS INTEGER)
-=======
-    CAST(STRFTIME('%Y', _t4.release_date) AS INTEGER) AS release_year
-  FROM _s0 AS _s0
-  JOIN _t4 AS _t4
-    ON _s0.product_id = _t4._id
-  GROUP BY
-    CAST(STRFTIME('%Y', _t4.release_date) AS INTEGER)
-), _s7 AS (
-  SELECT
-    COUNT(*) AS agg_0,
-    CAST(STRFTIME('%Y', _t6.release_date) AS INTEGER) AS release_year
-  FROM main.devices AS devices
-  JOIN _t4 AS _t6
-    ON _t6._id = devices.de_product_id
-  JOIN main.incidents AS incidents
-    ON devices.de_id = incidents.in_device_id
-  GROUP BY
-    CAST(STRFTIME('%Y', _t6.release_date) AS INTEGER)
->>>>>>> 30d7d0e9
 )
 SELECT
   _s6.release_year AS year,

<<<<<<< HEAD
WITH _s3 AS (
  SELECT
    t_sourceaccount,
    COUNT(*) AS n_rows
  FROM crbnk.transactions
  WHERE
    t_amount IN (-8934.44, -8881.98, -8736.83, -8717.7, -8648.33, -8639.5, -8620.48, -8593.09, -8553.43, -8527.34, -8484.61, -8480.79, -8472.7, -8457.49, -8366.52, -8361.27, -8352.72, -8308.42, -8254.69, -8077.89, -8067.8)
  GROUP BY
    1
)
=======
>>>>>>> 8b30bcad
SELECT
  CASE
    WHEN MAX(accounts.a_key) = 0
    THEN 0
    ELSE CASE WHEN MAX(accounts.a_key) > 0 THEN 1 ELSE -1 END * CAST(SUBSTRING(
      MAX(accounts.a_key),
      1 + INSTR(MAX(accounts.a_key), '-'),
      CAST(LENGTH(MAX(accounts.a_key)) AS REAL) / 2
    ) AS INTEGER)
  END AS key,
  CONCAT_WS(' ', LOWER(MAX(customers.c_fname)), LOWER(MAX(customers.c_lname))) AS cust_name,
  COUNT(*) AS n_trans
FROM crbnk.accounts AS accounts
JOIN crbnk.customers AS customers
  ON accounts.a_custkey = (
    42 - customers.c_key
  )
<<<<<<< HEAD
  AND customers.c_birthday IN ('1980-01-18', '1981-07-21', '1981-11-15', '1982-11-07', '1983-12-27')
JOIN _s3 AS _s3
  ON _s3.t_sourceaccount = CASE
=======
JOIN crbnk.transactions AS transactions
  ON (
    1025.67 - transactions.t_amount
  ) > 9000.0
  AND transactions.t_sourceaccount = CASE
>>>>>>> 8b30bcad
    WHEN accounts.a_key = 0
    THEN 0
    ELSE CASE WHEN accounts.a_key > 0 THEN 1 ELSE -1 END * CAST(SUBSTRING(
      accounts.a_key,
      1 + INSTR(accounts.a_key, '-'),
      CAST(LENGTH(accounts.a_key) AS REAL) / 2
    ) AS INTEGER)
  END
GROUP BY
  transactions.t_sourceaccount
ORDER BY
  1<|MERGE_RESOLUTION|>--- conflicted
+++ resolved
@@ -1,16 +1,3 @@
-<<<<<<< HEAD
-WITH _s3 AS (
-  SELECT
-    t_sourceaccount,
-    COUNT(*) AS n_rows
-  FROM crbnk.transactions
-  WHERE
-    t_amount IN (-8934.44, -8881.98, -8736.83, -8717.7, -8648.33, -8639.5, -8620.48, -8593.09, -8553.43, -8527.34, -8484.61, -8480.79, -8472.7, -8457.49, -8366.52, -8361.27, -8352.72, -8308.42, -8254.69, -8077.89, -8067.8)
-  GROUP BY
-    1
-)
-=======
->>>>>>> 8b30bcad
 SELECT
   CASE
     WHEN MAX(accounts.a_key) = 0
@@ -28,17 +15,10 @@
   ON accounts.a_custkey = (
     42 - customers.c_key
   )
-<<<<<<< HEAD
   AND customers.c_birthday IN ('1980-01-18', '1981-07-21', '1981-11-15', '1982-11-07', '1983-12-27')
-JOIN _s3 AS _s3
-  ON _s3.t_sourceaccount = CASE
-=======
 JOIN crbnk.transactions AS transactions
-  ON (
-    1025.67 - transactions.t_amount
-  ) > 9000.0
+  ON transactions.t_amount IN (-8934.44, -8881.98, -8736.83, -8717.7, -8648.33, -8639.5, -8620.48, -8593.09, -8553.43, -8527.34, -8484.61, -8480.79, -8472.7, -8457.49, -8366.52, -8361.27, -8352.72, -8308.42, -8254.69, -8077.89, -8067.8)
   AND transactions.t_sourceaccount = CASE
->>>>>>> 8b30bcad
     WHEN accounts.a_key = 0
     THEN 0
     ELSE CASE WHEN accounts.a_key > 0 THEN 1 ELSE -1 END * CAST(SUBSTRING(

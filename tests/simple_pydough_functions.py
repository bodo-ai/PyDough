--- conflicted
+++ resolved
@@ -31,7 +31,6 @@
     )
 
 
-<<<<<<< HEAD
 def order_info_per_priority():
     # Find information about the highest total price order for each priority
     # type in 1992. Specifically, for each order priority, the key & total
@@ -43,7 +42,9 @@
         priorities.orders.WHERE(RANKING(by=total_price.DESC(), levels=1) == 1)
         .CALCULATE(order_priority, order_key=key, order_total_price=total_price)
         .ORDER_BY(order_priority.ASC())
-=======
+    )
+
+
 def simple_collation():
     return (
         Suppliers.CALCULATE(
@@ -93,7 +94,6 @@
                 comment,
             ),
         )
->>>>>>> 2ce53fbf
     )
 
 

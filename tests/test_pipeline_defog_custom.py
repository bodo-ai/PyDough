--- conflicted
+++ resolved
@@ -1072,8 +1072,6 @@
         ),
         pytest.param(
             PyDoughPandasTest(
-<<<<<<< HEAD
-=======
                 str_count,
                 "Broker",
                 # Answer
@@ -1104,7 +1102,6 @@
         ),
         pytest.param(
             PyDoughPandasTest(
->>>>>>> c86be15f
                 week_offset,
                 "Broker",
                 lambda: pd.DataFrame(

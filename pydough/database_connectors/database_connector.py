"""
PyDough implementation of a generic connection to database
by leveraging PEP 249 (Python Database API Specification v2.0).
https://peps.python.org/pep-0249/
"""
# Copyright (C) 2024 Bodo Inc. All rights reserved.

from dataclasses import dataclass
from enum import Enum
from typing import TYPE_CHECKING, cast

import pandas as pd

<<<<<<< HEAD
from .db_types import DBConnection, DBCursor, SnowflakeCursor
=======
from .db_types import DBConnection, DBCursor
>>>>>>> 3a2c5f33

__all__ = ["DatabaseConnection", "DatabaseContext", "DatabaseDialect"]


class DatabaseConnection:
    """
    Class that manages a generic DB API 2.0 connection. This basically
    dispatches to the DB API 2.0 API on the underlying object and represents
    storing the state of the active connection.
    """

    # Database connection that follows DB API 2.0 specification.
    # sqlite3 contains the connection specification and is packaged
    # with Python.
    _connection: DBConnection

    def __init__(self, connection: DBConnection) -> None:
        self._connection = connection

    def execute_query_df(self, sql: str) -> pd.DataFrame:
        """Create a cursor object using the connection and execute the query,
        returning the entire result as a Pandas DataFrame.

        TODO: (gh #173) Support parameters. Dependent on knowing which Python
        types are in scope and how we need to test them.

        Args:
            `sql`: The SQL query to execute.

        Returns:
            list[pt.Any]: A list of rows returned by the query.
        """
        cursor: DBCursor = self._connection.cursor()
        try:
            cursor.execute(sql)
        except Exception as e:
            print(f"ERROR WHILE EXECUTING QUERY:\n{sql}")
            raise e

        # This is only for MyPy to pass and know about fetch_pandas_all()
        # NOTE: Code does not run in type checking mode, so we need to
        # check at run-time if the cursor has the method.
        if TYPE_CHECKING:
            _ = cast(SnowflakeCursor, cursor).fetch_pandas_all
        # At run-time check and run the fetch.
        if hasattr(cursor, "fetch_pandas_all"):
            return cursor.fetch_pandas_all()
        else:
            # Assume sqlite3
            column_names: list[str] = [
                description[0] for description in cursor.description
            ]
            # No need to close the cursor, as its closed by del.
            # TODO: (gh #174) Cache the cursor?
            # TODO: (gh #175) enable typed DataFrames.
            data = cursor.fetchall()
            return pd.DataFrame(data, columns=column_names)

    # TODO: Consider adding a streaming API for large queries. It's not yet clear
    # how this will be available at a user API level.

    @property
    def connection(self) -> DBConnection:
        """
        Get the database connection. This API may be removed if all
        the functionality can be encapsulated in the DatabaseConnection.

        Returns:
<<<<<<< HEAD
            Connection: The database connection PyDough is managing.
                        (SQLite3.Connection or SnowflakeConnection)
=======
            The database connection PyDough is managing.
>>>>>>> 3a2c5f33
        """
        return self._connection


class DatabaseDialect(Enum):
    """Enum for the supported database dialects.
    In general the dialects should"""

    ANSI = "ansi"
    SQLITE = "sqlite"
    SNOWFLAKE = "snowflake"

    @staticmethod
    def from_string(dialect: str) -> "DatabaseDialect":
        """Convert a string to a DatabaseDialect enum.

        Args:
            `dialect`: The string representation of the dialect.

        Returns:
            The dialect enum.
        """
        if dialect == "ansi":
            return DatabaseDialect.ANSI
        elif dialect == "sqlite":
            return DatabaseDialect.SQLITE
        elif dialect == "snowflake":
            return DatabaseDialect.SNOWFLAKE
        else:
            raise ValueError(f"Unsupported dialect: {dialect}")


@dataclass
class DatabaseContext:
    """
    Simple dataclass wrapper to manage the database connection and
    the required corresponding dialect.
    """

    connection: DatabaseConnection
    dialect: DatabaseDialect<|MERGE_RESOLUTION|>--- conflicted
+++ resolved
@@ -11,11 +11,7 @@
 
 import pandas as pd
 
-<<<<<<< HEAD
 from .db_types import DBConnection, DBCursor, SnowflakeCursor
-=======
-from .db_types import DBConnection, DBCursor
->>>>>>> 3a2c5f33
 
 __all__ = ["DatabaseConnection", "DatabaseContext", "DatabaseDialect"]
 
@@ -84,12 +80,7 @@
         the functionality can be encapsulated in the DatabaseConnection.
 
         Returns:
-<<<<<<< HEAD
-            Connection: The database connection PyDough is managing.
-                        (SQLite3.Connection or SnowflakeConnection)
-=======
             The database connection PyDough is managing.
->>>>>>> 3a2c5f33
         """
         return self._connection
 

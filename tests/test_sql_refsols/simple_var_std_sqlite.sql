--- conflicted
+++ resolved
@@ -1,6 +1,19 @@
 WITH _s1 AS (
   SELECT
-<<<<<<< HEAD
+    POWER(
+      (
+        CAST((
+          SUM((
+            POWER(s_acctbal, 2)
+          )) - (
+            CAST((
+              POWER(SUM(s_acctbal), 2)
+            ) AS REAL) / COUNT(s_acctbal)
+          )
+        ) AS REAL) / COUNT(s_acctbal)
+      ),
+      0.5
+    ) AS pop_std,
     CAST((
       SUM((
         POWER(s_acctbal, 2)
@@ -10,15 +23,22 @@
         ) AS REAL) / COUNT(s_acctbal)
       )
     ) AS REAL) / COUNT(s_acctbal) AS pop_var,
-    CAST((
-      SUM((
-        POWER(s_acctbal, 2)
-      )) - (
+    POWER(
+      (
         CAST((
-          POWER(SUM(s_acctbal), 2)
-        ) AS REAL) / COUNT(s_acctbal)
-      )
-    ) AS REAL) / COUNT(s_acctbal) AS var,
+          SUM((
+            POWER(s_acctbal, 2)
+          )) - (
+            CAST((
+              POWER(SUM(s_acctbal), 2)
+            ) AS REAL) / COUNT(s_acctbal)
+          )
+        ) AS REAL) / (
+          COUNT(s_acctbal) - 1
+        )
+      ),
+      0.5
+    ) AS sample_std,
     CAST((
       SUM((
         POWER(s_acctbal, 2)
@@ -43,26 +63,7 @@
         ) AS REAL) / COUNT(s_acctbal)
       ),
       0.5
-    ) AS pop_std,
-=======
->>>>>>> fd4a89e4
-    POWER(
-      (
-        CAST((
-          SUM((
-            POWER(s_acctbal, 2)
-          )) - (
-            CAST((
-              POWER(SUM(s_acctbal), 2)
-            ) AS REAL) / COUNT(s_acctbal)
-          )
-        ) AS REAL) / COUNT(s_acctbal)
-      ),
-      0.5
-<<<<<<< HEAD
     ) AS std,
-=======
-    ) AS agg_0,
     CAST((
       SUM((
         POWER(s_acctbal, 2)
@@ -71,39 +72,7 @@
           POWER(SUM(s_acctbal), 2)
         ) AS REAL) / COUNT(s_acctbal)
       )
-    ) AS REAL) / COUNT(s_acctbal) AS agg_1,
->>>>>>> fd4a89e4
-    POWER(
-      (
-        CAST((
-          SUM((
-            POWER(s_acctbal, 2)
-          )) - (
-            CAST((
-              POWER(SUM(s_acctbal), 2)
-            ) AS REAL) / COUNT(s_acctbal)
-          )
-        ) AS REAL) / (
-          COUNT(s_acctbal) - 1
-        )
-      ),
-      0.5
-<<<<<<< HEAD
-    ) AS sample_std,
-=======
-    ) AS agg_2,
-    CAST((
-      SUM((
-        POWER(s_acctbal, 2)
-      )) - (
-        CAST((
-          POWER(SUM(s_acctbal), 2)
-        ) AS REAL) / COUNT(s_acctbal)
-      )
-    ) AS REAL) / (
-      COUNT(s_acctbal) - 1
-    ) AS agg_3,
->>>>>>> fd4a89e4
+    ) AS REAL) / COUNT(s_acctbal) AS var,
     s_nationkey AS nation_key
   FROM tpch.supplier
   GROUP BY

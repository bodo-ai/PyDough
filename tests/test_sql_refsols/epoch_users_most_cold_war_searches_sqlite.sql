WITH _t0 AS (
  SELECT
<<<<<<< HEAD
    MAX(searches.search_user_id) AS agg_5
=======
    MAX(searches.search_user_id) AS anything_search_user_id
>>>>>>> 85838f52
  FROM searches AS searches
  JOIN events AS events
    ON LOWER(searches.search_string) LIKE (
      '%' || LOWER(events.ev_name) || '%'
    )
  JOIN eras AS eras
    ON eras.er_end_year > CAST(STRFTIME('%Y', events.ev_dt) AS INTEGER)
    AND eras.er_name = 'Cold War'
    AND eras.er_start_year <= CAST(STRFTIME('%Y', events.ev_dt) AS INTEGER)
  GROUP BY
    searches.search_id
), _s5 AS (
  SELECT
    COUNT(*) AS n_cold_war_searches,
<<<<<<< HEAD
    agg_5
  FROM _t0
  GROUP BY
    agg_5
=======
    anything_search_user_id
  FROM _t0
  GROUP BY
    anything_search_user_id
>>>>>>> 85838f52
)
SELECT
  users.user_name,
  _s5.n_cold_war_searches
FROM users AS users
JOIN _s5 AS _s5
<<<<<<< HEAD
  ON _s5.agg_5 = users.user_id
=======
  ON _s5.anything_search_user_id = users.user_id
>>>>>>> 85838f52
ORDER BY
  n_cold_war_searches DESC,
  user_name
LIMIT 3<|MERGE_RESOLUTION|>--- conflicted
+++ resolved
@@ -1,10 +1,6 @@
 WITH _t0 AS (
   SELECT
-<<<<<<< HEAD
-    MAX(searches.search_user_id) AS agg_5
-=======
     MAX(searches.search_user_id) AS anything_search_user_id
->>>>>>> 85838f52
   FROM searches AS searches
   JOIN events AS events
     ON LOWER(searches.search_string) LIKE (
@@ -19,28 +15,17 @@
 ), _s5 AS (
   SELECT
     COUNT(*) AS n_cold_war_searches,
-<<<<<<< HEAD
-    agg_5
-  FROM _t0
-  GROUP BY
-    agg_5
-=======
     anything_search_user_id
   FROM _t0
   GROUP BY
     anything_search_user_id
->>>>>>> 85838f52
 )
 SELECT
   users.user_name,
   _s5.n_cold_war_searches
 FROM users AS users
 JOIN _s5 AS _s5
-<<<<<<< HEAD
-  ON _s5.agg_5 = users.user_id
-=======
   ON _s5.anything_search_user_id = users.user_id
->>>>>>> 85838f52
 ORDER BY
   n_cold_war_searches DESC,
   user_name

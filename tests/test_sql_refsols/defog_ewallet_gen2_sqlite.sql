WITH _s0 AS (
  SELECT
    MIN(snapshot_date) AS min_date
  FROM main.user_setting_snapshot
  WHERE
    CAST(STRFTIME('%Y', snapshot_date) AS INTEGER) = 2023
<<<<<<< HEAD
), _s1 AS (
  SELECT
    COUNT(tx_limit_daily) AS expr_1,
    COUNT(tx_limit_monthly) AS expr_3,
    SUM(tx_limit_daily) AS expr_0,
    SUM(tx_limit_monthly) AS expr_2,
    snapshot_date
  FROM main.user_setting_snapshot
  WHERE
    CAST(STRFTIME('%Y', snapshot_date) AS INTEGER) = 2023
  GROUP BY
    snapshot_date
)
SELECT
  CAST(_s1.expr_0 AS REAL) / COALESCE(_s1.expr_1, 0) AS avg_daily_limit,
  CAST(_s1.expr_2 AS REAL) / COALESCE(_s1.expr_3, 0) AS avg_monthly_limit
FROM _s0 AS _s0
JOIN _s1 AS _s1
  ON _s0.min_date = _s1.snapshot_date
=======
)
SELECT
  AVG(user_setting_snapshot.tx_limit_daily) AS avg_daily_limit,
  AVG(user_setting_snapshot.tx_limit_monthly) AS avg_monthly_limit
FROM _s0 AS _s0
JOIN main.user_setting_snapshot AS user_setting_snapshot
  ON CAST(STRFTIME('%Y', user_setting_snapshot.snapshot_date) AS INTEGER) = 2023
  AND _s0.min_date = user_setting_snapshot.snapshot_date
>>>>>>> 0daf0d51
<|MERGE_RESOLUTION|>--- conflicted
+++ resolved
@@ -4,27 +4,6 @@
   FROM main.user_setting_snapshot
   WHERE
     CAST(STRFTIME('%Y', snapshot_date) AS INTEGER) = 2023
-<<<<<<< HEAD
-), _s1 AS (
-  SELECT
-    COUNT(tx_limit_daily) AS expr_1,
-    COUNT(tx_limit_monthly) AS expr_3,
-    SUM(tx_limit_daily) AS expr_0,
-    SUM(tx_limit_monthly) AS expr_2,
-    snapshot_date
-  FROM main.user_setting_snapshot
-  WHERE
-    CAST(STRFTIME('%Y', snapshot_date) AS INTEGER) = 2023
-  GROUP BY
-    snapshot_date
-)
-SELECT
-  CAST(_s1.expr_0 AS REAL) / COALESCE(_s1.expr_1, 0) AS avg_daily_limit,
-  CAST(_s1.expr_2 AS REAL) / COALESCE(_s1.expr_3, 0) AS avg_monthly_limit
-FROM _s0 AS _s0
-JOIN _s1 AS _s1
-  ON _s0.min_date = _s1.snapshot_date
-=======
 )
 SELECT
   AVG(user_setting_snapshot.tx_limit_daily) AS avg_daily_limit,
@@ -32,5 +11,4 @@
 FROM _s0 AS _s0
 JOIN main.user_setting_snapshot AS user_setting_snapshot
   ON CAST(STRFTIME('%Y', user_setting_snapshot.snapshot_date) AS INTEGER) = 2023
-  AND _s0.min_date = user_setting_snapshot.snapshot_date
->>>>>>> 0daf0d51
+  AND _s0.min_date = user_setting_snapshot.snapshot_date
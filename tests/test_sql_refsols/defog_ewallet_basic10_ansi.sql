--- conflicted
+++ resolved
@@ -9,75 +9,14 @@
     AND "wallet_transactions_daily"."receiver_type" = 1
   GROUP BY
     "wallet_transactions_daily"."receiver_id"
-), "_t0_2" AS (
-  SELECT
-<<<<<<< HEAD
-    COALESCE(agg_0, 0) AS total_amount,
-    COALESCE(agg_1, 0) AS total_transactions,
-    name AS merchant_name
-  FROM (
-    SELECT
-      agg_0,
-      agg_1,
-      name
-    FROM (
-      SELECT
-        mid,
-        name
-      FROM main.merchants
-    )
-    LEFT JOIN (
-      SELECT
-        COUNT() AS agg_1,
-        SUM(amount) AS agg_0,
-        receiver_id
-      FROM (
-        SELECT
-          amount,
-          receiver_id
-        FROM (
-          SELECT
-            amount,
-            created_at,
-            receiver_id,
-            receiver_type
-          FROM main.wallet_transactions_daily
-        )
-        WHERE
-          (
-            receiver_type = 1
-          )
-          AND (
-            created_at >= DATE_TRUNC('DAY', DATE_ADD(CURRENT_TIMESTAMP(), -150, 'DAY'))
-          )
-      )
-      GROUP BY
-        receiver_id
-    )
-      ON mid = receiver_id
-  )
-=======
-    "merchants"."name" AS "merchant_name",
-    COALESCE("_t1"."agg_0", 0) AS "ordering_2",
-    COALESCE("_t1"."agg_0", 0) AS "total_amount",
-    COALESCE("_t1"."agg_1", 0) AS "total_transactions"
-  FROM "main"."merchants" AS "merchants"
-  LEFT JOIN "_t1" AS "_t1"
-    ON "_t1"."receiver_id" = "merchants"."mid"
-  ORDER BY
-    "ordering_2" DESC
-  LIMIT 2
->>>>>>> 245465a3
 )
 SELECT
-  "_t0"."merchant_name" AS "merchant_name",
-  "_t0"."total_transactions" AS "total_transactions",
-  "_t0"."total_amount" AS "total_amount"
-FROM "_t0_2" AS "_t0"
+  "merchants"."name" AS "merchant_name",
+  COALESCE("_t1"."agg_1", 0) AS "total_transactions",
+  COALESCE("_t1"."agg_0", 0) AS "total_amount"
+FROM "main"."merchants" AS "merchants"
+LEFT JOIN "_t1" AS "_t1"
+  ON "_t1"."receiver_id" = "merchants"."mid"
 ORDER BY
-<<<<<<< HEAD
-  total_amount DESC
-LIMIT 2
-=======
-  "_t0"."ordering_2" DESC
->>>>>>> 245465a3
+  "total_amount" DESC
+LIMIT 2
--- conflicted
+++ resolved
@@ -142,10 +142,6 @@
     call_names: list[str],
     side_keys: list[ColumnReference],
     projection_columns: dict[str, RelationalExpression],
-<<<<<<< HEAD
-    needs_count: bool,
-=======
->>>>>>> 30d7d0e9
 ) -> tuple[bool, RelationalExpression | None]:
     """
     Transposes the aggregate node above the join into two aggregate nodes,
@@ -365,7 +361,6 @@
     # the output of the aggregates, if needed.
     projection_columns: dict[str, RelationalExpression] = {**node.keys}
     need_projection: bool = False
-<<<<<<< HEAD
 
     # If we need count aggregates, add one to each side of the join.
     if need_count_aggs:
@@ -402,10 +397,8 @@
             side_call_names,
             side_keys,
             projection_columns,
-            need_count_aggs,
-        )
-        if side_needs_projection:
-            need_projection = True
+        )
+        need_projection |= side_needs_projection
         if side_count_ref is not None:
             count_refs.append(side_count_ref)
 
@@ -419,60 +412,6 @@
         projection_columns[count_call_name] = product
         need_projection = True
 
-=======
-
-    # If we need count aggregates, add one to each side of the join.
-    if need_count_aggs:
-        assert len(count_aggs) > 0
-        lhs_aggs.append(count_aggs.pop())
-        new_agg_name: str
-        idx: int = 0
-        while True:
-            new_agg_name = f"agg_{idx}"
-            if new_agg_name not in node.columns:
-                break
-            idx += 1
-        node.aggregations[new_agg_name] = CallExpression(
-            pydop.COUNT,
-            NumericType(),
-            [],
-        )
-        rhs_aggs.append(new_agg_name)
-
-    # Loop over both inputs and perform the pushdown into whichever one(s)
-    # will allow an aggregate to be pushed into them.
-    count_refs: list[RelationalExpression] = []
-    for agg_side in range(2):
-        can_push: bool = (can_push_left, can_push_right)[agg_side]
-        if not can_push:
-            # If we cannot push the aggregate down into this side, skip it.
-            continue
-        side_keys: list[ColumnReference] = (lhs_keys, rhs_keys)[agg_side]
-        side_call_names: list[str] = (lhs_aggs, rhs_aggs)[agg_side]
-        side_needs_projection, side_count_ref = transpose_aggregate_join(
-            node,
-            join,
-            agg_side,
-            side_call_names,
-            side_keys,
-            projection_columns,
-        )
-        if side_needs_projection:
-            need_projection = True
-        if side_count_ref is not None:
-            count_refs.append(side_count_ref)
-
-    # For each COUNT(*) aggregate, replace with the product of the COUNT(*)
-    # calls that were pushed into each side of the join.
-    for count_call_name in count_aggs:
-        assert len(count_refs) > 1
-        product: RelationalExpression = CallExpression(
-            pydop.MUL, NumericType(), count_refs
-        )
-        projection_columns[count_call_name] = product
-        need_projection = True
-
->>>>>>> 30d7d0e9
     # If the node requires projection at the end, create a new Project node on
     # top of the top aggregate.
     if need_projection:

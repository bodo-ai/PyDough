--- conflicted
+++ resolved
@@ -2,9 +2,4 @@
   COUNT(*) AS n
 FROM crbnk.customers
 WHERE
-<<<<<<< HEAD
-  c_birthday <> '1990-07-31'
-=======
-  DATE(c_birthday, '+472 days') IS NULL
-  OR c_birthday <> DATE('1991-11-15', '-472 days')
->>>>>>> 2313b574
+  DATE(c_birthday, '+472 days') IS NULL OR c_birthday <> '1990-07-31'
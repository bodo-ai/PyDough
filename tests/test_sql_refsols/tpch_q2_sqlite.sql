--- conflicted
+++ resolved
@@ -1,44 +1,17 @@
-<<<<<<< HEAD
-WITH _t1 AS (
-=======
-WITH _t4 AS (
->>>>>>> 0daf0d51
+WITH _t3 AS (
   SELECT
     r_name AS name,
     r_regionkey AS key
   FROM tpch.region
   WHERE
     r_name = 'EUROPE'
-<<<<<<< HEAD
-=======
-), _t5 AS (
-  SELECT
-    ps_partkey AS part_key,
-    ps_suppkey AS supplier_key,
-    ps_supplycost AS supplycost
-  FROM tpch.partsupp
-), _s5 AS (
-  SELECT
-    MIN(supplycost) AS agg_0,
-    part_key,
-    supplier_key
-  FROM _t5
-  GROUP BY
-    part_key,
-    supplier_key
->>>>>>> 0daf0d51
 ), _s6 AS (
   SELECT
     MIN(partsupp.ps_supplycost) AS agg_0,
     partsupp.ps_partkey AS part_key
   FROM tpch.nation AS nation
-<<<<<<< HEAD
-  JOIN _t1 AS _t1
-    ON _t1.key = nation.n_regionkey
-=======
-  JOIN _t4 AS _t4
-    ON _t4.key = nation.n_regionkey
->>>>>>> 0daf0d51
+  JOIN _t3 AS _t3
+    ON _t3.key = nation.n_regionkey
   JOIN tpch.supplier AS supplier
     ON nation.n_nationkey = supplier.s_nationkey
   JOIN tpch.partsupp AS partsupp
@@ -55,26 +28,14 @@
     supplier.s_comment,
     supplier.s_name,
     supplier.s_phone,
-<<<<<<< HEAD
-    part.p_partkey AS key_19,
     partsupp.ps_supplycost AS supplycost
   FROM tpch.nation AS nation
-  JOIN _t1 AS _t3
-    ON _t3.key = nation.n_regionkey
+  JOIN _t3 AS _t5
+    ON _t5.key = nation.n_regionkey
   JOIN tpch.supplier AS supplier
     ON nation.n_nationkey = supplier.s_nationkey
   JOIN tpch.partsupp AS partsupp
     ON partsupp.ps_suppkey = supplier.s_suppkey
-=======
-    _s13.supplycost
-  FROM tpch.nation AS nation
-  JOIN _t4 AS _t7
-    ON _t7.key = nation.n_regionkey
-  JOIN tpch.supplier AS supplier
-    ON nation.n_nationkey = supplier.s_nationkey
-  JOIN _t5 AS _s13
-    ON _s13.supplier_key = supplier.s_suppkey
->>>>>>> 0daf0d51
   JOIN tpch.part AS part
     ON part.p_partkey = partsupp.ps_partkey
     AND part.p_size = 15

--- conflicted
+++ resolved
@@ -398,10 +398,7 @@
             atol=atol,
             rtol=rtol,
             min_names=min_names,
-<<<<<<< HEAD
-=======
             max_names=5,
->>>>>>> 29dd27d2
             insert_cost=insert_cost,
             delete_cost=delete_cost,
             substitution_cost=substitution_cost,

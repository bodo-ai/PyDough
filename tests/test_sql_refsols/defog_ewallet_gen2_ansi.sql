WITH "_t0" AS (
  SELECT
<<<<<<< HEAD
    tx_limit_daily,
    tx_limit_monthly
  FROM (
    SELECT
      MIN(snapshot_date) AS min_date
    FROM (
      SELECT
        snapshot_date
      FROM main.user_setting_snapshot
      WHERE
        EXTRACT(YEAR FROM snapshot_date) = 2023
    )
  )
  INNER JOIN (
    SELECT
      snapshot_date,
      tx_limit_daily,
      tx_limit_monthly
    FROM main.user_setting_snapshot
    WHERE
      EXTRACT(YEAR FROM snapshot_date) = 2023
  )
    ON TRUE AND (
      min_date = snapshot_date
    )
)
=======
    MIN("user_setting_snapshot"."snapshot_date") AS "min_date"
  FROM "main"."user_setting_snapshot" AS "user_setting_snapshot"
  WHERE
    EXTRACT(YEAR FROM "user_setting_snapshot"."snapshot_date") = 2023
)
SELECT
  AVG("user_setting_snapshot"."tx_limit_daily") AS "avg_daily_limit",
  AVG("user_setting_snapshot"."tx_limit_monthly") AS "avg_monthly_limit"
FROM "_t0" AS "_t0"
JOIN "main"."user_setting_snapshot" AS "user_setting_snapshot"
  ON "_t0"."min_date" = "user_setting_snapshot"."snapshot_date"
  AND EXTRACT(YEAR FROM "user_setting_snapshot"."snapshot_date") = 2023
>>>>>>> 50890fd8
<|MERGE_RESOLUTION|>--- conflicted
+++ resolved
@@ -1,33 +1,5 @@
 WITH "_t0" AS (
   SELECT
-<<<<<<< HEAD
-    tx_limit_daily,
-    tx_limit_monthly
-  FROM (
-    SELECT
-      MIN(snapshot_date) AS min_date
-    FROM (
-      SELECT
-        snapshot_date
-      FROM main.user_setting_snapshot
-      WHERE
-        EXTRACT(YEAR FROM snapshot_date) = 2023
-    )
-  )
-  INNER JOIN (
-    SELECT
-      snapshot_date,
-      tx_limit_daily,
-      tx_limit_monthly
-    FROM main.user_setting_snapshot
-    WHERE
-      EXTRACT(YEAR FROM snapshot_date) = 2023
-  )
-    ON TRUE AND (
-      min_date = snapshot_date
-    )
-)
-=======
     MIN("user_setting_snapshot"."snapshot_date") AS "min_date"
   FROM "main"."user_setting_snapshot" AS "user_setting_snapshot"
   WHERE
@@ -39,5 +11,4 @@
 FROM "_t0" AS "_t0"
 JOIN "main"."user_setting_snapshot" AS "user_setting_snapshot"
   ON "_t0"."min_date" = "user_setting_snapshot"."snapshot_date"
-  AND EXTRACT(YEAR FROM "user_setting_snapshot"."snapshot_date") = 2023
->>>>>>> 50890fd8
+  AND EXTRACT(YEAR FROM "user_setting_snapshot"."snapshot_date") = 2023
"""
TODO: add file-level docstring

General TODO for all tests:
Update orderings when ASC/DESC is merged in the AST.

General TODO for all aggregate tests:
Update once we have AST nodes for aggregate functions.
"""

import pytest

from pydough.pydough_ast.expressions.literal import Literal
from pydough.pydough_ast.expressions.simple_column_reference import (
    SimpleColumnReference,
)
from pydough.relational import Column, Relational
from pydough.relational.aggregate import Aggregate
from pydough.relational.filter import Filter
from pydough.relational.limit import Limit
from pydough.relational.project import Project
from pydough.relational.scan import Scan
from pydough.types import BooleanType, Int64Type


def make_simple_column_reference(name: str) -> SimpleColumnReference:
    """
    Make a simple column reference with type int64 and
    the given name. This is used for generating various relational nodes.

    Args:
        name (str): The name of the column in the input.

    Returns:
        SimpleColumnReference: The AST node for the column.
    """
    return SimpleColumnReference(name, Int64Type())


def make_column(name: str) -> Column:
    """
    Make an Int64 column with the given name. This is used
    for generating various relational nodes.

    Note: This doesn't handle renaming a column.

    Args:
        name (str): The name of the column in both the input and the
        current node.

    Returns:
        Column: The output column.
    """
    return Column(name, make_simple_column_reference(name))


def make_literal_column(name: str, value: int) -> Column:
    """
    Make a literal Int64 column with the given name. This is used
    for generating various relational nodes.

    Args:
        name (str): The name of the column.
        value (int): The value of the literal.

    Returns:
        Column: The output column.
    """
    return Column(name, Literal(value, Int64Type()))


def make_limit_literal(limit: int) -> Literal:
    """
    Make a literal Int64 with the given limit. This is used for
    generating various relational nodes.

    Args:
        limit (int): The value of the literal.

    Returns:
        Literal: The output literal.
    """
    return Literal(limit, Int64Type())


def make_cond_literal(cond: bool) -> Literal:
    """
    Make a literal Bool with the given condition. This is used for
    generating various relational nodes.

    Args:
        cond (bool): The value of the literal.

    Returns:
        Literal: The output literal.
    """
    return Literal(cond, BooleanType())


def test_column_equal():
    """
    Test that the column definition properly implements equality
    based on its elements.
    """
    column1 = make_literal_column("a", 1)
    column2 = make_literal_column("a", 1)
    column3 = make_literal_column("b", 1)
    column4 = make_literal_column("a", 2)
    assert column1 == column2
    assert column1 != column3
    assert column1 != column4


def build_simple_scan() -> Scan:
    # Helper function to generate a simple scan node for when
    # relational operators need an input.
    return Scan("table", [make_column("a"), make_column("b")])


def test_scan_inputs():
    scan = build_simple_scan()
    assert scan.inputs == []


@pytest.mark.parametrize(
    "scan_node, output",
    [
        pytest.param(
            Scan("table1", [make_column("a"), make_column("b")]),
            "SCAN(table=table1, columns=[Column(name='a', expr=Column(a)), Column(name='b', expr=Column(b))], orderings=[])",
            id="no_orderings",
        ),
        pytest.param(
            Scan(
                "table2",
                [make_column("a"), make_column("b")],
                [make_simple_column_reference("a")],
            ),
            "SCAN(table=table2, columns=[Column(name='a', expr=Column(a)), Column(name='b', expr=Column(b))], orderings=[Column(a)])",
            id="with_orderings",
        ),
        pytest.param(
            Scan("table3", []),
            "SCAN(table=table3, columns=[], orderings=[])",
            id="no_columns",
        ),
    ],
)
def test_scan_to_string(scan_node: Scan, output: str):
    assert scan_node.to_string() == output


@pytest.mark.parametrize(
    "first_scan, second_scan, output",
    [
        pytest.param(
            Scan("table1", [make_column("a"), make_column("b")]),
            Scan("table1", [make_column("a"), make_column("b")]),
            True,
            id="matching_scans_no_orderings",
        ),
        pytest.param(
            Scan(
                "table1",
                [make_column("a"), make_column("b")],
                [make_simple_column_reference("a")],
            ),
            Scan(
                "table1",
                [make_column("a"), make_column("b")],
                [make_simple_column_reference("a")],
            ),
            True,
            id="matching_scans_with_orderings",
        ),
        pytest.param(
            Scan(
                "table1",
                [make_column("a"), make_column("b")],
                [make_simple_column_reference("a")],
            ),
            Scan(
                "table1",
                [make_column("a"), make_column("b")],
                [make_simple_column_reference("b")],
            ),
            False,
            id="different_orderings",
        ),
        pytest.param(
            Scan("table1", [make_column("a"), make_column("b")]),
            Scan("table1", [make_column("a")]),
            False,
            id="different_columns",
        ),
        pytest.param(
            Scan("table1", [make_column("a"), make_column("b")]),
            Scan("table2", [make_column("a"), make_column("b")]),
            False,
            id="different_tables",
        ),
        pytest.param(
            Scan("table1", [make_column("a"), make_column("b")]),
            Project(build_simple_scan(), [make_column("a"), make_column("b")]),
            False,
            id="different_nodes",
        ),
    ],
)
def test_scan_equals(first_scan: Scan, second_scan: Relational, output: bool):
    assert first_scan.equals(second_scan) == output


@pytest.mark.parametrize(
    "first_scan, second_scan, output",
    [
        pytest.param(
            Scan("table1", [make_column("a"), make_column("b")]),
            Scan("table2", [make_column("a"), make_column("b")]),
            False,
            id="different_table",
        ),
        pytest.param(
            Scan("table1", [make_column("a"), make_column("b")]),
            Scan("table1", [make_column("a"), make_column("b")]),
            True,
            id="matching_columns",
        ),
        pytest.param(
            Scan("table1", [make_column("a"), make_column("b")]),
            Scan("table1", [make_column("c"), make_column("d")]),
            True,
            id="disjoint_columns",
        ),
        pytest.param(
            Scan("table1", [make_column("a"), make_column("b")]),
            Scan("table1", [make_column("b"), make_column("c")]),
            True,
            id="overlapping_columns",
        ),
        pytest.param(
            Scan(
                "table1",
                [make_column("a"), make_column("b")],
                [make_simple_column_reference("a")],
            ),
            Scan(
                "table1",
                [make_column("a"), make_column("b")],
                [make_simple_column_reference("a")],
            ),
            # Note: Eventually this should be legal
            False,
            id="matching_orderings",
        ),
        pytest.param(
            Scan(
                "table1",
                [make_column("a"), make_column("b")],
                [make_simple_column_reference("a")],
            ),
            Scan(
                "table1",
                [make_column("a"), make_column("b")],
                [make_simple_column_reference("b")],
            ),
            False,
            id="disjoint_orderings",
        ),
        pytest.param(
            Scan(
                "table1",
                [make_column("a"), make_column("b")],
                [make_simple_column_reference("a")],
            ),
            Scan(
                "table1",
                [make_column("a"), make_column("b")],
                [make_simple_column_reference("a"), make_simple_column_reference("b")],
            ),
            # Note: If we allow merging orderings this should become legal.
            False,
            id="overlapping_orderings",
        ),
        # TODO: Add a conflicting ordering test where A is ASC vs DESC.
        # Depends on other code changes merging.
    ],
)
def test_scan_can_merge(first_scan: Scan, second_scan: Scan, output: bool):
    assert first_scan.can_merge(second_scan) == output


@pytest.mark.parametrize(
    "first_scan, second_scan, output",
    [
        pytest.param(
            Scan("table1", [make_column("a"), make_column("b")]),
            Scan("table1", [make_column("a"), make_column("b")]),
            Scan("table1", [make_column("a"), make_column("b")]),
            id="matching_columns",
        ),
        pytest.param(
            Scan("table1", [make_column("a"), make_column("b")]),
            Scan("table1", [make_column("c"), make_column("d")]),
            Scan(
                "table1",
                [
                    make_column("a"),
                    make_column("b"),
                    make_column("c"),
                    make_column("d"),
                ],
            ),
            id="disjoint_columns",
        ),
        pytest.param(
            Scan("table1", [make_column("a"), make_column("b")]),
            Scan("table1", [make_column("b"), make_column("c")]),
            Scan("table1", [make_column("a"), make_column("b"), make_column("c")]),
            id="overlapping_columns",
        ),
    ],
)
def test_scan_merge(first_scan: Scan, second_scan: Scan, output: Scan):
    assert first_scan.merge(second_scan) == output


@pytest.mark.parametrize(
    "first_scan, second_scan",
    [
        pytest.param(
            Scan("table1", [make_column("a"), make_column("b")]),
            Scan("table2", [make_column("a"), make_column("b")]),
            id="different_table",
        ),
        pytest.param(
            Scan(
                "table1",
                [make_column("a"), make_column("b")],
                [make_simple_column_reference("a")],
            ),
            Scan(
                "table1",
                [make_column("a"), make_column("b")],
                [make_simple_column_reference("a")],
            ),
            # Note: Eventually this should be legal
            id="matching_orderings",
        ),
        pytest.param(
            Scan(
                "table1",
                [make_column("a"), make_column("b")],
                [make_simple_column_reference("a")],
            ),
            Scan(
                "table1",
                [make_column("a"), make_column("b")],
                [make_simple_column_reference("b")],
            ),
            id="disjoint_orderings",
        ),
        pytest.param(
            Scan(
                "table1",
                [make_column("a"), make_column("b")],
                [make_simple_column_reference("a")],
            ),
            Scan(
                "table1",
                [make_column("a"), make_column("b")],
                [make_simple_column_reference("a"), make_simple_column_reference("b")],
            ),
            # Note: If we allow merging orderings this should become legal.
            id="overlapping_orderings",
        ),
        # TODO: Add a conflicting ordering test where A is ASC vs DESC.
        # Depends on other code changes merging.
    ],
)
def test_scan_invalid_merge(first_scan: Scan, second_scan: Scan):
    with pytest.raises(ValueError, match="Cannot merge nodes"):
        first_scan.merge(second_scan)


@pytest.mark.parametrize(
    "project, output",
    [
        pytest.param(
            Project(build_simple_scan(), [make_column("a"), make_column("b")]),
            "PROJECT(columns=[Column(name='a', expr=Column(a)), Column(name='b', expr=Column(b))], orderings=[])",
            id="no_orderings",
        ),
        pytest.param(
            Project(
                build_simple_scan(),
                [make_column("a"), make_column("b")],
                [make_simple_column_reference("a")],
            ),
            "PROJECT(columns=[Column(name='a', expr=Column(a)), Column(name='b', expr=Column(b))], orderings=[Column(a)])",
            id="with_orderings",
        ),
        pytest.param(
            Project(build_simple_scan(), []),
            "PROJECT(columns=[], orderings=[])",
            id="no_columns",
        ),
    ],
)
def test_project_to_string(project: Project, output: str):
    assert project.to_string() == output


@pytest.mark.parametrize(
    "first_project, second_project, output",
    [
        pytest.param(
            Project(build_simple_scan(), [make_column("a"), make_column("b")]),
            Project(build_simple_scan(), [make_column("a"), make_column("b")]),
            True,
            id="matching_projects_no_orderings",
        ),
        pytest.param(
            Project(
                build_simple_scan(),
                [make_column("a"), make_column("b")],
                [make_simple_column_reference("a")],
            ),
            Project(
                build_simple_scan(),
                [make_column("a"), make_column("b")],
                [make_simple_column_reference("a")],
            ),
            True,
            id="matching_projects_with_orderings",
        ),
        pytest.param(
            Project(
                build_simple_scan(),
                [make_column("a"), make_column("b")],
                [make_simple_column_reference("a")],
            ),
            Project(
                build_simple_scan(),
                [make_column("a"), make_column("b")],
                [make_simple_column_reference("b")],
            ),
            False,
            id="different_orderings",
        ),
        pytest.param(
            Project(build_simple_scan(), [make_column("a"), make_column("b")]),
            Project(build_simple_scan(), [make_column("a")]),
            False,
            id="different_columns",
        ),
        pytest.param(
            Project(build_simple_scan(), [make_column("a")]),
            Project(build_simple_scan(), [make_literal_column("a", 1)]),
            False,
            id="conflicting_column_definitions",
        ),
        pytest.param(
            Project(build_simple_scan(), []),
            Project(Scan("table2", [], []), []),
            False,
            id="unequal_inputs",
        ),
        pytest.param(
            Project(build_simple_scan(), [make_column("a"), make_column("b")]),
            Scan("table1", [make_column("a"), make_column("b")]),
            False,
            id="different_nodes",
        ),
    ],
)
def test_project_equals(
    first_project: Project, second_project: Relational, output: bool
):
    assert first_project.equals(second_project) == output


@pytest.mark.parametrize(
    "first_project, second_project, output",
    [
        pytest.param(
            Project(build_simple_scan(), []),
            Project(Scan("table2", [], []), []),
            False,
            id="unequal_inputs",
        ),
        pytest.param(
            Project(build_simple_scan(), [make_column("a"), make_column("b")]),
            Project(build_simple_scan(), [make_column("a"), make_column("b")]),
            True,
            id="matching_columns",
        ),
        pytest.param(
            Project(build_simple_scan(), [make_column("a"), make_column("b")]),
            Project(build_simple_scan(), [make_column("c"), make_column("d")]),
            True,
            id="disjoint_columns",
        ),
        pytest.param(
            Project(build_simple_scan(), [make_column("a"), make_column("b")]),
            Project(build_simple_scan(), [make_column("b"), make_column("c")]),
            True,
            id="overlapping_columns",
        ),
        pytest.param(
            Project(build_simple_scan(), [make_column("a")]),
            Project(build_simple_scan(), [make_literal_column("a", 1)]),
            False,
            id="conflict_column_definitions",
        ),
        pytest.param(
            Project(
                build_simple_scan(),
                [make_column("a"), make_column("b")],
                [make_simple_column_reference("a")],
            ),
            Project(
                build_simple_scan(),
                [make_column("a"), make_column("b")],
                [make_simple_column_reference("a")],
            ),
            # Note: Eventually this should be legal
            False,
            id="matching_orderings",
        ),
        pytest.param(
            Project(
                build_simple_scan(),
                [make_column("a"), make_column("b")],
                [make_simple_column_reference("a")],
            ),
            Project(
                build_simple_scan(),
                [make_column("a"), make_column("b")],
                [make_simple_column_reference("b")],
            ),
            False,
            id="disjoint_orderings",
        ),
        pytest.param(
            Project(
                build_simple_scan(),
                [make_column("a"), make_column("b")],
                [make_simple_column_reference("a")],
            ),
            Project(
                build_simple_scan(),
                [make_column("a"), make_column("b")],
                [make_simple_column_reference("a"), make_simple_column_reference("b")],
            ),
            # Note: If we allow merging orderings this should become legal.
            False,
            id="overlapping_orderings",
        ),
        # TODO: Add a conflicting ordering test where A is ASC vs DESC.
        # Depends on other code changes merging.
    ],
)
def test_project_can_merge(
    first_project: Project, second_project: Project, output: bool
):
    assert first_project.can_merge(second_project) == output


@pytest.mark.parametrize(
    "first_project, second_project, output",
    [
        pytest.param(
            Project(build_simple_scan(), [make_column("a"), make_column("b")]),
            Project(build_simple_scan(), [make_column("a"), make_column("b")]),
            Project(build_simple_scan(), [make_column("a"), make_column("b")]),
            id="matching_columns",
        ),
        pytest.param(
            Project(build_simple_scan(), [make_column("a"), make_column("b")]),
            Project(build_simple_scan(), [make_column("c"), make_column("d")]),
            Project(
                build_simple_scan(),
                [
                    make_column("a"),
                    make_column("b"),
                    make_column("c"),
                    make_column("d"),
                ],
            ),
            id="disjoint_columns",
        ),
        pytest.param(
            Project(build_simple_scan(), [make_column("a"), make_column("b")]),
            Project(build_simple_scan(), [make_column("b"), make_column("c")]),
            Project(
                build_simple_scan(),
                [make_column("a"), make_column("b"), make_column("c")],
            ),
            id="overlapping_columns",
        ),
    ],
)
def test_project_merge(
    first_project: Project, second_project: Project, output: Project
):
    assert first_project.merge(second_project) == output


@pytest.mark.parametrize(
    "first_project, second_project",
    [
        pytest.param(
            Project(build_simple_scan(), []),
            Project(Scan("table2", [], []), []),
            id="unequal_inputs",
        ),
        pytest.param(
            Project(build_simple_scan(), [make_column("a")]),
            Project(build_simple_scan(), [make_literal_column("a", 1)]),
            id="conflict_column_definitions",
        ),
        pytest.param(
            Project(
                build_simple_scan(),
                [make_column("a"), make_column("b")],
                [make_simple_column_reference("a")],
            ),
            Project(
                build_simple_scan(),
                [make_column("a"), make_column("b")],
                [make_simple_column_reference("a")],
            ),
            # Note: Eventually this should be legal
            id="matching_orderings",
        ),
        pytest.param(
            Project(
                build_simple_scan(),
                [make_column("a"), make_column("b")],
                [make_simple_column_reference("a")],
            ),
            Project(
                build_simple_scan(),
                [make_column("a"), make_column("b")],
                [make_simple_column_reference("b")],
            ),
            id="disjoint_orderings",
        ),
        pytest.param(
            Project(
                build_simple_scan(),
                [make_column("a"), make_column("b")],
                [make_simple_column_reference("a")],
            ),
            Project(
                build_simple_scan(),
                [make_column("a"), make_column("b")],
                [make_simple_column_reference("a"), make_simple_column_reference("b")],
            ),
            # Note: If we allow merging orderings this should become legal.
            id="overlapping_orderings",
        ),
        # TODO: Add a conflicting ordering test where A is ASC vs DESC.
        # Depends on other code changes merging.
    ],
)
def test_project_invalid_merge(first_project: Project, second_project: Project):
    with pytest.raises(ValueError, match="Cannot merge nodes"):
        first_project.merge(second_project)


@pytest.mark.parametrize(
    "limit, output",
    [
        pytest.param(
            Limit(
                build_simple_scan(),
                make_limit_literal(1),
                [make_column("a"), make_column("b")],
            ),
            "LIMIT(limit=1, columns=[Column(name='a', expr=Column(a)), Column(name='b', expr=Column(b))], orderings=[])",
            id="no_orderings_limit_1",
        ),
        pytest.param(
            Limit(
                build_simple_scan(),
                make_limit_literal(5),
                [make_column("a"), make_column("b")],
            ),
            "LIMIT(limit=5, columns=[Column(name='a', expr=Column(a)), Column(name='b', expr=Column(b))], orderings=[])",
            id="no_orderings_limit_5",
        ),
        pytest.param(
            Limit(
                build_simple_scan(),
                make_limit_literal(10),
                [make_column("a"), make_column("b")],
                [make_simple_column_reference("a")],
            ),
            "LIMIT(limit=10, columns=[Column(name='a', expr=Column(a)), Column(name='b', expr=Column(b))], orderings=[Column(a)])",
            id="with_orderings",
        ),
        pytest.param(
            Limit(build_simple_scan(), make_limit_literal(10), []),
            "LIMIT(limit=10, columns=[], orderings=[])",
            id="no_columns",
        ),
    ],
)
def test_limit_to_string(limit: Limit, output: str):
    assert limit.to_string() == output


@pytest.mark.parametrize(
    "first_limit, second_limit, output",
    [
        pytest.param(
            Limit(
                build_simple_scan(),
                make_limit_literal(10),
                [make_column("a"), make_column("b")],
            ),
            Limit(
                build_simple_scan(),
                make_limit_literal(10),
                [make_column("a"), make_column("b")],
            ),
            True,
            id="matching_limits_no_orderings",
        ),
        pytest.param(
            Limit(
                build_simple_scan(),
                make_limit_literal(10),
                [make_column("a"), make_column("b")],
            ),
            Limit(
                build_simple_scan(),
                make_limit_literal(5),
                [make_column("a"), make_column("b")],
            ),
            False,
            id="different_limits_no_orderings",
        ),
        pytest.param(
            Limit(
                build_simple_scan(),
                make_limit_literal(10),
                [make_column("a"), make_column("b")],
                [make_simple_column_reference("a")],
            ),
            Limit(
                build_simple_scan(),
                make_limit_literal(10),
                [make_column("a"), make_column("b")],
                [make_simple_column_reference("a")],
            ),
            True,
            id="matching_limits_with_orderings",
        ),
        pytest.param(
            Limit(
                build_simple_scan(),
                make_limit_literal(10),
                [make_column("a"), make_column("b")],
                [make_simple_column_reference("a")],
            ),
            Limit(
                build_simple_scan(),
                make_limit_literal(5),
                [make_column("a"), make_column("b")],
                [make_simple_column_reference("a")],
            ),
            False,
            id="different_limits_with_orderings",
        ),
        pytest.param(
            Limit(
                build_simple_scan(),
                make_limit_literal(10),
                [make_column("a"), make_column("b")],
                [make_simple_column_reference("a")],
            ),
            Limit(
                build_simple_scan(),
                make_limit_literal(10),
                [make_column("a"), make_column("b")],
                [make_simple_column_reference("b")],
            ),
            False,
            id="different_orderings",
        ),
        pytest.param(
            Limit(
                build_simple_scan(),
                make_limit_literal(10),
                [make_column("a"), make_column("b")],
            ),
            Limit(build_simple_scan(), make_limit_literal(10), [make_column("a")]),
            False,
            id="different_columns",
        ),
        pytest.param(
            Limit(build_simple_scan(), make_limit_literal(5), []),
            Limit(Scan("table2", [], []), make_limit_literal(5), []),
            False,
            id="unequal_inputs",
        ),
        pytest.param(
            Limit(
                build_simple_scan(),
                make_limit_literal(10),
                [make_column("a"), make_column("b")],
            ),
            Project(build_simple_scan(), [make_column("a"), make_column("b")]),
            False,
            id="different_nodes",
        ),
    ],
)
def test_limit_equals(first_limit: Limit, second_limit: Relational, output: bool):
    assert first_limit.equals(second_limit) == output


@pytest.mark.parametrize(
    "first_limit, second_limit, output",
    [
        pytest.param(
            Limit(build_simple_scan(), make_limit_literal(10), []),
            Limit(Scan("table2", [], []), make_limit_literal(10), []),
            False,
            id="unequal_inputs",
        ),
        pytest.param(
            Limit(
                build_simple_scan(),
                make_limit_literal(10),
                [make_column("a"), make_column("b")],
            ),
            Limit(
                build_simple_scan(),
                make_limit_literal(10),
                [make_column("a"), make_column("b")],
            ),
            True,
            id="matching_columns_equal_limits",
        ),
        pytest.param(
            Limit(
                build_simple_scan(),
                make_limit_literal(10),
                [make_column("a"), make_column("b")],
            ),
            Limit(
                build_simple_scan(),
                make_limit_literal(5),
                [make_column("a"), make_column("b")],
            ),
            False,
            id="matching_columns_unequal_limits",
        ),
        pytest.param(
            Limit(
                build_simple_scan(),
                make_limit_literal(10),
                [make_column("a"), make_column("b")],
            ),
            Limit(
                build_simple_scan(),
                make_limit_literal(10),
                [make_column("c"), make_column("d")],
            ),
            True,
            id="disjoint_columns_equal_limits",
        ),
        pytest.param(
            Limit(
                build_simple_scan(),
                make_limit_literal(10),
                [make_column("a"), make_column("b")],
            ),
            Limit(
                build_simple_scan(),
                make_limit_literal(5),
                [make_column("c"), make_column("d")],
            ),
            False,
            id="disjoint_columns_unequal_limits",
        ),
        pytest.param(
            Limit(
                build_simple_scan(),
                make_limit_literal(10),
                [make_column("a"), make_column("b")],
            ),
            Limit(
                build_simple_scan(),
                make_limit_literal(10),
                [make_column("b"), make_column("c")],
            ),
            True,
            id="overlapping_columns_equal_limits",
        ),
        pytest.param(
            Limit(
                build_simple_scan(),
                make_limit_literal(10),
                [make_column("a"), make_column("b")],
            ),
            Limit(
                build_simple_scan(),
                make_limit_literal(5),
                [make_column("b"), make_column("c")],
            ),
            False,
            id="overlapping_columns_unequal_limits",
        ),
        pytest.param(
            Limit(
                build_simple_scan(),
                make_limit_literal(10),
                [make_column("a"), make_column("b")],
                [make_simple_column_reference("a")],
            ),
            Limit(
                build_simple_scan(),
                make_limit_literal(10),
                [make_column("a"), make_column("b")],
                [make_simple_column_reference("a")],
            ),
            # Note: Eventually this should be legal
            False,
            id="matching_orderings_equal_limits",
        ),
        pytest.param(
            Limit(
                build_simple_scan(),
                make_limit_literal(10),
                [make_column("a"), make_column("b")],
                [make_simple_column_reference("a")],
            ),
            Limit(
                build_simple_scan(),
                make_limit_literal(5),
                [make_column("a"), make_column("b")],
                [make_simple_column_reference("a")],
            ),
            False,
            id="matching_orderings_unequal_limits",
        ),
        pytest.param(
            Limit(
                build_simple_scan(),
                make_limit_literal(10),
                [make_column("a"), make_column("b")],
                [make_simple_column_reference("a")],
            ),
            Limit(
                build_simple_scan(),
                make_limit_literal(10),
                [make_column("a"), make_column("b")],
                [make_simple_column_reference("b")],
            ),
            False,
            id="disjoint_orderings",
        ),
        pytest.param(
            Limit(
                build_simple_scan(),
                make_limit_literal(10),
                [make_column("a"), make_column("b")],
                [make_simple_column_reference("a")],
            ),
            Limit(
                build_simple_scan(),
                make_limit_literal(10),
                [make_column("a"), make_column("b")],
                [make_simple_column_reference("a"), make_simple_column_reference("b")],
            ),
            # Note: If we allow merging orderings this should become legal.
            False,
            id="overlapping_orderings_equal_limits",
        ),
        pytest.param(
            Limit(
                build_simple_scan(),
                make_limit_literal(10),
                [make_column("a"), make_column("b")],
                [make_simple_column_reference("a")],
            ),
            Limit(
                build_simple_scan(),
                make_limit_literal(5),
                [make_column("a"), make_column("b")],
                [make_simple_column_reference("a"), make_simple_column_reference("b")],
            ),
            False,
            id="overlapping_orderings_unequal_limits",
        ),
        # TODO: Add a conflicting ordering test where A is ASC vs DESC.
        # Depends on other code changes merging.
    ],
)
def test_limit_can_merge(first_limit: Limit, second_limit: Limit, output: bool):
    assert first_limit.can_merge(second_limit) == output


@pytest.mark.parametrize(
    "first_limit, second_limit, output",
    [
        pytest.param(
            Limit(
                build_simple_scan(),
                make_limit_literal(10),
                [make_column("a"), make_column("b")],
            ),
            Limit(
                build_simple_scan(),
                make_limit_literal(10),
                [make_column("a"), make_column("b")],
            ),
            Limit(
                build_simple_scan(),
                make_limit_literal(10),
                [make_column("a"), make_column("b")],
            ),
            id="matching_columns_equal_limits",
        ),
        pytest.param(
            Limit(
                build_simple_scan(),
                make_limit_literal(10),
                [make_column("a"), make_column("b")],
            ),
            Limit(
                build_simple_scan(),
                make_limit_literal(10),
                [make_column("c"), make_column("d")],
            ),
            Limit(
                build_simple_scan(),
                make_limit_literal(10),
                [
                    make_column("a"),
                    make_column("b"),
                    make_column("c"),
                    make_column("d"),
                ],
            ),
            id="disjoint_columns_equal_limits",
        ),
        pytest.param(
            Limit(
                build_simple_scan(),
                make_limit_literal(10),
                [make_column("a"), make_column("b")],
            ),
            Limit(
                build_simple_scan(),
                make_limit_literal(10),
                [make_column("b"), make_column("c")],
            ),
            Limit(
                build_simple_scan(),
                make_limit_literal(10),
                [make_column("a"), make_column("b"), make_column("c")],
            ),
            id="overlapping_columns_equal_limits",
        ),
    ],
)
def test_limit_merge(first_limit: Limit, second_limit: Limit, output: Limit):
    assert first_limit.merge(second_limit) == output


@pytest.mark.parametrize(
    "first_limit, second_limit",
    [
        pytest.param(
            Limit(build_simple_scan(), make_limit_literal(10), []),
            Limit(Scan("table2", [], []), make_limit_literal(10), []),
            id="unequal_inputs",
        ),
        pytest.param(
            Limit(
                build_simple_scan(),
                make_limit_literal(10),
                [make_column("a"), make_column("b")],
            ),
            Limit(
                build_simple_scan(),
                make_limit_literal(5),
                [make_column("a"), make_column("b")],
            ),
            id="matching_columns_unequal_limits",
        ),
        pytest.param(
            Limit(
                build_simple_scan(),
                make_limit_literal(10),
                [make_column("a"), make_column("b")],
            ),
            Limit(
                build_simple_scan(),
                make_limit_literal(5),
                [make_column("c"), make_column("d")],
            ),
            id="disjoint_columns_unequal_limits",
        ),
        pytest.param(
            Limit(
                build_simple_scan(),
                make_limit_literal(10),
                [make_column("a"), make_column("b")],
            ),
            Limit(
                build_simple_scan(),
                make_limit_literal(5),
                [make_column("b"), make_column("c")],
            ),
            id="overlapping_columns_unequal_limits",
        ),
        pytest.param(
            Limit(
                build_simple_scan(),
                make_limit_literal(10),
                [make_column("a"), make_column("b")],
                [make_simple_column_reference("a")],
            ),
            Limit(
                build_simple_scan(),
                make_limit_literal(10),
                [make_column("a"), make_column("b")],
                [make_simple_column_reference("a")],
            ),
            # Note: Eventually this should be legal
            id="matching_orderings_equal_limits",
        ),
        pytest.param(
            Limit(
                build_simple_scan(),
                make_limit_literal(10),
                [make_column("a"), make_column("b")],
                [make_simple_column_reference("a")],
            ),
            Limit(
                build_simple_scan(),
                make_limit_literal(5),
                [make_column("a"), make_column("b")],
                [make_simple_column_reference("a")],
            ),
            id="matching_orderings_unequal_limits",
        ),
        pytest.param(
            Limit(
                build_simple_scan(),
                make_limit_literal(10),
                [make_column("a"), make_column("b")],
                [make_simple_column_reference("a")],
            ),
            Limit(
                build_simple_scan(),
                make_limit_literal(10),
                [make_column("a"), make_column("b")],
                [make_simple_column_reference("b")],
            ),
            id="disjoint_orderings",
        ),
        pytest.param(
            Limit(
                build_simple_scan(),
                make_limit_literal(10),
                [make_column("a"), make_column("b")],
                [make_simple_column_reference("a")],
            ),
            Limit(
                build_simple_scan(),
                make_limit_literal(10),
                [make_column("a"), make_column("b")],
                [make_simple_column_reference("a"), make_simple_column_reference("b")],
            ),
            # Note: If we allow merging orderings this should become legal.
            id="overlapping_orderings_equal_limits",
        ),
        pytest.param(
            Limit(
                build_simple_scan(),
                make_limit_literal(10),
                [make_column("a"), make_column("b")],
                [make_simple_column_reference("a")],
            ),
            Limit(
                build_simple_scan(),
                make_limit_literal(5),
                [make_column("a"), make_column("b")],
                [make_simple_column_reference("a"), make_simple_column_reference("b")],
            ),
            id="overlapping_orderings_unequal_limits",
        ),
        # TODO: Add a conflicting ordering test where A is ASC vs DESC.
        # Depends on other code changes merging.
    ],
)
def test_limit_invalid_merge(first_limit: Limit, second_limit: Limit):
    with pytest.raises(ValueError, match="Cannot merge nodes"):
        first_limit.merge(second_limit)


@pytest.mark.parametrize(
    "agg, output",
    [
        pytest.param(
            Aggregate(
                build_simple_scan(),
                [make_column("a"), make_column("b")],
                [],
            ),
            "AGGREGATE(keys=[Column(name='a', expr=Column(a)), Column(name='b', expr=Column(b))], aggregations=[], orderings=[])",
            id="no_orderings_no_aggregates",
        ),
        pytest.param(
            Aggregate(
                build_simple_scan(),
                [make_column("a"), make_column("b")],
                [],
            ),
            "AGGREGATE(keys=[Column(name='a', expr=Column(a)), Column(name='b', expr=Column(b))], aggregations=[], orderings=[])",
            id="no_orderings_no_keys_no_aggregates",
        ),
        pytest.param(
            Aggregate(
                build_simple_scan(),
                [make_column("a"), make_column("b")],
                [],
                [make_simple_column_reference("a")],
            ),
            "AGGREGATE(keys=[Column(name='a', expr=Column(a)), Column(name='b', expr=Column(b))], aggregations=[], orderings=[Column(a)])",
            id="with_orderings_no_aggregates",
        ),
    ],
)
def test_aggregate_to_string(agg: Aggregate, output: str):
    assert agg.to_string() == output


@pytest.mark.parametrize(
    "first_agg, second_agg, output",
    [
        pytest.param(
            Aggregate(
                build_simple_scan(),
                [make_column("a"), make_column("b")],
                [],
            ),
            Aggregate(
                build_simple_scan(),
                [make_column("a"), make_column("b")],
                [],
            ),
            True,
            id="same_keys_no_orderings",
        ),
        pytest.param(
            Aggregate(
                build_simple_scan(),
                [make_column("a"), make_column("b")],
                [],
            ),
            Aggregate(
                build_simple_scan(),
                [make_column("c"), make_column("d")],
                [],
            ),
            False,
            id="different_keys_no_orderings",
        ),
        pytest.param(
            Aggregate(
                build_simple_scan(),
                [make_column("a"), make_column("b")],
                [],
            ),
            Aggregate(
                build_simple_scan(),
                [make_column("a")],
                [],
            ),
            False,
            id="subset_keys_no_orderings",
        ),
        pytest.param(
            Aggregate(
                build_simple_scan(),
                [make_column("a"), make_column("b")],
                [],
                [make_simple_column_reference("a")],
            ),
            Aggregate(
                build_simple_scan(),
                [make_column("a"), make_column("b")],
                [],
                [make_simple_column_reference("a")],
            ),
            True,
            id="same_keys_with_orderings",
        ),
        pytest.param(
            Aggregate(
                build_simple_scan(),
                [make_column("a"), make_column("b")],
                [],
                [make_simple_column_reference("a")],
            ),
            Aggregate(
                build_simple_scan(),
                [make_column("a"), make_column("b")],
                [],
                [make_simple_column_reference("b")],
            ),
            False,
            id="same_keys_different_orderings",
        ),
        pytest.param(
            Aggregate(
                build_simple_scan(),
                [make_column("a"), make_column("b")],
                [],
                [make_simple_column_reference("a")],
            ),
            Aggregate(
                build_simple_scan(),
                [make_column("c"), make_column("d")],
                [],
                [make_simple_column_reference("a")],
            ),
            False,
            id="different_keys_with_orderings",
        ),
        pytest.param(
            Aggregate(
                build_simple_scan(),
                [make_column("a"), make_column("b")],
                [],
                [make_simple_column_reference("a")],
            ),
            Aggregate(
                build_simple_scan(),
                [make_column("a")],
                [],
                [make_simple_column_reference("a")],
            ),
            False,
            id="subset_keys_with_orderings",
        ),
        pytest.param(
            Aggregate(
                build_simple_scan(),
                [make_column("a"), make_column("b")],
                [],
            ),
            Aggregate(
                Scan("table2", [make_column("a"), make_column("b")], []),
                [make_column("a"), make_column("b")],
                [],
            ),
            False,
            id="unequal_inputs",
        ),
        pytest.param(
            Aggregate(
                build_simple_scan(),
                [make_column("a"), make_column("b")],
                [],
            ),
            Scan("table2", [make_column("a"), make_column("b")], []),
            False,
            id="different_nodes",
        ),
    ],
)
def test_aggregate_equals(first_agg: Aggregate, second_agg: Relational, output: bool):
    assert first_agg.equals(second_agg) == output


@pytest.mark.parametrize(
    "first_agg, second_agg, output",
    [
        pytest.param(
            Aggregate(
                build_simple_scan(),
                [make_column("a"), make_column("b")],
                [],
            ),
            Aggregate(
                Scan("table2", [], []),
                [make_column("a"), make_column("b")],
                [],
            ),
            False,
            id="unequal_inputs",
        ),
        pytest.param(
            Aggregate(
                build_simple_scan(),
                [make_column("a"), make_column("b")],
                [],
            ),
            Aggregate(
                build_simple_scan(),
                [make_column("a"), make_column("b")],
                [],
            ),
            True,
            id="matching_keys_no_orderings",
        ),
        pytest.param(
            Aggregate(
                build_simple_scan(),
                [make_column("a"), make_column("b")],
                [],
            ),
            Aggregate(
                build_simple_scan(),
                [make_column("c"), make_column("d")],
                [],
            ),
            False,
            id="disjoint_keys_no_ordering",
        ),
        pytest.param(
            Aggregate(
                build_simple_scan(),
                [make_column("a"), make_column("b")],
                [],
            ),
            Aggregate(
                build_simple_scan(),
                [make_column("b")],
                [],
            ),
            False,
            id="subset_keys_no_ordering",
        ),
        pytest.param(
            Aggregate(
                build_simple_scan(),
                [make_column("a"), make_column("b")],
                [],
            ),
            Aggregate(
                build_simple_scan(),
                [make_column("b"), make_column("c")],
                [],
            ),
            False,
            id="overlapping_keys_no_ordering",
        ),
        pytest.param(
            Aggregate(
                build_simple_scan(),
                [make_column("a"), make_column("b")],
                [],
                [make_simple_column_reference("a")],
            ),
            Aggregate(
                build_simple_scan(),
                [make_column("a"), make_column("b")],
                [],
                [make_simple_column_reference("a")],
            ),
            False,
            id="matching_ordering_matching_keys",
        ),
        pytest.param(
            Aggregate(
                build_simple_scan(),
                [make_column("a"), make_column("b")],
                [],
                [make_simple_column_reference("a")],
            ),
            Aggregate(
                build_simple_scan(),
                [make_column("a")],
                [],
                [make_simple_column_reference("a")],
            ),
            False,
            id="matching_ordering_overlapping_keys",
        ),
        pytest.param(
            Aggregate(
                build_simple_scan(),
                [make_column("a"), make_column("b")],
                [],
                [make_simple_column_reference("a")],
            ),
            Aggregate(
                build_simple_scan(),
                [make_column("a"), make_column("b")],
                [],
                [make_simple_column_reference("b")],
            ),
            False,
            id="disjoint_orderings",
        ),
        pytest.param(
            Aggregate(
                build_simple_scan(),
                [make_column("a"), make_column("b")],
                [],
                [make_simple_column_reference("a")],
            ),
            Aggregate(
                build_simple_scan(),
                [make_column("a"), make_column("b")],
                [],
                [make_simple_column_reference("a"), make_simple_column_reference("b")],
            ),
            False,
            # Note: If we allow merging orderings this should become legal.
            id="overlapping_orderings_equal_keys",
        ),
        pytest.param(
            Aggregate(
                build_simple_scan(),
                [make_column("a")],
                [],
                [make_simple_column_reference("a")],
            ),
            Aggregate(
                build_simple_scan(),
                [make_column("a"), make_column("b")],
                [],
                [make_simple_column_reference("a"), make_simple_column_reference("b")],
            ),
            False,
            id="overlapping_orderings_overlapping_keys",
        ),
        # TODO: Add a conflicting ordering test where A is ASC vs DESC.
        # Depends on other code changes merging
    ],
)
def test_aggregate_can_merge(first_agg: Aggregate, second_agg: Aggregate, output: bool):
    assert first_agg.can_merge(second_agg) == output


@pytest.mark.parametrize(
    "first_agg, second_agg, output",
    [
        pytest.param(
            Aggregate(
                build_simple_scan(),
                [make_column("a"), make_column("b")],
                [],
            ),
            Aggregate(
                build_simple_scan(),
                [make_column("a"), make_column("b")],
                [],
            ),
            Aggregate(
                build_simple_scan(),
                [make_column("a"), make_column("b")],
                [],
            ),
            id="matching_keys_no_orderings",
        ),
    ],
)
def test_aggregate_merge(
    first_agg: Aggregate, second_agg: Aggregate, output: Aggregate
):
    assert first_agg.merge(second_agg) == output


<<<<<<< HEAD
# def test_filter_invalid_merge(first_filter: Filter, second_filter: Filter):
#     with pytest.raises(ValueError, match="Cannot merge nodes"):
#         first_filter.merge(second_filter)


# def test_root_to_string(root: RelationalRoot, output: str):
#     assert root.to_string() == output

# def test_root_equals(first_root: RelationalRoot, second_root: Relational, output: bool):
#     assert first_root.equals(second_root) == output

# def test_root_can_merge(first_root: RelationalRoot, second_root: RelationalRoot):
#     assert not first_root.can_merge(second_root)

# def test_root_invalid_merge(first_root: RelationalRoot, second_root: RelationalRoot):
#     with pytest.raises(ValueError, match="Cannot merge nodes"):
#         first_root.merge(second_root)
=======
@pytest.mark.parametrize(
    "first_agg, second_agg",
    [
        pytest.param(
            Aggregate(
                build_simple_scan(),
                [make_column("a"), make_column("b")],
                [],
            ),
            Aggregate(
                Scan("table2", [], []),
                [make_column("a"), make_column("b")],
                [],
            ),
            id="unequal_inputs",
        ),
        pytest.param(
            Aggregate(
                build_simple_scan(),
                [make_column("a"), make_column("b")],
                [],
            ),
            Aggregate(
                build_simple_scan(),
                [make_column("c"), make_column("d")],
                [],
            ),
            id="disjoint_keys_no_ordering",
        ),
        pytest.param(
            Aggregate(
                build_simple_scan(),
                [make_column("a"), make_column("b")],
                [],
            ),
            Aggregate(
                build_simple_scan(),
                [make_column("b")],
                [],
            ),
            id="subset_keys_no_ordering",
        ),
        pytest.param(
            Aggregate(
                build_simple_scan(),
                [make_column("a"), make_column("b")],
                [],
            ),
            Aggregate(
                build_simple_scan(),
                [make_column("b"), make_column("c")],
                [],
            ),
            id="overlapping_keys_no_ordering",
        ),
        pytest.param(
            Aggregate(
                build_simple_scan(),
                [make_column("a"), make_column("b")],
                [],
                [make_simple_column_reference("a")],
            ),
            Aggregate(
                build_simple_scan(),
                [make_column("a"), make_column("b")],
                [],
                [make_simple_column_reference("a")],
            ),
            id="matching_ordering_matching_keys",
        ),
        pytest.param(
            Aggregate(
                build_simple_scan(),
                [make_column("a"), make_column("b")],
                [],
                [make_simple_column_reference("a")],
            ),
            Aggregate(
                build_simple_scan(),
                [make_column("a")],
                [],
                [make_simple_column_reference("a")],
            ),
            id="matching_ordering_overlapping_keys",
        ),
        pytest.param(
            Aggregate(
                build_simple_scan(),
                [make_column("a"), make_column("b")],
                [],
                [make_simple_column_reference("a")],
            ),
            Aggregate(
                build_simple_scan(),
                [make_column("a"), make_column("b")],
                [],
                [make_simple_column_reference("b")],
            ),
            id="disjoint_orderings",
        ),
        pytest.param(
            Aggregate(
                build_simple_scan(),
                [make_column("a"), make_column("b")],
                [],
                [make_simple_column_reference("a")],
            ),
            Aggregate(
                build_simple_scan(),
                [make_column("a"), make_column("b")],
                [],
                [make_simple_column_reference("a"), make_simple_column_reference("b")],
            ),
            # Note: If we allow merging orderings this should become legal.
            id="overlapping_orderings_equal_keys",
        ),
        pytest.param(
            Aggregate(
                build_simple_scan(),
                [make_column("a")],
                [],
                [make_simple_column_reference("a")],
            ),
            Aggregate(
                build_simple_scan(),
                [make_column("a"), make_column("b")],
                [],
                [make_simple_column_reference("a"), make_simple_column_reference("b")],
            ),
            id="overlapping_orderings_overlapping_keys",
        ),
        # TODO: Add a conflicting ordering test where A is ASC vs DESC.
        # Depends on other code changes merging
    ],
)
def test_aggregate_invalid_merge(first_agg: Aggregate, second_agg: Aggregate):
    with pytest.raises(ValueError, match="Cannot merge nodes"):
        first_agg.merge(second_agg)


@pytest.mark.parametrize(
    "filter, output",
    [
        pytest.param(
            Filter(
                build_simple_scan(),
                make_cond_literal(True),
                [make_column("a"), make_column("b")],
            ),
            "FILTER(condition=True, columns=[Column(name='a', expr=Column(a)), Column(name='b', expr=Column(b))], orderings=[])",
            id="no_orderings",
        ),
        pytest.param(
            Filter(
                build_simple_scan(),
                make_cond_literal(False),
                [make_column("a"), make_column("b")],
                [make_simple_column_reference("a")],
            ),
            "FILTER(condition=False, columns=[Column(name='a', expr=Column(a)), Column(name='b', expr=Column(b))], orderings=[Column(a)])",
            id="with_orderings",
        ),
    ],
)
def test_filter_to_string(filter: Filter, output: str):
    assert filter.to_string() == output


@pytest.mark.parametrize(
    "first_filter, second_filter, output",
    [
        pytest.param(
            Filter(
                build_simple_scan(),
                make_cond_literal(True),
                [make_column("a"), make_column("b")],
            ),
            Filter(
                build_simple_scan(),
                make_cond_literal(True),
                [make_column("a"), make_column("b")],
            ),
            True,
            id="matching_no_orderings",
        ),
        pytest.param(
            Filter(
                build_simple_scan(),
                make_cond_literal(True),
                [make_column("a"), make_column("b")],
            ),
            Filter(
                build_simple_scan(),
                make_cond_literal(False),
                [make_column("a"), make_column("b")],
            ),
            False,
            id="different_conds",
        ),
        pytest.param(
            Filter(
                build_simple_scan(),
                make_cond_literal(True),
                [make_column("a"), make_column("b")],
            ),
            Filter(
                build_simple_scan(),
                make_cond_literal(True),
                [make_column("c"), make_column("d")],
            ),
            False,
            id="different_columns_no_orderings",
        ),
        pytest.param(
            Filter(
                build_simple_scan(),
                make_cond_literal(True),
                [make_column("a"), make_column("b")],
            ),
            Filter(
                build_simple_scan(),
                make_cond_literal(True),
                [make_column("a")],
            ),
            False,
            id="subset_columns_no_orderings",
        ),
        pytest.param(
            Filter(
                build_simple_scan(),
                make_cond_literal(True),
                [make_column("a"), make_column("b")],
                [make_simple_column_reference("a")],
            ),
            Filter(
                build_simple_scan(),
                make_cond_literal(True),
                [make_column("a"), make_column("b")],
                [make_simple_column_reference("b")],
            ),
            False,
            id="different_orderings",
        ),
        pytest.param(
            Filter(
                build_simple_scan(),
                make_cond_literal(True),
                [make_column("a"), make_column("b")],
                [make_simple_column_reference("a")],
            ),
            Filter(
                build_simple_scan(),
                make_cond_literal(True),
                [make_column("a"), make_column("b")],
                [make_simple_column_reference("a")],
            ),
            True,
            id="matching_with_orderings",
        ),
        pytest.param(
            Filter(
                build_simple_scan(),
                make_cond_literal(True),
                [make_column("a"), make_column("b")],
                [make_simple_column_reference("a")],
            ),
            Filter(
                build_simple_scan(),
                make_cond_literal(False),
                [make_column("a"), make_column("b")],
                [make_simple_column_reference("a")],
            ),
            False,
            id="different_cond_with_orderings",
        ),
        pytest.param(
            Filter(
                build_simple_scan(),
                make_cond_literal(True),
                [make_column("a"), make_column("b")],
                [make_simple_column_reference("a")],
            ),
            Filter(
                build_simple_scan(),
                make_cond_literal(True),
                [make_column("a")],
                [make_simple_column_reference("a")],
            ),
            False,
            id="subset_columns_with_orderings",
        ),
        pytest.param(
            Filter(
                build_simple_scan(),
                make_cond_literal(True),
                [make_column("a"), make_column("b")],
            ),
            Filter(
                Scan("table2", [make_column("a"), make_column("b")], []),
                make_cond_literal(True),
                [make_column("a"), make_column("b")],
            ),
            False,
            id="unequal_inputs",
        ),
        pytest.param(
            Filter(
                build_simple_scan(),
                make_cond_literal(True),
                [make_column("a"), make_column("b")],
            ),
            Scan("table2", [make_column("a"), make_column("b")]),
            False,
            id="different_nodes",
        ),
    ],
)
def test_filter_equals(first_filter: Filter, second_filter: Relational, output: bool):
    assert first_filter.equals(second_filter) == output


@pytest.mark.parametrize(
    "first_filter, second_filter, output",
    [
        pytest.param(
            Filter(
                build_simple_scan(),
                make_cond_literal(True),
                [make_column("a"), make_column("b")],
            ),
            Filter(
                Scan("table2", []),
                make_cond_literal(True),
                [make_column("a"), make_column("b")],
            ),
            False,
            id="unequal_inputs",
        ),
        pytest.param(
            Filter(
                build_simple_scan(),
                make_cond_literal(True),
                [make_column("a"), make_column("b")],
            ),
            Filter(
                build_simple_scan(),
                make_cond_literal(True),
                [make_column("a"), make_column("b")],
            ),
            True,
            id="matching_columns_equal_conds",
        ),
        pytest.param(
            Filter(
                build_simple_scan(),
                make_cond_literal(True),
                [make_column("a"), make_column("b")],
            ),
            Filter(
                build_simple_scan(),
                make_cond_literal(False),
                [make_column("a"), make_column("b")],
            ),
            False,
            id="matching_columns_unequal_conds",
        ),
        pytest.param(
            Filter(
                build_simple_scan(),
                make_cond_literal(True),
                [make_column("a"), make_column("b")],
            ),
            Filter(
                build_simple_scan(),
                make_cond_literal(True),
                [make_column("c"), make_column("d")],
            ),
            True,
            id="disjoint_columns_equal_conds",
        ),
        pytest.param(
            Filter(
                build_simple_scan(),
                make_cond_literal(True),
                [make_column("a"), make_column("b")],
            ),
            Filter(
                build_simple_scan(),
                make_cond_literal(False),
                [make_column("c"), make_column("d")],
            ),
            False,
            id="disjoint_columns_unequal_conds",
        ),
        pytest.param(
            Filter(
                build_simple_scan(),
                make_cond_literal(True),
                [make_column("a"), make_column("b")],
            ),
            Filter(
                build_simple_scan(),
                make_cond_literal(True),
                [make_column("b"), make_column("c")],
            ),
            True,
            id="overlapping_columns_equal_conds",
        ),
        pytest.param(
            Filter(
                build_simple_scan(),
                make_cond_literal(True),
                [make_column("a"), make_column("b")],
            ),
            Filter(
                build_simple_scan(),
                make_cond_literal(False),
                [make_column("b"), make_column("c")],
            ),
            False,
            id="overlapping_columns_unequal_conds",
        ),
        pytest.param(
            Filter(
                build_simple_scan(),
                make_cond_literal(True),
                [make_column("a"), make_column("b")],
                [make_simple_column_reference("a")],
            ),
            Filter(
                build_simple_scan(),
                make_cond_literal(True),
                [make_column("a"), make_column("b")],
                [make_simple_column_reference("a")],
            ),
            # Note: Eventually this should be legal
            False,
            id="matching_orderings_equal_conds",
        ),
        pytest.param(
            Filter(
                build_simple_scan(),
                make_cond_literal(True),
                [make_column("a"), make_column("b")],
                [make_simple_column_reference("a")],
            ),
            Filter(
                build_simple_scan(),
                make_cond_literal(False),
                [make_column("a"), make_column("b")],
                [make_simple_column_reference("a")],
            ),
            False,
            id="matching_orderings_unequal_conds",
        ),
        pytest.param(
            Filter(
                build_simple_scan(),
                make_cond_literal(True),
                [make_column("a"), make_column("b")],
                [make_simple_column_reference("a")],
            ),
            Filter(
                build_simple_scan(),
                make_cond_literal(True),
                [make_column("a"), make_column("b")],
                [make_simple_column_reference("b")],
            ),
            False,
            id="disjoint_orderings",
        ),
        pytest.param(
            Filter(
                build_simple_scan(),
                make_cond_literal(True),
                [make_column("a"), make_column("b")],
                [make_simple_column_reference("a")],
            ),
            Filter(
                build_simple_scan(),
                make_cond_literal(True),
                [make_column("a"), make_column("b")],
                [make_simple_column_reference("a"), make_simple_column_reference("b")],
            ),
            # Note: If we allow merging orderings this should become legal.
            False,
            id="overlapping_orderings_equal_conds",
        ),
        pytest.param(
            Filter(
                build_simple_scan(),
                make_cond_literal(False),
                [make_column("a"), make_column("b")],
                [make_simple_column_reference("a")],
            ),
            Filter(
                build_simple_scan(),
                make_cond_literal(True),
                [make_column("a"), make_column("b")],
                [make_simple_column_reference("a"), make_simple_column_reference("b")],
            ),
            False,
            id="overlapping_orderings_unequal_conds",
        ),
        # TODO: Add a conflicting ordering test where A is ASC vs DESC.
        # Depends on other code changes merging.
    ],
)
def test_filter_can_merge(first_filter: Filter, second_filter: Filter, output: bool):
    assert first_filter.can_merge(second_filter) == output


@pytest.mark.parametrize(
    "first_filter, second_filter, output",
    [
        pytest.param(
            Filter(
                build_simple_scan(),
                make_cond_literal(True),
                [make_column("a"), make_column("b")],
            ),
            Filter(
                build_simple_scan(),
                make_cond_literal(True),
                [make_column("a"), make_column("b")],
            ),
            Filter(
                build_simple_scan(),
                make_cond_literal(True),
                [make_column("a"), make_column("b")],
            ),
            id="matching_columns_equal_conds",
        ),
        pytest.param(
            Filter(
                build_simple_scan(),
                make_cond_literal(True),
                [make_column("a"), make_column("b")],
            ),
            Filter(
                build_simple_scan(),
                make_cond_literal(True),
                [make_column("c"), make_column("d")],
            ),
            Filter(
                build_simple_scan(),
                make_cond_literal(True),
                [
                    make_column("a"),
                    make_column("b"),
                    make_column("c"),
                    make_column("d"),
                ],
            ),
            id="disjoint_columns_equal_conds",
        ),
        pytest.param(
            Filter(
                build_simple_scan(),
                make_cond_literal(True),
                [make_column("a"), make_column("b")],
            ),
            Filter(
                build_simple_scan(),
                make_cond_literal(True),
                [make_column("b"), make_column("c")],
            ),
            Filter(
                build_simple_scan(),
                make_cond_literal(True),
                [make_column("a"), make_column("b"), make_column("c")],
            ),
            id="overlapping_columns_equal_conds",
        ),
    ],
)
def test_filter_merge(first_filter: Filter, second_filter: Filter, output: Filter):
    assert first_filter.merge(second_filter) == output


@pytest.mark.parametrize(
    "first_filter, second_filter",
    [
        pytest.param(
            Filter(
                build_simple_scan(),
                make_cond_literal(True),
                [make_column("a"), make_column("b")],
            ),
            Filter(
                Scan("table2", []),
                make_cond_literal(True),
                [make_column("a"), make_column("b")],
            ),
            id="unequal_inputs",
        ),
        pytest.param(
            Filter(
                build_simple_scan(),
                make_cond_literal(True),
                [make_column("a"), make_column("b")],
            ),
            Filter(
                build_simple_scan(),
                make_cond_literal(False),
                [make_column("a"), make_column("b")],
            ),
            id="matching_columns_unequal_conds",
        ),
        pytest.param(
            Filter(
                build_simple_scan(),
                make_cond_literal(True),
                [make_column("a"), make_column("b")],
            ),
            Filter(
                build_simple_scan(),
                make_cond_literal(False),
                [make_column("c"), make_column("d")],
            ),
            id="disjoint_columns_unequal_conds",
        ),
        pytest.param(
            Filter(
                build_simple_scan(),
                make_cond_literal(True),
                [make_column("a"), make_column("b")],
            ),
            Filter(
                build_simple_scan(),
                make_cond_literal(False),
                [make_column("b"), make_column("c")],
            ),
            id="overlapping_columns_unequal_conds",
        ),
        pytest.param(
            Filter(
                build_simple_scan(),
                make_cond_literal(True),
                [make_column("a"), make_column("b")],
                [make_simple_column_reference("a")],
            ),
            Filter(
                build_simple_scan(),
                make_cond_literal(True),
                [make_column("a"), make_column("b")],
                [make_simple_column_reference("a")],
            ),
            # Note: Eventually this should be legal
            id="matching_orderings_equal_conds",
        ),
        pytest.param(
            Filter(
                build_simple_scan(),
                make_cond_literal(True),
                [make_column("a"), make_column("b")],
                [make_simple_column_reference("a")],
            ),
            Filter(
                build_simple_scan(),
                make_cond_literal(False),
                [make_column("a"), make_column("b")],
                [make_simple_column_reference("a")],
            ),
            id="matching_orderings_unequal_conds",
        ),
        pytest.param(
            Filter(
                build_simple_scan(),
                make_cond_literal(True),
                [make_column("a"), make_column("b")],
                [make_simple_column_reference("a")],
            ),
            Filter(
                build_simple_scan(),
                make_cond_literal(True),
                [make_column("a"), make_column("b")],
                [make_simple_column_reference("b")],
            ),
            id="disjoint_orderings",
        ),
        pytest.param(
            Filter(
                build_simple_scan(),
                make_cond_literal(True),
                [make_column("a"), make_column("b")],
                [make_simple_column_reference("a")],
            ),
            Filter(
                build_simple_scan(),
                make_cond_literal(True),
                [make_column("a"), make_column("b")],
                [make_simple_column_reference("a"), make_simple_column_reference("b")],
            ),
            # Note: If we allow merging orderings this should become legal.
            id="overlapping_orderings_equal_conds",
        ),
        pytest.param(
            Filter(
                build_simple_scan(),
                make_cond_literal(False),
                [make_column("a"), make_column("b")],
                [make_simple_column_reference("a")],
            ),
            Filter(
                build_simple_scan(),
                make_cond_literal(True),
                [make_column("a"), make_column("b")],
                [make_simple_column_reference("a"), make_simple_column_reference("b")],
            ),
            id="overlapping_orderings_unequal_conds",
        ),
        # TODO: Add a conflicting ordering test where A is ASC vs DESC.
        # Depends on other code changes merging.
    ],
)
def test_filter_invalid_merge(first_filter: Filter, second_filter: Filter):
    with pytest.raises(ValueError, match="Cannot merge nodes"):
        first_filter.merge(second_filter)
>>>>>>> 801ac931
<|MERGE_RESOLUTION|>--- conflicted
+++ resolved
@@ -1574,25 +1574,6 @@
     assert first_agg.merge(second_agg) == output
 
 
-<<<<<<< HEAD
-# def test_filter_invalid_merge(first_filter: Filter, second_filter: Filter):
-#     with pytest.raises(ValueError, match="Cannot merge nodes"):
-#         first_filter.merge(second_filter)
-
-
-# def test_root_to_string(root: RelationalRoot, output: str):
-#     assert root.to_string() == output
-
-# def test_root_equals(first_root: RelationalRoot, second_root: Relational, output: bool):
-#     assert first_root.equals(second_root) == output
-
-# def test_root_can_merge(first_root: RelationalRoot, second_root: RelationalRoot):
-#     assert not first_root.can_merge(second_root)
-
-# def test_root_invalid_merge(first_root: RelationalRoot, second_root: RelationalRoot):
-#     with pytest.raises(ValueError, match="Cannot merge nodes"):
-#         first_root.merge(second_root)
-=======
 @pytest.mark.parametrize(
     "first_agg, second_agg",
     [
@@ -2312,4 +2293,17 @@
 def test_filter_invalid_merge(first_filter: Filter, second_filter: Filter):
     with pytest.raises(ValueError, match="Cannot merge nodes"):
         first_filter.merge(second_filter)
->>>>>>> 801ac931
+
+
+# def test_root_to_string(root: RelationalRoot, output: str):
+#     assert root.to_string() == output
+
+# def test_root_equals(first_root: RelationalRoot, second_root: Relational, output: bool):
+#     assert first_root.equals(second_root) == output
+
+# def test_root_can_merge(first_root: RelationalRoot, second_root: RelationalRoot):
+#     assert not first_root.can_merge(second_root)
+
+# def test_root_invalid_merge(first_root: RelationalRoot, second_root: RelationalRoot):
+#     with pytest.raises(ValueError, match="Cannot merge nodes"):
+#         first_root.merge(second_root)
WITH "_t1" AS (
  SELECT
    "nation"."n_nationkey" AS "key",
    "nation"."n_name" AS "name"
  FROM "tpch"."nation" AS "nation"
), "_t1_2" AS (
  SELECT
<<<<<<< HEAD
    COALESCE(agg_0, 0) AS REVENUE,
    cust_nation AS CUST_NATION,
    l_year AS L_YEAR,
    supp_nation AS SUPP_NATION
  FROM (
    SELECT
      SUM(volume) AS agg_0,
      cust_nation,
      l_year,
      supp_nation
    FROM (
      SELECT
        EXTRACT(YEAR FROM ship_date) AS l_year,
        name_3 AS supp_nation,
        name_8 AS cust_nation,
        extended_price * (
          1 - discount
        ) AS volume
      FROM (
        SELECT
          discount,
          extended_price,
          name_3,
          name_8,
          ship_date
        FROM (
          SELECT
            discount,
            extended_price,
            name_3,
            order_key,
            ship_date
          FROM (
            SELECT
              discount,
              extended_price,
              order_key,
              ship_date,
              supplier_key
            FROM (
              SELECT
                l_discount AS discount,
                l_extendedprice AS extended_price,
                l_orderkey AS order_key,
                l_shipdate AS ship_date,
                l_suppkey AS supplier_key
              FROM tpch.LINEITEM
            )
            WHERE
              (
                ship_date <= CAST('1996-12-31' AS DATE)
              )
              AND (
                ship_date >= CAST('1995-01-01' AS DATE)
              )
          )
          LEFT JOIN (
            SELECT
              _table_alias_0.key AS key,
              name AS name_3
            FROM (
              SELECT
                s_suppkey AS key,
                s_nationkey AS nation_key
              FROM tpch.SUPPLIER
            ) AS _table_alias_0
            INNER JOIN (
              SELECT
                n_nationkey AS key,
                n_name AS name
              FROM tpch.NATION
            ) AS _table_alias_1
              ON nation_key = _table_alias_1.key
          )
            ON supplier_key = key
        )
        LEFT JOIN (
          SELECT
            _table_alias_4.key AS key,
            name AS name_8
          FROM (
            SELECT
              _table_alias_2.key AS key,
              nation_key
            FROM (
              SELECT
                o_custkey AS customer_key,
                o_orderkey AS key
              FROM tpch.ORDERS
            ) AS _table_alias_2
            INNER JOIN (
              SELECT
                c_custkey AS key,
                c_nationkey AS nation_key
              FROM tpch.CUSTOMER
            ) AS _table_alias_3
              ON customer_key = _table_alias_3.key
          ) AS _table_alias_4
          INNER JOIN (
            SELECT
              n_nationkey AS key,
              n_name AS name
            FROM tpch.NATION
          ) AS _table_alias_5
            ON nation_key = _table_alias_5.key
        )
          ON order_key = key
        WHERE
          (
            (
              name_3 = 'FRANCE'
            ) AND (
              name_8 = 'GERMANY'
            )
          )
          OR (
            (
              name_3 = 'GERMANY'
            ) AND (
              name_8 = 'FRANCE'
            )
          )
      )
=======
    SUM("lineitem"."l_extendedprice" * (
      1 - "lineitem"."l_discount"
    )) AS "agg_0",
    "_t7"."name" AS "cust_nation",
    EXTRACT(YEAR FROM "lineitem"."l_shipdate") AS "l_year",
    "_t1"."name" AS "supp_nation"
  FROM "tpch"."lineitem" AS "lineitem"
  LEFT JOIN "tpch"."supplier" AS "supplier"
    ON "lineitem"."l_suppkey" = "supplier"."s_suppkey"
  JOIN "_t1" AS "_t1"
    ON "_t1"."key" = "supplier"."s_nationkey"
  LEFT JOIN "tpch"."orders" AS "orders"
    ON "lineitem"."l_orderkey" = "orders"."o_orderkey"
  JOIN "tpch"."customer" AS "customer"
    ON "customer"."c_custkey" = "orders"."o_custkey"
  JOIN "_t1" AS "_t7"
    ON "_t7"."key" = "customer"."c_nationkey"
  WHERE
    (
      "_t1"."name" = 'FRANCE' OR "_t1"."name" = 'GERMANY'
    )
    AND (
      "_t1"."name" = 'FRANCE' OR "_t7"."name" = 'FRANCE'
>>>>>>> 245465a3
    )
    AND (
      "_t1"."name" = 'GERMANY' OR "_t7"."name" = 'GERMANY'
    )
    AND (
      "_t7"."name" = 'FRANCE' OR "_t7"."name" = 'GERMANY'
    )
    AND "lineitem"."l_shipdate" <= CAST('1996-12-31' AS DATE)
    AND "lineitem"."l_shipdate" >= CAST('1995-01-01' AS DATE)
  GROUP BY
    "_t7"."name",
    EXTRACT(YEAR FROM "lineitem"."l_shipdate"),
    "_t1"."name"
)
SELECT
  "_t1"."supp_nation" AS "SUPP_NATION",
  "_t1"."cust_nation" AS "CUST_NATION",
  "_t1"."l_year" AS "L_YEAR",
  COALESCE("_t1"."agg_0", 0) AS "REVENUE"
FROM "_t1_2" AS "_t1"
ORDER BY
<<<<<<< HEAD
  SUPP_NATION,
  CUST_NATION,
  L_YEAR
=======
  "_t1"."supp_nation",
  "_t1"."cust_nation",
  "_t1"."l_year"
>>>>>>> 245465a3
<|MERGE_RESOLUTION|>--- conflicted
+++ resolved
@@ -5,131 +5,6 @@
   FROM "tpch"."nation" AS "nation"
 ), "_t1_2" AS (
   SELECT
-<<<<<<< HEAD
-    COALESCE(agg_0, 0) AS REVENUE,
-    cust_nation AS CUST_NATION,
-    l_year AS L_YEAR,
-    supp_nation AS SUPP_NATION
-  FROM (
-    SELECT
-      SUM(volume) AS agg_0,
-      cust_nation,
-      l_year,
-      supp_nation
-    FROM (
-      SELECT
-        EXTRACT(YEAR FROM ship_date) AS l_year,
-        name_3 AS supp_nation,
-        name_8 AS cust_nation,
-        extended_price * (
-          1 - discount
-        ) AS volume
-      FROM (
-        SELECT
-          discount,
-          extended_price,
-          name_3,
-          name_8,
-          ship_date
-        FROM (
-          SELECT
-            discount,
-            extended_price,
-            name_3,
-            order_key,
-            ship_date
-          FROM (
-            SELECT
-              discount,
-              extended_price,
-              order_key,
-              ship_date,
-              supplier_key
-            FROM (
-              SELECT
-                l_discount AS discount,
-                l_extendedprice AS extended_price,
-                l_orderkey AS order_key,
-                l_shipdate AS ship_date,
-                l_suppkey AS supplier_key
-              FROM tpch.LINEITEM
-            )
-            WHERE
-              (
-                ship_date <= CAST('1996-12-31' AS DATE)
-              )
-              AND (
-                ship_date >= CAST('1995-01-01' AS DATE)
-              )
-          )
-          LEFT JOIN (
-            SELECT
-              _table_alias_0.key AS key,
-              name AS name_3
-            FROM (
-              SELECT
-                s_suppkey AS key,
-                s_nationkey AS nation_key
-              FROM tpch.SUPPLIER
-            ) AS _table_alias_0
-            INNER JOIN (
-              SELECT
-                n_nationkey AS key,
-                n_name AS name
-              FROM tpch.NATION
-            ) AS _table_alias_1
-              ON nation_key = _table_alias_1.key
-          )
-            ON supplier_key = key
-        )
-        LEFT JOIN (
-          SELECT
-            _table_alias_4.key AS key,
-            name AS name_8
-          FROM (
-            SELECT
-              _table_alias_2.key AS key,
-              nation_key
-            FROM (
-              SELECT
-                o_custkey AS customer_key,
-                o_orderkey AS key
-              FROM tpch.ORDERS
-            ) AS _table_alias_2
-            INNER JOIN (
-              SELECT
-                c_custkey AS key,
-                c_nationkey AS nation_key
-              FROM tpch.CUSTOMER
-            ) AS _table_alias_3
-              ON customer_key = _table_alias_3.key
-          ) AS _table_alias_4
-          INNER JOIN (
-            SELECT
-              n_nationkey AS key,
-              n_name AS name
-            FROM tpch.NATION
-          ) AS _table_alias_5
-            ON nation_key = _table_alias_5.key
-        )
-          ON order_key = key
-        WHERE
-          (
-            (
-              name_3 = 'FRANCE'
-            ) AND (
-              name_8 = 'GERMANY'
-            )
-          )
-          OR (
-            (
-              name_3 = 'GERMANY'
-            ) AND (
-              name_8 = 'FRANCE'
-            )
-          )
-      )
-=======
     SUM("lineitem"."l_extendedprice" * (
       1 - "lineitem"."l_discount"
     )) AS "agg_0",
@@ -153,7 +28,6 @@
     )
     AND (
       "_t1"."name" = 'FRANCE' OR "_t7"."name" = 'FRANCE'
->>>>>>> 245465a3
     )
     AND (
       "_t1"."name" = 'GERMANY' OR "_t7"."name" = 'GERMANY'
@@ -175,12 +49,6 @@
   COALESCE("_t1"."agg_0", 0) AS "REVENUE"
 FROM "_t1_2" AS "_t1"
 ORDER BY
-<<<<<<< HEAD
-  SUPP_NATION,
-  CUST_NATION,
-  L_YEAR
-=======
-  "_t1"."supp_nation",
-  "_t1"."cust_nation",
-  "_t1"."l_year"
->>>>>>> 245465a3
+  "supp_nation",
+  "cust_nation",
+  "l_year"
WITH _t1 AS (
  SELECT
    c_acctbal,
    c_nationkey
  FROM tpch.customer
), _s1 AS (
  SELECT
<<<<<<< HEAD
    AVG(c_acctbal) AS avg_cust_acctbal_1,
    c_nationkey
  FROM _t1
  GROUP BY
    2
), _t2 AS (
=======
    c_nationkey,
    AVG(c_acctbal) AS avg_c_acctbal
  FROM _t2
  GROUP BY
    1
), _t3 AS (
>>>>>>> 72bc7682
  SELECT
    r_name,
    r_regionkey
  FROM tpch.region
  WHERE
    NOT r_name IN ('MIDDLE EAST', 'AFRICA', 'ASIA')
), _s12 AS (
  SELECT
<<<<<<< HEAD
    COUNT(*) AS n_above_avg_customers,
    MAX(nation.n_name) AS nation_name,
    MAX(LOWER(_t2.r_name)) AS region_name,
    nation.n_nationkey
  FROM tpch.nation AS nation
  JOIN _s1 AS _s1
    ON _s1.c_nationkey = nation.n_nationkey
  JOIN _t2 AS _t2
    ON _t2.r_regionkey = nation.n_regionkey
  JOIN _t1 AS _s5
    ON _s1.avg_cust_acctbal_1 < _s5.c_acctbal AND _s5.c_nationkey = nation.n_nationkey
  GROUP BY
    4
), _t4 AS (
=======
    nation.n_nationkey,
    MAX(LOWER(_t3.r_name)) AS anything_lower_r_name,
    MAX(nation.n_name) AS anything_n_name,
    COUNT(*) AS n_rows
  FROM tpch.nation AS nation
  JOIN _s1 AS _s1
    ON _s1.c_nationkey = nation.n_nationkey
  JOIN _t3 AS _t3
    ON _t3.r_regionkey = nation.n_regionkey
  JOIN _t2 AS _s5
    ON _s1.avg_c_acctbal < _s5.c_acctbal AND _s5.c_nationkey = nation.n_nationkey
  GROUP BY
    1
), _t5 AS (
>>>>>>> 72bc7682
  SELECT
    s_acctbal,
    s_nationkey
  FROM tpch.supplier
), _s7 AS (
  SELECT
<<<<<<< HEAD
    AVG(s_acctbal) AS avg_supp_acctbal,
    s_nationkey
  FROM _t4
=======
    s_nationkey,
    AVG(s_acctbal) AS avg_s_acctbal
  FROM _t5
>>>>>>> 72bc7682
  GROUP BY
    1
), _s13 AS (
  SELECT
<<<<<<< HEAD
    COUNT(*) AS n_above_avg_suppliers,
    nation.n_nationkey
  FROM tpch.nation AS nation
  JOIN _s7 AS _s7
    ON _s7.s_nationkey = nation.n_nationkey
  JOIN _t2 AS _t5
    ON _t5.r_regionkey = nation.n_regionkey
  JOIN _t4 AS _s11
    ON _s11.s_acctbal > _s7.avg_supp_acctbal AND _s11.s_nationkey = nation.n_nationkey
=======
    nation.n_nationkey,
    COUNT(*) AS n_rows
  FROM tpch.nation AS nation
  JOIN _s7 AS _s7
    ON _s7.s_nationkey = nation.n_nationkey
  JOIN _t3 AS _t6
    ON _t6.r_regionkey = nation.n_regionkey
  JOIN _t5 AS _s11
    ON _s11.s_acctbal > _s7.avg_s_acctbal AND _s11.s_nationkey = nation.n_nationkey
>>>>>>> 72bc7682
  GROUP BY
    1
)
SELECT
<<<<<<< HEAD
  _s12.region_name,
  _s12.nation_name,
  _s12.n_above_avg_customers,
  _s13.n_above_avg_suppliers
=======
  _s12.anything_lower_r_name AS region_name,
  _s12.anything_n_name AS nation_name,
  _s12.n_rows AS n_above_avg_customers,
  _s13.n_rows AS n_above_avg_suppliers
>>>>>>> 72bc7682
FROM _s12 AS _s12
JOIN _s13 AS _s13
  ON _s12.n_nationkey = _s13.n_nationkey
ORDER BY
  1,
  2<|MERGE_RESOLUTION|>--- conflicted
+++ resolved
@@ -1,25 +1,16 @@
-WITH _t1 AS (
+WITH _t2 AS (
   SELECT
     c_acctbal,
     c_nationkey
   FROM tpch.customer
 ), _s1 AS (
   SELECT
-<<<<<<< HEAD
-    AVG(c_acctbal) AS avg_cust_acctbal_1,
-    c_nationkey
-  FROM _t1
-  GROUP BY
-    2
-), _t2 AS (
-=======
     c_nationkey,
     AVG(c_acctbal) AS avg_c_acctbal
   FROM _t2
   GROUP BY
     1
 ), _t3 AS (
->>>>>>> 72bc7682
   SELECT
     r_name,
     r_regionkey
@@ -28,22 +19,6 @@
     NOT r_name IN ('MIDDLE EAST', 'AFRICA', 'ASIA')
 ), _s12 AS (
   SELECT
-<<<<<<< HEAD
-    COUNT(*) AS n_above_avg_customers,
-    MAX(nation.n_name) AS nation_name,
-    MAX(LOWER(_t2.r_name)) AS region_name,
-    nation.n_nationkey
-  FROM tpch.nation AS nation
-  JOIN _s1 AS _s1
-    ON _s1.c_nationkey = nation.n_nationkey
-  JOIN _t2 AS _t2
-    ON _t2.r_regionkey = nation.n_regionkey
-  JOIN _t1 AS _s5
-    ON _s1.avg_cust_acctbal_1 < _s5.c_acctbal AND _s5.c_nationkey = nation.n_nationkey
-  GROUP BY
-    4
-), _t4 AS (
-=======
     nation.n_nationkey,
     MAX(LOWER(_t3.r_name)) AS anything_lower_r_name,
     MAX(nation.n_name) AS anything_n_name,
@@ -58,37 +33,19 @@
   GROUP BY
     1
 ), _t5 AS (
->>>>>>> 72bc7682
   SELECT
     s_acctbal,
     s_nationkey
   FROM tpch.supplier
 ), _s7 AS (
   SELECT
-<<<<<<< HEAD
-    AVG(s_acctbal) AS avg_supp_acctbal,
-    s_nationkey
-  FROM _t4
-=======
     s_nationkey,
     AVG(s_acctbal) AS avg_s_acctbal
   FROM _t5
->>>>>>> 72bc7682
   GROUP BY
     1
 ), _s13 AS (
   SELECT
-<<<<<<< HEAD
-    COUNT(*) AS n_above_avg_suppliers,
-    nation.n_nationkey
-  FROM tpch.nation AS nation
-  JOIN _s7 AS _s7
-    ON _s7.s_nationkey = nation.n_nationkey
-  JOIN _t2 AS _t5
-    ON _t5.r_regionkey = nation.n_regionkey
-  JOIN _t4 AS _s11
-    ON _s11.s_acctbal > _s7.avg_supp_acctbal AND _s11.s_nationkey = nation.n_nationkey
-=======
     nation.n_nationkey,
     COUNT(*) AS n_rows
   FROM tpch.nation AS nation
@@ -98,22 +55,14 @@
     ON _t6.r_regionkey = nation.n_regionkey
   JOIN _t5 AS _s11
     ON _s11.s_acctbal > _s7.avg_s_acctbal AND _s11.s_nationkey = nation.n_nationkey
->>>>>>> 72bc7682
   GROUP BY
     1
 )
 SELECT
-<<<<<<< HEAD
-  _s12.region_name,
-  _s12.nation_name,
-  _s12.n_above_avg_customers,
-  _s13.n_above_avg_suppliers
-=======
   _s12.anything_lower_r_name AS region_name,
   _s12.anything_n_name AS nation_name,
   _s12.n_rows AS n_above_avg_customers,
   _s13.n_rows AS n_above_avg_suppliers
->>>>>>> 72bc7682
 FROM _s12 AS _s12
 JOIN _s13 AS _s13
   ON _s12.n_nationkey = _s13.n_nationkey

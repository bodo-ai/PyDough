"""
Type aliases for database connections and cursors used in type hints.
use `if TYPE_CHECKING:` to import database-specific modules in a way
that allows static type checkers to understand the types without triggering
runtime imports. This avoids runtime errors when some optional dependencies
(e.g., `snowflake-connector-python`) are not installed.
"""

from typing import TYPE_CHECKING, Any, TypeAlias

if TYPE_CHECKING:
    # Importing database-specific modules only for type checking
    # This allows us to use type hints for SQL dialect connections
    # (SQLite, ..etc.)
    # without requiring these modules at runtime unless they are actually used.
    import sqlite3

<<<<<<< HEAD
    import snowflake.connector
    import snowflake.connector.cursor

    SQLiteConn: TypeAlias = sqlite3.Connection
    SQLiteCursor: TypeAlias = sqlite3.Cursor
    SnowflakeConn: TypeAlias = snowflake.connector.Connection
    SnowflakeCursor: TypeAlias = snowflake.connector.cursor.SnowflakeCursor
=======
    import mysql.connector
    import mysql.connector.cursor

    SQLiteConn: TypeAlias = sqlite3.Connection
    SQLiteCursor: TypeAlias = sqlite3.Cursor
    MySQLConn: TypeAlias = mysql.connector.MySQLConnection
    MySQLCursor: TypeAlias = mysql.connector.cursor.MySQLCursor
>>>>>>> 1ba82f56

    # TBD: Placeholder lines to add other dialects.
    # 1. Replace with actual dialect module
    # import dialect1_module
    # 2. Replace with other dialect connections
    # Dialect1_Conn: TypeAlias = dialect1_module.Connection
    # 3. Replace with other dialect cursors
    # Dialect1_Cursor: TypeAlias = dialect1_module.Cursor

    # 4. Define the type aliases for database connections and cursors
<<<<<<< HEAD
    DBConnection: TypeAlias = SQLiteConn | SnowflakeConn  # | Dialect1_Conn
    DBCursor: TypeAlias = SQLiteCursor | SnowflakeCursor  # | Dialect1_Cursor
=======
    DBConnection: TypeAlias = SQLiteConn | MySQLConn  # | Dialect1_Conn
    DBCursor: TypeAlias = SQLiteCursor | MySQLCursor  # | Dialect1_Cursor
>>>>>>> 1ba82f56
else:
    DBConnection: TypeAlias = Any
    DBCursor: TypeAlias = Any
    SQLiteConn: TypeAlias = Any
    SQLiteCursor: TypeAlias = Any
<<<<<<< HEAD
    SnowflakeCursor: TypeAlias = Any
    SnowflakeConn: TypeAlias = Any
=======
    MySQLConn: TypeAlias = Any
    MySQLCursor: TypeAlias = Any
>>>>>>> 1ba82f56
    # Dialect1_Conn: TypeAlias = Any
    # Dialect1_Cursor: TypeAlias = Any

# This allows us to use these type aliases in the rest of the code
# without worrying about whether the specific database modules are available.
__all__ = [
    "DBConnection",
    "DBCursor",
    "MySQLConn",
    "MySQLCursor",
    "SQLiteConn",
    "SQLiteCursor",
    "SnowflakeConn",
    "SnowflakeCursor",
    # "Dialect1_Conn",
    # "Dialect1_Cursor",
]
# The type aliases are used to provide a consistent interface for database connections
# and cursors across different database backends, allowing for easier
# type hinting and code readability without requiring the actual database modules.<|MERGE_RESOLUTION|>--- conflicted
+++ resolved
@@ -15,23 +15,20 @@
     # without requiring these modules at runtime unless they are actually used.
     import sqlite3
 
-<<<<<<< HEAD
+    SQLiteConn: TypeAlias = sqlite3.Connection
+    SQLiteCursor: TypeAlias = sqlite3.Cursor
+
     import snowflake.connector
     import snowflake.connector.cursor
 
-    SQLiteConn: TypeAlias = sqlite3.Connection
-    SQLiteCursor: TypeAlias = sqlite3.Cursor
     SnowflakeConn: TypeAlias = snowflake.connector.Connection
     SnowflakeCursor: TypeAlias = snowflake.connector.cursor.SnowflakeCursor
-=======
+
     import mysql.connector
     import mysql.connector.cursor
 
-    SQLiteConn: TypeAlias = sqlite3.Connection
-    SQLiteCursor: TypeAlias = sqlite3.Cursor
     MySQLConn: TypeAlias = mysql.connector.MySQLConnection
     MySQLCursor: TypeAlias = mysql.connector.cursor.MySQLCursor
->>>>>>> 1ba82f56
 
     # TBD: Placeholder lines to add other dialects.
     # 1. Replace with actual dialect module
@@ -42,27 +39,17 @@
     # Dialect1_Cursor: TypeAlias = dialect1_module.Cursor
 
     # 4. Define the type aliases for database connections and cursors
-<<<<<<< HEAD
-    DBConnection: TypeAlias = SQLiteConn | SnowflakeConn  # | Dialect1_Conn
-    DBCursor: TypeAlias = SQLiteCursor | SnowflakeCursor  # | Dialect1_Cursor
-=======
-    DBConnection: TypeAlias = SQLiteConn | MySQLConn  # | Dialect1_Conn
-    DBCursor: TypeAlias = SQLiteCursor | MySQLCursor  # | Dialect1_Cursor
->>>>>>> 1ba82f56
+    DBConnection: TypeAlias = SQLiteConn | SnowflakeConn | MySQLConn
+    DBCursor: TypeAlias = SQLiteCursor | SnowflakeCursor | MySQLCursor
 else:
     DBConnection: TypeAlias = Any
     DBCursor: TypeAlias = Any
     SQLiteConn: TypeAlias = Any
     SQLiteCursor: TypeAlias = Any
-<<<<<<< HEAD
     SnowflakeCursor: TypeAlias = Any
     SnowflakeConn: TypeAlias = Any
-=======
     MySQLConn: TypeAlias = Any
     MySQLCursor: TypeAlias = Any
->>>>>>> 1ba82f56
-    # Dialect1_Conn: TypeAlias = Any
-    # Dialect1_Cursor: TypeAlias = Any
 
 # This allows us to use these type aliases in the rest of the code
 # without worrying about whether the specific database modules are available.
@@ -75,8 +62,6 @@
     "SQLiteCursor",
     "SnowflakeConn",
     "SnowflakeCursor",
-    # "Dialect1_Conn",
-    # "Dialect1_Cursor",
 ]
 # The type aliases are used to provide a consistent interface for database connections
 # and cursors across different database backends, allowing for easier

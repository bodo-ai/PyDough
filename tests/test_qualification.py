"""
Unit tests the PyDough qualification process that transforms unqualified nodes
into qualified DAG nodes.
"""

from collections.abc import Callable

import pytest
<<<<<<< HEAD
from simple_pydough_functions import (
    partition_as_child,
    singular1,
    singular2,
    singular3,
    singular4,
)
=======
from simple_pydough_functions import partition_as_child, simple_collation
>>>>>>> 935ecf26
from test_utils import (
    graph_fetcher,
)
from tpch_test_functions import (
    impl_tpch_q1,
    impl_tpch_q2,
    impl_tpch_q3,
    impl_tpch_q4,
    impl_tpch_q5,
    impl_tpch_q6,
    impl_tpch_q7,
    impl_tpch_q8,
    impl_tpch_q9,
    impl_tpch_q10,
    impl_tpch_q11,
    impl_tpch_q12,
    impl_tpch_q13,
    impl_tpch_q14,
    impl_tpch_q15,
    impl_tpch_q16,
    impl_tpch_q17,
    impl_tpch_q18,
    impl_tpch_q19,
    impl_tpch_q20,
    impl_tpch_q21,
    impl_tpch_q22,
)

import pydough
from pydough import init_pydough_context
from pydough.configs import PyDoughConfigs
from pydough.metadata import GraphMetadata
from pydough.qdag import PyDoughCollectionQDAG, PyDoughQDAG
from pydough.unqualified import (
    UnqualifiedNode,
    qualify_node,
)


@pytest.mark.parametrize(
    "impl, answer_tree_str",
    [
        pytest.param(
            partition_as_child,
            """
┌─── TPCH
├─┬─ Calculate[avg_n_parts=AVG($1.n_parts)]
│ └─┬─ AccessChild
│   ├─┬─ Partition[name='p', by=size]
│   │ └─┬─ AccessChild
│   │   └─── TableCollection[Parts]
│   └─┬─ Calculate[n_parts=COUNT($1)]
│     └─┬─ AccessChild
│       └─── PartitionChild[p]
└─┬─ Calculate[n_parts=COUNT($1)]
  └─┬─ AccessChild
    ├─┬─ Partition[name='p', by=size]
    │ └─┬─ AccessChild
    │   └─── TableCollection[Parts]
    ├─┬─ Calculate[n_parts=COUNT($1)]
    │ └─┬─ AccessChild
    │   └─── PartitionChild[p]
    └─── Where[n_parts > avg_n_parts]
""",
            id="partition_as_child",
        ),
        pytest.param(
            impl_tpch_q1,
            """
──┬─ TPCH
  ├─┬─ Partition[name='l', by=(return_flag, status)]
  │ └─┬─ AccessChild
  │   ├─── TableCollection[Lineitems]
  │   └─── Where[ship_date <= datetime.date(1998, 12, 1)]
  ├─┬─ Calculate[L_RETURNFLAG=return_flag, L_LINESTATUS=status, SUM_QTY=SUM($1.quantity), SUM_BASE_PRICE=SUM($1.extended_price), SUM_DISC_PRICE=SUM($1.extended_price * (1 - $1.discount)), SUM_CHARGE=SUM(($1.extended_price * (1 - $1.discount)) * (1 + $1.tax)), AVG_QTY=AVG($1.quantity), AVG_PRICE=AVG($1.extended_price), AVG_DISC=AVG($1.discount), COUNT_ORDER=COUNT($1)]
  │ └─┬─ AccessChild
  │   └─── PartitionChild[l]
  └─── OrderBy[L_RETURNFLAG.ASC(na_pos='first'), L_LINESTATUS.ASC(na_pos='first')]
""",
            id="tpch_q1",
        ),
        pytest.param(
            impl_tpch_q2,
            """
──┬─ TPCH
  ├─┬─ Partition[name='p', by=key]
  │ └─┬─ AccessChild
  │   ├─── TableCollection[Nations]
  │   ├─── Calculate[n_name=name]
  │   └─┬─ Where[$1.name == 'EUROPE']
  │     ├─┬─ AccessChild
  │     │ └─── SubCollection[region]
  │     ├─── SubCollection[suppliers]
  │     └─┬─ Calculate[s_acctbal=account_balance, s_name=name, s_address=address, s_phone=phone, s_comment=comment]
  │       ├─── SubCollection[supply_records]
  │       └─┬─ Calculate[supplycost=supplycost]
  │         ├─── SubCollection[part]
  │         └─── Where[ENDSWITH(part_type, 'BRASS') & (size == 15)]
  └─┬─ Calculate[best_cost=MIN($1.supplycost)]
    ├─┬─ AccessChild
    │ └─── PartitionChild[p]
    ├─── PartitionChild[p]
    ├─── Where[(supplycost == best_cost) & ENDSWITH(part_type, 'BRASS') & (size == 15)]
    ├─── Calculate[S_ACCTBAL=s_acctbal, S_NAME=s_name, N_NAME=n_name, P_PARTKEY=key, P_MFGR=manufacturer, S_ADDRESS=s_address, S_PHONE=s_phone, S_COMMENT=s_comment]
    └─── TopK[10, S_ACCTBAL.DESC(na_pos='last'), N_NAME.ASC(na_pos='first'), S_NAME.ASC(na_pos='first'), P_PARTKEY.ASC(na_pos='first')]
""",
            id="tpch_q2",
        ),
        pytest.param(
            impl_tpch_q3,
            """
──┬─ TPCH
  ├─┬─ Partition[name='l', by=(order_key, order_date, ship_priority)]
  │ └─┬─ AccessChild
  │   ├─── TableCollection[Orders]
  │   ├─── Calculate[order_date=order_date, ship_priority=ship_priority]
  │   └─┬─ Where[($1.mktsegment == 'BUILDING') & (order_date < datetime.date(1995, 3, 15))]
  │     ├─┬─ AccessChild
  │     │ └─── SubCollection[customer]
  │     ├─── SubCollection[lines]
  │     └─── Where[ship_date > datetime.date(1995, 3, 15)]
  ├─┬─ Calculate[L_ORDERKEY=order_key, REVENUE=SUM($1.extended_price * (1 - $1.discount)), O_ORDERDATE=order_date, O_SHIPPRIORITY=ship_priority]
  │ └─┬─ AccessChild
  │   └─── PartitionChild[l]
  └─── TopK[10, REVENUE.DESC(na_pos='last'), O_ORDERDATE.ASC(na_pos='first'), L_ORDERKEY.ASC(na_pos='first')]
""",
            id="tpch_q3",
        ),
        pytest.param(
            impl_tpch_q4,
            """
──┬─ TPCH
  ├─┬─ Partition[name='o', by=order_priority]
  │ └─┬─ AccessChild
  │   ├─── TableCollection[Orders]
  │   └─┬─ Where[(order_date >= datetime.date(1993, 7, 1)) & (order_date < datetime.date(1993, 10, 1)) & HAS($1)]
  │     └─┬─ AccessChild
  │       ├─── SubCollection[lines]
  │       └─── Where[commit_date < receipt_date]
  ├─┬─ Calculate[O_ORDERPRIORITY=order_priority, ORDER_COUNT=COUNT($1)]
  │ └─┬─ AccessChild
  │   └─── PartitionChild[o]
  └─── OrderBy[O_ORDERPRIORITY.ASC(na_pos='first')]
""",
            id="tpch_q4",
        ),
        pytest.param(
            impl_tpch_q5,
            """
──┬─ TPCH
  ├─── TableCollection[Nations]
  ├─── Calculate[nation_name=name]
  ├─┬─ Where[$1.name == 'ASIA']
  │ └─┬─ AccessChild
  │   └─── SubCollection[region]
  ├─┬─ Calculate[N_NAME=name, REVENUE=SUM($1.value)]
  │ └─┬─ AccessChild
  │   └─┬─ SubCollection[customers]
  │     ├─── SubCollection[orders]
  │     └─┬─ Where[(order_date >= datetime.date(1994, 1, 1)) & (order_date < datetime.date(1995, 1, 1))]
  │       ├─── SubCollection[lines]
  │       ├─┬─ Where[$1.name == nation_name]
  │       │ └─┬─ AccessChild
  │       │   └─┬─ SubCollection[supplier]
  │       │     └─── SubCollection[nation]
  │       └─── Calculate[value=extended_price * (1 - discount)]
  └─── OrderBy[REVENUE.DESC(na_pos='last')]
""",
            id="tpch_q5",
        ),
        pytest.param(
            impl_tpch_q6,
            """
┌─── TPCH
└─┬─ Calculate[REVENUE=SUM($1.amt)]
  └─┬─ AccessChild
    ├─── TableCollection[Lineitems]
    ├─── Where[(ship_date >= datetime.date(1994, 1, 1)) & (ship_date < datetime.date(1995, 1, 1)) & (discount >= 0.05) & (discount <= 0.07) & (quantity < 24)]
    └─── Calculate[amt=extended_price * discount]
""",
            id="tpch_q6",
        ),
        pytest.param(
            impl_tpch_q7,
            """
──┬─ TPCH
  ├─┬─ Partition[name='l', by=(supp_nation, cust_nation, l_year)]
  │ └─┬─ AccessChild
  │   ├─── TableCollection[Lineitems]
  │   ├─┬─ Calculate[supp_nation=$1.name, cust_nation=$2.name, l_year=YEAR(ship_date), volume=extended_price * (1 - discount)]
  │   │ ├─┬─ AccessChild
  │   │ │ └─┬─ SubCollection[supplier]
  │   │ │   └─── SubCollection[nation]
  │   │ └─┬─ AccessChild
  │   │   └─┬─ SubCollection[order]
  │   │     └─┬─ SubCollection[customer]
  │   │       └─── SubCollection[nation]
  │   └─── Where[(ship_date >= datetime.date(1995, 1, 1)) & (ship_date <= datetime.date(1996, 12, 31)) & (((supp_nation == 'FRANCE') & (cust_nation == 'GERMANY')) | ((supp_nation == 'GERMANY') & (cust_nation == 'FRANCE')))]
  ├─┬─ Calculate[SUPP_NATION=supp_nation, CUST_NATION=cust_nation, L_YEAR=l_year, REVENUE=SUM($1.volume)]
  │ └─┬─ AccessChild
  │   └─── PartitionChild[l]
  └─── OrderBy[SUPP_NATION.ASC(na_pos='first'), CUST_NATION.ASC(na_pos='first'), L_YEAR.ASC(na_pos='first')]
""",
            id="tpch_q7",
        ),
        pytest.param(
            impl_tpch_q8,
            """
──┬─ TPCH
  ├─┬─ Partition[name='v', by=o_year]
  │ └─┬─ AccessChild
  │   ├─── TableCollection[Nations]
  │   └─┬─ Calculate[nation_name=name]
  │     └─┬─ SubCollection[suppliers]
  │       ├─── SubCollection[supply_records]
  │       └─┬─ Where[$1.part_type == 'ECONOMY ANODIZED STEEL']
  │         ├─┬─ AccessChild
  │         │ └─── SubCollection[part]
  │         ├─── SubCollection[lines]
  │         └─┬─ Calculate[volume=extended_price * (1 - discount)]
  │           ├─── SubCollection[order]
  │           ├─── Calculate[o_year=YEAR(order_date), brazil_volume=IFF(nation_name == 'BRAZIL', volume, 0)]
  │           └─┬─ Where[(order_date >= datetime.date(1995, 1, 1)) & (order_date <= datetime.date(1996, 12, 31)) & ($1.name == 'AMERICA')]
  │             └─┬─ AccessChild
  │               └─┬─ SubCollection[customer]
  │                 └─┬─ SubCollection[nation]
  │                   └─── SubCollection[region]
  └─┬─ Calculate[O_YEAR=o_year, MKT_SHARE=SUM($1.brazil_volume) / SUM($1.volume)]
    └─┬─ AccessChild
      └─── PartitionChild[v]
""",
            id="tpch_q8",
        ),
        pytest.param(
            impl_tpch_q9,
            """
──┬─ TPCH
  ├─┬─ Partition[name='l', by=(nation_name, o_year)]
  │ └─┬─ AccessChild
  │   ├─── TableCollection[Nations]
  │   └─┬─ Calculate[nation_name=name]
  │     └─┬─ SubCollection[suppliers]
  │       ├─── SubCollection[supply_records]
  │       ├─── Calculate[supplycost=supplycost]
  │       └─┬─ Where[CONTAINS($1.name, 'green')]
  │         ├─┬─ AccessChild
  │         │ └─── SubCollection[part]
  │         ├─── SubCollection[lines]
  │         └─┬─ Calculate[o_year=YEAR($1.order_date), value=(extended_price * (1 - discount)) - (supplycost * quantity)]
  │           └─┬─ AccessChild
  │             └─── SubCollection[order]
  ├─┬─ Calculate[NATION=nation_name, O_YEAR=o_year, AMOUNT=SUM($1.value)]
  │ └─┬─ AccessChild
  │   └─── PartitionChild[l]
  └─── TopK[10, NATION.ASC(na_pos='first'), O_YEAR.DESC(na_pos='last')]
""",
            id="tpch_q9",
        ),
        pytest.param(
            impl_tpch_q10,
            """
──┬─ TPCH
  ├─── TableCollection[Customers]
  ├─┬─ Calculate[C_CUSTKEY=key, C_NAME=name, REVENUE=SUM($1.amt), C_ACCTBAL=acctbal, N_NAME=$2.name, C_ADDRESS=address, C_PHONE=phone, C_COMMENT=comment]
  │ ├─┬─ AccessChild
  │ │ ├─── SubCollection[orders]
  │ │ └─┬─ Where[(order_date >= datetime.date(1993, 10, 1)) & (order_date < datetime.date(1994, 1, 1))]
  │ │   ├─── SubCollection[lines]
  │ │   ├─── Where[return_flag == 'R']
  │ │   └─── Calculate[amt=extended_price * (1 - discount)]
  │ └─┬─ AccessChild
  │   └─── SubCollection[nation]
  └─── TopK[20, REVENUE.DESC(na_pos='last'), C_CUSTKEY.ASC(na_pos='first')]
""",
            id="tpch_q10",
        ),
        pytest.param(
            impl_tpch_q11,
            """
┌─── TPCH
└─┬─ Calculate[min_market_share=SUM($1.metric) * 0.0001]
  ├─┬─ AccessChild
  │ ├─── TableCollection[PartSupp]
  │ ├─┬─ Where[$1.name == 'GERMANY']
  │ │ └─┬─ AccessChild
  │ │   └─┬─ SubCollection[supplier]
  │ │     └─── SubCollection[nation]
  │ └─── Calculate[metric=supplycost * availqty]
  ├─┬─ Partition[name='ps', by=part_key]
  │ └─┬─ AccessChild
  │   ├─── TableCollection[PartSupp]
  │   ├─┬─ Where[$1.name == 'GERMANY']
  │   │ └─┬─ AccessChild
  │   │   └─┬─ SubCollection[supplier]
  │   │     └─── SubCollection[nation]
  │   └─── Calculate[metric=supplycost * availqty]
  ├─┬─ Calculate[PS_PARTKEY=part_key, VALUE=SUM($1.metric)]
  │ └─┬─ AccessChild
  │   └─── PartitionChild[ps]
  ├─── Where[VALUE > min_market_share]
  └─── TopK[10, VALUE.DESC(na_pos='last')]
""",
            id="tpch_q11",
        ),
        pytest.param(
            impl_tpch_q12,
            """
──┬─ TPCH
  ├─┬─ Partition[name='l', by=ship_mode]
  │ └─┬─ AccessChild
  │   ├─── TableCollection[Lineitems]
  │   ├─── Where[((ship_mode == 'MAIL') | (ship_mode == 'SHIP')) & (ship_date < commit_date) & (commit_date < receipt_date) & (receipt_date >= datetime.date(1994, 1, 1)) & (receipt_date < datetime.date(1995, 1, 1))]
  │   └─┬─ Calculate[is_high_priority=($1.order_priority == '1-URGENT') | ($1.order_priority == '2-HIGH')]
  │     └─┬─ AccessChild
  │       └─── SubCollection[order]
  ├─┬─ Calculate[L_SHIPMODE=ship_mode, HIGH_LINE_COUNT=SUM($1.is_high_priority), LOW_LINE_COUNT=SUM(NOT($1.is_high_priority))]
  │ └─┬─ AccessChild
  │   └─── PartitionChild[l]
  └─── OrderBy[L_SHIPMODE.ASC(na_pos='first')]
""",
            id="tpch_q12",
        ),
        pytest.param(
            impl_tpch_q13,
            """
──┬─ TPCH
  ├─┬─ Partition[name='custs', by=num_non_special_orders]
  │ └─┬─ AccessChild
  │   ├─── TableCollection[Customers]
  │   └─┬─ Calculate[num_non_special_orders=COUNT($1)]
  │     └─┬─ AccessChild
  │       ├─── SubCollection[orders]
  │       └─── Where[NOT(LIKE(comment, '%special%requests%'))]
  ├─┬─ Calculate[C_COUNT=num_non_special_orders, CUSTDIST=COUNT($1)]
  │ └─┬─ AccessChild
  │   └─── PartitionChild[custs]
  └─── TopK[10, CUSTDIST.DESC(na_pos='last'), C_COUNT.DESC(na_pos='last')]
""",
            id="tpch_q13",
        ),
        pytest.param(
            impl_tpch_q14,
            """
┌─── TPCH
└─┬─ Calculate[PROMO_REVENUE=(100.0 * SUM($1.promo_value)) / SUM($1.value)]
  └─┬─ AccessChild
    ├─── TableCollection[Lineitems]
    ├─── Where[(ship_date >= datetime.date(1995, 9, 1)) & (ship_date < datetime.date(1995, 10, 1))]
    └─┬─ Calculate[value=extended_price * (1 - discount), promo_value=IFF(STARTSWITH($1.part_type, 'PROMO'), extended_price * (1 - discount), 0)]
      └─┬─ AccessChild
        └─── SubCollection[part]
""",
            id="tpch_q14",
        ),
        pytest.param(
            impl_tpch_q15,
            """
┌─── TPCH
└─┬─ Calculate[max_revenue=MAX($1.total_revenue)]
  ├─┬─ AccessChild
  │ ├─── TableCollection[Suppliers]
  │ └─┬─ Calculate[total_revenue=SUM($1.extended_price * (1 - $1.discount))]
  │   └─┬─ AccessChild
  │     ├─── SubCollection[lines]
  │     └─── Where[(ship_date >= datetime.date(1996, 1, 1)) & (ship_date < datetime.date(1996, 4, 1))]
  ├─── TableCollection[Suppliers]
  ├─┬─ Calculate[S_SUPPKEY=key, S_NAME=name, S_ADDRESS=address, S_PHONE=phone, TOTAL_REVENUE=SUM($1.extended_price * (1 - $1.discount))]
  │ └─┬─ AccessChild
  │   ├─── SubCollection[lines]
  │   └─── Where[(ship_date >= datetime.date(1996, 1, 1)) & (ship_date < datetime.date(1996, 4, 1))]
  ├─── Where[TOTAL_REVENUE == max_revenue]
  └─── OrderBy[S_SUPPKEY.ASC(na_pos='first')]
""",
            id="tpch_q15",
        ),
        pytest.param(
            impl_tpch_q16,
            """
──┬─ TPCH
  ├─┬─ Partition[name='ps', by=(p_brand, p_type, p_size)]
  │ └─┬─ AccessChild
  │   ├─── TableCollection[Parts]
  │   ├─── Where[(brand != 'BRAND#45') & NOT(STARTSWITH(part_type, 'MEDIUM POLISHED%')) & ISIN(size, [49, 14, 23, 45, 19, 3, 36, 9])]
  │   └─┬─ Calculate[p_brand=brand, p_type=part_type, p_size=size]
  │     ├─── SubCollection[supply_records]
  │     └─┬─ Where[NOT(LIKE($1.comment, '%Customer%Complaints%'))]
  │       └─┬─ AccessChild
  │         └─── SubCollection[supplier]
  ├─┬─ Calculate[P_BRAND=p_brand, P_TYPE=p_type, P_SIZE=p_size, SUPPLIER_COUNT=NDISTINCT($1.supplier_key)]
  │ └─┬─ AccessChild
  │   └─── PartitionChild[ps]
  └─── TopK[10, SUPPLIER_COUNT.DESC(na_pos='last'), P_BRAND.ASC(na_pos='first'), P_TYPE.ASC(na_pos='first'), P_SIZE.ASC(na_pos='first')]
""",
            id="tpch_q16",
        ),
        pytest.param(
            impl_tpch_q17,
            """
┌─── TPCH
└─┬─ Calculate[AVG_YEARLY=SUM($1.extended_price) / 7.0]
  └─┬─ AccessChild
    ├─── TableCollection[Parts]
    ├─── Where[(brand == 'Brand#23') & (container == 'MED BOX')]
    └─┬─ Calculate[part_avg_quantity=AVG($1.quantity)]
      ├─┬─ AccessChild
      │ └─── SubCollection[lines]
      ├─── SubCollection[lines]
      └─── Where[quantity < (0.2 * part_avg_quantity)]
""",
            id="tpch_q17",
        ),
        pytest.param(
            impl_tpch_q18,
            """
──┬─ TPCH
  ├─── TableCollection[Orders]
  ├─┬─ Calculate[C_NAME=$1.name, C_CUSTKEY=$1.key, O_ORDERKEY=key, O_ORDERDATE=order_date, O_TOTALPRICE=total_price, TOTAL_QUANTITY=SUM($2.quantity)]
  │ ├─┬─ AccessChild
  │ │ └─── SubCollection[customer]
  │ └─┬─ AccessChild
  │   └─── SubCollection[lines]
  ├─── Where[TOTAL_QUANTITY > 300]
  └─── TopK[10, O_TOTALPRICE.DESC(na_pos='last'), O_ORDERDATE.ASC(na_pos='first')]
""",
            id="tpch_q18",
        ),
        pytest.param(
            impl_tpch_q19,
            """
┌─── TPCH
└─┬─ Calculate[REVENUE=SUM($1.extended_price * (1 - $1.discount))]
  └─┬─ AccessChild
    ├─── TableCollection[Lineitems]
    └─┬─ Where[ISIN(ship_mode, ['AIR', 'AIR REG']) & (ship_instruct == 'DELIVER IN PERSON') & ($1.size >= 1) & (((($1.size <= 5) & (quantity >= 1) & (quantity <= 11) & ISIN($1.container, ['SM CASE', 'SM BOX', 'SM PACK', 'SM PKG']) & ($1.brand == 'Brand#12')) | (($1.size <= 10) & (quantity >= 10) & (quantity <= 20) & ISIN($1.container, ['MED BAG', 'MED BOX', 'MED PACK', 'MED PKG']) & ($1.brand == 'Brand#23'))) | (($1.size <= 15) & (quantity >= 20) & (quantity <= 30) & ISIN($1.container, ['LG CASE', 'LG BOX', 'LG PACK', 'LG PKG']) & ($1.brand == 'Brand#34')))]
      └─┬─ AccessChild
        └─── SubCollection[part]
""",
            id="tpch_q19",
        ),
        pytest.param(
            impl_tpch_q20,
            """
──┬─ TPCH
  ├─── TableCollection[Suppliers]
  ├─── Calculate[S_NAME=name, S_ADDRESS=address]
  ├─┬─ Where[(($1.name == 'CANADA') & COUNT($2)) > 0]
  │ ├─┬─ AccessChild
  │ │ └─── SubCollection[nation]
  │ └─┬─ AccessChild
  │   ├─── SubCollection[supply_records]
  │   └─┬─ Calculate[availqty=availqty]
  │     ├─── SubCollection[part]
  │     └─┬─ Where[STARTSWITH(name, 'forest') & (availqty > (SUM($1.quantity) * 0.5))]
  │       └─┬─ AccessChild
  │         ├─── SubCollection[lines]
  │         └─── Where[(ship_date >= datetime.date(1994, 1, 1)) & (ship_date < datetime.date(1995, 1, 1))]
  └─── TopK[10, S_NAME.ASC(na_pos='first')]
""",
            id="tpch_q20",
        ),
        pytest.param(
            impl_tpch_q21,
            """
──┬─ TPCH
  ├─── TableCollection[Suppliers]
  ├─┬─ Where[$1.name == 'SAUDI ARABIA']
  │ └─┬─ AccessChild
  │   └─── SubCollection[nation]
  ├─┬─ Calculate[S_NAME=name, NUMWAIT=COUNT($1)]
  │ └─┬─ AccessChild
  │   ├─── SubCollection[lines]
  │   ├─── Calculate[original_key=supplier_key]
  │   └─┬─ Where[receipt_date > commit_date]
  │     ├─── SubCollection[order]
  │     └─┬─ Where[(order_status == 'F') & HAS($1) & HASNOT($2)]
  │       ├─┬─ AccessChild
  │       │ ├─── SubCollection[lines]
  │       │ └─── Where[supplier_key != original_key]
  │       └─┬─ AccessChild
  │         ├─── SubCollection[lines]
  │         └─── Where[(supplier_key != original_key) & (receipt_date > commit_date)]
  └─── TopK[10, NUMWAIT.DESC(na_pos='last'), S_NAME.ASC(na_pos='first')]
""",
            id="tpch_q21",
        ),
        pytest.param(
            impl_tpch_q22,
            """
┌─── TPCH
└─┬─ Calculate[global_avg_balance=AVG($1.acctbal)]
  ├─┬─ AccessChild
  │ ├─── TableCollection[Customers]
  │ ├─── Calculate[cntry_code=SLICE(phone, None, 2, None)]
  │ ├─── Where[ISIN(cntry_code, ['13', '31', '23', '29', '30', '18', '17'])]
  │ └─── Where[acctbal > 0.0]
  ├─┬─ Partition[name='custs', by=cntry_code]
  │ └─┬─ AccessChild
  │   ├─── TableCollection[Customers]
  │   ├─── Calculate[cntry_code=SLICE(phone, None, 2, None)]
  │   ├─── Where[ISIN(cntry_code, ['13', '31', '23', '29', '30', '18', '17'])]
  │   └─┬─ Where[(acctbal > global_avg_balance) & (COUNT($1) == 0)]
  │     └─┬─ AccessChild
  │       └─── SubCollection[orders]
  ├─┬─ Calculate[CNTRY_CODE=cntry_code, NUM_CUSTS=COUNT($1), TOTACCTBAL=SUM($1.acctbal)]
  │ └─┬─ AccessChild
  │   └─── PartitionChild[custs]
  └─── OrderBy[CNTRY_CODE.ASC(na_pos='first')]
""",
            id="tpch_q22",
        ),
    ],
)
def test_qualify_node_to_ast_string(
    impl: Callable[[], UnqualifiedNode],
    answer_tree_str: str,
    get_sample_graph: graph_fetcher,
) -> None:
    """
    Tests that a PyDough unqualified node can be correctly translated to its
    qualified DAG version, with the correct string representation.
    """
    graph: GraphMetadata = get_sample_graph("TPCH")
    unqualified: UnqualifiedNode = init_pydough_context(graph)(impl)()
<<<<<<< HEAD
    qualified: PyDoughQDAG = qualify_node(unqualified, graph)
    assert isinstance(
        qualified, PyDoughCollectionQDAG
    ), "Expected qualified answer to be a collection, not an expression"
    assert (
        qualified.to_tree_string() == answer_tree_str.strip()
    ), "Mismatch between tree string representation of qualified node and expected QDAG tree string"


@pytest.mark.parametrize(
    "impl, answer_tree_str",
    [
        pytest.param(
            singular1,
            """
──┬─ TPCH
  ├─── TableCollection[Regions]
  └─┬─ Calculate[name=name, nation_4_name=$1.name]
    └─┬─ AccessChild
      ├─── SubCollection[nations]
      ├─── Where[key == 4]
      └─── Singular
         """,
            id="singular1",
        ),
        pytest.param(
            singular2,
            """
──┬─ TPCH
  ├─── TableCollection[Nations]
  └─┬─ Calculate[name=name, okey=$1.key]
    └─┬─ AccessChild
      ├─── SubCollection[customers]
      ├─── Where[key == 1]
      └─┬─ Singular
        ├─── SubCollection[orders]
        ├─── Where[key == 1]
        └─── Singular
        """,
            id="singular2",
        ),
        pytest.param(
            singular3,
            """
──┬─ TPCH
  ├─── TableCollection[Customers]
  ├─── TopK[5, name.ASC(na_pos='first')]
  ├─── Calculate[name=name]
  └─┬─ OrderBy[$1.order_date.ASC(na_pos='last')]
    ├─┬─ AccessChild
    │ ├─── SubCollection[orders]
    │ ├─── Where[RANKING(by=(order_date.ASC(na_pos='first'))) == 1]
    │ └─── Singular
    ├─── SubCollection[orders]
    └─── Calculate[name=name, key=key]
        """,
            id="singular3",
        ),
        pytest.param(
            singular4,
            """
──┬─ TPCH
  ├─── TableCollection[Customers]
  ├─┬─ TopK[5, $1.order_date.ASC(na_pos='last')]
  │ └─┬─ AccessChild
  │   ├─── SubCollection[orders]
  │   ├─── Where[RANKING(by=(order_date.ASC(na_pos='first'))) == 1]
  │   └─── Singular
  └─── Calculate[name=name]        
        """,
            id="singular4",
        ),
    ],
)
def test_qualify_singular_to_ast_string(
    impl: Callable[[], UnqualifiedNode],
    answer_tree_str: str,
    get_sample_graph: graph_fetcher,
) -> None:
    """
    Tests that a PyDough unqualified singular node can be correctly translated to its
    qualified DAG version, with the correct string representation.
    """
    graph: GraphMetadata = get_sample_graph("TPCH")
    unqualified: UnqualifiedNode = init_pydough_context(graph)(impl)()
    qualified: PyDoughQDAG = qualify_node(unqualified, graph)
    assert isinstance(
        qualified, PyDoughCollectionQDAG
    ), "Expected qualified answer to be a collection, not an expression"
    assert (
        qualified.to_tree_string() == answer_tree_str.strip()
    ), "Mismatch between tree string representation of qualified node and expected QDAG tree string"
=======
    config: PyDoughConfigs = pydough.active_session.config
    qualified: PyDoughQDAG = qualify_node(unqualified, graph, config)
    assert isinstance(qualified, PyDoughCollectionQDAG), (
        "Expected qualified answer to be a collection, not an expression"
    )
    assert qualified.to_tree_string() == answer_tree_str.strip(), (
        "Mismatch between tree string representation of qualified node and expected QDAG tree string"
    )


@pytest.mark.parametrize(
    "impl, answer_tree_str, collation_default_asc, propogate_collation",
    [
        pytest.param(
            simple_collation,
            """
──┬─ TPCH
  ├─── TableCollection[Suppliers]
  ├─┬─ Calculate[p=PERCENTILE(by=(COUNT($1).ASC(na_pos='first'), name.ASC(na_pos='first'), address.ASC(na_pos='first'), nation_key.ASC(na_pos='first'), phone.ASC(na_pos='first'), account_balance.DESC(na_pos='last'), comment.DESC(na_pos='last'))), r=RANKING(by=(key.ASC(na_pos='first'), COUNT($1).ASC(na_pos='first'), name.DESC(na_pos='last'), address.DESC(na_pos='last'), nation_key.DESC(na_pos='last'), phone.DESC(na_pos='last'), account_balance.ASC(na_pos='first'), comment.ASC(na_pos='first')))]
  │ └─┬─ AccessChild
  │   └─── SubCollection[supply_records]
  ├─┬─ OrderBy[COUNT($1).ASC(na_pos='first'), name.ASC(na_pos='first'), address.ASC(na_pos='first'), nation_key.ASC(na_pos='first'), phone.ASC(na_pos='first'), account_balance.DESC(na_pos='last'), comment.DESC(na_pos='last')]
  │ └─┬─ AccessChild
  │   └─── SubCollection[supply_records]
  └─┬─ TopK[5, key.ASC(na_pos='first'), COUNT($1).ASC(na_pos='first'), name.DESC(na_pos='last'), address.DESC(na_pos='last'), nation_key.DESC(na_pos='last'), phone.DESC(na_pos='last'), account_balance.ASC(na_pos='first'), comment.ASC(na_pos='first')]
    └─┬─ AccessChild
      └─── SubCollection[supply_records]
            """,
            True,
            True,
            id="asc-with_propagation",
        ),
        pytest.param(
            simple_collation,
            """
──┬─ TPCH
  ├─── TableCollection[Suppliers]
  ├─┬─ Calculate[p=PERCENTILE(by=(COUNT($1).ASC(na_pos='first'), name.ASC(na_pos='first'), address.ASC(na_pos='first'), nation_key.ASC(na_pos='first'), phone.ASC(na_pos='first'), account_balance.DESC(na_pos='last'), comment.ASC(na_pos='first'))), r=RANKING(by=(key.ASC(na_pos='first'), COUNT($1).ASC(na_pos='first'), name.DESC(na_pos='last'), address.ASC(na_pos='first'), nation_key.ASC(na_pos='first'), phone.ASC(na_pos='first'), account_balance.ASC(na_pos='first'), comment.ASC(na_pos='first')))]
  │ └─┬─ AccessChild
  │   └─── SubCollection[supply_records]
  ├─┬─ OrderBy[COUNT($1).ASC(na_pos='first'), name.ASC(na_pos='first'), address.ASC(na_pos='first'), nation_key.ASC(na_pos='first'), phone.ASC(na_pos='first'), account_balance.DESC(na_pos='last'), comment.ASC(na_pos='first')]
  │ └─┬─ AccessChild
  │   └─── SubCollection[supply_records]
  └─┬─ TopK[5, key.ASC(na_pos='first'), COUNT($1).ASC(na_pos='first'), name.DESC(na_pos='last'), address.ASC(na_pos='first'), nation_key.ASC(na_pos='first'), phone.ASC(na_pos='first'), account_balance.ASC(na_pos='first'), comment.ASC(na_pos='first')]
    └─┬─ AccessChild
      └─── SubCollection[supply_records]
            """,
            True,
            False,
            id="asc-no_propagation",
        ),
        pytest.param(
            simple_collation,
            """
──┬─ TPCH
  ├─── TableCollection[Suppliers]
  ├─┬─ Calculate[p=PERCENTILE(by=(COUNT($1).ASC(na_pos='first'), name.ASC(na_pos='first'), address.ASC(na_pos='first'), nation_key.ASC(na_pos='first'), phone.ASC(na_pos='first'), account_balance.DESC(na_pos='last'), comment.DESC(na_pos='last'))), r=RANKING(by=(key.DESC(na_pos='last'), COUNT($1).DESC(na_pos='last'), name.DESC(na_pos='last'), address.DESC(na_pos='last'), nation_key.DESC(na_pos='last'), phone.DESC(na_pos='last'), account_balance.ASC(na_pos='first'), comment.ASC(na_pos='first')))]
  │ └─┬─ AccessChild
  │   └─── SubCollection[supply_records]
  ├─┬─ OrderBy[COUNT($1).ASC(na_pos='first'), name.ASC(na_pos='first'), address.ASC(na_pos='first'), nation_key.ASC(na_pos='first'), phone.ASC(na_pos='first'), account_balance.DESC(na_pos='last'), comment.DESC(na_pos='last')]
  │ └─┬─ AccessChild
  │   └─── SubCollection[supply_records]
  └─┬─ TopK[5, key.DESC(na_pos='last'), COUNT($1).DESC(na_pos='last'), name.DESC(na_pos='last'), address.DESC(na_pos='last'), nation_key.DESC(na_pos='last'), phone.DESC(na_pos='last'), account_balance.ASC(na_pos='first'), comment.ASC(na_pos='first')]
    └─┬─ AccessChild
      └─── SubCollection[supply_records]
            """,
            False,
            True,
            id="desc-with_propagation",
        ),
        pytest.param(
            simple_collation,
            """
──┬─ TPCH
  ├─── TableCollection[Suppliers]
  ├─┬─ Calculate[p=PERCENTILE(by=(COUNT($1).ASC(na_pos='first'), name.DESC(na_pos='last'), address.DESC(na_pos='last'), nation_key.DESC(na_pos='last'), phone.DESC(na_pos='last'), account_balance.DESC(na_pos='last'), comment.DESC(na_pos='last'))), r=RANKING(by=(key.DESC(na_pos='last'), COUNT($1).DESC(na_pos='last'), name.DESC(na_pos='last'), address.DESC(na_pos='last'), nation_key.DESC(na_pos='last'), phone.DESC(na_pos='last'), account_balance.ASC(na_pos='first'), comment.DESC(na_pos='last')))]
  │ └─┬─ AccessChild
  │   └─── SubCollection[supply_records]
  ├─┬─ OrderBy[COUNT($1).ASC(na_pos='first'), name.DESC(na_pos='last'), address.DESC(na_pos='last'), nation_key.DESC(na_pos='last'), phone.DESC(na_pos='last'), account_balance.DESC(na_pos='last'), comment.DESC(na_pos='last')]
  │ └─┬─ AccessChild
  │   └─── SubCollection[supply_records]
  └─┬─ TopK[5, key.DESC(na_pos='last'), COUNT($1).DESC(na_pos='last'), name.DESC(na_pos='last'), address.DESC(na_pos='last'), nation_key.DESC(na_pos='last'), phone.DESC(na_pos='last'), account_balance.ASC(na_pos='first'), comment.DESC(na_pos='last')]
    └─┬─ AccessChild
      └─── SubCollection[supply_records]
            """,
            False,
            False,
            id="desc-no_propagation",
        ),
    ],
)
def test_qualify_node_collation(
    impl: Callable[[], UnqualifiedNode],
    answer_tree_str: str,
    collation_default_asc: bool,
    propogate_collation: bool,
    get_sample_graph: graph_fetcher,
) -> None:
    """
    Tests that a PyDough unqualified node can be correctly translated to its
    qualified DAG version, with the correct string representation.
    """
    custom_config: PyDoughConfigs = PyDoughConfigs()
    setattr(custom_config, "collation_default_asc", collation_default_asc)
    setattr(custom_config, "propogate_collation", propogate_collation)
    graph: GraphMetadata = get_sample_graph("TPCH")
    unqualified: UnqualifiedNode = init_pydough_context(graph)(impl)()
    qualified: PyDoughQDAG = qualify_node(unqualified, graph, custom_config)
    assert isinstance(qualified, PyDoughCollectionQDAG), (
        "Expected qualified answer to be a collection, not an expression"
    )
    assert qualified.to_tree_string() == answer_tree_str.strip(), (
        "Mismatch between tree string representation of qualified node and expected QDAG tree string"
    )
>>>>>>> 935ecf26
<|MERGE_RESOLUTION|>--- conflicted
+++ resolved
@@ -6,17 +6,14 @@
 from collections.abc import Callable
 
 import pytest
-<<<<<<< HEAD
 from simple_pydough_functions import (
     partition_as_child,
+    simple_collation,
     singular1,
     singular2,
     singular3,
     singular4,
 )
-=======
-from simple_pydough_functions import partition_as_child, simple_collation
->>>>>>> 935ecf26
 from test_utils import (
     graph_fetcher,
 )
@@ -527,6 +524,66 @@
 """,
             id="tpch_q22",
         ),
+        pytest.param(
+            singular1,
+            """
+──┬─ TPCH
+  ├─── TableCollection[Regions]
+  └─┬─ Calculate[name=name, nation_4_name=$1.name]
+    └─┬─ AccessChild
+      ├─── SubCollection[nations]
+      ├─── Where[key == 4]
+      └─── Singular
+         """,
+            id="singular1",
+        ),
+        pytest.param(
+            singular2,
+            """
+──┬─ TPCH
+  ├─── TableCollection[Nations]
+  └─┬─ Calculate[name=name, okey=$1.key]
+    └─┬─ AccessChild
+      ├─── SubCollection[customers]
+      ├─── Where[key == 1]
+      └─┬─ Singular
+        ├─── SubCollection[orders]
+        ├─── Where[key == 1]
+        └─── Singular
+        """,
+            id="singular2",
+        ),
+        pytest.param(
+            singular3,
+            """
+──┬─ TPCH
+  ├─── TableCollection[Customers]
+  ├─── TopK[5, name.ASC(na_pos='first')]
+  ├─── Calculate[name=name]
+  └─┬─ OrderBy[$1.order_date.ASC(na_pos='last')]
+    ├─┬─ AccessChild
+    │ ├─── SubCollection[orders]
+    │ ├─── Where[RANKING(by=(order_date.ASC(na_pos='first'))) == 1]
+    │ └─── Singular
+    ├─── SubCollection[orders]
+    └─── Calculate[name=name, key=key]
+        """,
+            id="singular3",
+        ),
+        pytest.param(
+            singular4,
+            """
+──┬─ TPCH
+  ├─── TableCollection[Customers]
+  ├─┬─ TopK[5, $1.order_date.ASC(na_pos='last')]
+  │ └─┬─ AccessChild
+  │   ├─── SubCollection[orders]
+  │   ├─── Where[RANKING(by=(order_date.ASC(na_pos='first'))) == 1]
+  │   └─── Singular
+  └─── Calculate[name=name]        
+        """,
+            id="singular4",
+        ),
     ],
 )
 def test_qualify_node_to_ast_string(
@@ -540,100 +597,6 @@
     """
     graph: GraphMetadata = get_sample_graph("TPCH")
     unqualified: UnqualifiedNode = init_pydough_context(graph)(impl)()
-<<<<<<< HEAD
-    qualified: PyDoughQDAG = qualify_node(unqualified, graph)
-    assert isinstance(
-        qualified, PyDoughCollectionQDAG
-    ), "Expected qualified answer to be a collection, not an expression"
-    assert (
-        qualified.to_tree_string() == answer_tree_str.strip()
-    ), "Mismatch between tree string representation of qualified node and expected QDAG tree string"
-
-
-@pytest.mark.parametrize(
-    "impl, answer_tree_str",
-    [
-        pytest.param(
-            singular1,
-            """
-──┬─ TPCH
-  ├─── TableCollection[Regions]
-  └─┬─ Calculate[name=name, nation_4_name=$1.name]
-    └─┬─ AccessChild
-      ├─── SubCollection[nations]
-      ├─── Where[key == 4]
-      └─── Singular
-         """,
-            id="singular1",
-        ),
-        pytest.param(
-            singular2,
-            """
-──┬─ TPCH
-  ├─── TableCollection[Nations]
-  └─┬─ Calculate[name=name, okey=$1.key]
-    └─┬─ AccessChild
-      ├─── SubCollection[customers]
-      ├─── Where[key == 1]
-      └─┬─ Singular
-        ├─── SubCollection[orders]
-        ├─── Where[key == 1]
-        └─── Singular
-        """,
-            id="singular2",
-        ),
-        pytest.param(
-            singular3,
-            """
-──┬─ TPCH
-  ├─── TableCollection[Customers]
-  ├─── TopK[5, name.ASC(na_pos='first')]
-  ├─── Calculate[name=name]
-  └─┬─ OrderBy[$1.order_date.ASC(na_pos='last')]
-    ├─┬─ AccessChild
-    │ ├─── SubCollection[orders]
-    │ ├─── Where[RANKING(by=(order_date.ASC(na_pos='first'))) == 1]
-    │ └─── Singular
-    ├─── SubCollection[orders]
-    └─── Calculate[name=name, key=key]
-        """,
-            id="singular3",
-        ),
-        pytest.param(
-            singular4,
-            """
-──┬─ TPCH
-  ├─── TableCollection[Customers]
-  ├─┬─ TopK[5, $1.order_date.ASC(na_pos='last')]
-  │ └─┬─ AccessChild
-  │   ├─── SubCollection[orders]
-  │   ├─── Where[RANKING(by=(order_date.ASC(na_pos='first'))) == 1]
-  │   └─── Singular
-  └─── Calculate[name=name]        
-        """,
-            id="singular4",
-        ),
-    ],
-)
-def test_qualify_singular_to_ast_string(
-    impl: Callable[[], UnqualifiedNode],
-    answer_tree_str: str,
-    get_sample_graph: graph_fetcher,
-) -> None:
-    """
-    Tests that a PyDough unqualified singular node can be correctly translated to its
-    qualified DAG version, with the correct string representation.
-    """
-    graph: GraphMetadata = get_sample_graph("TPCH")
-    unqualified: UnqualifiedNode = init_pydough_context(graph)(impl)()
-    qualified: PyDoughQDAG = qualify_node(unqualified, graph)
-    assert isinstance(
-        qualified, PyDoughCollectionQDAG
-    ), "Expected qualified answer to be a collection, not an expression"
-    assert (
-        qualified.to_tree_string() == answer_tree_str.strip()
-    ), "Mismatch between tree string representation of qualified node and expected QDAG tree string"
-=======
     config: PyDoughConfigs = pydough.active_session.config
     qualified: PyDoughQDAG = qualify_node(unqualified, graph, config)
     assert isinstance(qualified, PyDoughCollectionQDAG), (
@@ -748,4 +711,36 @@
     assert qualified.to_tree_string() == answer_tree_str.strip(), (
         "Mismatch between tree string representation of qualified node and expected QDAG tree string"
     )
->>>>>>> 935ecf26
+
+
+# qualified: PyDoughQDAG = qualify_node(unqualified, graph)
+#     assert isinstance(
+#         qualified, PyDoughCollectionQDAG
+#     ), "Expected qualified answer to be a collection, not an expression"
+#     assert (
+#         qualified.to_tree_string() == answer_tree_str.strip()
+#     ), "Mismatch between tree string representation of qualified node and expected QDAG tree string"
+
+
+# @pytest.mark.parametrize(
+#     "impl, answer_tree_str",
+
+# )
+# def test_qualify_singular_to_ast_string(
+#     impl: Callable[[], UnqualifiedNode],
+#     answer_tree_str: str,
+#     get_sample_graph: graph_fetcher,
+# ) -> None:
+#     """
+#     Tests that a PyDough unqualified singular node can be correctly translated to its
+#     qualified DAG version, with the correct string representation.
+#     """
+#     graph: GraphMetadata = get_sample_graph("TPCH")
+#     unqualified: UnqualifiedNode = init_pydough_context(graph)(impl)()
+#     qualified: PyDoughQDAG = qualify_node(unqualified, graph)
+#     assert isinstance(
+#         qualified, PyDoughCollectionQDAG
+#     ), "Expected qualified answer to be a collection, not an expression"
+#     assert (
+#         qualified.to_tree_string() == answer_tree_str.strip()
+#     ), "Mismatch between tree string representation of qualified node and expected QDAG tree string"
--- conflicted
+++ resolved
@@ -3,22 +3,12 @@
     p_partkey,
     p_type
   FROM tpch.part
-<<<<<<< HEAD
-), _t4 AS (
-  SELECT
-    COUNT(*) AS n_rows,
-    MAX(_s11.p_type) AS p_type,
-    customer.c_custkey,
-    customer.c_nationkey,
-    orders.o_orderpriority
-=======
 ), _s13 AS (
   SELECT DISTINCT
     customer.c_custkey,
     customer.c_nationkey,
     orders.o_orderpriority,
     _s11.p_type
->>>>>>> 29dd27d2
   FROM tpch.customer AS customer
   JOIN tpch.orders AS orders
     ON CAST(STRFTIME('%Y', orders.o_orderdate) AS INTEGER) = 1997
@@ -29,27 +19,6 @@
     AND lineitem.l_orderkey = orders.o_orderkey
   JOIN _s1 AS _s11
     ON _s11.p_partkey = lineitem.l_partkey
-<<<<<<< HEAD
-  GROUP BY
-    lineitem.l_partkey,
-    3,
-    4,
-    5
-), _t3 AS (
-  SELECT
-    SUM(n_rows) AS sum_n_rows,
-    c_custkey,
-    c_nationkey,
-    o_orderpriority,
-    p_type
-  FROM _t4
-  GROUP BY
-    2,
-    3,
-    4,
-    5
-=======
->>>>>>> 29dd27d2
 )
 SELECT
   COUNT(*) AS n

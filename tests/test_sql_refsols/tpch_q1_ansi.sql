WITH _t1 AS (
  SELECT
<<<<<<< HEAD
    AVG(lineitem.l_discount) AS agg_0,
    AVG(lineitem.l_extendedprice) AS agg_1,
    AVG(lineitem.l_quantity) AS agg_2,
    COUNT() AS agg_3,
    SUM(lineitem.l_extendedprice) AS agg_4,
    SUM(lineitem.l_quantity) AS agg_7,
    SUM(lineitem.l_extendedprice * (
      1 - lineitem.l_discount
    )) AS agg_6,
    SUM(
      lineitem.l_extendedprice * (
        1 - lineitem.l_discount
      ) * (
        1 + lineitem.l_tax
      )
    ) AS agg_5,
    lineitem.l_returnflag AS return_flag,
    lineitem.l_linestatus AS status
  FROM tpch.lineitem AS lineitem
  WHERE
    lineitem.l_shipdate <= CAST('1998-12-01' AS DATE)
  GROUP BY
    lineitem.l_returnflag,
    lineitem.l_linestatus
=======
    COALESCE(agg_3, 0) AS COUNT_ORDER,
    COALESCE(agg_4, 0) AS SUM_BASE_PRICE,
    COALESCE(agg_5, 0) AS SUM_CHARGE,
    COALESCE(agg_6, 0) AS SUM_DISC_PRICE,
    COALESCE(agg_7, 0) AS SUM_QTY,
    agg_0 AS AVG_DISC,
    agg_1 AS AVG_PRICE,
    agg_2 AS AVG_QTY,
    return_flag AS L_RETURNFLAG,
    return_flag AS ordering_8,
    status AS L_LINESTATUS,
    status AS ordering_9
  FROM (
    SELECT
      AVG(discount) AS agg_0,
      AVG(extended_price) AS agg_1,
      AVG(quantity) AS agg_2,
      COUNT() AS agg_3,
      SUM(expr_10) AS agg_5,
      SUM(expr_11) AS agg_6,
      SUM(extended_price) AS agg_4,
      SUM(quantity) AS agg_7,
      return_flag,
      status
    FROM (
      SELECT
        extended_price * (
          1 - discount
        ) AS expr_11,
        (
          extended_price * (
            1 - discount
          )
        ) * (
          1 + tax
        ) AS expr_10,
        discount,
        extended_price,
        quantity,
        return_flag,
        status
      FROM (
        SELECT
          discount,
          extended_price,
          quantity,
          return_flag,
          status,
          tax
        FROM (
          SELECT
            l_discount AS discount,
            l_extendedprice AS extended_price,
            l_linestatus AS status,
            l_quantity AS quantity,
            l_returnflag AS return_flag,
            l_shipdate AS ship_date,
            l_tax AS tax
          FROM tpch.LINEITEM
        )
        WHERE
          ship_date <= CAST('1998-12-01' AS DATE)
      )
    )
    GROUP BY
      return_flag,
      status
  )
>>>>>>> 9b7a94d0
)
SELECT
  _t1.return_flag AS L_RETURNFLAG,
  _t1.status AS L_LINESTATUS,
  COALESCE(_t1.agg_7, 0) AS SUM_QTY,
  COALESCE(_t1.agg_4, 0) AS SUM_BASE_PRICE,
  COALESCE(_t1.agg_6, 0) AS SUM_DISC_PRICE,
  COALESCE(_t1.agg_5, 0) AS SUM_CHARGE,
  _t1.agg_2 AS AVG_QTY,
  _t1.agg_1 AS AVG_PRICE,
  _t1.agg_0 AS AVG_DISC,
  COALESCE(_t1.agg_3, 0) AS COUNT_ORDER
FROM _t1 AS _t1
ORDER BY
  _t1.return_flag,
  _t1.status<|MERGE_RESOLUTION|>--- conflicted
+++ resolved
@@ -1,15 +1,9 @@
 WITH _t1 AS (
   SELECT
-<<<<<<< HEAD
     AVG(lineitem.l_discount) AS agg_0,
     AVG(lineitem.l_extendedprice) AS agg_1,
     AVG(lineitem.l_quantity) AS agg_2,
     COUNT() AS agg_3,
-    SUM(lineitem.l_extendedprice) AS agg_4,
-    SUM(lineitem.l_quantity) AS agg_7,
-    SUM(lineitem.l_extendedprice * (
-      1 - lineitem.l_discount
-    )) AS agg_6,
     SUM(
       lineitem.l_extendedprice * (
         1 - lineitem.l_discount
@@ -17,6 +11,11 @@
         1 + lineitem.l_tax
       )
     ) AS agg_5,
+    SUM(lineitem.l_extendedprice * (
+      1 - lineitem.l_discount
+    )) AS agg_6,
+    SUM(lineitem.l_extendedprice) AS agg_4,
+    SUM(lineitem.l_quantity) AS agg_7,
     lineitem.l_returnflag AS return_flag,
     lineitem.l_linestatus AS status
   FROM tpch.lineitem AS lineitem
@@ -25,76 +24,6 @@
   GROUP BY
     lineitem.l_returnflag,
     lineitem.l_linestatus
-=======
-    COALESCE(agg_3, 0) AS COUNT_ORDER,
-    COALESCE(agg_4, 0) AS SUM_BASE_PRICE,
-    COALESCE(agg_5, 0) AS SUM_CHARGE,
-    COALESCE(agg_6, 0) AS SUM_DISC_PRICE,
-    COALESCE(agg_7, 0) AS SUM_QTY,
-    agg_0 AS AVG_DISC,
-    agg_1 AS AVG_PRICE,
-    agg_2 AS AVG_QTY,
-    return_flag AS L_RETURNFLAG,
-    return_flag AS ordering_8,
-    status AS L_LINESTATUS,
-    status AS ordering_9
-  FROM (
-    SELECT
-      AVG(discount) AS agg_0,
-      AVG(extended_price) AS agg_1,
-      AVG(quantity) AS agg_2,
-      COUNT() AS agg_3,
-      SUM(expr_10) AS agg_5,
-      SUM(expr_11) AS agg_6,
-      SUM(extended_price) AS agg_4,
-      SUM(quantity) AS agg_7,
-      return_flag,
-      status
-    FROM (
-      SELECT
-        extended_price * (
-          1 - discount
-        ) AS expr_11,
-        (
-          extended_price * (
-            1 - discount
-          )
-        ) * (
-          1 + tax
-        ) AS expr_10,
-        discount,
-        extended_price,
-        quantity,
-        return_flag,
-        status
-      FROM (
-        SELECT
-          discount,
-          extended_price,
-          quantity,
-          return_flag,
-          status,
-          tax
-        FROM (
-          SELECT
-            l_discount AS discount,
-            l_extendedprice AS extended_price,
-            l_linestatus AS status,
-            l_quantity AS quantity,
-            l_returnflag AS return_flag,
-            l_shipdate AS ship_date,
-            l_tax AS tax
-          FROM tpch.LINEITEM
-        )
-        WHERE
-          ship_date <= CAST('1998-12-01' AS DATE)
-      )
-    )
-    GROUP BY
-      return_flag,
-      status
-  )
->>>>>>> 9b7a94d0
 )
 SELECT
   _t1.return_flag AS L_RETURNFLAG,

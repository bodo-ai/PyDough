WITH _t1 AS (
  SELECT
    COUNT() AS agg_0,
    SUM(sbtxstatus = 'success') AS agg_1,
    sbtxcustid AS customer_id
  FROM main.sbtransaction
  GROUP BY
    sbtxcustid
)
SELECT
  sbcustomer.sbcustname AS name,
  CAST((
    100.0 * COALESCE(_t1.agg_1, 0)
  ) AS REAL) / COALESCE(_t1.agg_0, 0) AS success_rate
FROM main.sbcustomer AS sbcustomer
LEFT JOIN _t1 AS _t1
  ON _t1.customer_id = sbcustomer.sbcustid
WHERE
  NOT _t1.agg_0 IS NULL AND _t1.agg_0 >= 5
ORDER BY
<<<<<<< HEAD
  "success_rate"
=======
  CAST((
    100.0 * COALESCE(_t1.agg_1, 0)
  ) AS REAL) / COALESCE(_t1.agg_0, 0)
>>>>>>> a57d0640
<|MERGE_RESOLUTION|>--- conflicted
+++ resolved
@@ -18,10 +18,4 @@
 WHERE
   NOT _t1.agg_0 IS NULL AND _t1.agg_0 >= 5
 ORDER BY
-<<<<<<< HEAD
-  "success_rate"
-=======
-  CAST((
-    100.0 * COALESCE(_t1.agg_1, 0)
-  ) AS REAL) / COALESCE(_t1.agg_0, 0)
->>>>>>> a57d0640
+  success_rate
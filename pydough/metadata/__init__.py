__all__ = [
    "parse_json_metadata_from_file",
    "GraphMetadata",
    "CollectionMetadata",
    "PropertyMetadata",
    "TableColumnMetadata",
    "PyDoughMetadataException",
<<<<<<< HEAD
=======
    "SimpleJoinMetadata",
    "CartesianProductMetadata",
    "CompoundRelationshipMetadata",
    "SimpleTableMetadata",
>>>>>>> e605f7b7
]

from .parse import parse_json_metadata_from_file
from .graphs import GraphMetadata
<<<<<<< HEAD
from .collections import CollectionMetadata
from .properties import PropertyMetadata, TableColumnMetadata
=======
from .collections import CollectionMetadata, SimpleTableMetadata
from .properties import (
    PropertyMetadata,
    TableColumnMetadata,
    SimpleJoinMetadata,
    CartesianProductMetadata,
    CompoundRelationshipMetadata,
)
>>>>>>> e605f7b7
from .errors import PyDoughMetadataException<|MERGE_RESOLUTION|>--- conflicted
+++ resolved
@@ -1,3 +1,7 @@
+"""
+TODO: add module-level docstring
+"""
+
 __all__ = [
     "parse_json_metadata_from_file",
     "GraphMetadata",
@@ -5,21 +9,14 @@
     "PropertyMetadata",
     "TableColumnMetadata",
     "PyDoughMetadataException",
-<<<<<<< HEAD
-=======
     "SimpleJoinMetadata",
     "CartesianProductMetadata",
     "CompoundRelationshipMetadata",
     "SimpleTableMetadata",
->>>>>>> e605f7b7
 ]
 
 from .parse import parse_json_metadata_from_file
 from .graphs import GraphMetadata
-<<<<<<< HEAD
-from .collections import CollectionMetadata
-from .properties import PropertyMetadata, TableColumnMetadata
-=======
 from .collections import CollectionMetadata, SimpleTableMetadata
 from .properties import (
     PropertyMetadata,
@@ -28,5 +25,4 @@
     CartesianProductMetadata,
     CompoundRelationshipMetadata,
 )
->>>>>>> e605f7b7
 from .errors import PyDoughMetadataException
--- conflicted
+++ resolved
@@ -114,12 +114,6 @@
             return Reference(
                 context, term_name, context.get_expr(term_name).pydough_type
             )
-<<<<<<< HEAD
-
-        elif term_name not in self.all_terms:
-            raise PyDoughQDAGException(self.name_mismatch_error(term_name))
-=======
->>>>>>> 878e2b0f
 
         return super().get_term(term_name)
 

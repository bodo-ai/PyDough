--- conflicted
+++ resolved
@@ -1,19 +1,5 @@
 SELECT
   COUNT() AS TUC
-<<<<<<< HEAD
-FROM (
-  SELECT
-    (NULL)
-  FROM (
-    SELECT
-      session_start_ts
-    FROM main.user_sessions
-  )
-  WHERE
-    session_start_ts >= DATE_TRUNC('DAY', DATE_ADD(CURRENT_TIMESTAMP(), -1, 'MONTH'))
-)
-=======
 FROM main.user_sessions
 WHERE
-  session_start_ts >= DATE_TRUNC('DAY', DATE_ADD(CURRENT_TIMESTAMP(), -1, 'MONTH'))
->>>>>>> b6c0ed3e
+  session_start_ts >= DATE_TRUNC('DAY', DATE_ADD(CURRENT_TIMESTAMP(), -1, 'MONTH'))
WITH "_t2_2" AS (
  SELECT
    COUNT() AS "agg_1",
    CONCAT_WS(
      '-',
      CAST(STRFTIME('%Y', "sbcustomer"."sbcustjoindate") AS INTEGER),
      CASE
        WHEN LENGTH(CAST(STRFTIME('%m', "sbcustomer"."sbcustjoindate") AS INTEGER)) >= 2
        THEN SUBSTRING(CAST(STRFTIME('%m', "sbcustomer"."sbcustjoindate") AS INTEGER), 1, 2)
        ELSE SUBSTRING(
          '00' || CAST(STRFTIME('%m', "sbcustomer"."sbcustjoindate") AS INTEGER),
          (
            2 * -1
          )
        )
      END
    ) AS "month"
  FROM "main"."sbcustomer" AS "sbcustomer"
  WHERE
    "sbcustomer"."sbcustjoindate" < DATE('now', 'start of month')
    AND "sbcustomer"."sbcustjoindate" >= DATE(DATETIME('now', '-6 month'), 'start of month')
  GROUP BY
    CONCAT_WS(
      '-',
      CAST(STRFTIME('%Y', "sbcustomer"."sbcustjoindate") AS INTEGER),
      CASE
        WHEN LENGTH(CAST(STRFTIME('%m', "sbcustomer"."sbcustjoindate") AS INTEGER)) >= 2
        THEN SUBSTRING(CAST(STRFTIME('%m', "sbcustomer"."sbcustjoindate") AS INTEGER), 1, 2)
        ELSE SUBSTRING(
          '00' || CAST(STRFTIME('%m', "sbcustomer"."sbcustjoindate") AS INTEGER),
          (
            2 * -1
          )
        )
      END
    )
<<<<<<< HEAD
    GROUP BY
      month
  ) AS _table_alias_0
  LEFT JOIN (
    SELECT
      AVG(amount) AS agg_0,
      month
    FROM (
      SELECT
        amount,
        month
      FROM (
        SELECT
          CAST(STRFTIME('%Y', join_date) AS INTEGER) AS join_year,
          CAST(STRFTIME('%m', join_date) AS INTEGER) AS join_month,
          CONCAT_WS(
            '-',
            CAST(STRFTIME('%Y', join_date) AS INTEGER),
            CASE
              WHEN LENGTH(CAST(STRFTIME('%m', join_date) AS INTEGER)) >= 2
              THEN SUBSTRING(CAST(STRFTIME('%m', join_date) AS INTEGER), 1, 2)
              ELSE SUBSTRING('00' || CAST(STRFTIME('%m', join_date) AS INTEGER), (
                2 * -1
              ))
            END
          ) AS month,
          _id
        FROM (
          SELECT
            _id,
            join_date
          FROM (
            SELECT
              sbCustId AS _id,
              sbCustJoinDate AS join_date
            FROM main.sbCustomer
=======
), "_t3_2" AS (
  SELECT
    AVG("sbtransaction"."sbtxamount") AS "agg_0",
    CONCAT_WS(
      '-',
      CAST(STRFTIME('%Y', "sbcustomer"."sbcustjoindate") AS INTEGER),
      CASE
        WHEN LENGTH(CAST(STRFTIME('%m', "sbcustomer"."sbcustjoindate") AS INTEGER)) >= 2
        THEN SUBSTRING(CAST(STRFTIME('%m', "sbcustomer"."sbcustjoindate") AS INTEGER), 1, 2)
        ELSE SUBSTRING(
          '00' || CAST(STRFTIME('%m', "sbcustomer"."sbcustjoindate") AS INTEGER),
          (
            2 * -1
>>>>>>> 50890fd8
          )
          WHERE
            (
              join_date < DATE('now', 'start of month')
            )
            AND (
              join_date >= DATE(DATETIME('now', '-6 month'), 'start of month')
            )
        )
<<<<<<< HEAD
      )
      INNER JOIN (
        SELECT
          sbTxAmount AS amount,
          sbTxCustId AS customer_id,
          sbTxDateTime AS date_time
        FROM main.sbTransaction
      )
        ON (
          _id = customer_id
        )
        AND (
          (
            CAST(STRFTIME('%m', date_time) AS INTEGER) = join_month
          )
          AND (
            CAST(STRFTIME('%Y', date_time) AS INTEGER) = join_year
=======
      END
    ) AS "month"
  FROM "main"."sbcustomer" AS "sbcustomer"
  JOIN "main"."sbtransaction" AS "sbtransaction"
    ON "sbcustomer"."sbcustid" = "sbtransaction"."sbtxcustid"
    AND CAST(STRFTIME('%Y', "sbcustomer"."sbcustjoindate") AS INTEGER) = CAST(STRFTIME('%Y', "sbtransaction"."sbtxdatetime") AS INTEGER)
    AND CAST(STRFTIME('%m', "sbcustomer"."sbcustjoindate") AS INTEGER) = CAST(STRFTIME('%m', "sbtransaction"."sbtxdatetime") AS INTEGER)
  WHERE
    "sbcustomer"."sbcustjoindate" < DATE('now', 'start of month')
    AND "sbcustomer"."sbcustjoindate" >= DATE(DATETIME('now', '-6 month'), 'start of month')
  GROUP BY
    CONCAT_WS(
      '-',
      CAST(STRFTIME('%Y', "sbcustomer"."sbcustjoindate") AS INTEGER),
      CASE
        WHEN LENGTH(CAST(STRFTIME('%m', "sbcustomer"."sbcustjoindate") AS INTEGER)) >= 2
        THEN SUBSTRING(CAST(STRFTIME('%m', "sbcustomer"."sbcustjoindate") AS INTEGER), 1, 2)
        ELSE SUBSTRING(
          '00' || CAST(STRFTIME('%m', "sbcustomer"."sbcustjoindate") AS INTEGER),
          (
            2 * -1
>>>>>>> 50890fd8
          )
        )
      END
    )
)
SELECT
  "_t2"."month" AS "month",
  COALESCE("_t2"."agg_1", 0) AS "customer_signups",
  "_t3"."agg_0" AS "avg_tx_amount"
FROM "_t2_2" AS "_t2"
LEFT JOIN "_t3_2" AS "_t3"
  ON "_t2"."month" = "_t3"."month"<|MERGE_RESOLUTION|>--- conflicted
+++ resolved
@@ -34,44 +34,6 @@
         )
       END
     )
-<<<<<<< HEAD
-    GROUP BY
-      month
-  ) AS _table_alias_0
-  LEFT JOIN (
-    SELECT
-      AVG(amount) AS agg_0,
-      month
-    FROM (
-      SELECT
-        amount,
-        month
-      FROM (
-        SELECT
-          CAST(STRFTIME('%Y', join_date) AS INTEGER) AS join_year,
-          CAST(STRFTIME('%m', join_date) AS INTEGER) AS join_month,
-          CONCAT_WS(
-            '-',
-            CAST(STRFTIME('%Y', join_date) AS INTEGER),
-            CASE
-              WHEN LENGTH(CAST(STRFTIME('%m', join_date) AS INTEGER)) >= 2
-              THEN SUBSTRING(CAST(STRFTIME('%m', join_date) AS INTEGER), 1, 2)
-              ELSE SUBSTRING('00' || CAST(STRFTIME('%m', join_date) AS INTEGER), (
-                2 * -1
-              ))
-            END
-          ) AS month,
-          _id
-        FROM (
-          SELECT
-            _id,
-            join_date
-          FROM (
-            SELECT
-              sbCustId AS _id,
-              sbCustJoinDate AS join_date
-            FROM main.sbCustomer
-=======
 ), "_t3_2" AS (
   SELECT
     AVG("sbtransaction"."sbtxamount") AS "agg_0",
@@ -85,35 +47,8 @@
           '00' || CAST(STRFTIME('%m', "sbcustomer"."sbcustjoindate") AS INTEGER),
           (
             2 * -1
->>>>>>> 50890fd8
           )
-          WHERE
-            (
-              join_date < DATE('now', 'start of month')
-            )
-            AND (
-              join_date >= DATE(DATETIME('now', '-6 month'), 'start of month')
-            )
         )
-<<<<<<< HEAD
-      )
-      INNER JOIN (
-        SELECT
-          sbTxAmount AS amount,
-          sbTxCustId AS customer_id,
-          sbTxDateTime AS date_time
-        FROM main.sbTransaction
-      )
-        ON (
-          _id = customer_id
-        )
-        AND (
-          (
-            CAST(STRFTIME('%m', date_time) AS INTEGER) = join_month
-          )
-          AND (
-            CAST(STRFTIME('%Y', date_time) AS INTEGER) = join_year
-=======
       END
     ) AS "month"
   FROM "main"."sbcustomer" AS "sbcustomer"
@@ -135,7 +70,6 @@
           '00' || CAST(STRFTIME('%m', "sbcustomer"."sbcustjoindate") AS INTEGER),
           (
             2 * -1
->>>>>>> 50890fd8
           )
         )
       END

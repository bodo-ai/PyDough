WITH _t0 AS (
  SELECT
    marketing_opt_in,
    user_id
  FROM main.user_setting_snapshot
  QUALIFY
    ROW_NUMBER() OVER (PARTITION BY user_id ORDER BY created_at DESC NULLS FIRST) = 1
)
SELECT
<<<<<<< HEAD
  users.uid,
  _t0.marketing_opt_in
FROM main.users AS users
JOIN _t0_2 AS _t0
  ON _t0.user_id = users.uid
=======
  uid,
  marketing_opt_in
FROM _t0
>>>>>>> 435cc170
<|MERGE_RESOLUTION|>--- conflicted
+++ resolved
@@ -7,14 +7,8 @@
     ROW_NUMBER() OVER (PARTITION BY user_id ORDER BY created_at DESC NULLS FIRST) = 1
 )
 SELECT
-<<<<<<< HEAD
   users.uid,
   _t0.marketing_opt_in
 FROM main.users AS users
-JOIN _t0_2 AS _t0
-  ON _t0.user_id = users.uid
-=======
-  uid,
-  marketing_opt_in
-FROM _t0
->>>>>>> 435cc170
+JOIN _t0 AS _t0
+  ON _t0.user_id = users.uid
--- conflicted
+++ resolved
@@ -381,13 +381,8 @@
     days, inclusive of 30 days ago? Return the country name, number of
     transactions and total transaction amount.
     """
-<<<<<<< HEAD
     counries = PARTITION(Customers, name="countries", by=country)
     selected_txns = Customers.transactions_made.WHERE(
-=======
-    countries = PARTITION(Customers, name="custs", by=country)
-    selected_txns = custs.transactions_made.WHERE(
->>>>>>> 9b7a94d0
         date_time >= DATETIME("now", "-30 days", "start of day")
     )
     return countries.CALCULATE(
@@ -647,13 +642,8 @@
     weeks = PARTITION(past_notifs, name="weeks", by=week)
     return weeks.CALCULATE(
         week,
-<<<<<<< HEAD
         num_notifs=COUNT(notifications),
         weekend_notifs=SUM(notifications.is_weekend),
-=======
-        num_notifs=COUNT(notifs),
-        weekend_notifs=SUM(notifs.is_weekend),
->>>>>>> 9b7a94d0
     )
 
 
@@ -1071,15 +1061,9 @@
         (CONTAINS(LOWER(category), "retail")) & (status == "active")
     )
 
-<<<<<<< HEAD
-    latest_balance_today = balances.WHERE(
-        DATE(updated_at)
-        == DATE(DATETIME("now")) & (RANKING(updated_at.DESC(), per="Merchants") == 1)
-=======
     latest_balance_today = active_merchants.balances.WHERE(
         (DATETIME(updated_at, "start of day") == DATETIME("now", "start of day"))
-        & (RANKING(by=updated_at.DESC(), levels=1) == 1)
->>>>>>> 9b7a94d0
+        & (RANKING(by=updated_at.DESC(), per="Merchants") == 1)
     )
 
     return Ewallet.CALCULATE(MEDIAN(latest_balance_today.balance))

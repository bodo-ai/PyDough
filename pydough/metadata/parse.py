"""
TODO: add file-level docstring
"""

__all__ = ["parse_json_metadata_from_file"]

import json
from collections import deque
from collections.abc import MutableMapping, MutableSequence, MutableSet
from dataclasses import dataclass

from .collections import CollectionMetadata
from .errors import (
    HasPropertyWith,
    HasType,
    PyDoughMetadataException,
)
from .graphs import GraphMetadata
from .properties import PropertyMetadata


# The way a property is stored until it is parsed.
@dataclass
class RawProperty:
    collection_name: str
    property_name: str
    property_json: dict


# The way a property is referenced as a key in dictionaries or identified
# on stacks.
@dataclass(frozen=True)
class PropertyKey:
    collection_name: str
    property_name: str


def parse_json_metadata_from_file(file_path: str, graph_name: str) -> GraphMetadata:
    """
    Reads a JSON file to obtain a specific PyDough metadata graph.

    Args:
        `file_path`: the path to the file containing the PyDough metadata for
        the desired graph. This should be a JSON file.
        `graph_name`: the name of the graph from the metadata file that is
        being requested. This should be a key in the JSON file.

    Returns:
        The metadata for the PyDough graph, including all of the collections
        and properties defined within.

    Raises:
        `PyDoughMetadataException`: if the file is malformed in any way that
        prevents parsing it to obtain the desired graph.
    """
    with open(file_path) as f:
        as_json = json.load(f)
    if not isinstance(as_json, dict):
        raise PyDoughMetadataException(
            "PyDough metadata expected to be a JSON file containing a JSON "
            + f"object, received: {as_json.__class__.__name__}."
        )
    if graph_name not in as_json:
        raise PyDoughMetadataException(
            f"PyDough metadata file located at {file_path!r} does not "
            + f"contain a graph named {graph_name!r}"
        )
    graph_json = as_json[graph_name]
    return parse_graph(graph_name, graph_json)


def parse_graph(graph_name: str, graph_json: MutableMapping) -> GraphMetadata:
    """
    Parses a JSON object to obtain the metadata for a PyDough graph.

    Args:
        `graph_name`: the name of the graph being parsed.
        `graph_json`: the JSON object representing the contents
        of the graph.

    Returns:
        The metadata for the PyDough graph, including all of the collections
        and properties defined within.

    Raises:
        `PyDoughMetadataException`: if the JSON is malformed in any way that
        prevents parsing it to obtain the desired graph.
    """
    HasType(dict).verify(graph_json, "metadata for PyDough graph")
    graph = GraphMetadata(graph_name)

    # A list that will store each collection property in the metadata
    # before it is defined and added to its collection, so all of the properties
    # can be sorted based on their dependencies. The list stores the properties
    # as tuples in the form (collection_name, property_name, property_json)
    raw_properties: MutableSequence[RawProperty] = []

    # Iterate through all the key-value pairs in the graph to set up the
    # corresponding collections as empty metadata that will later be filled
    # with properties, and also obtain each of the properties.
    for collection_name in graph_json:
        # Add the raw collection metadata to the collections dictionary
        collection_json: dict = graph_json[collection_name]
        CollectionMetadata.parse_from_json(graph, collection_name, collection_json)
        collection = graph.get_collection(collection_name)
        assert isinstance(collection, CollectionMetadata)

        # Add the unprocessed properties of each collection to the properties
        # list (the parsing of the collection verified that the 'properties' key
        # exists). Also, verify that the JSON is well formed.
        properties_json: MutableMapping[str, dict] = graph_json[collection_name][
            "properties"
        ]
        for property_name in properties_json:
            property_json: dict = properties_json[property_name]
            PropertyMetadata.verify_json_metadata(
                collection, property_name, property_json
            )
            raw_property: RawProperty = RawProperty(
                collection_name,
                property_name,
                property_json,
            )
            raw_properties.append(raw_property)

    # Sort the properties and iterate through them in an order such that when
    # a property is reached in the loop, all the properties it depends on are
    # complete. For each property, complete the process of parsing its JSON to
    # add it to its collection's properties.
    ordered_properties = topologically_sort_properties(raw_properties)
    for property in ordered_properties:
        HasPropertyWith(property.collection_name, HasType(CollectionMetadata)).verify(
            graph.collections, graph.error_name
        )
        incomplete_collection = graph.collections[property.collection_name]
        assert isinstance(incomplete_collection, CollectionMetadata)
        PropertyMetadata.parse_from_json(
            incomplete_collection, property.property_name, property.property_json
        )

    # Finally, after every property has been parseed, run an additional round
    # of completeness checks on each collection to verify any predicates about
    # the metadata being well/ill-formatted that are impossible to determine
    # until every property has been defined.
    for collection_name in graph.get_collection_names():
        complete_collection = graph.get_collection(collection_name)
        assert isinstance(complete_collection, CollectionMetadata)
        complete_collection.verify_complete()

    return graph


def topologically_sort_properties(
    raw_properties: MutableSequence[RawProperty],
) -> MutableSequence[RawProperty]:
    """
    Computes the ordered that each property should be defined in so that
    all dependencies of the property have been defined first.

    Args:
        `raw_properties`: a list of tuples representing each property in
        the form `(collection_name, property_name, property_json)`.

    Returns:
        A list identical to `raw_properties` except that it has been reordered
        so that each property is defined after all properties it depends on.

    Raises:
        `PyDoughMetadataException`: if the inputs are malformed, e.g. because
        the JSON of the properties refers to missing collections/properties,
        or if there is a cycle in the dependencies of properties.
    """
    # Reformat the properties list into a dictionary where the keys are the
    # identifying `(collection_name, property_name)` tuple (hereafter
    # referred to as the `property`) and the values are a tuple of the
    # property's JSON and its index in the original raw_properties list.
    reformatted_properties: MutableMapping[PropertyKey, tuple[dict, int]] = {
        PropertyKey(property.collection_name, property.property_name): (
            property.property_json,
            i,
        )
        for i, property in enumerate(raw_properties)
    }

    # Compute the dependencies of each property.
    dependencies: MutableSequence[MutableSet[int]] = get_property_dependencies(
        reformatted_properties
    )

    # Use the dependencies to calculate the topological ordering of the
    # properties.
    finish_times: MutableSequence[int] = topological_ordering(dependencies)
    ordered_keys: MutableSequence[PropertyKey] = sorted(
        reformatted_properties, key=lambda k: finish_times[reformatted_properties[k][1]]
    )

    # Use the topological ordering to re-construct the same format as the
    # `raw_properties` list, but in the desired order.
    ordered_properties: MutableSequence[RawProperty] = [
        RawProperty(k.collection_name, k.property_name, reformatted_properties[k][0])
        for k in ordered_keys
    ]
    return ordered_properties


def get_property_dependencies(
    reformatted_properties: MutableMapping[PropertyKey, tuple[dict, int]],
) -> MutableSequence[MutableSet[int]]:
    """
    Infers the set of dependencies for each property.

    Args:
        `reformatted_properties`: a dictionary of all the properties in the
        graph as a dictionary with keys in the form
        `(collection_name, property_name)` and values in the form
        `(property_json, idx)` where `idx` is the index that each property
        belongs to in the original list, which should be used by the
        dependencies.

    Returns:
        A list of the set of dependencies for each property, where the
        positions in the list are the indices of the properties and the
        sets contain the indices of the properties they depend on.

    Raises:
        `PyDoughMetadataException`: if the dependencies cannot be inferred,
        e.g. because there is a cyclic dependency or a dependency is not
        defined anywhere in the graph.
    """
    n_properties: int = len(reformatted_properties)
    if n_properties == 0:
        return []
    valid_range = range(n_properties)

    # The list that will store the final dependencies.
    dependencies: MutableSequence[MutableSet[int]] = [set() for _ in valid_range]

    # A set of all properties (as dictionary keys) that have been
    # fully defined by the dependency-searching algorithm.
    defined = set()

    # A dictionary mapping each property to its known reverse
    # property, if one exists.
    reverses: MutableMapping[PropertyKey, PropertyKey] = {}

    # A dictionary mapping each property to the name of the collection
    # it maps to, if one exists.
    collections_mapped_to: MutableMapping[PropertyKey, str] = {}

    # A dictionary mapping each property to the set of all inherited property
    # names that are associated with it.
    compound_inherited_aliases: MutableMapping[PropertyKey, set[str]] = {}

    def get_true_property(property: PropertyKey) -> PropertyKey | None:
        """
        Extracts the true canonical representation of a property.

        Args:
            `property`: the input property in terms of a tuple
            `(collection_name, property_name)`.

        Returns:
            The canonical representative for a property, which could either be
            the input tuple or the tuple for the reverse property. If the
            canonical representation is currently unknown (e.g. because the
            property is the reverse of a property that has not yet been defined)
            returns None.
        """
        if property in reformatted_properties:
            return property
        if property in reverses:
            reverse = reverses[property]
            if reverse in reformatted_properties:
                return reverse
        return None

    def add_dependency(property: PropertyKey, dependency: PropertyKey) -> None:
        """
        Marks a dependency relationship between two properties, implying that
        one of them cannot be defined until after the other has been defined.

        Args:
            `property`: the input property in terms of a tuple
            `(collection_name, property_name)`.
            `dependency`: the property that `property` is dependant on, in the
            same tuple format.

        Raises:
            `PyDoughMetadataException` if the property or the dependency
            is not a valid cannonical representative property.
        """
        true_property: PropertyKey | None = get_true_property(property)
        true_dependency: PropertyKey | None = get_true_property(dependency)
        if true_property is None or true_property not in reformatted_properties:
            raise PyDoughMetadataException(
                "Unable to extract dependencies of properties in PyDough "
                + "metadata due to either a dependency not existing or a "
                + "cyclic dependency between properties due to unrecognized "
                + f"property '{property.collection_name}.{property.property_name}'"
            )
        if true_dependency is None or true_dependency not in reformatted_properties:
            raise PyDoughMetadataException(
                "Unable to extract dependencies of properties in PyDough "
                + "metadata due to either a dependency not existing or a "
                + "cyclic dependency between properties due to unrecognized "
                + f"property '{dependency.collection_name}.{dependency.property_name}'"
            )
        property_idx: int = reformatted_properties[true_property][1]
        dependency_idx: int = reformatted_properties[true_dependency][1]
        dependencies[property_idx].add(dependency_idx)

    # The set of all properties that are table columns
    table_columns: MutableSet[PropertyKey] = set()

    # The set of all properties that are cartesian products
    cartesian_products: MutableSet[PropertyKey] = set()

    # The set of all properties that are simple joins
    simple_joins: MutableSet[PropertyKey] = set()

    # The set of all properties that are compound relationships
    compounds: MutableSet[PropertyKey] = set()

    # The "stack" uses to process compound relationship properties. A
    # double-ended queue is used because the algorithm for processing compounds
    # sometimes requires moving a property from the top of the stack to the
    # bottom if it cannot infer what must be defined before the compound can be
    # defined, since that information may not be possible to infer until other
    # items already on the stack have been processed.
    compound_stack: deque[PropertyKey] = deque()

    # Classify every property and add it to the corresponding stack/set.
    for reformatted_property in reformatted_properties:
        property_json, _ = reformatted_properties[reformatted_property]
        match property_json["type"]:
            case "table_column":
                table_columns.add(reformatted_property)
            case "cartesian_product":
                cartesian_products.add(reformatted_property)
            case "simple_join":
                simple_joins.add(reformatted_property)
            case "compound":
                compounds.add(reformatted_property)
                compound_stack.append(reformatted_property)
            case typ:
                raise PyDoughMetadataException(
                    f"Unrecognized PyDough collection type: {typ!r}"
                )

    # Mark every table column as defined.
    for table_property in table_columns:
        defined.add(table_property)

    def define_cartesian_property(property: PropertyKey) -> None:
        """
        Defines a cartesian product property, adding its dependencies
        to the datastructure and marking the property as defined so
        subsequent properties can use it as a dependency.

        Args:
            `property`: the property that the algorithm is attempting to
            define, in terms of a tuple `(collection_name, property_name)`.

        Raises:
            `PyDoughMetadataError`: if the properties or relationships are
            malformed.
        """
        property_json, _ = reformatted_properties[property]
        reverse_collection: str = property_json["other_collection_name"]
        reverse_property: str = property_json["reverse_relationship_name"]
        reverse: PropertyKey = PropertyKey(reverse_collection, reverse_property)
        reverses[property] = reverse
        reverses[reverse] = property
        collections_mapped_to[property] = reverse_collection
        collections_mapped_to[reverse] = property.collection_name
        defined.add(property)
        defined.add(reverse)

    # Define every cartesian property
    for cartesian_property in cartesian_products:
        define_cartesian_property(cartesian_property)

    def define_simple_join_property(property: PropertyKey) -> None:
        """
        Defines a simple join property, adding its dependencies
        to the datastructure and marking the property as defined so
        subsequent properties can use it as a dependency.

        Args:
            `property`: the property that the algorithm is attempting to
            define, in terms of a tuple `(collection_name, property_name)`.

        Raises:
            `PyDoughMetadataError`: if the properties or relationships are
            malformed.
        """
        # The simple join definition process is a superset of the same process
        # for cartesian products.
        define_cartesian_property(property)
        property_json, _ = reformatted_properties[property]
        collection: str = property.collection_name
        other_collection: str = property_json["other_collection_name"]
        keys: MutableMapping[str, MutableSequence[str]] = property_json["keys"]
        for key_property_name in keys:
            key_property: PropertyKey = PropertyKey(collection, key_property_name)
            add_dependency(property, key_property)
            for match_property_name in keys[key_property_name]:
                match_property: PropertyKey = PropertyKey(
                    other_collection,
                    match_property_name,
                )
                add_dependency(property, match_property)

    # Define every simple join property
    for join_property in simple_joins:
        define_simple_join_property(join_property)

    def attempt_to_defined_compound_relationship(property: PropertyKey) -> bool:
        """
        Procedure that attempts to process a compound property and infer its
        dependencies. If this is not possible because its dependencies are
        still unknown (e.g. they are the reverse of a property that has not
        been defined yet), places the property at the bottom of the stack.
        If a dependency is known but not yet defined, pushes the property back
        on top of the stack underneath its dependency.

        Args:
            `property`: the property that the algorithm is attempting to
            define, in terms of a tuple `(collection_name, property_name)`.

        Returns:
            Whether the attempt succeeded or not. Success is defined as
            property being added to `defined`, rather than pushed back
            onto the stack (either at the top or bottom).

        Raises:
            `PyDoughMetadataError`: if the properties or relationships are
            malformed.
        """
        if property in defined:
            return False

        property_json, _ = reformatted_properties[property]

        primary_property_name: str = property_json["primary_property"]
        primary_property: PropertyKey = PropertyKey(
            property.collection_name,
            primary_property_name,
        )

        # If the primary is defined (including as a reverse), identify the
        # middle collection via collections_mapped_to. If the primary is not
        # defined but is known, push to the stack & move on. If the primary is
        # not defined but is unknown (possibly a reverse), move the compound
        # back to the bottom of the stack.
        true_primary: PropertyKey | None = get_true_property(primary_property)
        if true_primary is None:
            compound_stack.appendleft(property)
            return False

        if true_primary not in defined:
            compound_stack.append(property)
            compound_stack.append(true_primary)
            return False

        middle_collection: str = collections_mapped_to[primary_property]
        secondary_property_name: str = property_json["secondary_property"]
        secondary_property: PropertyKey = PropertyKey(
            middle_collection,
            secondary_property_name,
        )

        # If the secondary is defined (including as a reverse), identify the
        # middle collection via collections_mapped_to. If the secondary is not
        # defined but is known, push to the stack & move on. If the secondary
        # is not defined but is unknown (possibly a reverse), move the compound
        # back to the bottom of the stack.
        true_secondary: PropertyKey | None = get_true_property(secondary_property)
        if true_secondary is None:
            compound_stack.appendleft(property)
            return False

        if true_secondary not in defined:
            compound_stack.append(property)
            compound_stack.append(true_secondary)
            return False

        # Now that the secondary property is known, identify the middle
        # collection, construct the reverse property of the compound,
        # mark the property and its reverse as reverses of one another,
        # and mark both collection's other-collection.
        target_collection: str = collections_mapped_to[secondary_property]
        reverse_property_name: str = property_json["reverse_relationship_name"]
        reverse_property: PropertyKey = PropertyKey(
            target_collection, reverse_property_name
        )
        collections_mapped_to[property] = target_collection
        collections_mapped_to[reverse_property] = property.collection_name
        reverses[property] = reverse_property
        reverses[reverse_property] = property
        compounds.add(reverse_property)

        # Iterate across the inherited properties of the compound relationship
        # to identify which ones are defined, known but undefined, or unknown.
        # When identifying an inherited property, can check if it is a known
        # property of the middle collection or if it is a known inherited
        # property alias of the primary/secondary property.
        inherited_properties: MutableMapping[str, str] = property_json[
            "inherited_properties"
        ]
        inherited_dependencies: MutableSequence[PropertyKey] = []
        undefined_inherited_dependencies: MutableSequence[PropertyKey] = []
        has_unknown_inherited: bool = False
        for inherited_property_name in inherited_properties.values():
            inherited_property: PropertyKey = PropertyKey(
                middle_collection, inherited_property_name
            )
            true_inherited: PropertyKey | None = get_true_property(inherited_property)
            if true_inherited is None:
                # If the inherited property is unknown because it is actually
                # an inherited property of the primary or secondary property,
                # ignore it since it must have already been defined for the
                # primary or secondary property to be defined, and it does not
                # need to be a dependency of the current property since it is
                # a dependency of the primary or secondary (which this property
                # will be dependent on).
                if not (
                    primary_property in compounds
                    and inherited_property_name
                    in compound_inherited_aliases[true_primary]
                ) and not (
                    secondary_property in compounds
                    and inherited_property_name
                    in compound_inherited_aliases[true_secondary]
                ):
                    has_unknown_inherited = True
                continue

            if true_inherited in defined:
                inherited_dependencies.append(true_inherited)
            else:
                undefined_inherited_dependencies.append(true_inherited)

        # If any of the inherited properties were known but undefined,
        # define those first before resuming the attempt to define this
        # property.
        if len(undefined_inherited_dependencies):
            compound_stack.append(property)
            compound_stack.extend(undefined_inherited_dependencies)
            return False

        # If any of the inherited properties were unknown, place the compound
        # at the bottom of the stack so it can be re-examined after everything
        # else on the stack has been examined, likely meaning that the unknown
        # dependency is now known.
        if has_unknown_inherited:
            compound_stack.appendleft(property)
            return False

        # Declare the primary property, secondary property, and the sources of
        # the inherited properties as a dependencies of the compound. Then,
        # mark the compound as done by adding it and its reverse to the
        # defined set, adding the compound inherited aliases associated with
        # the newly defined property so that compounds depending on this
        # compound can use its inherited properties as inherited properties.
        add_dependency(property, true_primary)
        add_dependency(property, true_secondary)
        for inherited_property in inherited_dependencies:
            add_dependency(property, inherited_property)
        compound_inherited_aliases[property] = compound_inherited_aliases[
            reverse_property
        ] = set(inherited_properties)
        defined.add(property)
        defined.add(reverse_property)
        return True

    # The number of calls to `attempt_to_defined_compound_relationship` since
    # the last successful attempt (resulted in a compound being defined). Used
    # to catch cases where a property is infinitely being popped from the top
    # of the stack then moved to the bottom because its dependencies are truly
    # undefined or are cyclic.
    iters_since_change: int = 0

    # Repeatedly iterate until the 'stack' of compounds is empty. Uses
    # `max_iters_since_change` as a heuristic for when to cut off the
    # algorithm in case it is going on forever due to a cyclic dependency
    # causing the same properties to be repeatedly appended to the stack
    # without being popped.
    max_iters_since_change: int = 2 * len(compound_stack)
    while len(compound_stack) > 0:
        if (
            iters_since_change > len(compound_stack)
            or iters_since_change > max_iters_since_change
        ):
            raise PyDoughMetadataException(
                "Unable to extract dependencies of properties in PyDough "
                + "metadata due to either a dependency not existing or a "
                + "cyclic dependency between properties"
            )
        property: PropertyKey = compound_stack.pop()
        successfully_defined: bool = attempt_to_defined_compound_relationship(property)
        # Update `iters_since_change` based on whether the most recent
        # attempt succeeded in defining `property` or not.
        if successfully_defined:
            iters_since_change = 0
        else:
            iters_since_change += 1

    # Post-process the dependencies by having each property without any
    # dependencies depend on the previous such property, thus ensuring that
    # the topological ordering is "stable" with regards to the order that
    # column properties were defined in the metadata.
    prev_no_dependency_idx: int = -1
    for idx in range(len(dependencies)):
<<<<<<< HEAD
        dependency_set: List[int] = dependencies[idx]
=======
        dependency_set: MutableSet[int] = dependencies[idx]
>>>>>>> bdd36991
        if len(dependencies[idx]) == 0:
            if prev_no_dependency_idx >= 0:
                dependency_set.add(prev_no_dependency_idx)
            prev_no_dependency_idx = idx

    return dependencies


def topological_ordering(
    dependencies: MutableSequence[MutableSet[int]],
) -> MutableSequence[int]:
    """
    Computes a topological ordering of a list of objects with dependencies,
    assuming that the dependencies correspond to a directed acyclic graph.

    Args:
        `dependencies`: a list mapping each object by its position to the
        indices of all objects that it depends on.

    Returns:
        The topological ordering of the objects as a list of integers where the
        value at each index corresponds to the order with which the
        corresponding item should be visited in order to ensure it is visited
        after all of its dependencies.

    Raises:
        `PyDoughMetadataException`: if the inputs are malformed, e.g. because
        they contain invalid dependency indices or there is a cycle.

    For example, suppose the dependencies list is as follows:
    `[set(), {0}, {3}, {4} {0, 1}]`. This means that the result list `R` must
    be a permutation `range(5)` with the following properties:
    - `R[1] > R[0]`
    - `R[2] > R[3]`
    - `R[3] > R[4]`
    - `R[4] > max(R[0], R[1])`

    Therefore, the following would be a valid answer: `[0, 1, 3, 4, 2]`
    """
    n_vertices = len(dependencies)
    valid_range = range(n_vertices)

    # The list containing the final output, where `finish_times[i]` is ordinal
    # position that index `i` should be visited at in order to guarantee that
    # it is visited after all of its dependencies.
    finish_times = [-1 for _ in valid_range]

    # A set of all indices that have already been visited.
    visited = set()

    # A counter keeping track of the number of indices that have already had
    # their finish times computed, meaning it is safe to compute the finish
    # time of vertices that depends on them.
    current_time = 0

    # A set of all indices that are in the ancestry tree of the recursive
    # backtracking's current step. If a neighbor is encountered that is
    # in this set, it means there is a cycle in the dependencies.
    ancestry = set()

    # Recursive backtracking function that traverses the dependencies
    # starting from `idx`.
    def dfs(idx: int):
        nonlocal current_time

        # Do not visit an index after it has already been visited.
        if idx in visited:
            return

        # Mark this index as visited and also add it to the ancestry so that if
        # any recursive descendants of this call reach this index again, the
        # cycle will be detected.
        visited.add(idx)
        ancestry.add(idx)

        # Iterate across all dependencies of the vertex, making sure they are well
        # formed and do not indicate a cycle, then recursively visit them.
        for dependency in dependencies[idx]:
            if dependency not in valid_range:
                raise PyDoughMetadataException(
                    "Malformed property dependencies detected."
                )
            if dependency in ancestry:
                raise PyDoughMetadataException(
                    "Cyclic dependency detected between properties in "
                    + "PyDough metadata graph."
                )
            if dependency not in visited:
                dfs(dependency)

        # Once all dependencies of the index have been visited, set the finish
        # time of the current index then increment the timer so subsequently
        # finished indices are known to come after this index.
        finish_times[idx] = current_time
        current_time += 1

        # Remove the index from the ancestry set so later recursive calls do
        # not confuse multiple indices being dependant on the same index with
        # having an actual cycle
        ancestry.discard(idx)

    # Iterate across all indices and invoke the recursive procedure on each
    # of them, since the indices could be a disconnected forest of DAGs.
    for idx in valid_range:
        dfs(idx)

    # Verify that the final output list is well-formed, meaning that it is a
    # list of the correct length containing the desired integers where each
    # index has a finish time that is larger than all of its dependencies.
    malformed_msg: str = "Malformed topological sorting output"
    if len(finish_times) != n_vertices or set(finish_times) != set(valid_range):
        raise PyDoughMetadataException(malformed_msg)
    for idx in valid_range:
        for dependency in dependencies[idx]:
            if finish_times[idx] <= finish_times[dependency]:
                raise PyDoughMetadataException(malformed_msg)

    return finish_times<|MERGE_RESOLUTION|>--- conflicted
+++ resolved
@@ -612,11 +612,7 @@
     # column properties were defined in the metadata.
     prev_no_dependency_idx: int = -1
     for idx in range(len(dependencies)):
-<<<<<<< HEAD
-        dependency_set: List[int] = dependencies[idx]
-=======
         dependency_set: MutableSet[int] = dependencies[idx]
->>>>>>> bdd36991
         if len(dependencies[idx]) == 0:
             if prev_no_dependency_idx >= 0:
                 dependency_set.add(prev_no_dependency_idx)

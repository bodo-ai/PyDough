"""
TODO: add file-level docstring.
"""

from collections.abc import Callable

import pandas as pd
import pytest
from test_qualification import (
    pydough_impl_tpch_q1,
    pydough_impl_tpch_q2,
    pydough_impl_tpch_q3,
    pydough_impl_tpch_q4,
    pydough_impl_tpch_q5,
    pydough_impl_tpch_q6,
    pydough_impl_tpch_q7,
    pydough_impl_tpch_q8,
    pydough_impl_tpch_q9,
    pydough_impl_tpch_q10,
    pydough_impl_tpch_q11,
    pydough_impl_tpch_q12,
    pydough_impl_tpch_q13,
    pydough_impl_tpch_q14,
    pydough_impl_tpch_q15,
    pydough_impl_tpch_q16,
    pydough_impl_tpch_q17,
    pydough_impl_tpch_q18,
    pydough_impl_tpch_q19,
    pydough_impl_tpch_q20,
    pydough_impl_tpch_q21,
    pydough_impl_tpch_q22,
)
from test_utils import (
    graph_fetcher,
)
from tpch_outputs import (
    tpch_q1_output,
    tpch_q2_output,
    tpch_q3_output,
    tpch_q4_output,
    tpch_q5_output,
    tpch_q6_output,
    tpch_q7_output,
    tpch_q8_output,
    tpch_q9_output,
    tpch_q10_output,
    tpch_q11_output,
    tpch_q12_output,
    tpch_q13_output,
    tpch_q14_output,
    tpch_q15_output,
    tpch_q16_output,
    tpch_q17_output,
    tpch_q18_output,
    tpch_q19_output,
    tpch_q20_output,
    tpch_q21_output,
    tpch_q22_output,
)

from pydough.configs import PyDoughConfigs
from pydough.conversion.relational_converter import convert_ast_to_relational
from pydough.database_connectors import DatabaseContext
from pydough.metadata import GraphMetadata
from pydough.pydough_ast import PyDoughCollectionAST
from pydough.relational import RelationalRoot
<<<<<<< HEAD
from pydough.sqlglot import execute_df
=======
>>>>>>> 4f977608
from pydough.unqualified import (
    UnqualifiedNode,
    UnqualifiedRoot,
    qualify_node,
)

pytestmark = [pytest.mark.execute]


@pytest.fixture(
    params=[
        pytest.param(
            (
                pydough_impl_tpch_q1,
                """
ROOT(columns=[('l_returnflag', l_returnflag), ('l_linestatus', l_linestatus), ('sum_qty', sum_qty), ('sum_base_price', sum_base_price), ('sum_disc_price', sum_disc_price), ('sum_charge', sum_charge), ('avg_qty', avg_qty), ('avg_price', avg_price), ('avg_disc', avg_disc), ('count_order', count_order)], orderings=[(ordering_8):asc_last, (ordering_9):asc_last])
 PROJECT(columns={'avg_disc': avg_disc, 'avg_price': avg_price, 'avg_qty': avg_qty, 'count_order': count_order, 'l_linestatus': l_linestatus, 'l_returnflag': l_returnflag, 'ordering_8': return_flag, 'ordering_9': status, 'sum_base_price': sum_base_price, 'sum_charge': sum_charge, 'sum_disc_price': sum_disc_price, 'sum_qty': sum_qty})
  PROJECT(columns={'avg_disc': agg_0, 'avg_price': agg_1, 'avg_qty': agg_2, 'count_order': DEFAULT_TO(agg_3, 0:int64), 'l_linestatus': status, 'l_returnflag': return_flag, 'return_flag': return_flag, 'status': status, 'sum_base_price': DEFAULT_TO(agg_4, 0:int64), 'sum_charge': DEFAULT_TO(agg_5, 0:int64), 'sum_disc_price': DEFAULT_TO(agg_6, 0:int64), 'sum_qty': DEFAULT_TO(agg_7, 0:int64)})
   AGGREGATE(keys={'return_flag': return_flag, 'status': status}, aggregations={'agg_0': AVG(discount), 'agg_1': AVG(extended_price), 'agg_2': AVG(quantity), 'agg_3': COUNT(), 'agg_4': SUM(extended_price), 'agg_5': SUM(extended_price * 1:int64 - discount * 1:int64 + tax), 'agg_6': SUM(extended_price * 1:int64 - discount), 'agg_7': SUM(quantity)})
    FILTER(condition=ship_date <= datetime.date(1998, 12, 1):date, columns={'discount': discount, 'extended_price': extended_price, 'quantity': quantity, 'return_flag': return_flag, 'status': status, 'tax': tax})
     SCAN(table=tpch.LINEITEM, columns={'discount': l_discount, 'extended_price': l_extendedprice, 'quantity': l_quantity, 'return_flag': l_returnflag, 'ship_date': l_shipdate, 'status': l_linestatus, 'tax': l_tax})
""",
                tpch_q1_output,
            ),
            id="tpch_q1",
        ),
        pytest.param(
            (
                pydough_impl_tpch_q2,
                """
ROOT(columns=[('s_acctbal', s_acctbal), ('s_name', s_name), ('n_name', n_name), ('p_partkey', p_partkey), ('p_mfgr', p_mfgr), ('s_address', s_address), ('s_phone', s_phone), ('s_comment', s_comment)], orderings=[(ordering_1):desc_last, (ordering_2):asc_last, (ordering_3):asc_last, (ordering_4):asc_last])
 LIMIT(limit=Literal(value=10, type=Int64Type()), columns={'n_name': n_name, 'ordering_1': ordering_1, 'ordering_2': ordering_2, 'ordering_3': ordering_3, 'ordering_4': ordering_4, 'p_mfgr': p_mfgr, 'p_partkey': p_partkey, 's_acctbal': s_acctbal, 's_address': s_address, 's_comment': s_comment, 's_name': s_name, 's_phone': s_phone}, orderings=[(ordering_1):desc_last, (ordering_2):asc_last, (ordering_3):asc_last, (ordering_4):asc_last])
  PROJECT(columns={'n_name': n_name, 'ordering_1': s_acctbal, 'ordering_2': n_name, 'ordering_3': s_name, 'ordering_4': p_partkey, 'p_mfgr': p_mfgr, 'p_partkey': p_partkey, 's_acctbal': s_acctbal, 's_address': s_address, 's_comment': s_comment, 's_name': s_name, 's_phone': s_phone})
   PROJECT(columns={'n_name': n_name, 'p_mfgr': manufacturer, 'p_partkey': key_19, 's_acctbal': s_acctbal, 's_address': s_address, 's_comment': s_comment, 's_name': s_name, 's_phone': s_phone})
    FILTER(condition=supplycost_21 == best_cost, columns={'key_19': key_19, 'manufacturer': manufacturer, 'n_name': n_name, 's_acctbal': s_acctbal, 's_address': s_address, 's_comment': s_comment, 's_name': s_name, 's_phone': s_phone})
     JOIN(conditions=[t0.key_9 == t1.key_19], types=['inner'], columns={'best_cost': t0.best_cost, 'key_19': t1.key_19, 'manufacturer': t1.manufacturer, 'n_name': t1.n_name, 's_acctbal': t1.s_acctbal, 's_address': t1.s_address, 's_comment': t1.s_comment, 's_name': t1.s_name, 's_phone': t1.s_phone, 'supplycost_21': t1.supplycost})
      PROJECT(columns={'best_cost': agg_0, 'key_9': key_9})
       AGGREGATE(keys={'key_9': key_9}, aggregations={'agg_0': MIN(supplycost)})
        FILTER(condition=ENDSWITH(part_type, 'BRASS':string) & size == 15:int64, columns={'key_9': key_9, 'supplycost': supplycost})
         JOIN(conditions=[t0.part_key == t1.key], types=['inner'], columns={'key_9': t1.key, 'part_type': t1.part_type, 'size': t1.size, 'supplycost': t0.supplycost})
          JOIN(conditions=[t0.key_5 == t1.supplier_key], types=['inner'], columns={'part_key': t1.part_key, 'supplycost': t1.supplycost})
           JOIN(conditions=[t0.key == t1.nation_key], types=['inner'], columns={'key_5': t1.key})
            FILTER(condition=name_3 == 'EUROPE':string, columns={'key': key})
             JOIN(conditions=[t0.region_key == t1.key], types=['left'], columns={'key': t0.key, 'name_3': t1.name})
              SCAN(table=tpch.NATION, columns={'key': n_nationkey, 'region_key': n_regionkey})
              SCAN(table=tpch.REGION, columns={'key': r_regionkey, 'name': r_name})
            SCAN(table=tpch.SUPPLIER, columns={'key': s_suppkey, 'nation_key': s_nationkey})
           SCAN(table=tpch.PARTSUPP, columns={'part_key': ps_partkey, 'supplier_key': ps_suppkey, 'supplycost': ps_supplycost})
          SCAN(table=tpch.PART, columns={'key': p_partkey, 'part_type': p_type, 'size': p_size})
      FILTER(condition=ENDSWITH(part_type, 'BRASS':string) & size == 15:int64, columns={'key_19': key_19, 'manufacturer': manufacturer, 'n_name': n_name, 's_acctbal': s_acctbal, 's_address': s_address, 's_comment': s_comment, 's_name': s_name, 's_phone': s_phone, 'supplycost': supplycost})
       PROJECT(columns={'key_19': key_19, 'manufacturer': manufacturer, 'n_name': name, 'part_type': part_type, 's_acctbal': account_balance, 's_address': address, 's_comment': comment_14, 's_name': name_16, 's_phone': phone, 'size': size, 'supplycost': supplycost})
        JOIN(conditions=[t0.part_key == t1.key], types=['inner'], columns={'account_balance': t0.account_balance, 'address': t0.address, 'comment_14': t0.comment_14, 'key_19': t1.key, 'manufacturer': t1.manufacturer, 'name': t0.name, 'name_16': t0.name_16, 'part_type': t1.part_type, 'phone': t0.phone, 'size': t1.size, 'supplycost': t0.supplycost})
         JOIN(conditions=[t0.key_15 == t1.supplier_key], types=['inner'], columns={'account_balance': t0.account_balance, 'address': t0.address, 'comment_14': t0.comment_14, 'name': t0.name, 'name_16': t0.name_16, 'part_key': t1.part_key, 'phone': t0.phone, 'supplycost': t1.supplycost})
          JOIN(conditions=[t0.key == t1.nation_key], types=['inner'], columns={'account_balance': t1.account_balance, 'address': t1.address, 'comment_14': t1.comment, 'key_15': t1.key, 'name': t0.name, 'name_16': t1.name, 'phone': t1.phone})
           FILTER(condition=name_13 == 'EUROPE':string, columns={'key': key, 'name': name})
            JOIN(conditions=[t0.region_key == t1.key], types=['left'], columns={'key': t0.key, 'name': t0.name, 'name_13': t1.name})
             SCAN(table=tpch.NATION, columns={'key': n_nationkey, 'name': n_name, 'region_key': n_regionkey})
             SCAN(table=tpch.REGION, columns={'key': r_regionkey, 'name': r_name})
           SCAN(table=tpch.SUPPLIER, columns={'account_balance': s_acctbal, 'address': s_address, 'comment': s_comment, 'key': s_suppkey, 'name': s_name, 'nation_key': s_nationkey, 'phone': s_phone})
          SCAN(table=tpch.PARTSUPP, columns={'part_key': ps_partkey, 'supplier_key': ps_suppkey, 'supplycost': ps_supplycost})
         SCAN(table=tpch.PART, columns={'key': p_partkey, 'manufacturer': p_mfgr, 'part_type': p_type, 'size': p_size})
""",
                tpch_q2_output,
            ),
            id="tpch_q2",
        ),
        pytest.param(
            (
                pydough_impl_tpch_q3,
                """
ROOT(columns=[('l_orderkey', l_orderkey), ('revenue', revenue), ('o_orderdate', o_orderdate), ('o_shippriority', o_shippriority)], orderings=[(ordering_1):desc_last, (ordering_2):asc_last, (ordering_3):asc_last])
 LIMIT(limit=Literal(value=10, type=Int64Type()), columns={'l_orderkey': l_orderkey, 'o_orderdate': o_orderdate, 'o_shippriority': o_shippriority, 'ordering_1': ordering_1, 'ordering_2': ordering_2, 'ordering_3': ordering_3, 'revenue': revenue}, orderings=[(ordering_1):desc_last, (ordering_2):asc_last, (ordering_3):asc_last])
  PROJECT(columns={'l_orderkey': l_orderkey, 'o_orderdate': o_orderdate, 'o_shippriority': o_shippriority, 'ordering_1': revenue, 'ordering_2': o_orderdate, 'ordering_3': l_orderkey, 'revenue': revenue})
   PROJECT(columns={'l_orderkey': order_key, 'o_orderdate': order_date, 'o_shippriority': ship_priority, 'revenue': DEFAULT_TO(agg_0, 0:int64)})
    AGGREGATE(keys={'order_date': order_date, 'order_key': order_key, 'ship_priority': ship_priority}, aggregations={'agg_0': SUM(extended_price * 1:int64 - discount)})
     FILTER(condition=ship_date > datetime.date(1995, 3, 15):date, columns={'discount': discount, 'extended_price': extended_price, 'order_date': order_date, 'order_key': order_key, 'ship_priority': ship_priority})
      JOIN(conditions=[t0.key == t1.order_key], types=['inner'], columns={'discount': t1.discount, 'extended_price': t1.extended_price, 'order_date': t0.order_date, 'order_key': t1.order_key, 'ship_date': t1.ship_date, 'ship_priority': t0.ship_priority})
       FILTER(condition=mktsegment == 'BUILDING':string & order_date < datetime.date(1995, 3, 15):date, columns={'key': key, 'order_date': order_date, 'ship_priority': ship_priority})
        JOIN(conditions=[t0.customer_key == t1.key], types=['left'], columns={'key': t0.key, 'mktsegment': t1.mktsegment, 'order_date': t0.order_date, 'ship_priority': t0.ship_priority})
         SCAN(table=tpch.ORDERS, columns={'customer_key': o_custkey, 'key': o_orderkey, 'order_date': o_orderdate, 'ship_priority': o_shippriority})
         SCAN(table=tpch.CUSTOMER, columns={'key': c_custkey, 'mktsegment': c_mktsegment})
       SCAN(table=tpch.LINEITEM, columns={'discount': l_discount, 'extended_price': l_extendedprice, 'order_key': l_orderkey, 'ship_date': l_shipdate})
""",
                tpch_q3_output,
            ),
            id="tpch_q3",
        ),
        pytest.param(
            (
                pydough_impl_tpch_q4,
                """
ROOT(columns=[('o_orderpriority', o_orderpriority), ('order_count', order_count)], orderings=[(ordering_1):asc_last])
 PROJECT(columns={'o_orderpriority': o_orderpriority, 'order_count': order_count, 'ordering_1': order_priority})
  PROJECT(columns={'o_orderpriority': order_priority, 'order_count': DEFAULT_TO(agg_0, 0:int64), 'order_priority': order_priority})
   AGGREGATE(keys={'order_priority': order_priority}, aggregations={'agg_0': COUNT()})
    FILTER(condition=order_date >= datetime.date(1993, 7, 1):date & order_date < datetime.date(1993, 10, 1):date & True:bool, columns={'order_priority': order_priority})
     JOIN(conditions=[t0.key == t1.order_key], types=['semi'], columns={'order_date': t0.order_date, 'order_priority': t0.order_priority})
      SCAN(table=tpch.ORDERS, columns={'key': o_orderkey, 'order_date': o_orderdate, 'order_priority': o_orderpriority})
      FILTER(condition=commit_date < receipt_date, columns={'order_key': order_key})
       SCAN(table=tpch.LINEITEM, columns={'commit_date': l_commitdate, 'order_key': l_orderkey, 'receipt_date': l_receiptdate})
""",
                tpch_q4_output,
            ),
            id="tpch_q4",
        ),
        pytest.param(
            (
                pydough_impl_tpch_q5,
                """
""",
                tpch_q5_output,
            ),
            id="tpch_q5",
            marks=pytest.mark.skip("TODO: support correlated back references"),
        ),
        pytest.param(
            (
                pydough_impl_tpch_q6,
                """
ROOT(columns=[('revenue', revenue)], orderings=[])
 PROJECT(columns={'revenue': DEFAULT_TO(agg_0, 0:int64)})
  AGGREGATE(keys={}, aggregations={'agg_0': SUM(amt)})
   PROJECT(columns={'amt': extended_price * discount})
    FILTER(condition=ship_date >= datetime.date(1994, 1, 1):date & ship_date < datetime.date(1995, 1, 1):date & discount >= 0.05:float64 & discount <= 0.07:float64 & quantity < 24:int64, columns={'discount': discount, 'extended_price': extended_price})
     SCAN(table=tpch.LINEITEM, columns={'discount': l_discount, 'extended_price': l_extendedprice, 'quantity': l_quantity, 'ship_date': l_shipdate})
""",
                tpch_q6_output,
            ),
            id="tpch_q6",
        ),
        pytest.param(
            (
                pydough_impl_tpch_q7,
                """
ROOT(columns=[('supp_nation', supp_nation), ('cust_nation', cust_nation), ('l_year', l_year), ('revenue', revenue)], orderings=[(ordering_1):asc_last, (ordering_2):asc_last, (ordering_3):asc_last])
 PROJECT(columns={'cust_nation': cust_nation, 'l_year': l_year, 'ordering_1': supp_nation, 'ordering_2': cust_nation, 'ordering_3': l_year, 'revenue': revenue, 'supp_nation': supp_nation})
  PROJECT(columns={'cust_nation': cust_nation, 'l_year': l_year, 'revenue': DEFAULT_TO(agg_0, 0:int64), 'supp_nation': supp_nation})
   AGGREGATE(keys={'cust_nation': cust_nation, 'l_year': l_year, 'supp_nation': supp_nation}, aggregations={'agg_0': SUM(volume)})
    FILTER(condition=ship_date >= datetime.date(1995, 1, 1):date & ship_date <= datetime.date(1996, 12, 31):date & supp_nation == 'FRANCE':string & cust_nation == 'GERMANY':string | supp_nation == 'GERMANY':string & cust_nation == 'FRANCE':string, columns={'cust_nation': cust_nation, 'l_year': l_year, 'supp_nation': supp_nation, 'volume': volume})
     PROJECT(columns={'cust_nation': name_8, 'l_year': YEAR(ship_date), 'ship_date': ship_date, 'supp_nation': name_3, 'volume': extended_price * 1:int64 - discount})
      JOIN(conditions=[t0.order_key == t1.key], types=['left'], columns={'discount': t0.discount, 'extended_price': t0.extended_price, 'name_3': t0.name_3, 'name_8': t1.name_8, 'ship_date': t0.ship_date})
       JOIN(conditions=[t0.supplier_key == t1.key], types=['left'], columns={'discount': t0.discount, 'extended_price': t0.extended_price, 'name_3': t1.name_3, 'order_key': t0.order_key, 'ship_date': t0.ship_date})
        SCAN(table=tpch.LINEITEM, columns={'discount': l_discount, 'extended_price': l_extendedprice, 'order_key': l_orderkey, 'ship_date': l_shipdate, 'supplier_key': l_suppkey})
        JOIN(conditions=[t0.nation_key == t1.key], types=['inner'], columns={'key': t0.key, 'name_3': t1.name})
         SCAN(table=tpch.SUPPLIER, columns={'key': s_suppkey, 'nation_key': s_nationkey})
         SCAN(table=tpch.NATION, columns={'key': n_nationkey, 'name': n_name})
       JOIN(conditions=[t0.nation_key == t1.key], types=['inner'], columns={'key': t0.key, 'name_8': t1.name})
        JOIN(conditions=[t0.customer_key == t1.key], types=['inner'], columns={'key': t0.key, 'nation_key': t1.nation_key})
         SCAN(table=tpch.ORDERS, columns={'customer_key': o_custkey, 'key': o_orderkey})
         SCAN(table=tpch.CUSTOMER, columns={'key': c_custkey, 'nation_key': c_nationkey})
        SCAN(table=tpch.NATION, columns={'key': n_nationkey, 'name': n_name})
""",
                tpch_q7_output,
            ),
            id="tpch_q7",
        ),
        pytest.param(
            (
                pydough_impl_tpch_q8,
                """
ROOT(columns=[('o_year', o_year), ('mkt_share', mkt_share)], orderings=[])
 PROJECT(columns={'mkt_share': DEFAULT_TO(agg_0, 0:int64) / DEFAULT_TO(agg_1, 0:int64), 'o_year': o_year})
  AGGREGATE(keys={'o_year': o_year}, aggregations={'agg_0': SUM(brazil_volume), 'agg_1': SUM(volume)})
   FILTER(condition=order_date >= datetime.date(1995, 1, 1):date & order_date <= datetime.date(1996, 12, 31):date & name_18 == 'AMERICA':string, columns={'brazil_volume': brazil_volume, 'o_year': o_year, 'volume': volume})
    JOIN(conditions=[t0.customer_key == t1.key], types=['left'], columns={'brazil_volume': t0.brazil_volume, 'name_18': t1.name_18, 'o_year': t0.o_year, 'order_date': t0.order_date, 'volume': t0.volume})
     PROJECT(columns={'brazil_volume': IFF(name == 'BRAZIL':string, volume, 0:int64), 'customer_key': customer_key, 'o_year': YEAR(order_date), 'order_date': order_date, 'volume': volume})
      JOIN(conditions=[t0.order_key == t1.key], types=['inner'], columns={'customer_key': t1.customer_key, 'name': t0.name, 'order_date': t1.order_date, 'volume': t0.volume})
       PROJECT(columns={'name': name, 'order_key': order_key, 'volume': extended_price * 1:int64 - discount})
        JOIN(conditions=[t0.part_key == t1.part_key & t0.supplier_key == t1.supplier_key], types=['inner'], columns={'discount': t1.discount, 'extended_price': t1.extended_price, 'name': t0.name, 'order_key': t1.order_key})
         FILTER(condition=part_type == 'ECONOMY ANODIZED STEEL':string, columns={'name': name, 'part_key': part_key, 'supplier_key': supplier_key})
          JOIN(conditions=[t0.part_key == t1.key], types=['left'], columns={'name': t0.name, 'part_key': t0.part_key, 'part_type': t1.part_type, 'supplier_key': t0.supplier_key})
           JOIN(conditions=[t0.key_2 == t1.supplier_key], types=['inner'], columns={'name': t0.name, 'part_key': t1.part_key, 'supplier_key': t1.supplier_key})
            JOIN(conditions=[t0.key == t1.nation_key], types=['inner'], columns={'key_2': t1.key, 'name': t0.name})
             SCAN(table=tpch.NATION, columns={'key': n_nationkey, 'name': n_name})
             SCAN(table=tpch.SUPPLIER, columns={'key': s_suppkey, 'nation_key': s_nationkey})
            SCAN(table=tpch.PARTSUPP, columns={'part_key': ps_partkey, 'supplier_key': ps_suppkey})
           SCAN(table=tpch.PART, columns={'key': p_partkey, 'part_type': p_type})
         SCAN(table=tpch.LINEITEM, columns={'discount': l_discount, 'extended_price': l_extendedprice, 'order_key': l_orderkey, 'part_key': l_partkey, 'supplier_key': l_suppkey})
       SCAN(table=tpch.ORDERS, columns={'customer_key': o_custkey, 'key': o_orderkey, 'order_date': o_orderdate})
     JOIN(conditions=[t0.region_key == t1.key], types=['inner'], columns={'key': t0.key, 'name_18': t1.name})
      JOIN(conditions=[t0.nation_key == t1.key], types=['inner'], columns={'key': t0.key, 'region_key': t1.region_key})
       SCAN(table=tpch.CUSTOMER, columns={'key': c_custkey, 'nation_key': c_nationkey})
       SCAN(table=tpch.NATION, columns={'key': n_nationkey, 'region_key': n_regionkey})
      SCAN(table=tpch.REGION, columns={'key': r_regionkey, 'name': r_name})
""",
                tpch_q8_output,
            ),
            id="tpch_q8",
        ),
        pytest.param(
            (
                pydough_impl_tpch_q9,
                """
ROOT(columns=[('nation', nation), ('o_year', o_year), ('amount', amount)], orderings=[(ordering_1):asc_last, (ordering_2):desc_last])
 LIMIT(limit=Literal(value=10, type=Int64Type()), columns={'amount': amount, 'nation': nation, 'o_year': o_year, 'ordering_1': ordering_1, 'ordering_2': ordering_2}, orderings=[(ordering_1):asc_last, (ordering_2):desc_last])
  PROJECT(columns={'amount': amount, 'nation': nation, 'o_year': o_year, 'ordering_1': nation, 'ordering_2': o_year})
   PROJECT(columns={'amount': DEFAULT_TO(agg_0, 0:int64), 'nation': nation, 'o_year': o_year})
    AGGREGATE(keys={'nation': nation, 'o_year': o_year}, aggregations={'agg_0': SUM(value)})
     PROJECT(columns={'nation': name, 'o_year': YEAR(order_date), 'value': extended_price * 1:int64 - discount - supplycost * quantity})
      JOIN(conditions=[t0.order_key == t1.key], types=['left'], columns={'discount': t0.discount, 'extended_price': t0.extended_price, 'name': t0.name, 'order_date': t1.order_date, 'quantity': t0.quantity, 'supplycost': t0.supplycost})
       JOIN(conditions=[t0.part_key == t1.part_key & t0.supplier_key == t1.supplier_key], types=['inner'], columns={'discount': t1.discount, 'extended_price': t1.extended_price, 'name': t0.name, 'order_key': t1.order_key, 'quantity': t1.quantity, 'supplycost': t0.supplycost})
        FILTER(condition=CONTAINS(name_7, 'green':string), columns={'name': name, 'part_key': part_key, 'supplier_key': supplier_key, 'supplycost': supplycost})
         JOIN(conditions=[t0.part_key == t1.key], types=['left'], columns={'name': t0.name, 'name_7': t1.name, 'part_key': t0.part_key, 'supplier_key': t0.supplier_key, 'supplycost': t0.supplycost})
          JOIN(conditions=[t0.key_2 == t1.supplier_key], types=['inner'], columns={'name': t0.name, 'part_key': t1.part_key, 'supplier_key': t1.supplier_key, 'supplycost': t1.supplycost})
           JOIN(conditions=[t0.key == t1.nation_key], types=['inner'], columns={'key_2': t1.key, 'name': t0.name})
            SCAN(table=tpch.NATION, columns={'key': n_nationkey, 'name': n_name})
            SCAN(table=tpch.SUPPLIER, columns={'key': s_suppkey, 'nation_key': s_nationkey})
           SCAN(table=tpch.PARTSUPP, columns={'part_key': ps_partkey, 'supplier_key': ps_suppkey, 'supplycost': ps_supplycost})
          SCAN(table=tpch.PART, columns={'key': p_partkey, 'name': p_name})
        SCAN(table=tpch.LINEITEM, columns={'discount': l_discount, 'extended_price': l_extendedprice, 'order_key': l_orderkey, 'part_key': l_partkey, 'quantity': l_quantity, 'supplier_key': l_suppkey})
       SCAN(table=tpch.ORDERS, columns={'key': o_orderkey, 'order_date': o_orderdate})
""",
                tpch_q9_output,
            ),
            id="tpch_q9",
        ),
        pytest.param(
            (
                pydough_impl_tpch_q10,
                """
ROOT(columns=[('c_custkey', c_custkey), ('c_name', c_name), ('revenue', revenue), ('c_acctbal', c_acctbal), ('n_name', n_name), ('c_address', c_address), ('c_phone', c_phone), ('c_comment', c_comment)], orderings=[(ordering_1):desc_last, (ordering_2):asc_last])
 LIMIT(limit=Literal(value=20, type=Int64Type()), columns={'c_acctbal': c_acctbal, 'c_address': c_address, 'c_comment': c_comment, 'c_custkey': c_custkey, 'c_name': c_name, 'c_phone': c_phone, 'n_name': n_name, 'ordering_1': ordering_1, 'ordering_2': ordering_2, 'revenue': revenue}, orderings=[(ordering_1):desc_last, (ordering_2):asc_last])
  PROJECT(columns={'c_acctbal': c_acctbal, 'c_address': c_address, 'c_comment': c_comment, 'c_custkey': c_custkey, 'c_name': c_name, 'c_phone': c_phone, 'n_name': n_name, 'ordering_1': revenue, 'ordering_2': c_custkey, 'revenue': revenue})
   PROJECT(columns={'c_acctbal': acctbal, 'c_address': address, 'c_comment': comment, 'c_custkey': key, 'c_name': name, 'c_phone': phone, 'n_name': name_4, 'revenue': DEFAULT_TO(agg_0, 0:int64)})
    JOIN(conditions=[t0.nation_key == t1.key], types=['left'], columns={'acctbal': t0.acctbal, 'address': t0.address, 'agg_0': t0.agg_0, 'comment': t0.comment, 'key': t0.key, 'name': t0.name, 'name_4': t1.name, 'phone': t0.phone})
     JOIN(conditions=[t0.key == t1.customer_key], types=['left'], columns={'acctbal': t0.acctbal, 'address': t0.address, 'agg_0': t1.agg_0, 'comment': t0.comment, 'key': t0.key, 'name': t0.name, 'nation_key': t0.nation_key, 'phone': t0.phone})
      SCAN(table=tpch.CUSTOMER, columns={'acctbal': c_acctbal, 'address': c_address, 'comment': c_comment, 'key': c_custkey, 'name': c_name, 'nation_key': c_nationkey, 'phone': c_phone})
      AGGREGATE(keys={'customer_key': customer_key}, aggregations={'agg_0': SUM(amt)})
       PROJECT(columns={'amt': extended_price * 1:int64 - discount, 'customer_key': customer_key})
        FILTER(condition=return_flag == 'R':string, columns={'customer_key': customer_key, 'discount': discount, 'extended_price': extended_price})
         JOIN(conditions=[t0.key == t1.order_key], types=['inner'], columns={'customer_key': t0.customer_key, 'discount': t1.discount, 'extended_price': t1.extended_price, 'return_flag': t1.return_flag})
          FILTER(condition=order_date >= datetime.date(1993, 10, 1):date & order_date < datetime.date(1994, 1, 1):date, columns={'customer_key': customer_key, 'key': key})
           SCAN(table=tpch.ORDERS, columns={'customer_key': o_custkey, 'key': o_orderkey, 'order_date': o_orderdate})
          SCAN(table=tpch.LINEITEM, columns={'discount': l_discount, 'extended_price': l_extendedprice, 'order_key': l_orderkey, 'return_flag': l_returnflag})
     SCAN(table=tpch.NATION, columns={'key': n_nationkey, 'name': n_name})
""",
                tpch_q10_output,
            ),
            id="tpch_q10",
        ),
        pytest.param(
            (
                pydough_impl_tpch_q11,
                """
ROOT(columns=[('ps_partkey', ps_partkey), ('value', value)], orderings=[(ordering_2):desc_last])
 LIMIT(limit=Literal(value=10, type=Int64Type()), columns={'ordering_2': ordering_2, 'ps_partkey': ps_partkey, 'value': value}, orderings=[(ordering_2):desc_last])
  PROJECT(columns={'ordering_2': value, 'ps_partkey': ps_partkey, 'value': value})
   FILTER(condition=value > min_market_share, columns={'ps_partkey': ps_partkey, 'value': value})
    PROJECT(columns={'min_market_share': min_market_share, 'ps_partkey': part_key, 'value': DEFAULT_TO(agg_1, 0:int64)})
     JOIN(conditions=[True:bool], types=['left'], columns={'agg_1': t1.agg_1, 'min_market_share': t0.min_market_share, 'part_key': t1.part_key})
      PROJECT(columns={'min_market_share': DEFAULT_TO(agg_0, 0:int64) * 0.0001:float64})
       AGGREGATE(keys={}, aggregations={'agg_0': SUM(metric)})
        PROJECT(columns={'metric': supplycost * availqty})
         FILTER(condition=name_3 == 'GERMANY':string, columns={'availqty': availqty, 'supplycost': supplycost})
          JOIN(conditions=[t0.supplier_key == t1.key], types=['left'], columns={'availqty': t0.availqty, 'name_3': t1.name_3, 'supplycost': t0.supplycost})
           SCAN(table=tpch.PARTSUPP, columns={'availqty': ps_availqty, 'supplier_key': ps_suppkey, 'supplycost': ps_supplycost})
           JOIN(conditions=[t0.nation_key == t1.key], types=['inner'], columns={'key': t0.key, 'name_3': t1.name})
            SCAN(table=tpch.SUPPLIER, columns={'key': s_suppkey, 'nation_key': s_nationkey})
            SCAN(table=tpch.NATION, columns={'key': n_nationkey, 'name': n_name})
      AGGREGATE(keys={'part_key': part_key}, aggregations={'agg_1': SUM(metric)})
       PROJECT(columns={'metric': supplycost * availqty, 'part_key': part_key})
        FILTER(condition=name_6 == 'GERMANY':string, columns={'availqty': availqty, 'part_key': part_key, 'supplycost': supplycost})
         JOIN(conditions=[t0.supplier_key == t1.key], types=['left'], columns={'availqty': t0.availqty, 'name_6': t1.name_6, 'part_key': t0.part_key, 'supplycost': t0.supplycost})
          SCAN(table=tpch.PARTSUPP, columns={'availqty': ps_availqty, 'part_key': ps_partkey, 'supplier_key': ps_suppkey, 'supplycost': ps_supplycost})
          JOIN(conditions=[t0.nation_key == t1.key], types=['inner'], columns={'key': t0.key, 'name_6': t1.name})
           SCAN(table=tpch.SUPPLIER, columns={'key': s_suppkey, 'nation_key': s_nationkey})
           SCAN(table=tpch.NATION, columns={'key': n_nationkey, 'name': n_name})
""",
                tpch_q11_output,
            ),
            id="tpch_q11",
        ),
        pytest.param(
            (
                pydough_impl_tpch_q12,
                """
ROOT(columns=[('l_shipmode', l_shipmode), ('high_line_count', high_line_count), ('low_line_count', low_line_count)], orderings=[(ordering_2):asc_last])
 PROJECT(columns={'high_line_count': high_line_count, 'l_shipmode': l_shipmode, 'low_line_count': low_line_count, 'ordering_2': ship_mode})
  PROJECT(columns={'high_line_count': DEFAULT_TO(agg_0, 0:int64), 'l_shipmode': ship_mode, 'low_line_count': DEFAULT_TO(agg_1, 0:int64), 'ship_mode': ship_mode})
   AGGREGATE(keys={'ship_mode': ship_mode}, aggregations={'agg_0': SUM(is_high_priority), 'agg_1': SUM(NOT(is_high_priority))})
    PROJECT(columns={'is_high_priority': order_priority == '1-URGENT':string | order_priority == '2-HIGH':string, 'ship_mode': ship_mode})
     JOIN(conditions=[t0.order_key == t1.key], types=['left'], columns={'order_priority': t1.order_priority, 'ship_mode': t0.ship_mode})
      FILTER(condition=ship_mode == 'MAIL':string | ship_mode == 'SHIP':string & ship_date < commit_date & commit_date < receipt_date & receipt_date >= datetime.date(1994, 1, 1):date & receipt_date < datetime.date(1995, 1, 1):date, columns={'order_key': order_key, 'ship_mode': ship_mode})
       SCAN(table=tpch.LINEITEM, columns={'commit_date': l_commitdate, 'order_key': l_orderkey, 'receipt_date': l_receiptdate, 'ship_date': l_shipdate, 'ship_mode': l_shipmode})
      SCAN(table=tpch.ORDERS, columns={'key': o_orderkey, 'order_priority': o_orderpriority})
""",
                tpch_q12_output,
            ),
            id="tpch_q12",
        ),
        pytest.param(
            (
                pydough_impl_tpch_q13,
                """
ROOT(columns=[('c_count', c_count), ('custdist', custdist)], orderings=[(ordering_3):desc_last, (ordering_4):desc_last])
 LIMIT(limit=Literal(value=10, type=Int64Type()), columns={'c_count': c_count, 'custdist': custdist, 'ordering_3': ordering_3, 'ordering_4': ordering_4}, orderings=[(ordering_3):desc_last, (ordering_4):desc_last])
  PROJECT(columns={'c_count': c_count, 'custdist': custdist, 'ordering_3': custdist, 'ordering_4': c_count})
   PROJECT(columns={'c_count': num_non_special_orders, 'custdist': DEFAULT_TO(agg_2, 0:int64)})
    JOIN(conditions=[t0.num_non_special_orders == t1.num_non_special_orders], types=['left'], columns={'agg_2': t1.agg_2, 'num_non_special_orders': t0.num_non_special_orders})
     AGGREGATE(keys={'num_non_special_orders': num_non_special_orders}, aggregations={})
      PROJECT(columns={'num_non_special_orders': DEFAULT_TO(agg_0, 0:int64)})
       JOIN(conditions=[t0.key == t1.customer_key], types=['left'], columns={'agg_0': t1.agg_0})
        SCAN(table=tpch.CUSTOMER, columns={'key': c_custkey})
        AGGREGATE(keys={'customer_key': customer_key}, aggregations={'agg_0': COUNT()})
         FILTER(condition=NOT(LIKE(comment, '%special%requests%':string)), columns={'customer_key': customer_key})
          SCAN(table=tpch.ORDERS, columns={'comment': o_comment, 'customer_key': o_custkey})
     AGGREGATE(keys={'num_non_special_orders': num_non_special_orders}, aggregations={'agg_2': COUNT()})
      PROJECT(columns={'num_non_special_orders': DEFAULT_TO(agg_1, 0:int64)})
       JOIN(conditions=[t0.key == t1.customer_key], types=['left'], columns={'agg_1': t1.agg_1})
        SCAN(table=tpch.CUSTOMER, columns={'key': c_custkey})
        AGGREGATE(keys={'customer_key': customer_key}, aggregations={'agg_1': COUNT()})
         FILTER(condition=NOT(LIKE(comment, '%special%requests%':string)), columns={'customer_key': customer_key})
          SCAN(table=tpch.ORDERS, columns={'comment': o_comment, 'customer_key': o_custkey})
""",
                tpch_q13_output,
            ),
            id="tpch_q13",
        ),
        pytest.param(
            (
                pydough_impl_tpch_q14,
                """
ROOT(columns=[('promo_revenue', promo_revenue)], orderings=[])
 PROJECT(columns={'promo_revenue': 100.0:float64 * DEFAULT_TO(agg_0, 0:int64) / DEFAULT_TO(agg_1, 0:int64)})
  AGGREGATE(keys={}, aggregations={'agg_0': SUM(promo_value), 'agg_1': SUM(value)})
   PROJECT(columns={'promo_value': IFF(STARTSWITH(part_type, 'PROMO':string), extended_price * 1:int64 - discount, 0:int64), 'value': extended_price * 1:int64 - discount})
    JOIN(conditions=[t0.part_key == t1.key], types=['left'], columns={'discount': t0.discount, 'extended_price': t0.extended_price, 'part_type': t1.part_type})
     FILTER(condition=ship_date >= datetime.date(1995, 9, 1):date & ship_date < datetime.date(1995, 10, 1):date, columns={'discount': discount, 'extended_price': extended_price, 'part_key': part_key})
      SCAN(table=tpch.LINEITEM, columns={'discount': l_discount, 'extended_price': l_extendedprice, 'part_key': l_partkey, 'ship_date': l_shipdate})
     SCAN(table=tpch.PART, columns={'key': p_partkey, 'part_type': p_type})
""",
                tpch_q14_output,
            ),
            id="tpch_q14",
        ),
        pytest.param(
            (
                pydough_impl_tpch_q15,
                """
ROOT(columns=[('s_suppkey', s_suppkey), ('s_name', s_name), ('s_address', s_address), ('s_phone', s_phone), ('total_revenue', total_revenue)], orderings=[(ordering_3):asc_last])
 PROJECT(columns={'ordering_3': s_suppkey, 's_address': s_address, 's_name': s_name, 's_phone': s_phone, 's_suppkey': s_suppkey, 'total_revenue': total_revenue})
  FILTER(condition=total_revenue == max_revenue, columns={'s_address': s_address, 's_name': s_name, 's_phone': s_phone, 's_suppkey': s_suppkey, 'total_revenue': total_revenue})
   PROJECT(columns={'max_revenue': max_revenue, 's_address': address, 's_name': name, 's_phone': phone, 's_suppkey': key, 'total_revenue': DEFAULT_TO(agg_2, 0:int64)})
    JOIN(conditions=[t0.key == t1.supplier_key], types=['left'], columns={'address': t0.address, 'agg_2': t1.agg_2, 'key': t0.key, 'max_revenue': t0.max_revenue, 'name': t0.name, 'phone': t0.phone})
     JOIN(conditions=[True:bool], types=['inner'], columns={'address': t1.address, 'key': t1.key, 'max_revenue': t0.max_revenue, 'name': t1.name, 'phone': t1.phone})
      PROJECT(columns={'max_revenue': agg_1})
       AGGREGATE(keys={}, aggregations={'agg_1': MAX(total_revenue)})
        PROJECT(columns={'total_revenue': DEFAULT_TO(agg_0, 0:int64)})
         JOIN(conditions=[t0.key == t1.supplier_key], types=['left'], columns={'agg_0': t1.agg_0})
          SCAN(table=tpch.SUPPLIER, columns={'key': s_suppkey})
          AGGREGATE(keys={'supplier_key': supplier_key}, aggregations={'agg_0': SUM(extended_price * 1:int64 - discount)})
           FILTER(condition=ship_date >= datetime.date(1996, 1, 1):date & ship_date < datetime.date(1996, 4, 1):date, columns={'discount': discount, 'extended_price': extended_price, 'supplier_key': supplier_key})
            SCAN(table=tpch.LINEITEM, columns={'discount': l_discount, 'extended_price': l_extendedprice, 'ship_date': l_shipdate, 'supplier_key': l_suppkey})
      SCAN(table=tpch.SUPPLIER, columns={'address': s_address, 'key': s_suppkey, 'name': s_name, 'phone': s_phone})
     AGGREGATE(keys={'supplier_key': supplier_key}, aggregations={'agg_2': SUM(extended_price * 1:int64 - discount)})
      FILTER(condition=ship_date >= datetime.date(1996, 1, 1):date & ship_date < datetime.date(1996, 4, 1):date, columns={'discount': discount, 'extended_price': extended_price, 'supplier_key': supplier_key})
       SCAN(table=tpch.LINEITEM, columns={'discount': l_discount, 'extended_price': l_extendedprice, 'ship_date': l_shipdate, 'supplier_key': l_suppkey})
""",
                tpch_q15_output,
            ),
            id="tpch_q15",
        ),
        pytest.param(
            (
                pydough_impl_tpch_q16,
                """
ROOT(columns=[('p_brand', p_brand), ('p_type', p_type), ('p_size', p_size), ('supplier_count', supplier_count)], orderings=[(ordering_1):desc_last, (ordering_2):asc_last, (ordering_3):asc_last])
 LIMIT(limit=Literal(value=10, type=Int64Type()), columns={'ordering_1': ordering_1, 'ordering_2': ordering_2, 'ordering_3': ordering_3, 'p_brand': p_brand, 'p_size': p_size, 'p_type': p_type, 'supplier_count': supplier_count}, orderings=[(ordering_1):desc_last, (ordering_2):asc_last, (ordering_3):asc_last])
  PROJECT(columns={'ordering_1': supplier_count, 'ordering_2': p_brand, 'ordering_3': p_type, 'p_brand': p_brand, 'p_size': p_size, 'p_type': p_type, 'supplier_count': supplier_count})
   PROJECT(columns={'p_brand': p_brand, 'p_size': p_size, 'p_type': p_type, 'supplier_count': agg_0})
    AGGREGATE(keys={'p_brand': p_brand, 'p_size': p_size, 'p_type': p_type}, aggregations={'agg_0': NDISTINCT(supplier_key)})
     FILTER(condition=NOT(LIKE(comment_2, '%Customer%Complaints%':string)), columns={'p_brand': p_brand, 'p_size': p_size, 'p_type': p_type, 'supplier_key': supplier_key})
      JOIN(conditions=[t0.supplier_key == t1.key], types=['left'], columns={'comment_2': t1.comment, 'p_brand': t0.p_brand, 'p_size': t0.p_size, 'p_type': t0.p_type, 'supplier_key': t0.supplier_key})
       PROJECT(columns={'p_brand': brand, 'p_size': size, 'p_type': part_type, 'supplier_key': supplier_key})
        JOIN(conditions=[t0.key == t1.part_key], types=['inner'], columns={'brand': t0.brand, 'part_type': t0.part_type, 'size': t0.size, 'supplier_key': t1.supplier_key})
         FILTER(condition=brand != 'BRAND#45':string & NOT(STARTSWITH(part_type, 'MEDIUM POLISHED%':string)) & ISIN(size, [49, 14, 23, 45, 19, 3, 36, 9]:array[unknown]), columns={'brand': brand, 'key': key, 'part_type': part_type, 'size': size})
          SCAN(table=tpch.PART, columns={'brand': p_brand, 'key': p_partkey, 'part_type': p_type, 'size': p_size})
         SCAN(table=tpch.PARTSUPP, columns={'part_key': ps_partkey, 'supplier_key': ps_suppkey})
       SCAN(table=tpch.SUPPLIER, columns={'comment': s_comment, 'key': s_suppkey})
""",
                tpch_q16_output,
            ),
            id="tpch_q16",
        ),
        pytest.param(
            (
                pydough_impl_tpch_q17,
                """
ROOT(columns=[('avg_yearly', avg_yearly)], orderings=[])
 PROJECT(columns={'avg_yearly': DEFAULT_TO(agg_1, 0:int64) / 7.0:float64})
  AGGREGATE(keys={}, aggregations={'agg_1': SUM(extended_price)})
   FILTER(condition=quantity < 0.2:float64 * avg_quantity, columns={'extended_price': extended_price})
    JOIN(conditions=[t0.key == t1.part_key], types=['inner'], columns={'avg_quantity': t0.avg_quantity, 'extended_price': t1.extended_price, 'quantity': t1.quantity})
     PROJECT(columns={'avg_quantity': agg_0, 'key': key})
      JOIN(conditions=[t0.key == t1.part_key], types=['left'], columns={'agg_0': t1.agg_0, 'key': t0.key})
       FILTER(condition=brand == 'Brand#23':string & container == 'MED BOX':string, columns={'key': key})
        SCAN(table=tpch.PART, columns={'brand': p_brand, 'container': p_container, 'key': p_partkey})
       AGGREGATE(keys={'part_key': part_key}, aggregations={'agg_0': AVG(quantity)})
        SCAN(table=tpch.LINEITEM, columns={'part_key': l_partkey, 'quantity': l_quantity})
     SCAN(table=tpch.LINEITEM, columns={'extended_price': l_extendedprice, 'part_key': l_partkey, 'quantity': l_quantity})
""",
                tpch_q17_output,
            ),
            id="tpch_q17",
        ),
        pytest.param(
            (
                pydough_impl_tpch_q18,
                """
ROOT(columns=[('c_name', c_name), ('c_custkey', c_custkey), ('o_orderkey', o_orderkey), ('o_orderdate', o_orderdate), ('o_totalprice', o_totalprice), ('total_quantity', total_quantity)], orderings=[(ordering_1):desc_last, (ordering_2):asc_last])
 LIMIT(limit=Literal(value=10, type=Int64Type()), columns={'c_custkey': c_custkey, 'c_name': c_name, 'o_orderdate': o_orderdate, 'o_orderkey': o_orderkey, 'o_totalprice': o_totalprice, 'ordering_1': ordering_1, 'ordering_2': ordering_2, 'total_quantity': total_quantity}, orderings=[(ordering_1):desc_last, (ordering_2):asc_last])
  PROJECT(columns={'c_custkey': c_custkey, 'c_name': c_name, 'o_orderdate': o_orderdate, 'o_orderkey': o_orderkey, 'o_totalprice': o_totalprice, 'ordering_1': o_totalprice, 'ordering_2': o_orderdate, 'total_quantity': total_quantity})
   FILTER(condition=total_quantity > 300:int64, columns={'c_custkey': c_custkey, 'c_name': c_name, 'o_orderdate': o_orderdate, 'o_orderkey': o_orderkey, 'o_totalprice': o_totalprice, 'total_quantity': total_quantity})
    PROJECT(columns={'c_custkey': key_2, 'c_name': name, 'o_orderdate': order_date, 'o_orderkey': key, 'o_totalprice': total_price, 'total_quantity': DEFAULT_TO(agg_0, 0:int64)})
     JOIN(conditions=[t0.key == t1.order_key], types=['left'], columns={'agg_0': t1.agg_0, 'key': t0.key, 'key_2': t0.key_2, 'name': t0.name, 'order_date': t0.order_date, 'total_price': t0.total_price})
      JOIN(conditions=[t0.customer_key == t1.key], types=['left'], columns={'key': t0.key, 'key_2': t1.key, 'name': t1.name, 'order_date': t0.order_date, 'total_price': t0.total_price})
       SCAN(table=tpch.ORDERS, columns={'customer_key': o_custkey, 'key': o_orderkey, 'order_date': o_orderdate, 'total_price': o_totalprice})
       SCAN(table=tpch.CUSTOMER, columns={'key': c_custkey, 'name': c_name})
      AGGREGATE(keys={'order_key': order_key}, aggregations={'agg_0': SUM(quantity)})
       SCAN(table=tpch.LINEITEM, columns={'order_key': l_orderkey, 'quantity': l_quantity})
""",
                tpch_q18_output,
            ),
            id="tpch_q18",
        ),
        pytest.param(
            (
                pydough_impl_tpch_q19,
                """
ROOT(columns=[('revenue', revenue)], orderings=[])
 PROJECT(columns={'revenue': DEFAULT_TO(agg_0, 0:int64)})
  AGGREGATE(keys={}, aggregations={'agg_0': SUM(extended_price * 1:int64 - discount)})
   FILTER(condition=ISIN(ship_mode, ['AIR', 'AIR REG']:array[unknown]) & ship_instruct == 'DELIVER IN PERSON':string & size >= 1:int64 & size <= 5:int64 & quantity >= 1:int64 & quantity <= 11:int64 & ISIN(container, ['SM CASE', 'SM BOX', 'SM PACK', 'SM PKG']:array[unknown]) & brand == 'Brand#12':string | size <= 10:int64 & quantity >= 10:int64 & quantity <= 20:int64 & ISIN(container, ['MED BAG', 'MED BOX', 'MED PACK', 'MED PKG']:array[unknown]) & brand == 'Brand#23':string | size <= 15:int64 & quantity >= 20:int64 & quantity <= 30:int64 & ISIN(container, ['LG CASE', 'LG BOX', 'LG PACK', 'LG PKG']:array[unknown]) & brand == 'Brand#34':string, columns={'discount': discount, 'extended_price': extended_price})
    JOIN(conditions=[t0.part_key == t1.key], types=['left'], columns={'brand': t1.brand, 'container': t1.container, 'discount': t0.discount, 'extended_price': t0.extended_price, 'quantity': t0.quantity, 'ship_instruct': t0.ship_instruct, 'ship_mode': t0.ship_mode, 'size': t1.size})
     SCAN(table=tpch.LINEITEM, columns={'discount': l_discount, 'extended_price': l_extendedprice, 'part_key': l_partkey, 'quantity': l_quantity, 'ship_instruct': l_shipinstruct, 'ship_mode': l_shipmode})
     SCAN(table=tpch.PART, columns={'brand': p_brand, 'container': p_container, 'key': p_partkey, 'size': p_size})
""",
                tpch_q19_output,
            ),
            id="tpch_q19",
        ),
        pytest.param(
            (
                pydough_impl_tpch_q20,
                """
ROOT(columns=[('s_name', s_name), ('s_address', s_address)], orderings=[(ordering_2):asc_last])
 LIMIT(limit=Literal(value=10, type=Int64Type()), columns={'ordering_2': ordering_2, 's_address': s_address, 's_name': s_name}, orderings=[(ordering_2):asc_last])
  PROJECT(columns={'ordering_2': s_name, 's_address': s_address, 's_name': s_name})
   FILTER(condition=name_3 == 'CANADA':string & DEFAULT_TO(agg_1, 0:int64) > 0:int64, columns={'s_address': s_address, 's_name': s_name})
    JOIN(conditions=[t0.key == t1.supplier_key], types=['left'], columns={'agg_1': t1.agg_1, 'name_3': t0.name_3, 's_address': t0.s_address, 's_name': t0.s_name})
     JOIN(conditions=[t0.nation_key == t1.key], types=['left'], columns={'key': t0.key, 'name_3': t1.name, 's_address': t0.s_address, 's_name': t0.s_name})
      PROJECT(columns={'key': key, 'nation_key': nation_key, 's_address': address, 's_name': name})
       SCAN(table=tpch.SUPPLIER, columns={'address': s_address, 'key': s_suppkey, 'name': s_name, 'nation_key': s_nationkey})
      SCAN(table=tpch.NATION, columns={'key': n_nationkey, 'name': n_name})
     AGGREGATE(keys={'supplier_key': supplier_key}, aggregations={'agg_1': COUNT()})
      FILTER(condition=STARTSWITH(name, 'forest':string) & True:bool & availqty > DEFAULT_TO(agg_0, 0:int64) * 0.5:float64, columns={'supplier_key': supplier_key})
       JOIN(conditions=[t0.key == t1.part_key], types=['inner'], columns={'agg_0': t1.agg_0, 'availqty': t0.availqty, 'name': t0.name, 'supplier_key': t0.supplier_key})
        JOIN(conditions=[t0.part_key == t1.key], types=['inner'], columns={'availqty': t0.availqty, 'key': t1.key, 'name': t1.name, 'supplier_key': t0.supplier_key})
         SCAN(table=tpch.PARTSUPP, columns={'availqty': ps_availqty, 'part_key': ps_partkey, 'supplier_key': ps_suppkey})
         SCAN(table=tpch.PART, columns={'key': p_partkey, 'name': p_name})
        AGGREGATE(keys={'part_key': part_key}, aggregations={'agg_0': SUM(quantity)})
         FILTER(condition=ship_date >= datetime.date(1994, 1, 1):date & ship_date < datetime.date(1995, 1, 1):date, columns={'part_key': part_key, 'quantity': quantity})
          SCAN(table=tpch.LINEITEM, columns={'part_key': l_partkey, 'quantity': l_quantity, 'ship_date': l_shipdate})
""",
                tpch_q20_output,
            ),
            id="tpch_q20",
        ),
        pytest.param(
            (
                pydough_impl_tpch_q21,
                """
""",
                tpch_q21_output,
            ),
            id="tpch_q21",
            marks=pytest.mark.skip("TODO: support correlated back references"),
        ),
        pytest.param(
            (
                pydough_impl_tpch_q22,
                """
""",
                tpch_q22_output,
            ),
            id="tpch_q22",
            marks=pytest.mark.skip("TODO: support correlated back references"),
        ),
    ],
)
def pydough_pipeline_test_data(
    request,
) -> tuple[
    Callable[[UnqualifiedRoot], UnqualifiedNode], str, Callable[[], pd.DataFrame]
]:
    """
    Test data for test_pydough_pipeline. Returns a tuple of the following
    arguments:
    1. `unqualified_impl`: a function that takes in an unqualified root and
    creates the unqualified node for the TPCH query.
    2. `relational_str`: the string representation of the relational plan
    produced for the TPCH query.
    3. `answer_impl`: a function that takes in nothing and returns the answer
    to a TPCH query as a Pandas DataFrame.
    """
    return request.param


def test_pydough_pipeline(
    pydough_pipeline_test_data: tuple[
<<<<<<< HEAD
        Callable[[UnqualifiedRoot], UnqualifiedNode], str, Callable[[], pd.DataFrame]
=======
        Callable[[UnqualifiedRoot], UnqualifiedNode], str
>>>>>>> 4f977608
    ],
    get_sample_graph: graph_fetcher,
    default_config: PyDoughConfigs,
    sqlite_tpch_db_context: DatabaseContext,
) -> None:
    """
    Tests that a PyDough unqualified node can be correctly translated to its
    qualified AST version, with the correct string representation.
    """
    # Run the query through the stages from unqualified node to qualified node
    # to relational tree, and confirm the tree string matches the expected
    # structure.
<<<<<<< HEAD
    unqualified_impl, relational_string, answer_impl = pydough_pipeline_test_data
=======
    unqualified_impl, relational_string = pydough_pipeline_test_data
>>>>>>> 4f977608
    graph: GraphMetadata = get_sample_graph("TPCH")
    root: UnqualifiedRoot = UnqualifiedRoot(graph)
    unqualified: UnqualifiedNode = unqualified_impl(root)
    qualified: PyDoughCollectionAST = qualify_node(unqualified, graph)
    relational: RelationalRoot = convert_ast_to_relational(qualified, default_config)
    assert (
        relational.to_tree_string() == relational_string.strip()
<<<<<<< HEAD
    ), "Mismatch between tree string representation of relational node and expected Relational tree string"

    # Run the relational tree through the execution and confirm that the output
    # matches the expected DataFrame, without anything
    result: pd.DataFrame = execute_df(
        relational, sqlite_tpch_db_context, display_sql=True
    )
    expected_result: pd.DataFrame = answer_impl()
    result.columns = result.columns.str.lower()
    expected_result.columns = expected_result.columns.str.lower()
    pd.testing.assert_frame_equal(result, expected_result)
=======
    ), "Mismatch between tree string representation of relational node and expected Relational tree string"
>>>>>>> 4f977608
<|MERGE_RESOLUTION|>--- conflicted
+++ resolved
@@ -64,10 +64,7 @@
 from pydough.metadata import GraphMetadata
 from pydough.pydough_ast import PyDoughCollectionAST
 from pydough.relational import RelationalRoot
-<<<<<<< HEAD
 from pydough.sqlglot import execute_df
-=======
->>>>>>> 4f977608
 from pydough.unqualified import (
     UnqualifiedNode,
     UnqualifiedRoot,
@@ -578,11 +575,7 @@
 
 def test_pydough_pipeline(
     pydough_pipeline_test_data: tuple[
-<<<<<<< HEAD
         Callable[[UnqualifiedRoot], UnqualifiedNode], str, Callable[[], pd.DataFrame]
-=======
-        Callable[[UnqualifiedRoot], UnqualifiedNode], str
->>>>>>> 4f977608
     ],
     get_sample_graph: graph_fetcher,
     default_config: PyDoughConfigs,
@@ -595,11 +588,7 @@
     # Run the query through the stages from unqualified node to qualified node
     # to relational tree, and confirm the tree string matches the expected
     # structure.
-<<<<<<< HEAD
     unqualified_impl, relational_string, answer_impl = pydough_pipeline_test_data
-=======
-    unqualified_impl, relational_string = pydough_pipeline_test_data
->>>>>>> 4f977608
     graph: GraphMetadata = get_sample_graph("TPCH")
     root: UnqualifiedRoot = UnqualifiedRoot(graph)
     unqualified: UnqualifiedNode = unqualified_impl(root)
@@ -607,18 +596,12 @@
     relational: RelationalRoot = convert_ast_to_relational(qualified, default_config)
     assert (
         relational.to_tree_string() == relational_string.strip()
-<<<<<<< HEAD
     ), "Mismatch between tree string representation of relational node and expected Relational tree string"
 
     # Run the relational tree through the execution and confirm that the output
-    # matches the expected DataFrame, without anything
-    result: pd.DataFrame = execute_df(
-        relational, sqlite_tpch_db_context, display_sql=True
-    )
+    # matches the expected DataFrame, without case sensitivity of column names.
+    result: pd.DataFrame = execute_df(relational, sqlite_tpch_db_context)
     expected_result: pd.DataFrame = answer_impl()
     result.columns = result.columns.str.lower()
     expected_result.columns = expected_result.columns.str.lower()
-    pd.testing.assert_frame_equal(result, expected_result)
-=======
-    ), "Mismatch between tree string representation of relational node and expected Relational tree string"
->>>>>>> 4f977608
+    pd.testing.assert_frame_equal(result, expected_result)
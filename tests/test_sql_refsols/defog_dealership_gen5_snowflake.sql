--- conflicted
+++ resolved
@@ -3,12 +3,7 @@
     car_id AS CAR_ID
   FROM MAIN.INVENTORY_SNAPSHOTS
   WHERE
-<<<<<<< HEAD
-    DATE_PART(MONTH, CAST(snapshot_date AS DATETIME)) = 3
-    AND DATE_PART(YEAR, CAST(snapshot_date AS DATETIME)) = 2023
-=======
     MONTH(snapshot_date) = 3 AND YEAR(snapshot_date) = 2023
->>>>>>> 19baea02
   QUALIFY
     is_in_inventory AND RANK() OVER (ORDER BY snapshot_date DESC) = 1
 )

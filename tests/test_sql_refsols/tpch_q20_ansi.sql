WITH _t5_2 AS (
  SELECT
    SUM(l_quantity) AS agg_0,
    l_partkey AS part_key
  FROM tpch.lineitem
  WHERE
    l_shipdate < CAST('1995-01-01' AS DATE)
    AND l_shipdate >= CAST('1994-01-01' AS DATE)
  GROUP BY
<<<<<<< HEAD
    "lineitem"."l_partkey"
), "_t7" AS (
=======
    l_partkey
), _t7_2 AS (
>>>>>>> a57d0640
  SELECT
    COUNT() AS agg_0,
    partsupp.ps_suppkey AS supplier_key
  FROM tpch.partsupp AS partsupp
  JOIN tpch.part AS part
    ON part.p_name LIKE 'forest%' AND part.p_partkey = partsupp.ps_partkey
  LEFT JOIN _t5_2 AS _t5
    ON _t5.part_key = part.p_partkey
  WHERE
    partsupp.ps_availqty > (
      COALESCE(_t5.agg_0, 0) * 0.5
    )
  GROUP BY
<<<<<<< HEAD
    "partsupp"."ps_suppkey"
)
SELECT
  "supplier"."s_name" AS "S_NAME",
  "supplier"."s_address" AS "S_ADDRESS"
FROM "tpch"."supplier" AS "supplier"
LEFT JOIN "tpch"."nation" AS "nation"
  ON "nation"."n_nationkey" = "supplier"."s_nationkey"
LEFT JOIN "_t7" AS "_t7"
  ON "_t7"."supplier_key" = "supplier"."s_suppkey"
WHERE
  (
    "nation"."n_name" = 'CANADA' AND COALESCE("_t7"."agg_0", 0)
  ) > 0
ORDER BY
  "s_name"
LIMIT 10
=======
    partsupp.ps_suppkey
), _t0_2 AS (
  SELECT
    supplier.s_address,
    supplier.s_name,
    supplier.s_name AS ordering_1
  FROM tpch.supplier AS supplier
  LEFT JOIN tpch.nation AS nation
    ON nation.n_nationkey = supplier.s_nationkey
  LEFT JOIN _t7_2 AS _t7
    ON _t7.supplier_key = supplier.s_suppkey
  WHERE
    (
      COALESCE(_t7.agg_0, 0) AND nation.n_name = 'CANADA'
    ) > 0
  ORDER BY
    ordering_1
  LIMIT 10
)
SELECT
  s_name AS S_NAME,
  s_address AS S_ADDRESS
FROM _t0_2
ORDER BY
  ordering_1
>>>>>>> a57d0640
<|MERGE_RESOLUTION|>--- conflicted
+++ resolved
@@ -7,13 +7,8 @@
     l_shipdate < CAST('1995-01-01' AS DATE)
     AND l_shipdate >= CAST('1994-01-01' AS DATE)
   GROUP BY
-<<<<<<< HEAD
-    "lineitem"."l_partkey"
-), "_t7" AS (
-=======
     l_partkey
-), _t7_2 AS (
->>>>>>> a57d0640
+), _t7 AS (
   SELECT
     COUNT() AS agg_0,
     partsupp.ps_suppkey AS supplier_key
@@ -27,48 +22,20 @@
       COALESCE(_t5.agg_0, 0) * 0.5
     )
   GROUP BY
-<<<<<<< HEAD
-    "partsupp"."ps_suppkey"
+    partsupp.ps_suppkey
 )
 SELECT
-  "supplier"."s_name" AS "S_NAME",
-  "supplier"."s_address" AS "S_ADDRESS"
-FROM "tpch"."supplier" AS "supplier"
-LEFT JOIN "tpch"."nation" AS "nation"
-  ON "nation"."n_nationkey" = "supplier"."s_nationkey"
-LEFT JOIN "_t7" AS "_t7"
-  ON "_t7"."supplier_key" = "supplier"."s_suppkey"
+  supplier.s_name AS S_NAME,
+  supplier.s_address AS S_ADDRESS
+FROM tpch.supplier AS supplier
+LEFT JOIN tpch.nation AS nation
+  ON nation.n_nationkey = supplier.s_nationkey
+LEFT JOIN _t7 AS _t7
+  ON _t7.supplier_key = supplier.s_suppkey
 WHERE
   (
-    "nation"."n_name" = 'CANADA' AND COALESCE("_t7"."agg_0", 0)
+    COALESCE(_t7.agg_0, 0) AND nation.n_name = 'CANADA'
   ) > 0
 ORDER BY
-  "s_name"
-LIMIT 10
-=======
-    partsupp.ps_suppkey
-), _t0_2 AS (
-  SELECT
-    supplier.s_address,
-    supplier.s_name,
-    supplier.s_name AS ordering_1
-  FROM tpch.supplier AS supplier
-  LEFT JOIN tpch.nation AS nation
-    ON nation.n_nationkey = supplier.s_nationkey
-  LEFT JOIN _t7_2 AS _t7
-    ON _t7.supplier_key = supplier.s_suppkey
-  WHERE
-    (
-      COALESCE(_t7.agg_0, 0) AND nation.n_name = 'CANADA'
-    ) > 0
-  ORDER BY
-    ordering_1
-  LIMIT 10
-)
-SELECT
-  s_name AS S_NAME,
-  s_address AS S_ADDRESS
-FROM _t0_2
-ORDER BY
-  ordering_1
->>>>>>> a57d0640
+  s_name
+LIMIT 10
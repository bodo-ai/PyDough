"""
This file maintains the relevant code that converts an unqualified tree
into an actual "evaluated" format. This is effectively the "end-to-end"
translation because the unqualified tree is the initial representation
of the code and depending on API being used, the final evaluated output
is either SQL text or the actual result of the code execution.
"""

import pandas as pd

import pydough
from pydough.configs import PyDoughConfigs
from pydough.conversion import convert_ast_to_relational
from pydough.database_connectors import DatabaseContext
from pydough.metadata import GraphMetadata
from pydough.qdag import PyDoughCollectionQDAG, PyDoughQDAG
from pydough.relational import RelationalRoot
from pydough.sqlglot import (
    SqlGlotTransformBindings,
    convert_dialect_to_sqlglot,
    convert_relation_to_sql,
    execute_df,
)
from pydough.unqualified import UnqualifiedNode, qualify_node

__all__ = ["to_df", "to_sql"]


def _load_session_info(
    **kwargs,
) -> tuple[GraphMetadata, PyDoughConfigs, DatabaseContext, SqlGlotTransformBindings]:
    """
    Load the session information from the active session unless it is found
    in the keyword arguments.

    Args:
        **kwargs: The keyword arguments to load the session information from.

    Returns:
      The metadata graph, configuration settings, Database context, and
      function call transformation bindings to use for translations.
    """
    metadata: GraphMetadata
    if "metadata" in kwargs:
        metadata = kwargs.pop("metadata")
    else:
        if pydough.active_session.metadata is None:
            raise ValueError(
                "Cannot evaluate Pydough without a metadata graph. "
                "Please call `pydough.active_session.load_metadata_graph()`."
            )
        metadata = pydough.active_session.metadata
    config: PyDoughConfigs
    if "config" in kwargs:
        config = kwargs.pop("config")
    else:
        config = pydough.active_session.config
    database: DatabaseContext
    if "database" in kwargs:
        database = kwargs.pop("database")
    else:
        database = pydough.active_session.database
    assert not kwargs, f"Unexpected keyword arguments: {kwargs}"
    bindings: SqlGlotTransformBindings = pydough.active_session.bindings
    bindings.set_dialect(database.dialect)
    return metadata, config, database, bindings


def _load_column_selection(kwargs: dict[str, object]) -> list[tuple[str, str]] | None:
    """
    Load the column selection from the keyword arguments if it is found.
    The column selection must be a keyword argument `columns` that is either a
    list of strings, or a dictionary mapping output column names to the column
    they correspond to in the collection.

    Args:
        kwargs: The keyword arguments to load the column selection from.

    Returns:
        The column selection if it is found, otherwise None.
    """
    columns_arg = kwargs.pop("columns", None)
    result: list[tuple[str, str]] = []
    if columns_arg is None:
        return None
    elif isinstance(columns_arg, list):
        for column in columns_arg:
            assert isinstance(
                column, str
            ), f"Expected column name in `columns` argument to be a string, found {column.__class__.__name__}"
            result.append((column, column))
    elif isinstance(columns_arg, dict):
        for alias, column in columns_arg.items():
            assert isinstance(
                alias, str
            ), f"Expected alias name in `columns` argument to be a string, found {column.__class__.__name__}"
            assert isinstance(
                column, str
            ), f"Expected column name in `columns` argument to be a string, found {column.__class__.__name__}"
            result.append((alias, column))
    else:
        raise TypeError(
            f"Expected `columns` argument to be a list or dictionary, found {columns_arg.__class__.__name__}"
        )
    if len(result) == 0:
        raise ValueError("Column selection must not be empty")
    return result


def to_sql(node: UnqualifiedNode, **kwargs) -> str:
    """
    Convert the given unqualified tree to a SQL string.

    Args:
        node (UnqualifiedNode): The node to convert to SQL.
        **kwargs: Additional arguments to pass to the conversion for testing.
            From a user perspective these values should always be derived from
            the active session, but to allow a simple + extensible testing
            infrastructure in the future, any of these can be passed in using
            the name of the field in session.py.

    Returns:
        str: The SQL string corresponding to the unqualified query.
    """
    display_sql = kwargs.pop("display_sql", False)
    assert isinstance(display_sql, bool)

    graph: GraphMetadata
    config: PyDoughConfigs
    database: DatabaseContext
    column_selection: list[tuple[str, str]] | None = _load_column_selection(kwargs)
    graph, config, database, bindings = _load_session_info(**kwargs)
    qualified: PyDoughQDAG = qualify_node(node, graph)
    if not isinstance(qualified, PyDoughCollectionQDAG):
        raise TypeError(
            f"Final qualified expression must be a collection, found {qualified.__class__.__name__}"
        )
    relational: RelationalRoot = convert_ast_to_relational(
        qualified, column_selection, config
    )
    return convert_relation_to_sql(
        relational, convert_dialect_to_sqlglot(database.dialect), bindings, display_sql
    )


def to_df(node: UnqualifiedNode, **kwargs) -> pd.DataFrame:
    """
    Execute the given unqualified tree and return the results as a Pandas
    DataFrame.

    Args:
        node (UnqualifiedNode): The node to convert to a DataFrame.
        **kwargs: Additional arguments to pass to the conversion for testing.
            From a user perspective these values should always be derived from
            the active session, but to allow a simple + extensible testing
            infrastructure in the future, any of these can be passed in using
            the name of the field in session.py.

    Returns:
        pd.DataFrame: The DataFrame corresponding to the unqualified query.
    """
    display_sql = kwargs.pop("display_sql", False)
    assert isinstance(display_sql, bool)

    run_optimizer = kwargs.pop("run_optimizer", True)
    assert isinstance(run_optimizer, bool)

    graph: GraphMetadata
    config: PyDoughConfigs
    database: DatabaseContext
    column_selection: list[tuple[str, str]] | None = _load_column_selection(kwargs)
    display_sql: bool = bool(kwargs.pop("display_sql", False))
    graph, config, database, bindings = _load_session_info(**kwargs)
    qualified: PyDoughQDAG = qualify_node(node, graph)
    if not isinstance(qualified, PyDoughCollectionQDAG):
        raise TypeError(
            f"Final qualified expression must be a collection, found {qualified.__class__.__name__}"
        )
<<<<<<< HEAD
    relational: RelationalRoot = convert_ast_to_relational(qualified, config)
    return execute_df(
        relational,
        database,
        bindings,
        display_sql=display_sql,
        run_optimizer=run_optimizer,
    )
=======
    relational: RelationalRoot = convert_ast_to_relational(
        qualified, column_selection, config
    )
    return execute_df(relational, database, bindings, display_sql)
>>>>>>> e2102e13
<|MERGE_RESOLUTION|>--- conflicted
+++ resolved
@@ -169,25 +169,13 @@
     config: PyDoughConfigs
     database: DatabaseContext
     column_selection: list[tuple[str, str]] | None = _load_column_selection(kwargs)
-    display_sql: bool = bool(kwargs.pop("display_sql", False))
     graph, config, database, bindings = _load_session_info(**kwargs)
     qualified: PyDoughQDAG = qualify_node(node, graph)
     if not isinstance(qualified, PyDoughCollectionQDAG):
         raise TypeError(
             f"Final qualified expression must be a collection, found {qualified.__class__.__name__}"
         )
-<<<<<<< HEAD
-    relational: RelationalRoot = convert_ast_to_relational(qualified, config)
-    return execute_df(
-        relational,
-        database,
-        bindings,
-        display_sql=display_sql,
-        run_optimizer=run_optimizer,
-    )
-=======
     relational: RelationalRoot = convert_ast_to_relational(
         qualified, column_selection, config
     )
-    return execute_df(relational, database, bindings, display_sql)
->>>>>>> e2102e13
+    return execute_df(relational, database, bindings, display_sql, run_optimizer)
--- conflicted
+++ resolved
@@ -20,11 +20,8 @@
     ChildOperatorChildAccess,
     ChildReferenceExpression,
     CollationExpression,
-<<<<<<< HEAD
     ColumnProperty,
-=======
     ExpressionFunctionCall,
->>>>>>> 99bf1b70
     GlobalContext,
     Literal,
     OrderBy,

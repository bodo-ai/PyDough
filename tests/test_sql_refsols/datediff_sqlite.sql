WITH "_t0" AS (
  SELECT
<<<<<<< HEAD
    CAST((JULIANDAY(DATE('2025-05-02 11:00:00', 'start of day')) - JULIANDAY(DATE(date_time, 'start of day'))) AS INTEGER) AS days_diff,
    date_time AS x,
    CAST((JULIANDAY(DATE('2025-05-02 11:00:00', 'start of day')) - JULIANDAY(DATE(date_time, 'start of day'))) AS INTEGER) * 24 + CAST(STRFTIME('%H', '2025-05-02 11:00:00') AS INTEGER) - CAST(STRFTIME('%H', date_time) AS INTEGER) AS hours_diff,
    (
      CAST((JULIANDAY(DATE('2023-04-03 13:16:30', 'start of day')) - JULIANDAY(DATE(date_time, 'start of day'))) AS INTEGER) * 24 + CAST(STRFTIME('%H', '2023-04-03 13:16:30') AS INTEGER) - CAST(STRFTIME('%H', date_time) AS INTEGER)
    ) * 60 + CAST(STRFTIME('%M', '2023-04-03 13:16:30') AS INTEGER) - CAST(STRFTIME('%M', date_time) AS INTEGER) AS minutes_diff,
    (
      (
        CAST((JULIANDAY(DATE('2023-04-03 13:16:30', 'start of day')) - JULIANDAY(DATE(date_time, 'start of day'))) AS INTEGER) * 24 + CAST(STRFTIME('%H', '2023-04-03 13:16:30') AS INTEGER) - CAST(STRFTIME('%H', date_time) AS INTEGER)
      ) * 60 + CAST(STRFTIME('%M', '2023-04-03 13:16:30') AS INTEGER) - CAST(STRFTIME('%M', date_time) AS INTEGER)
    ) * 60 + CAST(STRFTIME('%S', '2023-04-03 13:16:30') AS INTEGER) - CAST(STRFTIME('%S', date_time) AS INTEGER) AS seconds_diff,
    (
      CAST(STRFTIME('%Y', '2025-05-02 11:00:00') AS INTEGER) - CAST(STRFTIME('%Y', date_time) AS INTEGER)
    ) * 12 + CAST(STRFTIME('%m', '2025-05-02 11:00:00') AS INTEGER) - CAST(STRFTIME('%m', date_time) AS INTEGER) AS months_diff,
    CAST(STRFTIME('%Y', '2025-05-02 11:00:00') AS INTEGER) - CAST(STRFTIME('%Y', date_time) AS INTEGER) AS years_diff,
    '2023-04-03 13:16:30' AS y,
    '2025-05-02 11:00:00' AS y1
  FROM (
    SELECT
      date_time
    FROM (
      SELECT
        sbTxDateTime AS date_time
      FROM main.sbTransaction
    )
    WHERE
      CAST(STRFTIME('%Y', date_time) AS INTEGER) < 2025
  )
=======
    CAST((
      JULIANDAY(DATE('2025-05-02 11:00:00', 'start of day')) - JULIANDAY(DATE("sbtransaction"."sbtxdatetime", 'start of day'))
    ) AS INTEGER) AS "days_diff",
    CAST((
      JULIANDAY(DATE('2025-05-02 11:00:00', 'start of day')) - JULIANDAY(DATE("sbtransaction"."sbtxdatetime", 'start of day'))
    ) AS INTEGER) * 24 + CAST(STRFTIME('%H', '2025-05-02 11:00:00') AS INTEGER) - CAST(STRFTIME('%H', "sbtransaction"."sbtxdatetime") AS INTEGER) AS "hours_diff",
    (
      CAST((
        JULIANDAY(DATE('2023-04-03 13:16:30', 'start of day')) - JULIANDAY(DATE("sbtransaction"."sbtxdatetime", 'start of day'))
      ) AS INTEGER) * 24 + CAST(STRFTIME('%H', '2023-04-03 13:16:30') AS INTEGER) - CAST(STRFTIME('%H', "sbtransaction"."sbtxdatetime") AS INTEGER)
    ) * 60 + CAST(STRFTIME('%M', '2023-04-03 13:16:30') AS INTEGER) - CAST(STRFTIME('%M', "sbtransaction"."sbtxdatetime") AS INTEGER) AS "minutes_diff",
    (
      CAST(STRFTIME('%Y', '2025-05-02 11:00:00') AS INTEGER) - CAST(STRFTIME('%Y', "sbtransaction"."sbtxdatetime") AS INTEGER)
    ) * 12 + CAST(STRFTIME('%m', '2025-05-02 11:00:00') AS INTEGER) - CAST(STRFTIME('%m', "sbtransaction"."sbtxdatetime") AS INTEGER) AS "months_diff",
    CAST(STRFTIME('%Y', '2025-05-02 11:00:00') AS INTEGER) - CAST(STRFTIME('%Y', "sbtransaction"."sbtxdatetime") AS INTEGER) AS "ordering_0",
    (
      (
        CAST((
          JULIANDAY(DATE('2023-04-03 13:16:30', 'start of day')) - JULIANDAY(DATE("sbtransaction"."sbtxdatetime", 'start of day'))
        ) AS INTEGER) * 24 + CAST(STRFTIME('%H', '2023-04-03 13:16:30') AS INTEGER) - CAST(STRFTIME('%H', "sbtransaction"."sbtxdatetime") AS INTEGER)
      ) * 60 + CAST(STRFTIME('%M', '2023-04-03 13:16:30') AS INTEGER) - CAST(STRFTIME('%M', "sbtransaction"."sbtxdatetime") AS INTEGER)
    ) * 60 + CAST(STRFTIME('%S', '2023-04-03 13:16:30') AS INTEGER) - CAST(STRFTIME('%S', "sbtransaction"."sbtxdatetime") AS INTEGER) AS "seconds_diff",
    "sbtransaction"."sbtxdatetime" AS "x",
    '2023-04-03 13:16:30' AS "y",
    '2025-05-02 11:00:00' AS "y1",
    CAST(STRFTIME('%Y', '2025-05-02 11:00:00') AS INTEGER) - CAST(STRFTIME('%Y', "sbtransaction"."sbtxdatetime") AS INTEGER) AS "years_diff"
  FROM "main"."sbtransaction" AS "sbtransaction"
  WHERE
    CAST(STRFTIME('%Y', "sbtransaction"."sbtxdatetime") AS INTEGER) < 2025
  ORDER BY
    "ordering_0"
  LIMIT 30
>>>>>>> 245465a3
)
SELECT
  "_t0"."x" AS "x",
  "_t0"."y1" AS "y1",
  "_t0"."y" AS "y",
  "_t0"."years_diff" AS "years_diff",
  "_t0"."months_diff" AS "months_diff",
  "_t0"."days_diff" AS "days_diff",
  "_t0"."hours_diff" AS "hours_diff",
  "_t0"."minutes_diff" AS "minutes_diff",
  "_t0"."seconds_diff" AS "seconds_diff"
FROM "_t0" AS "_t0"
ORDER BY
<<<<<<< HEAD
  years_diff
LIMIT 30
=======
  "_t0"."ordering_0"
>>>>>>> 245465a3
<|MERGE_RESOLUTION|>--- conflicted
+++ resolved
@@ -1,84 +1,32 @@
-WITH "_t0" AS (
-  SELECT
-<<<<<<< HEAD
-    CAST((JULIANDAY(DATE('2025-05-02 11:00:00', 'start of day')) - JULIANDAY(DATE(date_time, 'start of day'))) AS INTEGER) AS days_diff,
-    date_time AS x,
-    CAST((JULIANDAY(DATE('2025-05-02 11:00:00', 'start of day')) - JULIANDAY(DATE(date_time, 'start of day'))) AS INTEGER) * 24 + CAST(STRFTIME('%H', '2025-05-02 11:00:00') AS INTEGER) - CAST(STRFTIME('%H', date_time) AS INTEGER) AS hours_diff,
-    (
-      CAST((JULIANDAY(DATE('2023-04-03 13:16:30', 'start of day')) - JULIANDAY(DATE(date_time, 'start of day'))) AS INTEGER) * 24 + CAST(STRFTIME('%H', '2023-04-03 13:16:30') AS INTEGER) - CAST(STRFTIME('%H', date_time) AS INTEGER)
-    ) * 60 + CAST(STRFTIME('%M', '2023-04-03 13:16:30') AS INTEGER) - CAST(STRFTIME('%M', date_time) AS INTEGER) AS minutes_diff,
-    (
-      (
-        CAST((JULIANDAY(DATE('2023-04-03 13:16:30', 'start of day')) - JULIANDAY(DATE(date_time, 'start of day'))) AS INTEGER) * 24 + CAST(STRFTIME('%H', '2023-04-03 13:16:30') AS INTEGER) - CAST(STRFTIME('%H', date_time) AS INTEGER)
-      ) * 60 + CAST(STRFTIME('%M', '2023-04-03 13:16:30') AS INTEGER) - CAST(STRFTIME('%M', date_time) AS INTEGER)
-    ) * 60 + CAST(STRFTIME('%S', '2023-04-03 13:16:30') AS INTEGER) - CAST(STRFTIME('%S', date_time) AS INTEGER) AS seconds_diff,
-    (
-      CAST(STRFTIME('%Y', '2025-05-02 11:00:00') AS INTEGER) - CAST(STRFTIME('%Y', date_time) AS INTEGER)
-    ) * 12 + CAST(STRFTIME('%m', '2025-05-02 11:00:00') AS INTEGER) - CAST(STRFTIME('%m', date_time) AS INTEGER) AS months_diff,
-    CAST(STRFTIME('%Y', '2025-05-02 11:00:00') AS INTEGER) - CAST(STRFTIME('%Y', date_time) AS INTEGER) AS years_diff,
-    '2023-04-03 13:16:30' AS y,
-    '2025-05-02 11:00:00' AS y1
-  FROM (
-    SELECT
-      date_time
-    FROM (
-      SELECT
-        sbTxDateTime AS date_time
-      FROM main.sbTransaction
-    )
-    WHERE
-      CAST(STRFTIME('%Y', date_time) AS INTEGER) < 2025
-  )
-=======
+SELECT
+  "sbtransaction"."sbtxdatetime" AS "x",
+  '2025-05-02 11:00:00' AS "y1",
+  '2023-04-03 13:16:30' AS "y",
+  CAST(STRFTIME('%Y', '2025-05-02 11:00:00') AS INTEGER) - CAST(STRFTIME('%Y', "sbtransaction"."sbtxdatetime") AS INTEGER) AS "years_diff",
+  (
+    CAST(STRFTIME('%Y', '2025-05-02 11:00:00') AS INTEGER) - CAST(STRFTIME('%Y', "sbtransaction"."sbtxdatetime") AS INTEGER)
+  ) * 12 + CAST(STRFTIME('%m', '2025-05-02 11:00:00') AS INTEGER) - CAST(STRFTIME('%m', "sbtransaction"."sbtxdatetime") AS INTEGER) AS "months_diff",
+  CAST((
+    JULIANDAY(DATE('2025-05-02 11:00:00', 'start of day')) - JULIANDAY(DATE("sbtransaction"."sbtxdatetime", 'start of day'))
+  ) AS INTEGER) AS "days_diff",
+  CAST((
+    JULIANDAY(DATE('2025-05-02 11:00:00', 'start of day')) - JULIANDAY(DATE("sbtransaction"."sbtxdatetime", 'start of day'))
+  ) AS INTEGER) * 24 + CAST(STRFTIME('%H', '2025-05-02 11:00:00') AS INTEGER) - CAST(STRFTIME('%H', "sbtransaction"."sbtxdatetime") AS INTEGER) AS "hours_diff",
+  (
     CAST((
-      JULIANDAY(DATE('2025-05-02 11:00:00', 'start of day')) - JULIANDAY(DATE("sbtransaction"."sbtxdatetime", 'start of day'))
-    ) AS INTEGER) AS "days_diff",
-    CAST((
-      JULIANDAY(DATE('2025-05-02 11:00:00', 'start of day')) - JULIANDAY(DATE("sbtransaction"."sbtxdatetime", 'start of day'))
-    ) AS INTEGER) * 24 + CAST(STRFTIME('%H', '2025-05-02 11:00:00') AS INTEGER) - CAST(STRFTIME('%H', "sbtransaction"."sbtxdatetime") AS INTEGER) AS "hours_diff",
+      JULIANDAY(DATE('2023-04-03 13:16:30', 'start of day')) - JULIANDAY(DATE("sbtransaction"."sbtxdatetime", 'start of day'))
+    ) AS INTEGER) * 24 + CAST(STRFTIME('%H', '2023-04-03 13:16:30') AS INTEGER) - CAST(STRFTIME('%H', "sbtransaction"."sbtxdatetime") AS INTEGER)
+  ) * 60 + CAST(STRFTIME('%M', '2023-04-03 13:16:30') AS INTEGER) - CAST(STRFTIME('%M', "sbtransaction"."sbtxdatetime") AS INTEGER) AS "minutes_diff",
+  (
     (
       CAST((
         JULIANDAY(DATE('2023-04-03 13:16:30', 'start of day')) - JULIANDAY(DATE("sbtransaction"."sbtxdatetime", 'start of day'))
       ) AS INTEGER) * 24 + CAST(STRFTIME('%H', '2023-04-03 13:16:30') AS INTEGER) - CAST(STRFTIME('%H', "sbtransaction"."sbtxdatetime") AS INTEGER)
-    ) * 60 + CAST(STRFTIME('%M', '2023-04-03 13:16:30') AS INTEGER) - CAST(STRFTIME('%M', "sbtransaction"."sbtxdatetime") AS INTEGER) AS "minutes_diff",
-    (
-      CAST(STRFTIME('%Y', '2025-05-02 11:00:00') AS INTEGER) - CAST(STRFTIME('%Y', "sbtransaction"."sbtxdatetime") AS INTEGER)
-    ) * 12 + CAST(STRFTIME('%m', '2025-05-02 11:00:00') AS INTEGER) - CAST(STRFTIME('%m', "sbtransaction"."sbtxdatetime") AS INTEGER) AS "months_diff",
-    CAST(STRFTIME('%Y', '2025-05-02 11:00:00') AS INTEGER) - CAST(STRFTIME('%Y', "sbtransaction"."sbtxdatetime") AS INTEGER) AS "ordering_0",
-    (
-      (
-        CAST((
-          JULIANDAY(DATE('2023-04-03 13:16:30', 'start of day')) - JULIANDAY(DATE("sbtransaction"."sbtxdatetime", 'start of day'))
-        ) AS INTEGER) * 24 + CAST(STRFTIME('%H', '2023-04-03 13:16:30') AS INTEGER) - CAST(STRFTIME('%H', "sbtransaction"."sbtxdatetime") AS INTEGER)
-      ) * 60 + CAST(STRFTIME('%M', '2023-04-03 13:16:30') AS INTEGER) - CAST(STRFTIME('%M', "sbtransaction"."sbtxdatetime") AS INTEGER)
-    ) * 60 + CAST(STRFTIME('%S', '2023-04-03 13:16:30') AS INTEGER) - CAST(STRFTIME('%S', "sbtransaction"."sbtxdatetime") AS INTEGER) AS "seconds_diff",
-    "sbtransaction"."sbtxdatetime" AS "x",
-    '2023-04-03 13:16:30' AS "y",
-    '2025-05-02 11:00:00' AS "y1",
-    CAST(STRFTIME('%Y', '2025-05-02 11:00:00') AS INTEGER) - CAST(STRFTIME('%Y', "sbtransaction"."sbtxdatetime") AS INTEGER) AS "years_diff"
-  FROM "main"."sbtransaction" AS "sbtransaction"
-  WHERE
-    CAST(STRFTIME('%Y', "sbtransaction"."sbtxdatetime") AS INTEGER) < 2025
-  ORDER BY
-    "ordering_0"
-  LIMIT 30
->>>>>>> 245465a3
-)
-SELECT
-  "_t0"."x" AS "x",
-  "_t0"."y1" AS "y1",
-  "_t0"."y" AS "y",
-  "_t0"."years_diff" AS "years_diff",
-  "_t0"."months_diff" AS "months_diff",
-  "_t0"."days_diff" AS "days_diff",
-  "_t0"."hours_diff" AS "hours_diff",
-  "_t0"."minutes_diff" AS "minutes_diff",
-  "_t0"."seconds_diff" AS "seconds_diff"
-FROM "_t0" AS "_t0"
+    ) * 60 + CAST(STRFTIME('%M', '2023-04-03 13:16:30') AS INTEGER) - CAST(STRFTIME('%M', "sbtransaction"."sbtxdatetime") AS INTEGER)
+  ) * 60 + CAST(STRFTIME('%S', '2023-04-03 13:16:30') AS INTEGER) - CAST(STRFTIME('%S', "sbtransaction"."sbtxdatetime") AS INTEGER) AS "seconds_diff"
+FROM "main"."sbtransaction" AS "sbtransaction"
+WHERE
+  CAST(STRFTIME('%Y', "sbtransaction"."sbtxdatetime") AS INTEGER) < 2025
 ORDER BY
-<<<<<<< HEAD
-  years_diff
-LIMIT 30
-=======
-  "_t0"."ordering_0"
->>>>>>> 245465a3
+  "years_diff"
+LIMIT 30
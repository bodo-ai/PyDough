"""
TODO: add module-level docstring
"""

<<<<<<< HEAD
__all__ = ["PyDoughCollectionAST", "TableCollection", "SubCollection", "Calc"]

from .collection_ast import PyDoughCollectionAST
from .table_collection import TableCollection
from .sub_collection import SubCollection
from .calc import Calc
=======
__all__ = [
    "PyDoughCollectionAST",
    "TableCollection",
    "Calc",
    "GlobalContext",
    "CollectionAccess",
]

from .collection_ast import PyDoughCollectionAST
from .table_collection import TableCollection
from .calc import Calc
from .global_context import GlobalContext
from .collection_access import CollectionAccess
>>>>>>> dddc592c
<|MERGE_RESOLUTION|>--- conflicted
+++ resolved
@@ -2,25 +2,20 @@
 TODO: add module-level docstring
 """
 
-<<<<<<< HEAD
-__all__ = ["PyDoughCollectionAST", "TableCollection", "SubCollection", "Calc"]
-
-from .collection_ast import PyDoughCollectionAST
-from .table_collection import TableCollection
-from .sub_collection import SubCollection
-from .calc import Calc
-=======
 __all__ = [
     "PyDoughCollectionAST",
     "TableCollection",
     "Calc",
     "GlobalContext",
     "CollectionAccess",
+    "SubCollection",
+    "CompoundSubCollection",
 ]
 
 from .collection_ast import PyDoughCollectionAST
 from .table_collection import TableCollection
+from .sub_collection import SubCollection
+from .compound_sub_collection import CompoundSubCollection
 from .calc import Calc
 from .global_context import GlobalContext
-from .collection_access import CollectionAccess
->>>>>>> dddc592c
+from .collection_access import CollectionAccess
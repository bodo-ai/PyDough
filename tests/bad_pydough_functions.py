# ruff: noqa
# mypy: ignore-errors
# ruff & mypy should not try to typecheck or verify any of this

import math


def bad_bool_1():
    # Using `or`
    return Customer(
        is_eurasian=(nation.region.name == "EUROPE") or (nation.region.name == "ASIA")
    )


def bad_bool_2():
    # Using `and`
    return Parts.WHERE((size == 38) and CONTAINS(name, "green"))


def bad_bool_3():
    # Using `not`
    return Parts.WHERE(not STARTSWITH(size, "LG"))


def bad_window_1():
    # Missing `by`
    return Orders.CALCULATE(RANKING())


def bad_window_2():
    # Empty `by`
    return Orders.CALCULATE(PERCENTILE(by=()))


def bad_window_3():
    # Non-collations in `by`
    return Orders.CALCULATE(RANKING(by=order_key))


def bad_window_4():
    # Non-positive levels
    return Orders.CALCULATE(RANKING(by=order_key.ASC(), levels=0))


def bad_window_5():
    # Non-integer levels
    return Orders.CALCULATE(RANKING(by=order_key.ASC(), levels="hello"))


def bad_window_6():
    # Non-positive n_buckets
    return Orders.CALCULATE(PERCENTILE(by=order_key.ASC(), n_buckets=-3))


def bad_window_7():
    # Non-integer n_buckets
    return Orders.CALCULATE(PERCENTILE(by=order_key.ASC(), n_buckets=[1, 2, 3]))


def bad_slice_1():
    # Unsupported slicing: negative stop
    return Customers.CALCULATE(name[:-1])


def bad_slice_2():
    # Unsupported slicing: negative start
    return Customers.CALCULATE(name[-5:])


def bad_slice_3():
    # Unsupported slicing: skipping
    return Customers.CALCULATE(name[1:10:2])


def bad_slice_4():
    # Unsupported slicing: reversed
<<<<<<< HEAD
    return Customers.CALCULATE(name[::-1])
=======
    return Customers(name[::-1])


def bad_floor():
    # Using `math.floor` (calls __floor__)
    return Customer(age=math.floor(order.total_price))


def bad_ceil():
    # Using `math.ceil` (calls __ceil__)
    return Customer(age=math.ceil(order.total_price))


def bad_trunc():
    # Using `math.trunc` (calls __trunc__)
    return Customer(age=math.trunc(order.total_price))


def bad_reversed():
    # Using `reversed` (calls __reversed__)
    return Regions(backwards_name=reversed(name))


def bad_int():
    # Casting to int (calls __int__)
    return Orders(limit=int(order.total_price))


def bad_float():
    # Casting to float (calls __float__)
    return Orders(limit=float(order.quantity))


def bad_complex():
    # Casting to complex (calls __complex__)
    return Orders(limit=complex(order.total_price))


def bad_index():
    # Using as an index (calls __index__)
    return Orders(s="ABCDE"[:order_priority])


def bad_nonzero():
    # Using in a boolean context (calls __nonzero__)
    return Lineitems(is_taxed=bool(tax))


def bad_len():
    # Using `len` (calls __len__)
    return Customers(len(customer.name))


def bad_contains():
    # Using `in` operator (calls __contains__)
    return Orders("discount" in order.details)


def bad_setitem():
    # Assigning to an index (calls __setitem__)
    order.details["discount"] = True
    return order


def bad_iter():
    # Iterating over an object (calls __iter__)
    for item in customer:
        print(item)
    return customer
>>>>>>> b2d548f3
<|MERGE_RESOLUTION|>--- conflicted
+++ resolved
@@ -74,76 +74,72 @@
 
 def bad_slice_4():
     # Unsupported slicing: reversed
-<<<<<<< HEAD
     return Customers.CALCULATE(name[::-1])
-=======
-    return Customers(name[::-1])
 
 
 def bad_floor():
     # Using `math.floor` (calls __floor__)
-    return Customer(age=math.floor(order.total_price))
+    return Customers.CALCULATE(age=math.floor(order.total_price))
 
 
 def bad_ceil():
     # Using `math.ceil` (calls __ceil__)
-    return Customer(age=math.ceil(order.total_price))
+    return Customers.CALCULATE(age=math.ceil(order.total_price))
 
 
 def bad_trunc():
     # Using `math.trunc` (calls __trunc__)
-    return Customer(age=math.trunc(order.total_price))
+    return Customers.CALCULATE(age=math.trunc(order.total_price))
 
 
 def bad_reversed():
     # Using `reversed` (calls __reversed__)
-    return Regions(backwards_name=reversed(name))
+    return Regions.CALCULATE(backwards_name=reversed(name))
 
 
 def bad_int():
     # Casting to int (calls __int__)
-    return Orders(limit=int(order.total_price))
+    return Orders.CALCULATE(limit=int(order.total_price))
 
 
 def bad_float():
     # Casting to float (calls __float__)
-    return Orders(limit=float(order.quantity))
+    return Orders.CALCULATE(limit=float(order.quantity))
 
 
 def bad_complex():
     # Casting to complex (calls __complex__)
-    return Orders(limit=complex(order.total_price))
+    return Orders.CALCULATE(limit=complex(order.total_price))
 
 
 def bad_index():
     # Using as an index (calls __index__)
-    return Orders(s="ABCDE"[:order_priority])
+    return Orders.CALCULATE(s="ABCDE"[:order_priority])
 
 
 def bad_nonzero():
     # Using in a boolean context (calls __nonzero__)
-    return Lineitems(is_taxed=bool(tax))
+    return Lineitems.CALCULATE(is_taxed=bool(tax))
 
 
 def bad_len():
     # Using `len` (calls __len__)
-    return Customers(len(customer.name))
+    return Customers.CALCULATE(len(customer.name))
 
 
 def bad_contains():
     # Using `in` operator (calls __contains__)
-    return Orders("discount" in order.details)
+    return Orders.CALCULATE("discount" in comment)
 
 
 def bad_setitem():
     # Assigning to an index (calls __setitem__)
-    order.details["discount"] = True
-    return order
+    Orders["discount"] = True
+    return Orders
 
 
 def bad_iter():
     # Iterating over an object (calls __iter__)
-    for item in customer:
+    for item in Customers:
         print(item)
-    return customer
->>>>>>> b2d548f3
+    return Customers
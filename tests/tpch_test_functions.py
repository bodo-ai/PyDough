__all__ = [
    "impl_tpch_q1",
    "impl_tpch_q2",
    "impl_tpch_q3",
    "impl_tpch_q4",
    "impl_tpch_q5",
    "impl_tpch_q6",
    "impl_tpch_q7",
    "impl_tpch_q8",
    "impl_tpch_q9",
    "impl_tpch_q10",
    "impl_tpch_q11",
    "impl_tpch_q12",
    "impl_tpch_q13",
    "impl_tpch_q14",
    "impl_tpch_q15",
    "impl_tpch_q16",
    "impl_tpch_q17",
    "impl_tpch_q18",
]

import datetime

# ruff: noqa
# mypy: ignore-errors
# ruff & mypy should not try to typecheck or verify any of this


def impl_tpch_q1():
    """
    PyDough implementation of TPCH Q1.
    """
    selected_lines = Lineitems.WHERE((ship_date <= datetime.date(1998, 12, 1)))
    return PARTITION(selected_lines, name="l", by=(return_flag, status))(
        l_returnflag=return_flag,
        l_linestatus=status,
        sum_qty=SUM(l.quantity),
        sum_base_price=SUM(l.extended_price),
        sum_disc_price=SUM(l.extended_price * (1 - l.discount)),
        sum_charge=SUM(l.extended_price * (1 - l.discount) * (1 + l.tax)),
        avg_qty=AVG(l.quantity),
        avg_price=AVG(l.extended_price),
        avg_disc=AVG(l.discount),
        count_order=COUNT(l),
    ).ORDER_BY(l_returnflag.ASC(), l_linestatus.ASC())


def impl_tpch_q2():
    """
    PyDough implementation of TPCH Q2.
    """
    selected_parts = Nations.WHERE(region.name == "EUROPE").suppliers.parts_supplied(
        s_acctbal=BACK(1).account_balance,
        s_name=BACK(1).name,
        n_name=BACK(2).name,
        p_partkey=key,
        p_mfgr=manufacturer,
        s_address=BACK(1).address,
        s_phone=BACK(1).phone,
        s_comment=BACK(1).comment,
    )

    return (
        PARTITION(selected_parts, name="p", by=key)(best_cost=MIN(p.ps_supplycost))
        .p.WHERE(
            (ps_supplycost == BACK(1).best_cost)
            & ENDSWITH(part_type, "BRASS")
            & (size == 15)
        )
        .ORDER_BY(
            s_acctbal.DESC(),
            n_name.ASC(),
            s_name.ASC(),
            p_partkey.ASC(),
        )
    )


def impl_tpch_q3():
    """
    PyDough implementation of TPCH Q3.
    """
    selected_lines = Orders.WHERE(
        (customer.mktsegment == "BUILDING") & (order_date < datetime.date(1995, 3, 15))
    ).lines.WHERE(ship_date > datetime.date(1995, 3, 15))(
        BACK(1).order_date,
        BACK(1).ship_priority,
    )

    return PARTITION(
        selected_lines, name="l", by=(order_key, order_date, ship_priority)
    )(
        l_orderkey=order_key,
        revenue=SUM(l.extended_price * (1 - l.discount)),
        o_orderdate=order_date,
        o_shippriority=ship_priority,
    ).TOP_K(10, by=(revenue.DESC(), o_orderdate.ASC(), l_orderkey.ASC()))


def impl_tpch_q4():
    """
    PyDough implementation of TPCH Q4.
    """
    selected_lines = lines.WHERE(commit_date < receipt_date)
    selected_orders = Orders.WHERE(
        (order_date >= datetime.date(1993, 7, 1))
        & (order_date < datetime.date(1993, 10, 1))
        & (COUNT(selected_lines) > 0)
    )
    return PARTITION(selected_orders, name="o", by=order_priority)(
        order_priority,
        order_count=COUNT(o),
    ).ORDER_BY(order_priority.ASC())


def impl_tpch_q5():
    """
    PyDough implementation of TPCH Q5.
    """
    selected_lines = customers.orders.WHERE(
        (order_date >= datetime.date(1994, 1, 1))
        & (order_date < datetime.date(1995, 1, 1))
    ).lines.WHERE(supplier.nation.name == BACK(3).name)(
        value=extended_price * (1 - discount)
    )
    return Nations.WHERE(region.name == "ASIA")(
        n_name=name, revenue=SUM(selected_lines.value)
    ).ORDER_BY(revenue.DESC())


def impl_tpch_q6():
    """
    PyDough implementation of TPCH Q6.
    """
    selected_lines = Lineitems.WHERE(
        (ship_date >= datetime.date(1994, 1, 1))
        & (ship_date < datetime.date(1995, 1, 1))
        & (0.05 < discount)
        & (discount < 0.07)
        & (quantity < 24)
    )(amt=extended_price * discount)
    return TPCH(revenue=SUM(selected_lines.amt))


def impl_tpch_q7():
    """
    PyDough implementation of TPCH Q7.
    """
    line_info = Lineitems(
        supp_nation=supplier.nation.name,
        cust_nation=order.customer.nation.name,
        l_year=YEAR(ship_date),
        volume=extended_price * (1 - discount),
    ).WHERE(
        (ship_date >= datetime.date(1995, 1, 1))
        & (ship_date <= datetime.date(1996, 12, 31))
        & (
            ((supp_nation == "France") & (cust_nation == "Germany"))
            | ((supp_nation == "Germany") & (cust_nation == "France"))
        )
    )

    return PARTITION(line_info, name="l", by=(supp_nation, cust_nation, l_year))(
        supp_nation,
        cust_nation,
        l_year,
        revenue=SUM(l.volume),
    ).ORDER_BY(
        supp_nation.ASC(),
        cust_nation.ASC(),
        l_year.ASC(),
    )


def impl_tpch_q8():
    """
    PyDough implementation of TPCH Q8.
    """
    selected_orders = Orders.WHERE(
        (order_date >= datetime.date(1995, 1, 1))
        & (order_date <= datetime.date(1996, 12, 31))
        & (customer.region.name == "AMERICA")
    )

    volume_data = selected_orders.lines(
        volume=extended_price * (1 - discount)
    ).supplier.WHERE(ps_part.part_type == "ECONOMY ANODIZED STEEL")(
        o_year=YEAR(BACK(2).order_date),
        volume=BACK(1).volume,
        brazil_volume=IFF(nation.name == "BRAZIL", BACK(1).volume, 0),
    )

    return PARTITION(volume_data, name="v", by=o_year)(
        o_year=o_year, mkt_share=SUM(v.brazil_volume) / SUM(v.volume)
    )


def impl_tpch_q9():
    """
    PyDough implementation of TPCH Q9.
    """
    selected_lines = Nations.suppliers.lines(
        nation=BACK(2).name,
        o_year=YEAR(order.order_date),
        value=extended_price * (1 - discount) - ps_supplycost * quantity,
    ).WHERE(CONTAINS(part.name, "green"))
    return PARTITION(selected_lines, name="l", by=(nation, o_year))(
        nation=nation, o_year=o_year, amount=SUM(l.value)
    ).ORDER_BY(
        nation.ASC(),
        o_year.DESC(),
    )


def impl_tpch_q10():
    """
    PyDough implementation of TPCH Q10.
    """
    selected_lines = orders.WHERE(
        (order_date >= datetime.date(1993, 10, 1))
        & (order_date < datetime.date(1994, 1, 1))
    ).lines.WHERE(return_flag == "R")(amt=extended_price * (1 - discount))
    return Customers(
        c_key=key,
        c_name=name,
        revenue=SUM(selected_lines.amt),
        c_acctbal=acctbal,
        n_name=nation.name,
        c_address=address,
        c_phone=phone,
        c_comment=comment,
    ).TOP_K(20, by=(revenue.DESC(), c_key.ASC()))


def impl_tpch_q11():
    """
    PyDough implementation of TPCH Q11.
    """
    selected_records = PartSupp.WHERE(supplier.nation.name == "GERMANY")
<<<<<<< HEAD
    return (
        TPCH(
            min_market_share=SUM(
                selected_records.supplycost * selected_records.availqty
            )
            * 0.0001
        )
        .PARTITION(selected_records, name="ps", by=part_key)(
            ps_partkey=part_key, val=SUM(ps.supplycost * ps.availqty)
        )
        .WHERE(val > BACK(1).min_market_share)
        .ORDER_BY(val.DESC())
    )


def impl_tpch_q12():
    """
    PyDough implementation of TPCH Q12.
    """
    selected_lines = Lineitems.WHERE(
        ((ship_mode == "MAIL") | (ship_mode == "SHIP"))
        & (ship_date < commit_date)
        & (commit_date < receipt_date)
        & (receipt_date >= datetime.date(1994, 1, 1))
        & (receipt_date < datetime.date(1995, 1, 1))
    )(
        is_high_priority=(order.order_priority == "1-URGENT")
        | (order.order_priority == "2-HIGH"),
    )
    return PARTITION(selected_lines, "l", by=ship_mode)(
        ship_mode,
        high_line_count=SUM(l.is_high_priority),
        low_line_count=SUM(~(l.is_high_priority)),
    ).ORDER_BY(ship_mode.ASC())


def impl_tpch_q13():
    """
    PyDough implementation of TPCH Q13.
    """
    customer_info = Customers(
        key,
        num_non_special_orders=COUNT(
            orders.WHERE(~(LIKE(comment, "%special%requests%")))
        ),
    )
    return PARTITION(customer_info, name="custs", by=num_non_special_orders)(
        c_count=num_non_special_orders, custdist=COUNT(custs)
    )


def impl_tpch_q14():
    """
    PyDough implementation of TPCH Q14.
    """
    value = extended_price * (1 - discount)
    selected_lines = Lineitems.WHERE(
        (ship_date >= datetime.date(1995, 9, 1))
        & (ship_date < datetime.date(1995, 10, 1))
    )(value=value, promo_value=IFF(STARTSWITH(part.part_type, "PROMO"), value, 0))
    return TPCH(
        promo_revenue=100.0
        * SUM(selected_lines.promo_value)
        / SUM(selected_lines.value)
    )


def impl_tpch_q15():
    """
    PyDough implementation of TPCH Q15.
    """
    selected_lines = lines.WHERE(
        (ship_date >= datetime.date(1996, 1, 1))
        & (ship_date < datetime.date(1996, 3, 1))
    )
    total = SUM(selected_lines.extended_price * (1 - selected_lines.discount))
    return (
        TPCH(max_revenue=MAX(Suppliers(total_revenue=total).total_revenue))
        .Suppliers(
            s_suppkey=key,
            s_name=name,
            s_address=address,
            s_phone=phone_number,
            total_revenue=total_revenue,
        )
        .WHERE(total_revenue == BACK(1).max_revenue)
        .ORDER_BY(s_suppkey.ASC())
    )


def impl_tpch_q16():
    """
    PyDough implementation of TPCH Q16.
    """
    selected_records = (
        Parts.WHERE(
            (brand != "BRAND#45")
            & ~STARTSWITH(part_type, "MEDIUM POLISHED%")
            & ISIN(size, [49, 14, 23, 45, 19, 3, 36, 9])
        )
        .supply_records(
            p_brand=BACK(1).brand,
            p_type=BACK(1).part_type,
            p_size=BACK(1).size,
            ps_suppkey=supplier_key,
        )
        .WHERE(~LIKE(supplier.comment, "%Customer%Complaints%"))
    )
    return PARTITION(selected_records, name="ps", by=(p_brand, p_type, p_size))(
        p_brand,
        p_type,
        p_size,
        supplier_cnt=NDISTINCT(ps.supplier_key),
    )


def impl_tpch_q17():
    """
    PyDough implementation of TPCH Q17.
    """
    selected_lines = Parts.WHERE((brand == "Brand#23") & (container == "MED BOX"))(
        avg_quantity=AVG(lines.quantity)
    ).lines.WHERE(quantity < 0.2 * BACK(1).avg_quantity)
    return TPCH(avg_yearly=SUM(selected_lines.extended_price) / 7.0)


def impl_tpch_q18():
    """
    PyDough implementation of TPCH Q18.
    """
    return (
=======
    return (
        TPCH(
            min_market_share=SUM(
                selected_records.supplycost * selected_records.availqty
            )
            * 0.0001
        )
        .PARTITION(selected_records, name="ps", by=part_key)(
            ps_partkey=part_key, val=SUM(ps.supplycost * ps.availqty)
        )
        .WHERE(val > BACK(1).min_market_share)
        .ORDER_BY(val.DESC())
    )

    # TODO: REWRITE W/O PARTITION JUST USING PARTS


def impl_tpch_q12():
    """
    PyDough implementation of TPCH Q12.
    """
    selected_lines = Lineitems.WHERE(
        ((ship_mode == "MAIL") | (ship_mode == "SHIP"))
        & (ship_date < commit_date)
        & (commit_date < receipt_date)
        & (receipt_date >= datetime.date(1994, 1, 1))
        & (receipt_date < datetime.date(1995, 1, 1))
    )(
        is_high_priority=(order.order_priority == "1-URGENT")
        | (order.order_priority == "2-HIGH"),
    )
    return PARTITION(selected_lines, "l", by=ship_mode)(
        ship_mode,
        high_line_count=SUM(l.is_high_priority),
        low_line_count=SUM(~(l.is_high_priority)),
    ).ORDER_BY(ship_mode.ASC())


def impl_tpch_q13():
    """
    PyDough implementation of TPCH Q13.
    """
    customer_info = Customers(
        key,
        num_non_special_orders=COUNT(
            orders.WHERE(~(LIKE(comment, "%special%requests%")))
        ),
    )
    return PARTITION(customer_info, name="custs", by=num_non_special_orders)(
        c_count=num_non_special_orders, custdist=COUNT(custs)
    )


def impl_tpch_q14():
    """
    PyDough implementation of TPCH Q14.
    """
    value = extended_price * (1 - discount)
    selected_lines = Lineitems.WHERE(
        (ship_date >= datetime.date(1995, 9, 1))
        & (ship_date < datetime.date(1995, 10, 1))
    )(value=value, promo_value=IFF(STARTSWITH(part.part_type, "PROMO"), value, 0))
    return TPCH(
        promo_revenue=100.0
        * SUM(selected_lines.promo_value)
        / SUM(selected_lines.value)
    )


def impl_tpch_q15():
    """
    PyDough implementation of TPCH Q15.
    """
    selected_lines = lines.WHERE(
        (ship_date >= datetime.date(1996, 1, 1))
        & (ship_date < datetime.date(1996, 3, 1))
    )
    total = SUM(selected_lines.extended_price * (1 - selected_lines.discount))
    return (
        TPCH(max_revenue=MAX(Suppliers(total_revenue=total).total_revenue))
        .Suppliers(
            s_suppkey=key,
            s_name=name,
            s_address=address,
            s_phone=phone_number,
            total_revenue=total_revenue,
        )
        .WHERE(total_revenue == BACK(1).max_revenue)
        .ORDER_BY(s_suppkey.ASC())
    )


def impl_tpch_q16():
    """
    PyDough implementation of TPCH Q16.
    """
    selected_records = (
        Parts.WHERE(
            (brand != "BRAND#45")
            & ~STARTSWITH(part_type, "MEDIUM POLISHED%")
            & ISIN(size, [49, 14, 23, 45, 19, 3, 36, 9])
        )
        .supply_records(
            p_brand=BACK(1).brand,
            p_type=BACK(1).part_type,
            p_size=BACK(1).size,
            ps_suppkey=supplier_key,
        )
        .WHERE(~LIKE(supplier.comment, "%Customer%Complaints%"))
    )
    return PARTITION(selected_records, name="ps", by=(p_brand, p_type, p_size))(
        p_brand,
        p_type,
        p_size,
        supplier_cnt=NDISTINCT(ps.supplier_key),
    )


def impl_tpch_q17():
    """
    PyDough implementation of TPCH Q17.
    """
    selected_lines = Parts.WHERE((brand == "Brand#23") & (container == "MED BOX"))(
        avg_quantity=AVG(lines.quantity)
    ).lines.WHERE(quantity < 0.2 * BACK(1).avg_quantity)
    return TPCH(avg_yearly=SUM(selected_lines.extended_price) / 7.0)


def impl_tpch_q18():
    """
    PyDough implementation of TPCH Q18.
    """
    return (
>>>>>>> c117d300
        Orders(
            c_name=customer.name,
            c_custkey=customer.key,
            o_orderkey=key,
            o_orderdate=order_date,
            o_totalprice=total_price,
            total_quantity=SUM(lines.quantity),
        )
        .WHERE(total_quantity > 300)
        .ORDER_BY(
            o_totalprice.DESC(),
            o_orderdate.ASC(),
        )
    )


def impl_tpch_q19():
    """
    PyDough implementation of TPCH Q19.
    """
    selected_lines = Lineitems.WHERE(
        (shipmode in ("AIR", "AIR REG"))
        & (ship_instruct == "DELIVER IN PERSON")
        & (part.size >= 1)
        & (
            (
                (part.size < 5)
                & (quantity >= 1)
                & (quantity <= 11)
                & ISIN(part.container, ("SM CASE", "SM BOX", "SM PACK", "SM PKG"))
                & (part.brand == "Brand#12")
            )
            | (
                (part.size < 10)
                & (quantity >= 10)
                & (quantity <= 21)
                & ISIN(part.container, ("MED CASE", "MED BOX", "MED PACK", "MED PKG"))
                & (part.brand == "Brand#23")
            )
            | (
                (part.size < 15)
                & (quantity >= 20)
                & (quantity <= 31)
                & ISIN(part.container, ("LG CASE", "LG BOX", "LG PACK", "LG PKG"))
                & (part.brand == "Brand#34")
            )
        )
    )
    return TPCH(
        revenue=SUM(selected_lines.extended_price * (1 - selected_lines.discount))
    )


def impl_tpch_q20():
    """
    PyDough implementation of TPCH Q20.
    """
    selected_lines = lines.WHERE(
        (ship_date >= datetime.date(1994, 1, 1))
        & (ship_date < datetime.date(1995, 1, 1))
    )
    return Parts.WHERE(STARTSWITH(name, "forest"))(
        quantity_threshold=SUM(selected_lines.quantity)
    ).suppliers_of_part.WHERE(
        (ps_availqty > BACK(1).quantity_threshold) & (nation.name == "CANADA")
    )(s_name=name, s_address=address)


def impl_tpch_q21():
    """
    PyDough implementation of TPCH Q21.
    """
    date_check = receipt_date > commit_date
    different_supplier = supplier_key != BACK(2).supplier_key
    waiting_entries = lines.WHERE(receipt_date > commit_date).order.WHERE(
        (order_status == "F")
        & (COUNT(lines.WHERE(different_supplier)) > 0)
        & (COUNT(lines.WHERE(different_supplier & date_check)) == 0)
    )
    return Suppliers.WHERE(nation.name == "SAUDI ARABIA")(
        s_name=name,
        numwait=COUNT(waiting_entries),
    ).ORDER_BY(
        numwait.DESC(),
        s_name.ASC(),
    )


def impl_tpch_q22():
    """
    PyDough implementation of TPCH Q22.
    """
    cust_info = Customers(cntry_code=phone[:2]).WHERE(
        ISIN(cntry_code, ("13", "31", "23", "29", "30", "18", "17"))
        & (COUNT(orders) == 0)
    )
    selected_customers = Customers(cntry_code=phone[:2]).WHERE(
        ISIN(cntry_code, ("13", "31", "23", "29", "30", "18", "17"))
        & (COUNT(orders) == 0)
        & (acctbal > BACK(1).avg_balance)
    )
    return TPCH(avg_balance=AVG(cust_info.WHERE(acctbal > 0.0).acctbal)).PARTITION(
        selected_customers, name="custs", by=cntry_code
    )(
        cntry_code,
        num_custs=COUNT(custs),
        totacctbal=SUM(custs.acctbal),
    )<|MERGE_RESOLUTION|>--- conflicted
+++ resolved
@@ -236,18 +236,13 @@
     """
     PyDough implementation of TPCH Q11.
     """
-    selected_records = PartSupp.WHERE(supplier.nation.name == "GERMANY")
-<<<<<<< HEAD
+    is_german_supplier = supplier.nation.name == "GERMANY"
+    metric = supplycost * availqty
+    selected_records = PartSupp.WHERE(is_german_supplier)(metric=metric)
+    selected_part_records = supply_records.WHERE(is_german_supplier)(metric=metric)
     return (
-        TPCH(
-            min_market_share=SUM(
-                selected_records.supplycost * selected_records.availqty
-            )
-            * 0.0001
-        )
-        .PARTITION(selected_records, name="ps", by=part_key)(
-            ps_partkey=part_key, val=SUM(ps.supplycost * ps.availqty)
-        )
+        TPCH(min_market_share=SUM(selected_records.metric) * 0.0001)
+        .Parts(ps_partkey=key, val=SUM(selected_part_records.metric))
         .WHERE(val > BACK(1).min_market_share)
         .ORDER_BY(val.DESC())
     )
@@ -369,141 +364,6 @@
     PyDough implementation of TPCH Q18.
     """
     return (
-=======
-    return (
-        TPCH(
-            min_market_share=SUM(
-                selected_records.supplycost * selected_records.availqty
-            )
-            * 0.0001
-        )
-        .PARTITION(selected_records, name="ps", by=part_key)(
-            ps_partkey=part_key, val=SUM(ps.supplycost * ps.availqty)
-        )
-        .WHERE(val > BACK(1).min_market_share)
-        .ORDER_BY(val.DESC())
-    )
-
-    # TODO: REWRITE W/O PARTITION JUST USING PARTS
-
-
-def impl_tpch_q12():
-    """
-    PyDough implementation of TPCH Q12.
-    """
-    selected_lines = Lineitems.WHERE(
-        ((ship_mode == "MAIL") | (ship_mode == "SHIP"))
-        & (ship_date < commit_date)
-        & (commit_date < receipt_date)
-        & (receipt_date >= datetime.date(1994, 1, 1))
-        & (receipt_date < datetime.date(1995, 1, 1))
-    )(
-        is_high_priority=(order.order_priority == "1-URGENT")
-        | (order.order_priority == "2-HIGH"),
-    )
-    return PARTITION(selected_lines, "l", by=ship_mode)(
-        ship_mode,
-        high_line_count=SUM(l.is_high_priority),
-        low_line_count=SUM(~(l.is_high_priority)),
-    ).ORDER_BY(ship_mode.ASC())
-
-
-def impl_tpch_q13():
-    """
-    PyDough implementation of TPCH Q13.
-    """
-    customer_info = Customers(
-        key,
-        num_non_special_orders=COUNT(
-            orders.WHERE(~(LIKE(comment, "%special%requests%")))
-        ),
-    )
-    return PARTITION(customer_info, name="custs", by=num_non_special_orders)(
-        c_count=num_non_special_orders, custdist=COUNT(custs)
-    )
-
-
-def impl_tpch_q14():
-    """
-    PyDough implementation of TPCH Q14.
-    """
-    value = extended_price * (1 - discount)
-    selected_lines = Lineitems.WHERE(
-        (ship_date >= datetime.date(1995, 9, 1))
-        & (ship_date < datetime.date(1995, 10, 1))
-    )(value=value, promo_value=IFF(STARTSWITH(part.part_type, "PROMO"), value, 0))
-    return TPCH(
-        promo_revenue=100.0
-        * SUM(selected_lines.promo_value)
-        / SUM(selected_lines.value)
-    )
-
-
-def impl_tpch_q15():
-    """
-    PyDough implementation of TPCH Q15.
-    """
-    selected_lines = lines.WHERE(
-        (ship_date >= datetime.date(1996, 1, 1))
-        & (ship_date < datetime.date(1996, 3, 1))
-    )
-    total = SUM(selected_lines.extended_price * (1 - selected_lines.discount))
-    return (
-        TPCH(max_revenue=MAX(Suppliers(total_revenue=total).total_revenue))
-        .Suppliers(
-            s_suppkey=key,
-            s_name=name,
-            s_address=address,
-            s_phone=phone_number,
-            total_revenue=total_revenue,
-        )
-        .WHERE(total_revenue == BACK(1).max_revenue)
-        .ORDER_BY(s_suppkey.ASC())
-    )
-
-
-def impl_tpch_q16():
-    """
-    PyDough implementation of TPCH Q16.
-    """
-    selected_records = (
-        Parts.WHERE(
-            (brand != "BRAND#45")
-            & ~STARTSWITH(part_type, "MEDIUM POLISHED%")
-            & ISIN(size, [49, 14, 23, 45, 19, 3, 36, 9])
-        )
-        .supply_records(
-            p_brand=BACK(1).brand,
-            p_type=BACK(1).part_type,
-            p_size=BACK(1).size,
-            ps_suppkey=supplier_key,
-        )
-        .WHERE(~LIKE(supplier.comment, "%Customer%Complaints%"))
-    )
-    return PARTITION(selected_records, name="ps", by=(p_brand, p_type, p_size))(
-        p_brand,
-        p_type,
-        p_size,
-        supplier_cnt=NDISTINCT(ps.supplier_key),
-    )
-
-
-def impl_tpch_q17():
-    """
-    PyDough implementation of TPCH Q17.
-    """
-    selected_lines = Parts.WHERE((brand == "Brand#23") & (container == "MED BOX"))(
-        avg_quantity=AVG(lines.quantity)
-    ).lines.WHERE(quantity < 0.2 * BACK(1).avg_quantity)
-    return TPCH(avg_yearly=SUM(selected_lines.extended_price) / 7.0)
-
-
-def impl_tpch_q18():
-    """
-    PyDough implementation of TPCH Q18.
-    """
-    return (
->>>>>>> c117d300
         Orders(
             c_name=customer.name,
             c_custkey=customer.key,

--- conflicted
+++ resolved
@@ -3,13 +3,7 @@
   AVG(sbtxprice) AS avg_price
 FROM MAIN.SBTRANSACTION
 WHERE
-<<<<<<< HEAD
-  DATE_PART(QUARTER, CAST(sbtxdatetime AS DATETIME)) = 1
-  AND DATE_PART(YEAR, CAST(sbtxdatetime AS DATETIME)) = 2023
-  AND sbtxstatus = 'success'
-=======
   QUARTER(sbtxdatetime) = 1 AND sbtxstatus = 'success' AND YEAR(sbtxdatetime) = 2023
->>>>>>> 19baea02
 GROUP BY
   DATE_TRUNC('MONTH', CAST(sbtxdatetime AS TIMESTAMP))
 ORDER BY

--- conflicted
+++ resolved
@@ -30,11 +30,7 @@
         self._calc_term_indices: Dict[str, Tuple[int, PyDoughExpressionAST]] | None = (
             None
         )
-<<<<<<< HEAD
-        self._all_terms: Dict[str, PyDoughExpressionAST] = None
-=======
         self._all_terms: Dict[str, PyDoughExpressionAST] = {}
->>>>>>> 73d93247
 
     def with_terms(self, terms: List[Tuple[str, PyDoughExpressionAST]]) -> "Calc":
         """
@@ -59,13 +55,8 @@
             CALC node.
         """
         if self._calc_term_indices is not None:
-<<<<<<< HEAD
-            raise PyDoughCollectionAST(
-                "Cannot call `with_terms` more than once per Calc node"
-=======
             raise PyDoughASTException(
                 "Cannot call `with_terms` on a CALC node more than once"
->>>>>>> 73d93247
             )
         self._calc_term_indices = {name: idx for idx, (name, _) in enumerate(terms)}
         # Include terms from the predecessor, with the terms from this CALC
@@ -93,13 +84,8 @@
         in a CALC and property is the AST node representing the property.
         """
         if self._calc_term_indices is None:
-<<<<<<< HEAD
-            raise PyDoughCollectionAST(
-                "Cannot invoke `calc_term_indices` before calling `with_terms`"
-=======
             raise PyDoughASTException(
                 "Cannot access `calc_term_indices` of a Calc node before adding calc terms with `with_terms`"
->>>>>>> 73d93247
             )
         return self._calc_term_indices
 
@@ -117,15 +103,9 @@
 
     @property
     def all_terms(self) -> Set[str]:
-<<<<<<< HEAD
-        if self._all_terms is None:
-            raise PyDoughCollectionAST(
-                "Cannot invoke `all_terms` before calling `with_terms`"
-=======
         if self._calc_term_indices is None:
             raise PyDoughASTException(
                 "Cannot access `all_terms` of a Calc node before adding calc terms with `with_terms`"
->>>>>>> 73d93247
             )
         return set(self._all_terms)
 

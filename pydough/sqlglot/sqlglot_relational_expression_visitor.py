"""
Handle the conversion from the Relation Expressions inside
the relation Tree to a single SQLGlot query component.
"""

import warnings

import sqlglot.expressions as sqlglot_expressions
from sqlglot.dialects import Dialect as SQLGlotDialect
from sqlglot.expressions import Expression as SQLGlotExpression
from sqlglot.expressions import Identifier

from pydough.relational import (
    CallExpression,
    ColumnReference,
    LiteralExpression,
    RelationalExpression,
    RelationalExpressionVisitor,
    WindowCallExpression,
)

from .sqlglot_helpers import set_glot_alias
from .transform_bindings import SqlGlotTransformBindings

__all__ = ["SQLGlotRelationalExpressionVisitor"]


class SQLGlotRelationalExpressionVisitor(RelationalExpressionVisitor):
    """
    The visitor pattern for creating SQLGlot expressions from
    the relational tree 1 node at a time.
    """

    def __init__(
        self, dialect: SQLGlotDialect, bindings: SqlGlotTransformBindings
    ) -> None:
        # Keep a stack of SQLGlot expressions so we can build up
        # intermediate results.
        self._stack: list[SQLGlotExpression] = []
        self._dialect: SQLGlotDialect = dialect
        self._bindings: SqlGlotTransformBindings = bindings

    def reset(self) -> None:
        """
        Reset just clears our stack.
        """
        self._stack = []

    def visit_call_expression(self, call_expression: CallExpression) -> None:
        # Visit the inputs in reverse order so we can pop them off in order.
        for arg in reversed(call_expression.inputs):
            arg.accept(self)
        input_exprs: list[SQLGlotExpression] = [
            self._stack.pop() for _ in range(len(call_expression.inputs))
        ]
        output_expr: SQLGlotExpression = self._bindings.call(
            call_expression.op, call_expression.inputs, input_exprs
        )
        self._stack.append(output_expr)

    def visit_window_expression(self, window_expression: WindowCallExpression) -> None:
        # Visit the inputs in reverse order so we can pop them off in order.
        for arg in reversed(window_expression.inputs):
            arg.accept(self)
        [self._stack.pop() for _ in range(len(window_expression.inputs))]
        # Do the same with the partition expressions.
        for arg in reversed(window_expression.partition_inputs):
            arg.accept(self)
        partition_exprs: list[SQLGlotExpression] = [
            self._stack.pop() for _ in range(len(window_expression.partition_inputs))
        ]
        # Do the same with the order
        order_exprs: list[SQLGlotExpression] = []
        for order_arg in reversed(window_expression.order_inputs):
            order_arg.expr.accept(self)
            glot_expr: SQLGlotExpression = self._stack.pop()
            # Ignore non-default na first/last positions for SQLite dialect
            na_first: bool
            if self._dialect.__class__.__name__ == "SQLite":
                if order_arg.ascending:
                    if not order_arg.nulls_first:
                        warnings.warn(
                            "PyDough when using SQLITE dialect does not support ascending ordering with nulls last (changed to nulls first)"
                        )
                    na_first = True
                else:
                    if order_arg.nulls_first:
                        warnings.warn(
                            "PyDough when using SQLITE dialect does not support ascending ordering with nulls first (changed to nulls last)"
                        )
                    na_first = False
            else:
                na_first = order_arg.nulls_first
            if order_arg.ascending:
                glot_expr = glot_expr.asc(nulls_first=na_first)
            else:
                glot_expr = glot_expr.desc(nulls_first=na_first)
            order_exprs.append(glot_expr)
<<<<<<< HEAD
        this: SQLGlotExpression
        match window_expression.op.function_name:
            case "PERCENTILE":
                n_buckets = window_expression.kwargs.get("n_buckets", 100)
                assert isinstance(n_buckets, int)
                this = sqlglot_expressions.Anonymous(
                    this="DENSE_RANK",
                    expressions=[
                        sqlglot_expressions.Literal(value=n_buckets, is_string=False)
                    ],
                )
            case "RANKING":
=======
        match window_expression.op.function_name:
            case "RANKING":
                this: SQLGlotExpression
>>>>>>> b40c839b
                if window_expression.kwargs.get("allow_ties", False):
                    if window_expression.kwargs.get("dense", False):
                        this = sqlglot_expressions.Anonymous(
                            this="DENSE_RANK", expressions=[]
                        )
                    else:
                        this = sqlglot_expressions.Anonymous(
                            this="RANK", expressions=[]
                        )
                else:
                    this = sqlglot_expressions.RowNumber()
                self._stack.append(
                    sqlglot_expressions.Window(
                        this=this,
                        partition_by=partition_exprs,
                        order=sqlglot_expressions.Order(
                            this=None, expressions=order_exprs
                        ),
                    )
                )
            case _:
                raise NotImplementedError(
                    f"Window operator {window_expression.op.function_name} not supported"
                )

    def visit_literal_expression(self, literal_expression: LiteralExpression) -> None:
        # Note: This assumes each literal has an associated type that can be parsed
        # and types do not represent implicit casts.
        literal: SQLGlotExpression = sqlglot_expressions.convert(
            literal_expression.value
        )
        self._stack.append(literal)

    @staticmethod
    def generate_column_reference_identifier(
        column_reference: ColumnReference,
    ) -> Identifier:
        """
        Generate an identifier for a column reference. This is split into a
        separate static method to ensure consistency across multiple visitors.

        Args:
            column_reference (ColumnReference): The column reference to generate
                an identifier for.

        Returns:
            Identifier: The output identifier.
        """
        if column_reference.input_name is not None:
            full_name = f"{column_reference.input_name}.{column_reference.name}"
        else:
            full_name = column_reference.name
        return Identifier(this=full_name)

    def visit_column_reference(self, column_reference: ColumnReference) -> None:
        self._stack.append(self.generate_column_reference_identifier(column_reference))

    def relational_to_sqlglot(
        self, expr: RelationalExpression, output_name: str | None = None
    ) -> SQLGlotExpression:
        """
        Interface to convert an entire relational expression to a SQLGlot expression
        and assign it the given alias.

        Args:
            expr (RelationalExpression): The relational expression to convert.
            output_name (str | None): The name to assign to the final SQLGlot expression
                or None if we should omit any alias.

        Returns:
            SQLGlotExpression: The final SQLGlot expression representing the entire
                relational tree.
        """
        self.reset()
        expr.accept(self)
        result = self.get_sqlglot_result()
        return set_glot_alias(result, output_name)

    def get_sqlglot_result(self) -> SQLGlotExpression:
        """
        Interface to get the current SQLGlot expression result based on the current state.

        Returns:
            SQLGlotExpression: The SQLGlot expression representing the tree we have already
                visited.
        """
        assert len(self._stack) == 1, "Expected exactly one expression on the stack"
        return self._stack[0]<|MERGE_RESOLUTION|>--- conflicted
+++ resolved
@@ -96,24 +96,18 @@
             else:
                 glot_expr = glot_expr.desc(nulls_first=na_first)
             order_exprs.append(glot_expr)
-<<<<<<< HEAD
         this: SQLGlotExpression
         match window_expression.op.function_name:
             case "PERCENTILE":
                 n_buckets = window_expression.kwargs.get("n_buckets", 100)
                 assert isinstance(n_buckets, int)
                 this = sqlglot_expressions.Anonymous(
-                    this="DENSE_RANK",
+                    this="NTILE",
                     expressions=[
                         sqlglot_expressions.Literal(value=n_buckets, is_string=False)
                     ],
                 )
             case "RANKING":
-=======
-        match window_expression.op.function_name:
-            case "RANKING":
-                this: SQLGlotExpression
->>>>>>> b40c839b
                 if window_expression.kwargs.get("allow_ties", False):
                     if window_expression.kwargs.get("dense", False):
                         this = sqlglot_expressions.Anonymous(

--- conflicted
+++ resolved
@@ -397,17 +397,6 @@
     Returns:
         The corresponding SQLGlot dialect.
     """
-<<<<<<< HEAD
-    if dialect == DatabaseDialect.ANSI:
-        # Note: ANSI is the base dialect for SQLGlot.
-        return SQLGlotDialect()
-    elif dialect == DatabaseDialect.SQLITE:
-        return SQLiteDialect()
-    elif dialect == DatabaseDialect.MYSQL:
-        return MySQLDialect()
-    else:
-        raise NotImplementedError(f"Unsupported dialect: {dialect}")
-=======
     match dialect:
         case DatabaseDialect.ANSI:
             # Note: ANSI is the base dialect for SQLGlot.
@@ -422,7 +411,6 @@
             return PostgresDialect()
         case _:
             raise NotImplementedError(f"Unsupported dialect: {dialect}")
->>>>>>> 29dd27d2
 
 
 def execute_df(

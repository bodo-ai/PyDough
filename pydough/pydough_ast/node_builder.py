--- conflicted
+++ resolved
@@ -20,25 +20,18 @@
     ColumnProperty,
     Reference,
     BackReferenceExpression,
-<<<<<<< HEAD
     ChildReference,
 )
 from .pydough_operators import PyDoughOperatorAST, builtin_registered_operators
 from .errors import PyDoughASTException
 from .collections import (
     PyDoughCollectionAST,
-    TableCollection,
-    SubCollection,
     Calc,
-    CalcSubCollection,
+    GlobalContext,
+    CollectionAccess,
+    CalcChildCollection,
     BackReferenceCollection,
 )
-=======
-)
-from .pydough_operators import PyDoughOperatorAST, builtin_registered_operators
-from .errors import PyDoughASTException
-from .collections import PyDoughCollectionAST, Calc, GlobalContext, CollectionAccess
->>>>>>> 25b18099
 
 
 class AstNodeBuilder(object):
@@ -226,25 +219,16 @@
 
     def build_calc(
         self,
-<<<<<<< HEAD
-        collection: PyDoughCollectionAST,
-        children: List[CalcSubCollection],
-=======
         preceding_context: PyDoughCollectionAST,
->>>>>>> 25b18099
+        children: List[CalcChildCollection],
     ) -> Calc:
         """
         Creates a CALC term, but `with_terms` still needs to be called on the
         output.
 
         Args:
-<<<<<<< HEAD
-            `collection`: the preceding collection.
-            `children`: the child subcollections accessed by the CALC term.
-            `terms`: the named expressions in the CALC term.
-=======
             `preceding_context`: the preceding collection.
->>>>>>> 25b18099
+            `children`: the child collections accessed by the CALC term.
 
         Returns:
             The newly created PyDough CALC term.
@@ -252,8 +236,7 @@
         Raises:
             `PyDoughASTException`: if the terms are invalid for the CALC term.
         """
-<<<<<<< HEAD
-        return Calc(collection, CalcSubCollection)
+        return Calc(preceding_context, children)
 
     def build_back_reference_collection(
         self,
@@ -275,7 +258,4 @@
         Raises:
             `PyDoughASTException`: if the terms are invalid for the CALC term.
         """
-        return BackReferenceCollection(collection, term_name, back_levels)
-=======
-        return Calc(preceding_context)
->>>>>>> 25b18099
+        return BackReferenceCollection(collection, term_name, back_levels)
-- Modified version of the defog.ai schema setup for MySQL:
-- https://github.com/defog-ai/defog-data/blob/main/defog_data/broker/broker.sql
-- Create and use the `broker` database

CREATE DATABASE IF NOT EXISTS `broker`;
USE `broker`;

-- Dimension tables
DROP TABLE IF EXISTS `sbCustomer`;
CREATE TABLE `sbCustomer` (
  `sbCustId` VARCHAR(20) PRIMARY KEY,
  `sbCustName` VARCHAR(100) NOT NULL,
  `sbCustEmail` VARCHAR(100) NOT NULL,
  `sbCustPhone` VARCHAR(20),
  `sbCustAddress1` VARCHAR(200),
  `sbCustAddress2` VARCHAR(200),
  `sbCustCity` VARCHAR(50),
  `sbCustState` VARCHAR(20),
  `sbCustCountry` VARCHAR(50),
  `sbCustPostalCode` VARCHAR(20),
  `sbCustJoinDate` DATE NOT NULL,
  `sbCustStatus` VARCHAR(20) NOT NULL -- possible values: active, inactive, suspended, closed
);

DROP TABLE IF EXISTS `sbTicker`;
CREATE TABLE `sbTicker` (
  `sbTickerId` VARCHAR(20) PRIMARY KEY,
  `sbTickerSymbol` VARCHAR(10) NOT NULL,
  `sbTickerName` VARCHAR(100) NOT NULL, 
  `sbTickerType` VARCHAR(20) NOT NULL, -- possible values: stock, etf, mutualfund
  `sbTickerExchange` VARCHAR(50) NOT NULL,
  `sbTickerCurrency` VARCHAR(10) NOT NULL,
  `sbTickerDb2x` VARCHAR(20), -- 2 letter exchange code
  `sbTickerIsActive` BOOLEAN NOT NULL
);

-- Fact tables  
DROP TABLE IF EXISTS `sbDailyPrice`;
CREATE TABLE `sbDailyPrice` (
  `sbDpTickerId` VARCHAR(20) NOT NULL,
  `sbDpDate` DATE NOT NULL,
  `sbDpOpen` DECIMAL(10,2) NOT NULL,
  `sbDpHigh` DECIMAL(10,2) NOT NULL, 
  `sbDpLow` DECIMAL(10,2) NOT NULL,
  `sbDpClose` DECIMAL(10,2) NOT NULL,
  `sbDpVolume` BIGINT NOT NULL,
  `sbDpEpochMs` BIGINT NOT NULL, -- epoch milliseconds for timestamp
  `sbDpSource` VARCHAR(50)
);

DROP TABLE IF EXISTS `sbTransaction`;
CREATE TABLE `sbTransaction` (
  `sbTxId` VARCHAR(50) PRIMARY KEY,
  `sbTxCustId` VARCHAR(20) NOT NULL,
  `sbTxTickerId` VARCHAR(20) NOT NULL,
  `sbTxDateTime` TIMESTAMP NOT NULL,
  `sbTxType` VARCHAR(20) NOT NULL, -- possible values: buy, sell
  `sbTxShares` DECIMAL(10,2) NOT NULL,
  `sbTxPrice` DECIMAL(10,2) NOT NULL,
  `sbTxAmount` DECIMAL(10,2) NOT NULL,
  `sbTxCcy` VARCHAR(10), -- transaction currency  
  `sbTxTax` DECIMAL(10,2) NOT NULL,
  `sbTxCommission` DECIMAL(10,2) NOT NULL,
  `sbTxKpx` VARCHAR(10), -- internal code
  `sbTxSettlementDateStr` VARCHAR(25), -- settlement date as string in yyyyMMdd HH:mm:ss format. NULL if not settled
  `sbTxStatus` VARCHAR(10) NOT NULL -- possible values: success, fail, pending
);


-- sbCustomer
INSERT INTO `sbCustomer` (`sbCustId`, `sbCustName`, `sbCustEmail`, `sbCustPhone`, `sbCustAddress1`, `sbCustCity`, `sbCustState`, `sbCustCountry`, `sbCustPostalCode`, `sbCustJoinDate`, `sbCustStatus`) VALUES
('C001', 'john doe', 'john.doe@email.com', '555-123-4567', '123 Main St', 'Anytown', 'CA', 'USA', '90001', '2020-01-01', 'active'),
('C002', 'Jane Smith', 'jane.smith@email.com', '555-987-6543', '456 Oak Rd', 'Someville', 'NY', 'USA', '10002', '2019-03-15', 'active'),
('C003', 'Bob Johnson', 'bob.johnson@email.com', '555-246-8135', '789 Pine Ave', 'Mytown', 'TX', 'USA', '75000', '2022-06-01', 'inactive'),
('C004', 'Samantha Lee', 'samantha.lee@email.com', '555-135-7902', '246 Elm St', 'Yourtown', 'CA', 'USA', '92101', '2018-09-22', 'suspended'),
('C005', 'Michael Chen', 'michael.chen@email.com', '555-864-2319', '159 Cedar Ln', 'Anothertown', 'FL', 'USA', '33101', '2021-02-28', 'active'),
('C006', 'Emily Davis', 'emily.davis@email.com', '555-753-1904', '753 Maple Dr', 'Mytown', 'TX', 'USA', '75000', '2020-07-15', 'active'), 
('C007', 'David Kim', 'david.kim@email.com', '555-370-2648', '864 Oak St', 'Anothertown', 'FL', 'USA', '33101', '2022-11-05', 'active'),
('C008', 'Sarah Nguyen', 'sarah.nguyen@email.com', '555-623-7419', '951 Pine Rd', 'Yourtown', 'CA', 'USA', '92101', '2019-04-01', 'closed'),
('C009', 'William Garcia', 'william.garcia@email.com', '555-148-5326', '258 Elm Ave', 'Anytown', 'CA', 'USA', '90001', '2021-08-22', 'active'),
('C010', 'Jessica Hernandez', 'jessica.hernandez@email.com', '555-963-8520', '147 Cedar Blvd', 'Someville', 'NY', 'USA', '10002', '2020-03-10', 'inactive'),
('C011', 'Alex Rodriguez', 'alex.rodriguez@email.com', '555-246-1357', '753 Oak St', 'Newtown', 'NJ', 'USA', '08801', '2023-01-15', 'active'),
('C012', 'Olivia Johnson', 'olivia.johnson@email.com', '555-987-6543', '321 Elm St', 'Newtown', 'NJ', 'USA', '08801', '2023-01-05', 'active'),
('C013', 'Ethan Davis', 'ethan.davis@email.com', '555-246-8135', '654 Oak Ave', 'Someville', 'NY', 'USA', '10002', '2023-02-12', 'active'),
('C014', 'Ava Wilson', 'ava.wilson@email.com', '555-135-7902', '987 Pine Rd', 'Anytown', 'CA', 'USA', '90001', '2023-03-20', 'active'),
('C015', 'Emma Brown', 'emma.brown@email.com', '555-987-6543', '789 Oak St', 'Newtown', 'NJ', 'USA', '08801', SUBDATE(DATE_FORMAT(CURDATE(), '%Y-%m-01'), INTERVAL 5 MONTH), 'active'),
('C016', 'sophia martinez', 'sophia.martinez@email.com', '555-246-8135', '159 Elm Ave', 'Anytown', 'CA', 'USA', '90001', SUBDATE(DATE_FORMAT(CURDATE(), '%Y-%m-01'), INTERVAL 4 MONTH), 'active'),
('C017', 'Jacob Taylor', 'jacob.taylor@email.com', '555-135-7902', '753 Pine Rd', 'Someville', 'NY', 'USA', '10002', SUBDATE(DATE_FORMAT(CURDATE(), '%Y-%m-01'), INTERVAL 3 MONTH), 'active'),
('C018', 'Michael Anderson', 'michael.anderson@email.com', '555-864-2319', '321 Cedar Ln', 'Yourtown', 'CA', 'USA', '92101', SUBDATE(DATE_FORMAT(CURDATE(), '%Y-%m-01'), INTERVAL 2 MONTH), 'active'),
('C019', 'Isabella Thompson', 'isabella.thompson@email.com', '555-753-1904', '987 Maple Dr', 'Anothertown', 'FL', 'USA', '33101', SUBDATE(DATE_FORMAT(CURDATE(), '%Y-%m-01'), INTERVAL 1 MONTH), 'active'),
('C020', 'Maurice Lee', 'maurice.lee@email.com', '555-370-2648', '654 Oak St', 'Mytown', 'TX', 'USA', '75000', DATE_FORMAT(CURDATE(), '%Y-%m-01'), 'active');


-- sbTicker  
INSERT INTO `sbTicker` (`sbTickerId`, `sbTickerSymbol`, `sbTickerName`, `sbTickerType`, `sbTickerExchange`, `sbTickerCurrency`, `sbTickerDb2x`, `sbTickerIsActive`) VALUES
('T001', 'AAPL', 'Apple Inc.', 'stock', 'NASDAQ', 'USD', 'NQ', true),
('T002', 'MSFT', 'Microsoft Corporation', 'stock', 'NASDAQ', 'USD', 'NQ', true),
('T003', 'AMZN', 'Amazon.com, Inc.', 'stock', 'NASDAQ', 'USD', 'NQ', true),
('T004', 'TSLA', 'Tesla, Inc.', 'stock', 'NASDAQ', 'USD', 'NQ', true),
('T005', 'GOOGL', 'Alphabet Inc.', 'stock', 'NASDAQ', 'USD', 'NQ', true),
('T006', 'FB', 'Meta Platforms, Inc.', 'stock', 'NASDAQ', 'USD', 'NQ', true),
('T007', 'BRK.B', 'Berkshire Hathaway Inc.', 'stock', 'NYSE', 'USD', 'NY', true),
('T008', 'JPM', 'JPMorgan Chase & Co.', 'stock', 'NYSE', 'USD', 'NY', true),
('T009', 'V', 'Visa Inc.', 'stock', 'NYSE', 'USD', 'NY', true),
('T010', 'PG', 'Procter & Gamble Company', 'stock', 'NYSE', 'USD', 'NY', true),
('T011', 'SPY', 'SPDR S&P 500 ETF Trust', 'etf', 'NYSE Arca', 'USD', 'NX', true),
('T012', 'QQQ', 'Invesco QQQ Trust', 'etf', 'NASDAQ', 'USD', 'NQ', true),
('T013', 'VTI', 'Vanguard Total Stock Market ETF', 'etf', 'NYSE Arca', 'USD', 'NX', true), 
('T014', 'VXUS', 'Vanguard Total International Stock ETF', 'etf', 'NASDAQ', 'USD', 'NQ', true),
('T015', 'VFINX', 'Vanguard 500 Index Fund', 'mutualfund', 'Vanguard', 'USD', 'VG', true),
('T016', 'VTSAX', 'Vanguard Total Stock Market Index Fund', 'mutualfund', 'Vanguard', 'USD', 'VG', true),  
('T017', 'VIGAX', 'Vanguard Growth Index Fund', 'mutualfund', 'Vanguard', 'USD', 'VG', true),
('T018', 'GOOG', 'Alphabet Inc.', 'stock', 'NASDAQ', 'USD', 'NQ', true),
('T019', 'VTI', 'Vanguard Total Stock Market ETF', 'etf', 'NYSE Arca', 'USD', 'NX', true),
('T020', 'VTSAX', 'Vanguard Total Stock Market Index Fund', 'mutualfund', 'Vanguard', 'USD', 'VG', true),
('T021', 'NFLX', 'Netflix, Inc.', 'stock', 'NASDAQ', 'USD', 'NQ', true);

-- sbDailyPrice
INSERT INTO `sbDailyPrice` (`sbDpTickerId`, `sbDpDate`, `sbDpOpen`, `sbDpHigh`, `sbDpLow`, `sbDpClose`, `sbDpVolume`, `sbDpEpochMs`, `sbDpSource`) VALUES
('T001', '2023-04-01', 150.00, 152.50, 148.75, 151.25, 75000000, 1680336000000, 'NYSE'),
('T002', '2023-04-01', 280.00, 282.75, 279.50, 281.00, 35000000, 1680336000000, 'NASDAQ'),
('T003', '2023-04-01', 3200.00, 3225.00, 3180.00, 3210.00, 4000000, 1680336000000, 'NASDAQ'),
('T004', '2023-04-01', 180.00, 185.00, 178.50, 184.25, 20000000, 1680336000000, 'NASDAQ'),
('T005', '2023-04-01', 2500.00, 2525.00, 2475.00, 2510.00, 1500000, 1680336000000, 'NASDAQ'),
('T006', '2023-04-01', 200.00, 205.00, 198.00, 202.50, 15000000, 1680336000000, 'NASDAQ'),
('T007', '2023-04-01', 400000.00, 402500.00, 398000.00, 401000.00, 10000, 1680336000000, 'NYSE'),
('T008', '2023-04-01', 130.00, 132.50, 128.75, 131.00, 12000000, 1680336000000, 'NYSE'),
('T009', '2023-04-01', 220.00, 222.50, 218.00, 221.00, 8000000, 1680336000000, 'NYSE'),
('T010', '2023-04-01', 140.00, 142.00, 139.00, 141.50, 6000000, 1680336000000, 'NYSE'),
('T001', '2023-04-02', 151.50, 153.00, 150.00, 152.00, 70000000, 1680422400000, 'NYSE'),
('T002', '2023-04-02', 281.25, 283.50, 280.00, 282.75, 32000000, 1680422400000, 'NASDAQ'),
('T003', '2023-04-02', 3212.00, 3230.00, 3200.00, 3225.00, 3800000, 1680422400000, 'NASDAQ'),
('T004', '2023-04-02', 184.50, 187.00, 183.00, 186.00, 18000000, 1680422400000, 'NASDAQ'),
('T005', '2023-04-02', 2512.00, 2530.00, 2500.00, 2520.00, 1400000, 1680422400000, 'NASDAQ'),
('T006', '2023-04-02', 203.00, 206.50, 201.00, 205.00, 14000000, 1680422400000, 'NASDAQ'),
('T007', '2023-04-02', 401500.00, 403000.00, 400000.00, 402000.00, 9500, 1680422400000, 'NYSE'),
('T008', '2023-04-02', 131.25, 133.00, 130.00, 132.50, 11000000, 1680422400000, 'NYSE'),
('T009', '2023-04-02', 221.50, 223.00, 220.00, 222.00, 7500000, 1680422400000, 'NYSE'),
('T010', '2023-04-02', 141.75, 143.00, 140.50, 142.25, 5500000, 1680422400000, 'NYSE'),
('T001', '2023-04-03', 152.25, 154.00, 151.00, 153.50, 65000000, 1680508800000, 'NYSE'),
('T002', '2023-04-03', 283.00, 285.00, 281.50, 284.00, 30000000, 1680508800000, 'NASDAQ'),
('T003', '2023-04-03', 3227.00, 3240.00, 3220.00, 3235.00, 3600000, 1680508800000, 'NASDAQ'),
('T004', '2023-04-03', 186.25, 188.50, 185.00, 187.75, 16000000, 1680508800000, 'NASDAQ'),
('T005', '2023-04-03', 2522.00, 2540.00, 2515.00, 2535.00, 1300000, 1680508800000, 'NASDAQ'),  
('T006', '2023-04-03', 205.50, 208.00, 203.50, 207.00, 13000000, 1680508800000, 'NASDAQ'),
('T007', '2023-04-03', 402500.00, 404000.00, 401000.00, 403500.00, 9000, 1680508800000, 'NYSE'),
('T008', '2023-04-03', 132.75, 134.50, 131.50, 133.75, 10000000, 1680508800000, 'NYSE'),
('T009', '2023-04-03', 222.25, 224.00, 221.00, 223.50, 7000000, 1680508800000, 'NYSE'),
('T010', '2023-04-03', 142.50, 144.00, 141.50, 143.25, 5000000, 1680508800000, 'NYSE'),
('T019', SUBDATE(CURDATE(), INTERVAL 8 DAY), 204.00, 204.50, 202.75, 203.25, 8000000, UNIX_TIMESTAMP(SUBDATE(CURDATE(), INTERVAL 8 DAY)) * 1000, 'NYSE'),
('T019', SUBDATE(CURDATE(), INTERVAL 6 DAY), 205.00, 207.50, 203.75, 206.25, 8000000, UNIX_TIMESTAMP(SUBDATE(CURDATE(), INTERVAL 6 DAY)) * 1000, 'NYSE'),
('T019', SUBDATE(CURDATE(), INTERVAL 5 DAY), 206.50, 208.00, 205.00, 207.00, 7500000, UNIX_TIMESTAMP(SUBDATE(CURDATE(), INTERVAL 5 DAY)) * 1000, 'NYSE'),
('T019', SUBDATE(CURDATE(), INTERVAL 4 DAY), 207.25, 209.00, 206.50, 208.50, 7000000, UNIX_TIMESTAMP(SUBDATE(CURDATE(), INTERVAL 4 DAY)) * 1000, 'NYSE'),
('T019', SUBDATE(CURDATE(), INTERVAL 3 DAY), 208.75, 210.50, 207.75, 209.75, 6500000, UNIX_TIMESTAMP(SUBDATE(CURDATE(), INTERVAL 3 DAY)) * 1000, 'NYSE'),
('T019', SUBDATE(CURDATE(), INTERVAL 2 DAY), 210.00, 211.75, 209.25, 211.00, 6000000, UNIX_TIMESTAMP(SUBDATE(CURDATE(), INTERVAL 2 DAY)) * 1000, 'NYSE'),
('T019', SUBDATE(CURDATE(), INTERVAL 1 DAY), 211.25, 213.00, 210.50, 212.25, 5500000, UNIX_TIMESTAMP(SUBDATE(CURDATE(), INTERVAL 1 DAY)) * 1000, 'NYSE'),
('T019', CURDATE(), 212.50, 214.25, 211.75, 213.50, 5000000, UNIX_TIMESTAMP(CURDATE()) * 1000, 'NYSE'),
('T020', SUBDATE(CURDATE(), INTERVAL 6 DAY), 82.00, 83.00, 81.50, 82.50, 1000000, UNIX_TIMESTAMP(SUBDATE(CURDATE(), INTERVAL 6 DAY)) * 1000, 'Vanguard'),  
('T020', SUBDATE(CURDATE(), INTERVAL 5 DAY), 82.60, 83.60, 82.10, 83.10, 950000, UNIX_TIMESTAMP(SUBDATE(CURDATE(), INTERVAL 5 DAY)) * 1000, 'Vanguard'),
('T020', SUBDATE(CURDATE(), INTERVAL 4 DAY), 83.20, 84.20, 82.70, 83.70, 900000, UNIX_TIMESTAMP(SUBDATE(CURDATE(), INTERVAL 4 DAY)) * 1000, 'Vanguard'),  
('T020', SUBDATE(CURDATE(), INTERVAL 3 DAY), 83.80, 84.80, 83.30, 84.30, 850000, UNIX_TIMESTAMP(SUBDATE(CURDATE(), INTERVAL 3 DAY)) * 1000, 'Vanguard'),
('T020', SUBDATE(CURDATE(), INTERVAL 2 DAY), 84.40, 85.40, 83.90, 84.90, 800000, UNIX_TIMESTAMP(SUBDATE(CURDATE(), INTERVAL 2 DAY)) * 1000, 'Vanguard'),
('T020', SUBDATE(CURDATE(), INTERVAL 1 DAY), 85.00, 86.00, 84.50, 85.50, 750000, UNIX_TIMESTAMP(SUBDATE(CURDATE(), INTERVAL 1 DAY)) * 1000, 'Vanguard'),  
('T020', CURDATE(), 85.60, 86.60, 85.10, 86.10, 700000, UNIX_TIMESTAMP(CURDATE()) * 1000, 'Vanguard'),
('T021', SUBDATE(CURDATE(), INTERVAL 6 DAY), 300.00, 305.00, 297.50, 302.50, 10000000, UNIX_TIMESTAMP(SUBDATE(CURDATE(), INTERVAL 6 DAY)) * 1000, 'NASDAQ'),
('T021', SUBDATE(CURDATE(), INTERVAL 5 DAY), 303.00, 308.00, 300.50, 305.50, 9500000, UNIX_TIMESTAMP(SUBDATE(CURDATE(), INTERVAL 5 DAY)) * 1000, 'NASDAQ'),  
('T021', SUBDATE(CURDATE(), INTERVAL 4 DAY), 306.00, 311.00, 303.50, 308.50, 9000000, UNIX_TIMESTAMP(SUBDATE(CURDATE(), INTERVAL 4 DAY)) * 1000, 'NASDAQ'),
('T021', SUBDATE(CURDATE(), INTERVAL 3 DAY), 309.00, 314.00, 306.50, 311.50, 8500000, UNIX_TIMESTAMP(SUBDATE(CURDATE(), INTERVAL 3 DAY)) * 1000, 'NASDAQ'),
('T021', SUBDATE(CURDATE(), INTERVAL 2 DAY), 312.00, 317.00, 309.50, 314.50, 8000000, UNIX_TIMESTAMP(SUBDATE(CURDATE(), INTERVAL 2 DAY)) * 1000, 'NASDAQ'),  
('T021', SUBDATE(CURDATE(), INTERVAL 1 DAY), 315.00, 320.00, 312.50, 317.50, 7500000, UNIX_TIMESTAMP(SUBDATE(CURDATE(), INTERVAL 1 DAY)) * 1000, 'NASDAQ'),
('T021', CURDATE(), 318.00, 323.00, 315.50, 320.50, 7000000, UNIX_TIMESTAMP(CURDATE()) * 1000, 'NASDAQ');

-- sbTransaction
INSERT INTO `sbTransaction` (`sbTxId`, `sbTxCustId`, `sbTxTickerId`, `sbTxDateTime`, `sbTxType`, `sbTxShares`, `sbTxPrice`, `sbTxAmount`, `sbTxCcy`, `sbTxTax`, `sbTxCommission`, `sbTxKpx`, `sbTxSettlementDateStr`, `sbTxStatus`) VALUES
('TX001', 'C001', 'T001', CAST('2023-04-01 09:30:00' AS DATETIME), 'buy', 100, 150.00, 15000.00, 'USD', 75.00, 10.00, 'KP001', '20230401 09:30:00', 'success'),
('TX002', 'C002', 'T002', CAST('2023-04-01 10:15:00' AS DATETIME), 'sell', 50, 280.00, 14000.00, 'USD', 70.00, 10.00, 'KP002', '20230401 10:15:00', 'success'),
('TX003', 'C003', 'T003', CAST('2023-04-01 11:00:00' AS DATETIME), 'buy', 10, 3200.00, 32000.00, 'USD', 160.00, 20.00, 'KP003', '20230401 11:00:00', 'success'),
('TX004', 'C003', 'T004', CAST('2023-04-01 11:45:00' AS DATETIME), 'sell', 25, 180.00, 4500.00, 'USD', 22.50, 5.00, 'KP004', '20230401 11:45:00', 'success'),
('TX005', 'C005', 'T005', CAST('2023-04-01 12:30:00' AS DATETIME), 'buy', 5, 2500.00, 12500.00, 'USD', 62.50, 15.00, 'KP005', '20230401 12:30:00', 'success'),
('TX006', 'C002', 'T006', CAST('2023-04-01 13:15:00' AS DATETIME), 'sell', 75, 200.00, 15000.00, 'USD', 75.00, 10.00, 'KP006', '20230401 13:15:00', 'success'),
('TX007', 'C003', 'T007', CAST('2023-04-01 14:00:00' AS DATETIME), 'buy', 1, 400000.00, 400000.00, 'USD', 2000.00, 100.00, 'KP007', '20230401 14:00:00', 'success'),
('TX008', 'C003', 'T008', CAST('2023-04-01 14:45:00' AS DATETIME), 'sell', 100, 130.00, 13000.00, 'USD', 65.00, 10.00, 'KP008', '20230401 14:45:00', 'success'),
('TX009', 'C009', 'T009', CAST('2023-04-01 15:30:00' AS DATETIME), 'buy', 50, 220.00, 11000.00, 'USD', 55.00, 10.00, 'KP009', '20230401 15:30:00', 'success'),
('TX010', 'C002', 'T010', CAST('2023-04-01 16:15:00' AS DATETIME), 'sell', 80, 140.00, 11200.00, 'USD', 56.00, 10.00, 'KP010', '20230401 16:15:00', 'success'),
('TX011', 'C001', 'T001', CAST('2023-04-02 09:30:00' AS DATETIME), 'sell', 50, 151.50, 7575.00, 'USD', 37.88, 5.00, 'KP011', '20230402 09:30:00', 'success'),
('TX012', 'C002', 'T002', CAST('2023-04-02 10:15:00' AS DATETIME), 'buy', 30, 281.25, 8437.50, 'USD', 42.19, 7.50, 'KP012', '20230402 10:15:00', 'fail'),
('TX013', 'C003', 'T003', CAST('2023-04-02 11:00:00' AS DATETIME), 'sell', 5, 3212.00, 16060.00, 'USD', 80.30, 15.00, 'KP013', '20230402 11:00:00', 'success'), 
('TX014', 'C004', 'T004', CAST('2023-04-02 11:45:00' AS DATETIME), 'buy', 15, 184.50, 2767.50, 'USD', 13.84, 5.00, 'KP014', '20230402 11:45:00', 'success'),
('TX015', 'C005', 'T005', CAST('2023-04-02 12:30:00' AS DATETIME), 'sell', 2, 2512.00, 5024.00, 'USD', 25.12, 10.00, 'KP015', '20230402 12:30:00', 'success'),
('TX016', 'C006', 'T006', CAST('2023-04-02 13:15:00' AS DATETIME), 'buy', 50, 203.00, 10150.00, 'USD', 50.75, 10.00, 'KP016', '20230402 13:15:00', 'success'),  
('TX017', 'C007', 'T007', CAST('2023-04-02 14:00:00' AS DATETIME), 'sell', 1, 401500.00, 401500.00, 'USD', 2007.50, 100.00, 'KP017', '20230402 14:00:00', 'success'),
('TX018', 'C008', 'T008', CAST('2023-04-02 14:45:00' AS DATETIME), 'buy', 75, 131.25, 9843.75, 'USD', 49.22, 7.50, 'KP018', '20230402 14:45:00', 'success'),
('TX019', 'C009', 'T009', CAST('2023-04-02 15:30:00' AS DATETIME), 'sell', 25, 221.50, 5537.50, 'USD', 27.69, 5.00, 'KP019', '20230402 15:30:00', 'success'),
('TX020', 'C010', 'T010', CAST('2023-04-02 16:15:00' AS DATETIME), 'buy', 60, 141.75, 8505.00, 'USD', 42.53, 7.50, 'KP020', '20230402 16:15:00', 'success'),
('TX021', 'C001', 'T001', CAST('2023-04-03 09:30:00' AS DATETIME), 'buy', 75, 152.25, 11418.75, 'USD', 57.09, 10.00, 'KP021', '20230403 09:30:00', 'fail'),
('TX022', 'C002', 'T002', CAST('2023-04-03 10:15:00' AS DATETIME), 'sell', 40, 283.00, 11320.00, 'USD', 56.60, 10.00, 'KP022', '20230403 10:15:00', 'success'),
('TX023', 'C003', 'T003', CAST('2023-04-03 11:00:00' AS DATETIME), 'buy', 8, 3227.00, 25816.00, 'USD', 129.08, 20.00, 'KP023', '20230403 11:00:00', 'success'),
('TX024', 'C004', 'T004', CAST('2023-04-03 11:45:00' AS DATETIME), 'sell', 20, 186.25, 3725.00, 'USD', 18.63, 5.00, 'KP024', '20230403 11:45:00', 'success'),
('TX025', 'C005', 'T005', CAST('2023-04-03 12:30:00' AS DATETIME), 'buy', 3, 2522.00, 7566.00, 'USD', 37.83, 15.00, 'KP025', '20230403 12:30:00', 'success'),
('TX026', 'C006', 'T006', CAST('2023-04-03 13:15:00' AS DATETIME), 'sell', 60, 205.50, 12330.00, 'USD', 61.65, 10.00, 'KP026', '20230403 13:15:00', 'success'),
('TX027', 'C007', 'T007', CAST('2023-04-03 14:00:00' AS DATETIME), 'buy', 1, 402500.00, 402500.00, 'USD', 2012.50, 100.00, 'KP027', '20230403 14:00:00', 'success'),  
('TX028', 'C008', 'T008', CAST('2023-04-03 14:45:00' AS DATETIME), 'sell', 90, 132.75, 11947.50, 'USD', 59.74, 7.50, 'KP028', '20230403 14:45:00', 'success'),
('TX029', 'C009', 'T009', CAST('2023-04-03 15:30:00' AS DATETIME), 'buy', 40, 222.25, 8890.00, 'USD', 44.45, 10.00, 'KP029', '20230403 15:30:00', 'success'),
('TX030', 'C010', 'T010', CAST('2023-04-03 16:15:00' AS DATETIME), 'sell', 70, 142.50, 9975.00, 'USD', 49.88, 10.00, 'KP030', '20230403 16:15:00', 'success'),
('TX031', 'C001', 'T001', SUBDATE(CURRENT_TIMESTAMP(), INTERVAL 9 DAY), 'buy', 100, 150.00, 15000.00, 'USD', 75.00, 10.00, 'KP031', NULL, 'fail'),
('TX032', 'C002', 'T002', SUBDATE(CURRENT_TIMESTAMP(), INTERVAL 8 DAY), 'sell', 80, 280.00, 14000.00, 'USD', 70.00, 10.00, 'KP032', DATE_FORMAT(SUBDATE(NOW(), INTERVAL 8 DAY), '%Y%m%d %H:%i:%s'), 'success'),
('TX033', 'C003', 'T001', SUBDATE(CURRENT_TIMESTAMP(), INTERVAL 7 DAY), 'buy', 120, 200.00, 24000.00, 'USD', 120.00, 15.00, 'KP033', DATE_FORMAT(SUBDATE(NOW(), INTERVAL 7 DAY), '%Y%m%d %H:%i:%s'), 'success'),
('TX034', 'C004', 'T004', SUBDATE(CURRENT_TIMESTAMP(), INTERVAL 6 DAY), 'sell', 90, 320.00, 28800.00, 'USD', 144.00, 12.00, 'KP034', DATE_FORMAT(SUBDATE(NOW(), INTERVAL 6 DAY), '%Y%m%d %H:%i:%s'), 'success'),
('TX035', 'C005', 'T001', SUBDATE(CURRENT_TIMESTAMP(), INTERVAL 5 DAY), 'buy', 150, 180.00, 27000.00, 'USD', 135.00, 20.00, 'KP035', NULL, 'fail'),
('TX036', 'C006', 'T006', SUBDATE(CURRENT_TIMESTAMP(), INTERVAL 4 DAY), 'sell', 70, 300.00, 21000.00, 'USD', 105.00, 15.00, 'KP036', DATE_FORMAT(SUBDATE(NOW(), INTERVAL 4 DAY), '%Y%m%d %H:%i:%s'), 'success'),
('TX037', 'C007', 'T007', SUBDATE(CURRENT_TIMESTAMP(), INTERVAL 3 DAY), 'buy', 110, 220.00, 24200.00, 'USD', 121.00, 10.00, 'KP037', DATE_FORMAT(SUBDATE(NOW(), INTERVAL 3 DAY), '%Y%m%d %H:%i:%s'), 'success'),
('TX038', 'C008', 'T008', SUBDATE(CURRENT_TIMESTAMP(), INTERVAL 2 DAY), 'sell', 100, 350.00, 35000.00, 'USD', 175.00, 25.00, 'KP038', DATE_FORMAT(SUBDATE(NOW(), INTERVAL 2 DAY), '%Y%m%d %H:%i:%s'), 'success'),
('TX039', 'C009', 'T007', SUBDATE(CURRENT_TIMESTAMP(), INTERVAL 1 DAY), 'buy', 80, 230.00, 18400.00, 'USD', 92.00, 18.00, 'KP039', NULL, 'pending'),
('TX040', 'C001', 'T011', SUBDATE(CURRENT_TIMESTAMP(), INTERVAL 10 DAY), 'buy', 50, 400.00, 20000.00, 'USD', 100.00, 20.00, 'KP040', DATE_FORMAT(SUBDATE(NOW(), INTERVAL 10 DAY), '%Y%m%d %H:%i:%s'), 'success'),
('TX041', 'C002', 'T012', SUBDATE(CURRENT_TIMESTAMP(), INTERVAL 9 DAY), 'sell', 30, 320.00, 9600.00, 'USD', 48.00, 15.00, 'KP041', DATE_FORMAT(SUBDATE(NOW(), INTERVAL 9 DAY), '%Y%m%d %H:%i:%s'), 'success'),
('TX042', 'C003', 'T013', SUBDATE(CURRENT_TIMESTAMP(), INTERVAL 8 DAY), 'buy', 80, 180.00, 14400.00, 'USD', 72.00, 10.00, 'KP042', DATE_FORMAT(SUBDATE(NOW(), INTERVAL 8 DAY), '%Y%m%d %H:%i:%s'), 'success'),
('TX043', 'C004', 'T014', SUBDATE(CURRENT_TIMESTAMP(), INTERVAL 7 DAY), 'sell', 60, 220.00, 13200.00, 'USD', 66.00, 12.00, 'KP043', NULL, 'pending'),
('TX044', 'C012', 'T001', CAST('2023-01-15 10:00:00' AS DATETIME), 'buy', 80, 155.00, 12400.00, 'USD', 62.00, 10.00, 'KP044', '20230115 10:00:00', 'success'),
('TX045', 'C012', 'T001', CAST('2023-01-16 10:30:00' AS DATETIME), 'buy', 80, 155.00, 12400.00, 'USD', 62.00, 10.00, 'KP045', '20230116 10:30:00', 'success'),
('TX046', 'C013', 'T002', CAST('2023-02-20 11:30:00' AS DATETIME), 'sell', 60, 285.00, 17100.00, 'USD', 85.50, 15.00, 'KP046', '20230220 11:30:00', 'success'),
('TX047', 'C014', 'T003', CAST('2023-03-25 14:45:00' AS DATETIME), 'buy', 5, 3250.00, 16250.00, 'USD', 81.25, 20.00, 'KP047', '20230325 14:45:00', 'success'),
('TX048', 'C012', 'T004', CAST('2023-01-30 13:15:00' AS DATETIME), 'sell', 40, 190.00, 7600.00, 'USD', 38.00, 10.00, 'KP048', '20230130 13:15:00', 'success'),
('TX049', 'C013', 'T005', CAST('2023-02-28 16:00:00' AS DATETIME), 'buy', 2, 2550.00, 5100.00, 'USD', 25.50, 15.00, 'KP049', '20230228 16:00:00', 'success'),
('TX050', 'C014', 'T006', CAST('2023-03-30 09:45:00' AS DATETIME), 'sell', 30, 210.00, 6300.00, 'USD', 31.50, 10.00, 'KP050', '20230331 09:45:00', 'success'),
('TX051', 'C015', 'T001', DATE_ADD(SUBDATE(DATE_FORMAT(CURDATE(), '%Y-%m-01'), INTERVAL '5' MONTH), INTERVAL 1 DAY), 'buy', 50, 150.00, 7500.00, 'USD', 37.50, 10.00, 'KP051', DATE_FORMAT(SUBDATE(NOW(), INTERVAL 5 MONTH), '%Y%m%d %H:%i:%s'), 'success'),
('TX052', 'C016', 'T002', DATE_ADD(SUBDATE(DATE_FORMAT(CURDATE(), '%Y-%m-01'), INTERVAL '4' MONTH), INTERVAL 2 DAY), 'sell', 40, 280.00, 11200.00, 'USD', 56.00, 10.00, 'KP052', DATE_FORMAT(SUBDATE(NOW(), INTERVAL 4 MONTH), '%Y%m%d %H:%i:%s'), 'success'),
('TX053', 'C017', 'T003', DATE_ADD(SUBDATE(DATE_FORMAT(CURDATE(), '%Y-%m-01'), INTERVAL '3' MONTH), INTERVAL 3 DAY), 'buy', 15, 3200.00, 48000.00, 'USD', 240.00, 20.00, 'KP053', DATE_FORMAT(SUBDATE(NOW(), INTERVAL 3 MONTH), '%Y%m%d %H:%i:%s'), 'success'),
('TX054', 'C018', 'T004', DATE_ADD(SUBDATE(DATE_FORMAT(CURDATE(), '%Y-%m-01'), INTERVAL '2' MONTH), INTERVAL 4 DAY), 'sell', 30, 180.00, 5400.00, 'USD', 27.00, 5.00, 'KP054', DATE_FORMAT(SUBDATE(NOW(), INTERVAL 2 MONTH), '%Y%m%d %H:%i:%s'), 'success'),
('TX055', 'C019', 'T005', DATE_ADD(SUBDATE(DATE_FORMAT(CURDATE(), '%Y-%m-01'), INTERVAL '1' MONTH), INTERVAL 5 DAY), 'buy', 10, 2500.00, 25000.00, 'USD', 125.00, 15.00, 'KP055', DATE_FORMAT(SUBDATE(NOW(), INTERVAL 1 MONTH), '%Y%m%d %H:%i:%s'), 'success'),
('TX056', 'C002', 'T006', DATE_ADD(DATE_FORMAT(CURDATE(), '%Y-%m-01'), INTERVAL 1 DAY), 'sell', 20, 200.00, 4000.00, 'USD', 20.00, 10.00, 'KP056', DATE_FORMAT(SUBDATE(NOW(), INTERVAL 1 DAY), '%Y%m%d %H:%i:%s'), 'success');


-- Create and use the `ewallet` database
CREATE DATABASE IF NOT EXISTS `ewallet`;
USE `ewallet`;

-- Dimension tables
DROP TABLE IF EXISTS `users`;
CREATE TABLE `users` (`uid` INT, `username` VARCHAR(50) NOT NULL, `email` VARCHAR(100) NOT NULL, `phone_number` VARCHAR(20),
 `created_at` TIMESTAMP NOT NULL, `last_login_at` TIMESTAMP, `user_type` VARCHAR(20) NOT NULL /* possible values: individual, business, admin */, `status` VARCHAR(20) NOT NULL /* possible values: active, inactive, suspended, deleted */, `country` VARCHAR(2) /* 2-letter country code */, `address_billing` TEXT, `address_delivery` TEXT, `kyc_status` VARCHAR(20) /* possible values: pending, approved, rejected */, `kyc_verified_at` TIMESTAMP);

DROP TABLE IF EXISTS `merchants`;
CREATE TABLE `merchants` (`mid` INT, `name` VARCHAR(100) NOT NULL, `description` TEXT, `website_url` VARCHAR(200),
 `logo_url` VARCHAR(200),
 `created_at` TIMESTAMP NOT NULL, `country` VARCHAR(2) /* 2-letter country code */, `state` VARCHAR(50),
 `city` VARCHAR(50),
 `postal_code` VARCHAR(20),
 `address` TEXT, `status` VARCHAR(20) NOT NULL /* possible values: active, inactive, suspended */, `category` VARCHAR(50),
 `sub_category` VARCHAR(50),
 `mcc` INT /* Merchant Category Code */, `contact_name` VARCHAR(100),
 `contact_email` VARCHAR(100),
 `contact_phone` VARCHAR(20));

DROP TABLE IF EXISTS `coupons`;
CREATE TABLE `coupons` (`cid` INT, `merchant_id` INT NOT NULL , `code` VARCHAR(20) NOT NULL, `description` TEXT, `start_date` DATE NOT NULL, `end_date` DATE NOT NULL, `discount_type` VARCHAR(20) NOT NULL /* possible values: percentage, fixed_amount */, `discount_value` DECIMAL(10, 2) NOT NULL, `min_purchase_amount` DECIMAL(10, 2),
 `max_discount_amount` DECIMAL(10, 2),
 `redemption_limit` INT, `status` VARCHAR(20) NOT NULL /* possible values: active, inactive, expired */, `created_at` TIMESTAMP NOT NULL, `updated_at` TIMESTAMP);

DROP TABLE IF EXISTS `wallet_transactions_daily`;
CREATE TABLE `wallet_transactions_daily` (`txid` INT PRIMARY KEY, `sender_id` INT NOT NULL, `sender_type` INT NOT NULL /* 0 for user, 1 for merchant */, `receiver_id` INT NOT NULL, `receiver_type` INT NOT NULL /* 0 for user, 1 for merchant */, `amount` DECIMAL(10, 2) NOT NULL, `status` VARCHAR(20) NOT NULL /* possible values: pending, success, failed, refunded */, `type` VARCHAR(20) NOT NULL /* possible values: credit, debit */, `description` TEXT, `coupon_id` INT /* NULL if transaction doesn't involve a coupon */, `created_at` TIMESTAMP NOT NULL, `completed_at` TIMESTAMP /* NULL if failed */, `transaction_ref` VARCHAR(36) NOT NULL /* randomly generated uuid4 for users' reference */, `gateway_name` VARCHAR(50),
 `gateway_ref` VARCHAR(50),
 `device_id` VARCHAR(50),
 `ip_address` VARCHAR(50),
 `user_agent` TEXT);

DROP TABLE IF EXISTS `wallet_user_balance_daily`;
CREATE TABLE `wallet_user_balance_daily` (`user_id` INT, `balance` DECIMAL(10, 2) NOT NULL, `updated_at` TIMESTAMP NOT NULL);

DROP TABLE IF EXISTS `wallet_merchant_balance_daily`;
CREATE TABLE `wallet_merchant_balance_daily` (`merchant_id` INT, `balance` DECIMAL(10, 2) NOT NULL, `updated_at` TIMESTAMP NOT NULL);

DROP TABLE IF EXISTS `notifications`;
CREATE TABLE `notifications` (`id` INT PRIMARY KEY, `user_id` INT NOT NULL , `message` TEXT NOT NULL, `type` VARCHAR(50) NOT NULL /* possible values: transaction, promotion, security, general */, `status` VARCHAR(20) NOT NULL /* possible values: unread, read, archived */, `created_at` TIMESTAMP NOT NULL, `read_at` TIMESTAMP /* NULL if not read */, `device_type` VARCHAR(10) /* possible values: mobile_app, web_app, email, sms */, `device_id` VARCHAR(36),
 `action_url` TEXT /* can be external https or deeplink url within the app */);

DROP TABLE IF EXISTS `user_sessions`;
CREATE TABLE `user_sessions` (`user_id` INT NOT NULL, `session_start_ts` TIMESTAMP NOT NULL, `session_end_ts` TIMESTAMP, `device_type` VARCHAR(10) /* possible values: mobile_app, web_app, email, sms */, `device_id` VARCHAR(36));

DROP TABLE IF EXISTS `user_setting_snapshot`;
CREATE TABLE `user_setting_snapshot` (`user_id` INT NOT NULL, `snapshot_date` DATE NOT NULL, `tx_limit_daily` DECIMAL(10, 2),
 `tx_limit_monthly` DECIMAL(10, 2),
 `membership_status` INT /* 0 for bronze, 1 for silver, 2 for gold, 3 for platinum, 4 for VIP */, `password_hash` VARCHAR(255),
 `api_key` VARCHAR(255),
 `verified_devices` TEXT /* comma separated list of device ids */, `verified_ips` TEXT /* comma separated list of IP addresses */, `mfa_enabled` INT, `marketing_opt_in` INT, `created_at` TIMESTAMP NOT NULL DEFAULT CURRENT_TIMESTAMP);

INSERT INTO `users` (`uid`, `username`, `email`, `phone_number`, `created_at`, `user_type`, `status`, `country`, `address_billing`, `address_delivery`, `kyc_status`) VALUES
 (1, 'john_doe', 'john.doe@email.com', '+1234567890', NOW() - INTERVAL 1 MONTH, 'individual', 'active', 'US', '123 Main St, Anytown US 12345', '123 Main St, Anytown US 12345', 'approved'),
 (2, 'jane_smith', 'jane.smith@email.com', '+9876543210', NOW() - INTERVAL 2 MONTH, 'individual', 'active', 'CA', '456 Oak Rd, Toronto ON M1M2M2', '456 Oak Rd, Toronto ON M1M2M2', 'approved'),
 (3, 'bizuser', 'contact@business.co', '+1234509876', CAST('2021-06-01 09:15:00' AS DATETIME), 'business', 'active', 'FR', '12 Rue Baptiste, Paris 75001', NULL, 'approved'),
 (4, 'david_miller', 'dave@personal.email', '+4477788899', CAST('2023-03-20 18:45:00' AS DATETIME), 'individual', 'inactive', 'GB', '25 London Road, Manchester M12 4XY', '25 London Road, Manchester M12 4XY', 'pending'),
 (5, 'emily_wilson', 'emily.w@gmail.com', '+8091017161', CAST('2021-11-03 22:10:00' AS DATETIME), 'individual', 'suspended', 'AU', '72 Collins St, Melbourne VIC 3000', '19 Smith St, Brunswick VIC 3056', 'rejected'),
 (6, 'techcorp', 'orders@techcorp.com', '+14165558888', CAST('2018-05-20 11:35:00' AS DATETIME), 'business', 'active', 'US', '33 Technology Dr, Silicon Valley CA 94301', NULL, 'approved'),
 (7, 'shopsmart', 'customerserv@shopsmart.biz', '+6585771234', CAST('2020-09-15 06:25:00' AS DATETIME), 'business', 'inactive', 'SG', '888 Orchard Rd, #05-000, Singapore 238801', NULL, 'approved'),
 (8, 'michael_brown', 'mike.brown@outlook.com', '+3912378624', CAST('2019-07-22 16:40:00' AS DATETIME), 'individual', 'active', 'DE', 'Heidestr 17, Berlin 10557', 'Heidestr 17, Berlin 10557', 'approved'),
 (9, 'alex_taylor', 'ataylo@university.edu', NULL, CAST('2022-08-30 09:15:00' AS DATETIME), 'individual', 'active', 'NZ', '12 Mardon Rd, Wellington 6012', '5 Boulcott St, Wellington 6011', 'approved'),
 (10, 'huang2143', 'huang2143@example.com', '+8612345678901', CAST('2023-12-10 08:00:00' AS DATETIME), 'individual', 'active', 'CN', '123 Nanjing Road, Shanghai 200000', '123 Nanjing Road, Shanghai 200000', 'approved'),
 (11, 'lisa_jones', 'lisa.jones@email.com', '+6123456789', CAST('2023-09-05 15:20:00' AS DATETIME), 'individual', 'active', 'AU', '789 George St, Sydney NSW 2000', '789 George St, Sydney NSW 2000', 'approved');

INSERT INTO `merchants` (`mid`, `name`, `description`, `website_url`, `logo_url`, `created_at`, `country`, `state`, `city`, `postal_code`, `address`, `status`, `category`, `sub_category`, `mcc`, `contact_name`, `contact_email`, `contact_phone`) VALUES
 (1, 'TechMart', 'Leading electronics retailer', 'https://www.techmart.com', 'https://www.techmart.com/logo.png', CAST('2015-01-15 00:00:00' AS DATETIME), 'US', 'California', 'Los Angeles', '90011', '645 Wilshire Blvd, Los Angeles CA 90011', 'active', 'retail (hardware)', 'Electronics', 5732, 'John Jacobs', 'jjacobs@techmart.com', '+15551234567'),
 (2, 'FitLifeGear', 'Fitness equipment and activewear', 'https://fitlifegear.com', 'https://fitlifegear.com/brand.jpg', CAST('2018-07-01 00:00:00' AS DATETIME), 'CA', 'Ontario', 'Toronto', 'M5V2J2', '421 Richmond St W, Toronto ON M5V2J2', 'active', 'retail (hardware)', 'Sporting Goods', 5655, 'Jane McDonald', 'jmcdonald@fitlifegear.com', '+14165559876'),
 (3, 'UrbanDining', 'Local restaurants and cafes', 'https://www.urbandining.co', 'https://www.urbandining.co/logo.png', CAST('2020-03-10 00:00:00' AS DATETIME), 'FR', NULL, 'Paris', '75011', '35 Rue du Faubourg Saint-Antoine, 75011 Paris', 'active', 'Food & Dining', 'Restaurants', 5812, 'Pierre Gagnon', 'pgagnon@urbandining.co', '+33612345678'),
 (4, 'LuxStays', 'Boutique vacation rentals', 'https://luxstays.com', 'https://luxstays.com/branding.jpg', CAST('2016-11-01 00:00:00' AS DATETIME), 'IT', NULL, 'Rome', '00187', 'Via della Conciliazione 15, Roma 00187', 'inactive', 'Travel & Hospitality', 'Accommodation', 7011, 'Marco Rossi', 'mrossi@luxstays.com', '+39061234567'),
 (5, 'HandyCraft', 'Handmade arts and crafts supplies', 'https://handycraft.store', 'https://handycraft.store/hc-logo.png', CAST('2022-06-20 00:00:00' AS DATETIME), 'ES', 'Catalonia', 'Barcelona', '08003', 'Passeig de Gracia 35, Barcelona 08003', 'active', 'Retail', 'Crafts & Hobbies', 5949, 'Ana Garcia', 'agarcia@handycraft.store', '+34612345678'),
 (6, 'CodeSuite', 'SaaS productivity tools for developers', 'https://codesuite.io', 'https://codesuite.io/logo.svg', CAST('2019-02-01 00:00:00' AS DATETIME), 'DE', NULL, 'Berlin', '10119', 'Dessauer Str 28, 10119 Berlin', 'active', 'Business Services', 'Software', 5734, 'Michael Schmidt', 'mschmidt@codesuite.io', '+49301234567'),
 (7, 'ZenHomeGoods', 'Housewares and home decor items', 'https://www.zenhomegoods.com', 'https://www.zenhomegoods.com/branding.jpg', CAST('2014-09-15 00:00:00' AS DATETIME), 'AU', 'Victoria', 'Melbourne', '3004', '159 Franklin St, Melbourne VIC 3004', 'active', 'Retail', 'Home & Garden', 5719, 'Emily Watson', 'ewatson@zenhomegoods.com', '+61312345678'),
 (8, 'KidzPlayhouse', 'Children''s toys and games', 'https://kidzplayhouse.com', 'https://kidzplayhouse.com/logo.png', CAST('2017-04-01 00:00:00' AS DATETIME), 'GB', NULL, 'London', 'WC2N 5DU', '119 Charing Cross Rd, London WC2N 5DU', 'suspended', 'Retail', 'Toys & Games', 5945, 'David Thompson', 'dthompson@kidzplayhouse.com', '+442071234567'),
 (9, 'BeautyTrending', 'Cosmetics and beauty supplies', 'https://beautytrending.com', 'https://beautytrending.com/bt-logo.svg', CAST('2021-10-15 00:00:00' AS DATETIME), 'NZ', NULL, 'Auckland', '1010', '129 Queen St, Auckland 1010', 'active', 'Retail', 'Health & Beauty', 5977, 'Sophie Wilson', 'swilson@beautytrending.com', '+6493012345'),
 (10, 'GameRush', 'Video games and gaming accessories', 'https://gamerush.co', 'https://gamerush.co/gr-logo.png', CAST('2023-02-01 00:00:00' AS DATETIME), 'US', 'New York', 'New York', '10001', '303 Park Ave S, New York NY 10001', 'active', 'Retail', 'Electronics', 5735, 'Michael Davis', 'mdavis@gamerush.co', '+16463012345'),
 (11, 'FashionTrend', 'Trendy clothing and accessories', 'https://www.fashiontrend.com', 'https://www.fashiontrend.com/logo.png', CAST('2019-08-10 00:00:00' AS DATETIME), 'UK', NULL, 'Manchester', 'M2 4WU', '87 Deansgate, Manchester M2 4WU', 'active', 'Retail', 'Apparel', 5651, 'Emma Thompson', 'ethompson@fashiontrend.com', '+441612345678'),
 (12, 'GreenGourmet', 'Organic foods and natural products', 'https://www.greengourmet.com', 'https://www.greengourmet.com/logo.jpg', CAST('2020-12-05 00:00:00' AS DATETIME), 'CA', 'British Columbia', 'Vancouver', 'V6B 6B1', '850 W Hastings St, Vancouver BC V6B 6B1', 'active', 'Food & Dining', 'Groceries', 5411, 'Daniel Lee', 'dlee@greengourmet.com', '+16041234567'),
 (13, 'PetParadise', 'Pet supplies and accessories', 'https://petparadise.com', 'https://petparadise.com/logo.png', CAST('2018-03-20 00:00:00' AS DATETIME), 'AU', 'New South Wales', 'Sydney', '2000', '275 Pitt St, Sydney NSW 2000', 'active', 'Retail', 'Pets', 5995, 'Olivia Johnson', 'ojohnson@petparadise.com', '+61298765432'),
 (14, 'HomeTechSolutions', 'Smart home devices and gadgets', 'https://hometechsolutions.net', 'https://hometechsolutions.net/logo.png', CAST('2022-04-15 00:00:00' AS DATETIME), 'US', 'California', 'San Francisco', '94105', '350 Mission St, San Francisco CA 94105', 'active', 'Retail', 'Home Appliances', 5734, 'Ethan Brown', 'ebrown@hometechsolutions.net', '+14159876543'),
 (15, 'BookWorms', 'Books and reading accessories', 'https://bookworms.co.uk', 'https://bookworms.co.uk/logo.png', CAST('2017-06-30 00:00:00' AS DATETIME), 'UK', NULL, 'London', 'WC2H 9JA', '66-67 Tottenham Court Rd, London WC2H 9JA', 'active', 'Retail', 'Books', 5942, 'Sophia Turner', 'sturner@bookworms.co.uk', '+442078912345');

INSERT INTO `coupons` (`cid`, `merchant_id`, `code`, `description`, `start_date`, `end_date`, `discount_type`, `discount_value`, `min_purchase_amount`, `max_discount_amount`, `redemption_limit`, `status`, `created_at`, `updated_at`) VALUES
 (1, 1, 'TECH20', '20% off tech and electronics', '2023-05-01', '2023-05-31', 'percentage', 20.00, 100.00, NULL, 500, 'active', CAST('2023-04-01 09:00:00' AS DATETIME), CAST('2023-04-15 11:30:00' AS DATETIME)),
 (2, 2, 'NEWYEAR30', '30% off workout gear', '2023-01-01', '2023-01-15', 'percentage', 30.00, NULL, NULL, 1000, 'expired', CAST('2022-12-01 12:00:00' AS DATETIME), CAST('2023-01-16 18:45:00' AS DATETIME)),
 (3, 3, 'DINEDISCOUNT', 'Get $10 off $50 order', '2023-06-01', '2023-06-30', 'fixed_amount', 10.00, 50.00, 10.00, NULL, 'active', CAST('2023-05-15 15:30:00' AS DATETIME), NULL),
 (4, 4, 'HOME15', '15% off weekly rental', '2023-07-01', '2023-08-31', 'percentage', 15.00, 1000.00, 300.00, 200, 'active', CAST('2023-05-01 09:15:00' AS DATETIME), NULL),
 (5, 5, 'HOME10', '$10 off $75+ purchase', '2023-04-01', '2023-04-30', 'fixed_amount', 10.00, 75.00, 10.00, 300, 'inactive', CAST('2023-03-01 14:00:00' AS DATETIME), CAST('2023-05-05 10:30:00' AS DATETIME)),
 (6, 6, 'CODENEW25', '25% off new subscriptions', '2023-03-01', '2023-03-31', 'percentage', 25.00, NULL, NULL, NULL, 'expired', CAST('2023-02-15 11:00:00' AS DATETIME), CAST('2023-04-01 09:30:00' AS DATETIME)),
 (7, 7, 'ZENHOME', 'Get 20% off home items', '2023-09-01', '2023-09-30', 'percentage', 20.00, 50.00, NULL, 1500, 'active', CAST('2023-08-15 16:45:00' AS DATETIME), NULL),
 (8, 8, 'GAMEKIDS', '$15 off $100+ purchase', '2022-12-01', '2022-12-31', 'fixed_amount', 15.00, 100.00, 15.00, 800, 'expired', CAST('2022-11-01 10:30:00' AS DATETIME), CAST('2023-01-02 13:15:00' AS DATETIME)),
 (9, 9, 'GLOWUP', 'Buy 2 get 1 free on cosmetics', '2023-10-15', '2023-10-31', 'fixed_amount', 50.00, 150.00, 50.00, 300, 'active', CAST('2023-10-01 08:00:00' AS DATETIME), NULL),
 (10, 10, 'GAMERALERT', 'Get 25% off accessories', '2023-03-01', '2023-03-15', 'percentage', 25.00, NULL, 50.00, 750, 'expired', CAST('2023-02-15 14:30:00' AS DATETIME), CAST('2023-03-16 12:00:00' AS DATETIME));

INSERT INTO `wallet_transactions_daily` (`txid`, `sender_id`, `sender_type`, `receiver_id`, `receiver_type`, `amount`, `status`, `type`, `description`, `coupon_id`, `created_at`, `completed_at`, `transaction_ref`, `gateway_name`, `gateway_ref`, `device_id`, `ip_address`, `user_agent`) VALUES
 (1, 1, 0, 1, 0, 99.99, 'success', 'debit', 'Online purchase', NULL, CAST('2023-06-01 10:15:30' AS DATETIME), CAST('2023-06-01 10:15:45' AS DATETIME), 'ad154bf7-8185-4230-a8d8-3ef59b4e0012', 'Stripe', 'tx_123abc456def', 'mobile_8fh2k1', '192.168.0.1', 'Mozilla/5.0 (iPhone; CPU iPhone OS 16_3_1 like Mac OS X) ...'),
 (2, 1, 0, 1, 1, 20.00, 'success', 'credit', 'Coupon discount', 1, CAST('2023-06-01 10:15:30' AS DATETIME), CAST('2023-06-01 10:15:45' AS DATETIME), 'ad154bf7-8185-4230-a8d8-3ef59b4e0012', 'Stripe', 'tx_123abc456def', 'mobile_8fh2k1', '192.168.0.1', 'Mozilla/5.0 (iPhone; CPU iPhone OS 16_3_1 like Mac OS X) ...'),
 (3, 2, 0, 1, 1, 16.00, 'success', 'credit', 'Coupon discount', 1, CAST('2023-07-01 10:18:30' AS DATETIME), CAST('2023-06-01 10:18:45' AS DATETIME), 'kd454bf7-428d-eig2-a8d8-3ef59b4e0012', 'Stripe', 'tx_123abc789gas', 'mobile_yjp08q', '198.51.100.233', 'Mozilla/5.0 (iPhone; CPU iPhone OS 16_4 like Mac OS X) ...'),
 (4, 3, 1, 9, 0, 125.50, 'success', 'debit', 'Product purchase', NULL, CAST('2023-06-01 13:22:18' AS DATETIME), CAST('2023-06-01 13:22:45' AS DATETIME), 'e6f510e9-ff7d-4914-81c2-f8e56bae4012', 'PayPal', 'ppx_192ks8hl', 'web_k29qjd', '216.58.195.68', 'Mozilla/5.0 (Macintosh; Intel Mac OS X 10_15_7) ...'),
 (5, 9, 0, 3, 1, 42.75, 'pending', 'debit', 'Order #438721', 3, CAST('2023-06-01 18:45:02' AS DATETIME), CAST('2023-06-01 18:45:13' AS DATETIME), 'b2ca190e-a42f-4f5e-8318-f82bcc6ae64e', 'Stripe', 'tx_987zyx654wvu', 'mobile_q3mz8n', '68.85.32.201', 'Mozilla/5.0 (Linux; Android 13) ...'),
 (6, 9, 0, 3, 1, 10.00, 'success', 'credit', 'Coupon discount', 3, CAST('2023-06-01 18:45:02' AS DATETIME), CAST('2023-06-01 18:45:13' AS DATETIME), 'b2ca190e-a42f-4f5e-8318-f82bcc6ae64e', 'Stripe', 'tx_987zyx654wvu', 'mobile_q3mz8n', '68.85.32.201', 'Mozilla/5.0 (Linux; Android 13) ...'),
 (7, 2, 0, 7, 1, 89.99, 'pending', 'debit', 'Home furnishings', NULL, CAST('2023-06-02 09:30:25' AS DATETIME), CAST('2023-06-02 09:30:40' AS DATETIME), 'c51e10d1-db34-4d9f-b55f-43a05a5481c8', 'Checkout.com', 'ord_kzhg123', 'mobile_yjp08q', '198.51.100.233', 'Mozilla/5.0 (iPhone; CPU iPhone OS 16_4 like Mac OS X) ...'),
 (8, 2, 0, 7, 1, 17.99, 'success', 'credit', 'Coupon discount', 7, CAST('2023-06-02 09:30:25' AS DATETIME), CAST('2023-06-02 09:30:40' AS DATETIME), 'c51e10d1-db34-4d9f-b55f-43a05a5481c8', 'Checkout.com', 'ord_kzhg123', 'mobile_yjp08q', '198.51.100.233', 'Mozilla/5.0 (iPhone; CPU iPhone OS 16_4 like Mac OS X) ...'),
 (9, 6, 1, 1, 0, 29.95, 'success', 'debit', 'Software subscription', NULL, CAST('2023-06-02 14:15:00' AS DATETIME), CAST('2023-06-02 14:15:05' AS DATETIME), '25cd48e5-08c3-4d1c-b7a4-26485ea646eb', 'Braintree', 'sub_mnb456', 'web_zz91p44l', '4.14.15.90', 'Mozilla/5.0 (Windows NT 10.0; Win64; x64) AppleWebKit/537.36 ...'),
 (10, 4, 0, 4, 1, 2500.00, 'pending', 'debit', 'Villa rental deposit', NULL, CAST('2023-06-02 20:45:36' AS DATETIME), NULL, 'a7659c81-0cd0-4635-af6c-cf68d2c15ab2', 'PayPal', NULL, 'mobile_34jdkl', '143.92.64.138', 'Mozilla/5.0 (Linux; Android 11; Pixel 5) ...'),
 (11, 5, 0, 5, 1, 55.99, 'success', 'debit', 'Craft supplies order', NULL, CAST('2023-06-03 11:12:20' AS DATETIME), CAST('2023-06-03 11:12:35' AS DATETIME), 'ec74cb3b-8272-4175-a5d0-f03c2e781593', 'Adyen', 'ord_tkjs87', 'web_8902wknz', '192.64.112.188', 'Mozilla/5.0 (Macintosh; Intel Mac OS X 10_15_7) ...'),
 (12, 9, 0, 9, 1, 75.00, 'success', 'debit', 'Beauty products', 9, CAST('2023-06-04 08:00:00' AS DATETIME), CAST('2023-06-04 08:00:25' AS DATETIME), '840a9854-1b07-422b-853c-636b289222a9', 'Checkout.com', 'ord_kio645', 'mobile_g3mjfz', '203.96.81.36', 'Mozilla/5.0 (Linux; Android 12; SM-S906N Build/QP1A.190711.020) ...'),
 (13, 9, 0, 9, 1, 50.00, 'success', 'credit', 'Coupon discount', 9, CAST('2023-06-04 08:00:00' AS DATETIME), CAST('2023-06-04 08:00:25' AS DATETIME), '840a9854-1b07-422b-853c-636b289222a9', 'Checkout.com', 'ord_kio645', 'mobile_g3mjfz', '203.96.81.36', 'Mozilla/5.0 (Linux; Android 12; SM-S906N Build/QP1A.190711.020) ...'),
 (14, 8, 0, 10, 1, 119.99, 'failed', 'debit', 'New game purchase', NULL, CAST('2023-06-04 19:30:45' AS DATETIME), NULL, '32e2b29c-5c7f-4906-98c5-e8abdcbfd69a', 'Braintree', 'ord_mjs337', 'web_d8180kaf', '8.26.53.165', 'Mozilla/5.0 (Windows NT 10.0; Win64; x64) AppleWebKit/537.36 ...'),
 (15, 8, 0, 10, 1, 29.99, 'success', 'credit', 'Coupon discount', 10, CAST('2023-06-04 19:30:45' AS DATETIME), CAST('2023-06-04 19:31:10' AS DATETIME), '32e2b29c-5c7f-4906-98c5-e8abdcbfd69a', 'Braintree', 'ord_mjs337', 'web_d8180kaf', '8.26.53.165', 'Mozilla/5.0 (Windows NT 10.0; Win64; x64) AppleWebKit/537.36 ...'),
 (16, 10, 1, 3, 0, 87.50, 'failed', 'debit', 'Restaurant order', NULL, CAST('2023-06-05 12:05:21' AS DATETIME), NULL, '37cf052d-0475-4ecc-bda7-73ee904bf65c', 'Checkout.com', NULL, 'mobile_x28qlj', '92.110.51.150', 'Mozilla/5.0 (Linux; Android 13; SM-S901B) ...'),
 (17, 1, 0, 1, 0, 175.00, 'success', 'debit', 'Refund on order #1234', NULL, CAST('2023-06-06 14:20:00' AS DATETIME), CAST('2023-06-06 14:20:05' AS DATETIME), 'a331232e-a3f6-4e7f-b49f-3588bc5ff985', 'Stripe', 'rfnd_xkt521', 'web_33lq1dh', '38.75.197.8', 'Mozilla/5.0 (Macintosh; Intel Mac OS X 10_15_7) ...'),
 (18, 7, 1, 2, 0, 599.99, 'success', 'debit', 'Yearly subscription', NULL, CAST('2023-06-06 16:55:10' AS DATETIME), CAST('2023-06-06 16:55:15' AS DATETIME), 'ed6f46ab-9617-4d11-9aa9-60d24bdf9bc0', 'PayPal', 'sub_pjj908', 'web_zld22f', '199.59.148.201', 'Mozilla/5.0 (X11; Linux x86_64) AppleWebKit/537.36 ...'),
 (19, 2, 0, 2, 1, 22.99, 'refunded', 'debit', 'Product return', NULL, CAST('2023-06-07 10:10:30' AS DATETIME), CAST('2023-06-07 10:11:05' AS DATETIME), '6c97a87d-610f-4705-ae97-55071127d9ad', 'Adyen', 'tx_zcx258', 'mobile_1av8p0', '70.121.39.25', 'Mozilla/5.0 (iPhone; CPU iPhone OS 16_4 like Mac OS X) ...'),
 (20, 2, 0, 2, 1, 22.99, 'success', 'credit', 'Refund on return', NULL, CAST('2023-06-07 10:10:30' AS DATETIME), CAST('2023-06-07 10:11:05' AS DATETIME), '6c97a87d-610f-4705-ae97-55071127d9ad', 'Adyen', 'tx_zcx258', 'mobile_1av8p0', '70.121.39.25', 'Mozilla/5.0 (iPhone; CPU iPhone OS 16_4 like Mac OS X) ...'),
 (21, 1, 0, 2, 1, 49.99, 'success', 'debit', 'Product purchase', NULL, NOW() - INTERVAL 5 MONTH, NOW() - INTERVAL 5 MONTH, 'tx_ref_11_1', 'Stripe', 'stripe_ref_11_1', 'device_11_1', '192.168.1.11', 'Mozilla/5.0 (Windows NT 10.0; Win64; x64) AppleWebKit/537.36 (KHTML, like Gecko) Chrome/93.0.4577.82 Safari/537.36'),
 (22, 4, 0, 3, 1, 99.99, 'success', 'debit', 'Service purchase', NULL, NOW() - INTERVAL 4 MONTH, NOW() - INTERVAL 4 MONTH, 'tx_ref_12_1', 'PayPal', 'paypal_ref_12_1', 'device_12_1', '192.168.1.12', 'Mozilla/5.0 (iPhone; CPU iPhone OS 14_7_1 like Mac OS X) AppleWebKit/605.1.15 (KHTML, like Gecko) Version/14.1.2 Mobile/15E148 Safari/604.1'),
 (23, 4, 0, 1, 1, 149.99, 'success', 'debit', 'Subscription purchase', NULL, NOW() - INTERVAL 3 MONTH, NOW() - INTERVAL 3 MONTH, 'tx_ref_13_1', 'Stripe', 'stripe_ref_13_1', 'device_13_1', '192.168.1.13', 'Mozilla/5.0 (Macintosh; Intel Mac OS X 10_15_7) AppleWebKit/537.36 (KHTML, like Gecko) Chrome/93.0.4577.82 Safari/537.36'),
 (24, 2, 0, 5, 1, 199.99, 'pending', 'debit', 'Product purchase', NULL, NOW() - INTERVAL 2 MONTH, NOW() - INTERVAL 2 MONTH, 'tx_ref_14_1', 'PayPal', 'paypal_ref_14_1', 'device_14_1', '192.168.1.14', 'Mozilla/5.0 (Windows NT 10.0; Win64; x64; rv:91.0) Gecko/20100101 Firefox/91.0'),
 (25, 2, 0, 1, 1, 249.99, 'success', 'debit', 'Service purchase', NULL, NOW() - INTERVAL 1 MONTH, NOW() - INTERVAL 1 MONTH, 'tx_ref_15_1', 'Stripe', 'stripe_ref_15_1', 'device_15_1', '192.168.1.15', 'Mozilla/5.0 (X11; Linux x86_64) AppleWebKit/537.36 (KHTML, like Gecko) Chrome/93.0.4577.82 Safari/537.36'),
 (26, 7, 1, 2, 0, 299.99, 'success', 'debit', 'Renew subscription', NULL, NOW() - INTERVAL 21 DAY, NOW() - INTERVAL 21 DAY, 'ed6f46ab-9617-4d11-9aa9-55071127d9ad', 'PayPal', 'sub_pjk832', 'web_zld22f', '199.59.148.201', 'Mozilla/5.0 (X11; Linux x86_64) AppleWebKit/537.36 ...');

INSERT INTO `wallet_user_balance_daily` (`user_id`, `balance`, `updated_at`) VALUES
 (1, 525.80, CAST('2023-06-07 23:59:59' AS DATETIME)),
 (2, 429.76, CAST('2023-06-07 23:59:59' AS DATETIME)),
 (3, -725.55, CAST('2023-06-07 23:59:59' AS DATETIME)),
 (4, -2500.00, CAST('2023-06-07 23:59:59' AS DATETIME)),
 (5, -55.99, CAST('2023-06-07 23:59:59' AS DATETIME)),
 (6, 0.00, CAST('2023-06-07 23:59:59' AS DATETIME)),
 (7, 0.00, CAST('2023-06-07 23:59:59' AS DATETIME)),
 (8, -599.98, CAST('2023-06-07 23:59:59' AS DATETIME)),
 (9, -183.25, CAST('2023-06-07 23:59:59' AS DATETIME)),
 (10, 0.00, CAST('2023-06-07 23:59:59' AS DATETIME)),
 (1, 2739.10, NOW() - INTERVAL 8 DAY),
 (1, 2738.12, NOW() - INTERVAL 6 DAY),
 (1, 2733.92, NOW() - INTERVAL 3 DAY),
 (2, 155.24, NOW() - INTERVAL 7 DAY),
 (3, 2775.25, NOW() - INTERVAL 6 DAY),
 (4, 2500.00, NOW() - INTERVAL 5 DAY),
 (5, 155.99, NOW() - INTERVAL 4 DAY),
 (6, 29.95, NOW() - INTERVAL 3 DAY),
 (7, 172.98, NOW() - INTERVAL 2 DAY),
 (8, 0.00, NOW() - INTERVAL 7 DAY),
 (9, 125.00, NOW() - INTERVAL 3 DAY),
 (10, 219.98, NOW() - INTERVAL 1 DAY);

INSERT INTO `wallet_merchant_balance_daily` (`merchant_id`, `balance`, `updated_at`) VALUES
 (1, 3897.99, CAST('2023-06-07 23:59:59' AS DATETIME)),
 (2, 155.24, CAST('2023-06-07 23:59:59' AS DATETIME)),
 (3, 2775.25, CAST('2023-06-07 23:59:59' AS DATETIME)),
 (4, 2500.00, CAST('2023-06-07 23:59:59' AS DATETIME)),
 (5, 155.99, CAST('2023-06-07 23:59:59' AS DATETIME)),
 (6, 29.95, CAST('2023-06-07 23:59:59' AS DATETIME)),
 (7, 172.98, CAST('2023-06-07 23:59:59' AS DATETIME)),
 (8, 0.00, CAST('2023-06-07 23:59:59' AS DATETIME)),
 (9, 125.00, CAST('2023-06-07 23:59:59' AS DATETIME)),
 (10, 219.98, CAST('2023-06-07 23:59:59' AS DATETIME)),
 (1, 82.10, CURDATE() - INTERVAL 8 DAY),
 (2, 82.12, CURDATE() - INTERVAL 8 DAY),
 (1, 82.92, CURDATE() - INTERVAL 7 DAY),
 (2, 55.24, CURDATE() - INTERVAL 7 DAY),
 (3, 75.25, CURDATE() - INTERVAL 7 DAY),
 (1, 50.00, CURDATE()),
 (2, 55.99, CURDATE()),
 (3, 29.95, CURDATE()),
 (4, 89.99, CURDATE()),
 (5, 599.99, CURDATE());

INSERT INTO `notifications` (`id`, `user_id`, `message`, `type`, `status`, `created_at`, `device_type`, `device_id`, `action_url`) VALUES
 (1, 1, 'Your order #123abc has been shipped!', 'transaction', 'unread', CAST('2023-06-01 10:16:00' AS DATETIME), 'mobile_app', 'mobile_8fh2k1', 'app://orders/123abc'),
 (2, 1, 'Get 20% off your next purchase! Limited time offer.', 'promotion', 'unread', CAST('2023-06-02 09:00:00' AS DATETIME), 'email', NULL, 'https://techmart.com/promo/TECH20'),
 (3, 2, 'A package is being returned to you. Refund processing...', 'transaction', 'read', CAST('2023-06-07 10:12:00' AS DATETIME), 'mobile_app', 'mobile_1av8p0', 'app://orders?status=returned'),
 (4, 2, 'Your FitLife membership is up for renewal on 7/1', 'general', 'unread', CAST('2023-06-05 15:30:00' AS DATETIME), 'email', NULL, 'https://fitlifegear.com/renew'),
 (5, 3, 'An order from UrbanDining was unsuccessful', 'transaction', 'read', CAST('2023-06-05 12:06:00' AS DATETIME), 'sms', NULL, 'https://urbandining.co/orders/37cf052d'),
 (6, 4, 'Your rental request is pending approval', 'transaction', 'unread', CAST('2023-06-02 20:46:00' AS DATETIME), 'mobile_app', 'mobile_34jdkl', 'app://bookings/a7659c81'),
 (7, 5, 'Claim your 25% discount on craft supplies!', 'promotion', 'archived', CAST('2023-06-01 08:00:00' AS DATETIME), 'email', NULL, 'https://handycraft.store/CRAFTY10'),
 (8, 6, 'Your CodeSuite subscription will renew on 7/1', 'general', 'unread', CAST('2023-06-01 12:00:00' AS DATETIME), 'email', NULL, 'https://codesuite.io/subscriptions'),
 (9, 7, 'Thanks for shopping at ZenHomeGoods! How did we do?', 'general', 'read', CAST('2023-06-02 09:31:00' AS DATETIME), 'mobile_app', 'mobile_yjp08q', 'https://zenhomesurvey.com/order/c51e10d1'),
 (10, 8, 'Playtime! New games and toys have arrived', 'promotion', 'archived', CAST('2023-06-01 18:00:00' AS DATETIME), 'email', NULL, 'https://kidzplayhouse.com/new-arrivals'),
 (11, 9, 'Here''s $10 to start your glow up!', 'promotion', 'unread', CAST('2023-06-01 10:15:00' AS DATETIME), 'email', NULL, 'https://beautytrending.com/new-customer'),
 (12, 10, 'Your order #ord_mjs337 is being processed', 'transaction', 'read', CAST('2023-06-04 19:31:30' AS DATETIME), 'web_app', 'web_d8180kaf', 'https://gamerush.co/orders/32e2b29c'),
 (13, 1, 'New promotion: Get 10% off your next order!', 'promotion', 'unread', CURRENT_DATE - INTERVAL ((DAYOFWEEK(CURRENT_DATE) - 2) % 7) DAY - INTERVAL 7 DAY, 'email', NULL, 'https://techmart.com/promo/TECH10'),
 (14, 1, 'Your order #456def has been delivered', 'transaction', 'unread', CURRENT_DATE - INTERVAL ((DAYOFWEEK(CURRENT_DATE) - 2) % 7) DAY - INTERVAL 14 DAY, 'mobile_app', 'mobile_8fh2k1', 'app://orders/456def'),
 (15, 2, 'Reminder: Your FitLife membership expires in 7 days', 'general', 'unread', CURRENT_DATE - INTERVAL ((DAYOFWEEK(CURRENT_DATE) - 2) % 7) DAY - INTERVAL 21 DAY, 'email', NULL, 'https://fitlifegear.com/renew'),
 (16, 2, 'Weekend Flash Sale: 25% off all activewear!', 'promotion', 'unread', CURRENT_DATE - INTERVAL ((DAYOFWEEK(CURRENT_DATE) - 2) % 7) DAY - INTERVAL 7 DAY + INTERVAL 2 DAY, 'mobile_app', 'mobile_yjp08q', 'app://shop/activewear');

INSERT INTO `user_sessions` (`user_id`, `session_start_ts`, `session_end_ts`, `device_type`, `device_id`) VALUES
 (1, CAST('2023-06-01 09:45:22' AS DATETIME), CAST('2023-06-01 10:20:35' AS DATETIME), 'mobile_app', 'mobile_8fh2k1'),
 (1, CAST('2023-06-02 13:30:00' AS DATETIME), CAST('2023-06-02 14:15:15' AS DATETIME), 'web_app', 'web_33lq1dh'),
 (1, CAST('2023-06-06 14:19:00' AS DATETIME), CAST('2023-06-06 14:22:10' AS DATETIME), 'web_app', 'web_33lq1dh'),
 (1, CAST('2023-06-07 23:49:12' AS DATETIME), CAST('2023-06-08 00:00:00' AS DATETIME), 'web_app', 'web_33lq1dh'),
 (2, CAST('2023-06-02 08:55:08' AS DATETIME), CAST('2023-06-02 09:45:42' AS DATETIME), 'mobile_app', 'mobile_yjp08q'),
 (2, CAST('2023-06-07 10:09:15' AS DATETIME), CAST('2023-06-07 10:12:25' AS DATETIME), 'mobile_app', 'mobile_1av8p0'),
 (3, CAST('2023-06-01 13:15:33' AS DATETIME), CAST('2023-06-01 13:28:01' AS DATETIME), 'web_app', 'web_k29qjd'),
 (3, CAST('2023-06-05 12:00:00' AS DATETIME), CAST('2023-06-05 12:10:22' AS DATETIME), 'mobile_app', 'mobile_x28qlj'),
 (4, CAST('2023-06-02 20:30:12' AS DATETIME), CAST('2023-06-02 21:15:48' AS DATETIME), 'mobile_app', 'mobile_34jdkl'),
 (5, CAST('2023-06-03 10:45:30' AS DATETIME), CAST('2023-06-03 11:20:28' AS DATETIME), 'web_app', 'web_8902wknz'),
 (6, CAST('2023-06-02 14:00:00' AS DATETIME), CAST('2023-06-02 15:10:05' AS DATETIME), 'web_app', 'web_zz91p44l'),
 (7, CAST('2023-06-06 16:45:22' AS DATETIME), CAST('2023-06-06 17:10:40' AS DATETIME), 'web_app', 'web_zld22f'),
 (8, CAST('2023-06-04 19:25:15' AS DATETIME), CAST('2023-06-04 19:40:20' AS DATETIME), 'web_app', 'web_d8180kaf'),
 (8, CAST('2023-06-01 17:30:00' AS DATETIME), CAST('2023-06-01 18:15:35' AS DATETIME), 'mobile_app', 'mobile_q3mz8n'),
 (9, CAST('2023-06-04 07:45:30' AS DATETIME), CAST('2023-06-04 08:15:27' AS DATETIME), 'mobile_app', 'mobile_g3mjfz'),
 (10, CAST('2023-06-02 14:10:15' AS DATETIME), CAST('2023-06-02 14:40:58' AS DATETIME), 'web_app', 'web_zz91p44l'),
 (5, NOW() - INTERVAL 32 DAY, NOW() - INTERVAL 32 DAY + INTERVAL 15 MINUTE, 'web_app', 'web_8902wknz'),
 (6, NOW() - INTERVAL 8 DAY, NOW() - INTERVAL 8 DAY + INTERVAL 15 MINUTE, 'web_app', 'web_zz91p44l'),
 (7, NOW() - INTERVAL 5 DAY, NOW() - INTERVAL 5 DAY + INTERVAL 15 MINUTE, 'web_app', 'web_zz91p44l'),
 (8, NOW() - INTERVAL 3 DAY, NOW() - INTERVAL 3 DAY + INTERVAL 15 MINUTE, 'web_app', 'web_d8180kaf'),
 (9, NOW() - INTERVAL 1 DAY, NOW() - INTERVAL 1 DAY + INTERVAL 15 MINUTE, 'mobile_app', 'mobile_g3mjfz'),
 (10, NOW() - INTERVAL 2 DAY, NOW() - INTERVAL 2 DAY + INTERVAL 15 MINUTE, 'web_app', 'web_zz91p44l'),
 (5, NOW() - INTERVAL 2 DAY, NOW() - INTERVAL 2 DAY + INTERVAL 15 MINUTE, 'web_app', 'web_8902wknz');

INSERT INTO `user_setting_snapshot` (`user_id`, `snapshot_date`, `tx_limit_daily`, `tx_limit_monthly`, `membership_status`, `password_hash`, `api_key`, `verified_devices`, `verified_ips`, `mfa_enabled`, `marketing_opt_in`, `created_at`) VALUES
 (1, '2023-06-07', 1000.00, 5000.00, 2, 'bcryptHash($2yz9!&ka1)', '9d61c49b-8977-4914-a36b-80d1445e38fa', 'mobile_8fh2k1', '192.168.0.1', TRUE, FALSE, CAST('2023-06-07 00:00:00' AS DATETIME)),
 (2, '2023-06-07', 500.00, 2500.00, 1, 'bcryptHash(qpwo9874zyGk!)', NULL, 'mobile_yjp08q, mobile_1av8p0', '198.51.100.233, 70.121.39.25', FALSE, TRUE, CAST('2023-06-07 00:00:00' AS DATETIME)),
 (3, '2023-06-07', 2000.00, 10000.00, 3, 'bcryptHash(Fr3nchPa1n!@98zy)', 'e785f611-fdd8-4c2d-a870-e104358712e5', 'web_k29qjd, mobile_x28qlj', '216.58.195.68, 92.110.51.150', TRUE, FALSE, CAST('2023-06-07 00:00:00' AS DATETIME)),
 (4, '2023-06-07', 5000.00, 20000.00, 4, 'bcryptHash(Vacay2023*&!Rm)', NULL, 'mobile_34jdkl', '143.92.64.138', FALSE, TRUE, CAST('2023-06-07 00:00:00' AS DATETIME)),
 (5, '2023-06-07', 100.00, 500.00, 0, 'bcryptHash(cRaf7yCr8zy)', NULL, 'web_8902wknz', '192.64.112.188', FALSE, FALSE, CAST('2023-06-07 00:00:00' AS DATETIME)),
 (6, '2023-06-07', 50.00, 500.00, 1, 'bcryptHash(C0d3Rul3z!99)', '6c03c175-9ac9-4854-b064-a3fff2c62e31', 'web_zz91p44l', '4.14.15.90', TRUE, TRUE, CAST('2023-06-07 00:00:00' AS DATETIME)),
 (7, '2023-06-07', 250.00, 1000.00, 2, 'bcryptHash(zEnH0me&Pw7)', NULL, NULL, NULL, FALSE, TRUE, CAST('2023-06-07 00:00:00' AS DATETIME)),
 (8, '2023-06-07', 200.00, 1000.00, 0, 'bcryptHash(K1dzPlay!&Rt8)', NULL, 'web_d8180kaf, mobile_q3mz8n', '8.26.53.165, 68.85.32.201', FALSE, FALSE, CAST('2023-06-07 00:00:00' AS DATETIME)),
 (9, '2023-06-07', 150.00, 1000.00, 2, 'bcryptHash(Gl0wUp7!9zy)', NULL, 'mobile_g3mjfz', '203.96.81.36', TRUE, TRUE, CAST('2023-06-07 00:00:00' AS DATETIME)),
 (10, '2023-06-07', 300.00, 2000.00, 1, 'bcryptHash(GamzRu1ez*&99!)', NULL, 'web_d8180kaf', '8.26.53.165', FALSE, TRUE, CAST('2023-06-07 00:00:00' AS DATETIME)),
 (1, '2023-06-01', 502.00, 1000.00, 2, 'bcryptHash($2yz9!&ka1)', '9d61c49b-8977-4914-a36b-80d1445e38fa', 'mobile_8fh2k1', '192.168.0.1', FALSE, TRUE, CAST('2023-06-01 06:00:00' AS DATETIME)),
 (2, '2023-06-01', 500.00, 2500.00, 1, 'bcryptHash(qpwo9874zyGk!)', NULL, 'mobile_yjp08q', '198.51.100.233, 70.121.39.25', TRUE, FALSE, CAST('2023-06-01 09:00:00' AS DATETIME));


-- Create and use the `dealership` database
CREATE DATABASE IF NOT EXISTS `dealership`;
USE `dealership`;


DROP TABLE IF EXISTS `cars`;
CREATE TABLE `cars` (`_id` INTEGER PRIMARY KEY, `make` VARCHAR(255) NOT NULL /* manufacturer of the car */, `model` VARCHAR(255) NOT NULL /* model name of the car */, `year` INTEGER NOT NULL /* year of manufacture */, `color` VARCHAR(255) NOT NULL /* color of the car */, `vin_number` VARCHAR(17) NOT NULL  /* Vehicle Identification Number */, `engine_type` VARCHAR(255) NOT NULL /* type of engine (e.g., V6, V8, Electric) */, `transmission` VARCHAR(255) NOT NULL /* type of transmission (e.g., Automatic, Manual) */, `cost` DECIMAL(10, 2) NOT NULL /* cost of the car */, `crtd_ts` TIMESTAMP NOT NULL DEFAULT CURRENT_TIMESTAMP /* timestamp when the car was added to the system */);

DROP TABLE IF EXISTS `salespersons`;
CREATE TABLE `salespersons` (`_id` INTEGER PRIMARY KEY, `first_name` VARCHAR(255) NOT NULL, `last_name` VARCHAR(255) NOT NULL, `email` VARCHAR(255) NOT NULL , `phone` VARCHAR(20) NOT NULL, `hire_date` DATE NOT NULL, `termination_date` DATE, `crtd_ts` TIMESTAMP NOT NULL DEFAULT CURRENT_TIMESTAMP);

DROP TABLE IF EXISTS `customers`;
CREATE TABLE `customers` (`_id` INTEGER PRIMARY KEY, `first_name` VARCHAR(255) NOT NULL, `last_name` VARCHAR(255) NOT NULL, `email` VARCHAR(255) NOT NULL , `phone` VARCHAR(20) NOT NULL, `address` VARCHAR(255) NOT NULL, `city` VARCHAR(255) NOT NULL, `state` VARCHAR(255) NOT NULL, `zip_code` VARCHAR(10) NOT NULL, `crtd_ts` TIMESTAMP NOT NULL DEFAULT CURRENT_TIMESTAMP);

DROP TABLE IF EXISTS `sales`;
CREATE TABLE `sales` (`_id` INTEGER PRIMARY KEY, `car_id` INTEGER NOT NULL , `salesperson_id` INTEGER NOT NULL , `customer_id` INTEGER NOT NULL , `sale_price` DECIMAL(10, 2) NOT NULL, `sale_date` DATE NOT NULL, `crtd_ts` TIMESTAMP NOT NULL DEFAULT CURRENT_TIMESTAMP);

DROP TABLE IF EXISTS `inventory_snapshots`;
CREATE TABLE `inventory_snapshots` (`_id` INTEGER PRIMARY KEY, `snapshot_date` DATE NOT NULL, `car_id` INTEGER NOT NULL , `is_in_inventory` INTEGER NOT NULL, `crtd_ts` TIMESTAMP NOT NULL DEFAULT CURRENT_TIMESTAMP);

DROP TABLE IF EXISTS `payments_received`;
CREATE TABLE `payments_received` (`_id` INTEGER PRIMARY KEY, `sale_id` INTEGER NOT NULL , `payment_date` DATE NOT NULL, `payment_amount` DECIMAL(10, 2) NOT NULL, `payment_method` VARCHAR(255) NOT NULL /* values: cash, check, credit_card, debit_card, financing */, `crtd_ts` TIMESTAMP NOT NULL DEFAULT CURRENT_TIMESTAMP);

DROP TABLE IF EXISTS `payments_made`;
CREATE TABLE `payments_made` (`_id` INTEGER PRIMARY KEY, `vendor_name` VARCHAR(255) NOT NULL, `payment_date` DATE NOT NULL, `payment_amount` DECIMAL(10, 2) NOT NULL, `payment_method` VARCHAR(255) NOT NULL /* values: check, bank_transfer, credit_card */, `invoice_number` VARCHAR(50) NOT NULL, `invoice_date` DATE NOT NULL, `due_date` DATE NOT NULL, `crtd_ts` TIMESTAMP NOT NULL DEFAULT CURRENT_TIMESTAMP);

INSERT INTO `cars` (`_id`, `make`, `model`, `year`, `color`, `vin_number`, `engine_type`, `transmission`, `cost`) VALUES
 (1, 'Toyota', 'Camry', 2022, 'Silver', '4T1BF1FK3CU510984', 'V6', 'Automatic', 28500.00),
 (2, 'Honda', 'Civic', 2021, 'platinum/grey', '2HGFC2F53MH522780', 'Inline 4', 'CVT', 22000.00),
 (3, 'Ford', 'Mustang', 2023, 'blue', '1FA6P8TH4M5100001', 'V8', 'Manual', 45000.00),
 (4, 'Tesla', 'Model 3', 2022, 'fuschia', '5YJ3E1EB7MF123456', 'Electric', 'Automatic', 41000.00),
 (5, 'Chevrolet', 'Equinox', 2021, 'midnight blue', '2GNAXUEV1M6290124', 'Inline 4', 'Automatic', 26500.00),
 (6, 'Nissan', 'Altima', 2022, 'Jet black', '1N4BL4BV4NN123456', 'V6', 'CVT', 25000.00),
 (7, 'BMW', 'X5', 2023, 'Titan Silver', '5UXCR6C56M9A12345', 'V8', 'Automatic', 62000.00),
 (8, 'Audi', 'A4', 2022, 'Blue', 'WAUBNAF47MA098765', 'Inline 4', 'Automatic', 39000.00),
 (9, 'Lexus', 'RX350', 2021, 'Fiery red', '2T2BZMCA7MC143210', 'V6', 'Automatic', 45500.00),
 (10, 'Subaru', 'Outback', 2022, 'Jade', '4S4BSANC2N3246801', 'Boxer 4', 'CVT', 28000.00),
 (11, 'Mazda', 'CX-5', 2022, 'Royal Purple', 'JM3KE4DY4N0123456', 'Inline 4', 'Automatic', 29000.00),
 (12, 'Hyundai', 'Tucson', 2023, 'black', 'KM8J3CAL3NU123456', 'Inline 4', 'Automatic', 32000.00),
 (13, 'Kia', 'Sorento', 2021, 'ebony black', '5XYPH4A50MG987654', 'V6', 'Automatic', 32000.00),
 (14, 'Jeep', 'Wrangler', 2022, 'Harbor Gray', '1C4HJXDG3NW123456', 'V6', 'Automatic', 38000.00),
 (15, 'GMC', 'Sierra 1500', 2023, 'Snow White', '1GTU9CED3NZ123456', 'V8', 'Automatic', 45000.00),
 (16, 'Ram', '1500', 2022, 'baby blue', '1C6SRFFT3NN123456', 'V8', 'Automatic', 42000.00),
 (17, 'Mercedes-Benz', 'E-Class', 2021, 'Silver', 'W1KZF8DB1MA123456', 'Inline 6', 'Automatic', 62000.00),
 (18, 'Volkswagen', 'Tiguan', 2022, 'Red', '3VV2B7AX1NM123456', 'Inline 4', 'Automatic', 32000.00),
 (19, 'Volvo', 'XC90', 2023, 'black', 'YV4A22PK3N1234567', 'Inline 4', 'Automatic', 65000.00),
 (20, 'Porsche', '911', 2022, 'white', 'WP0AA2A93NS123456', 'Flat 6', 'Automatic', 120000.00),
 (21, 'Cadillac', 'Escalade', 2023, 'Black', '1GYS4HKJ3MR123456', 'V8', 'Automatic', 85000.00);

INSERT INTO `salespersons` (`_id`, `first_name`, `last_name`, `email`, `phone`, `hire_date`, `termination_date`) VALUES
 (1, 'John', 'Doe', 'john.doe@autonation.com', '(555)-123-4567', SUBDATE(CURDATE(), INTERVAL 2 YEAR), NULL),
 (2, 'Jane', 'Smith', 'jane.smith@autonation.com', '(415)-987-6543', SUBDATE(CURDATE(), INTERVAL 3 YEAR), NULL),
 (3, 'Michael', 'Johnson', 'michael.johnson@autonation.com', '(555)-456-7890', SUBDATE(CURDATE(), INTERVAL 1 YEAR), NULL),
 (4, 'Emily', 'Brown', 'emily.brown@sonicauto.com', '(444)-111-2222', SUBDATE(CURDATE(), INTERVAL 1 YEAR), SUBDATE(CURDATE(), INTERVAL 1 MONTH)),
 (5, 'David', 'Wilson', 'david.wilson@sonicauto.com', '(444)-333-4444', SUBDATE(CURDATE(), INTERVAL 2 YEAR), NULL),
 (6, 'Sarah', 'Taylor', 'sarah.taylor@sonicauto.com', '(123)-555-6666', '2018-09-01', '2022-09-01'),
 (7, 'Daniel', 'Anderson', 'daniel.anderson@sonicauto.com', '(555)-777-8888', '2021-07-12', NULL),
 (8, 'Olivia', 'Thomas', 'olivia.thomas@pensake.com', '(333)-415-0000', '2023-01-25', '2023-07-25'),
 (9, 'James', 'Jackson', 'james.jackson@pensake.com', '(555)-212-3333', '2019-04-30', NULL),
 (10, 'Sophia', 'White', 'sophia.white@pensake.com', '(555)-444-5555', '2022-08-18', NULL),
 (11, 'Robert', 'Johnson', 'robert.johnson@pensake.com', '(001)-415-5678', SUBDATE(CURDATE(), INTERVAL 15 DAY), NULL),
 (12, 'Jennifer', 'Davis', 'jennifer.davis@directauto.com', '(555)-345-6789', SUBDATE(CURDATE(), INTERVAL 20 DAY), NULL),
 (13, 'Jessica', 'Rodriguez', 'jessica.rodriguez@directauto.com', '(555)-789-0123', '2022-06-01', NULL);

INSERT INTO `customers` (`_id`, `first_name`, `last_name`, `email`, `phone`, `address`, `city`, `state`, `zip_code`, `crtd_ts`) VALUES
 (1, 'William', 'Davis', 'william.davis@example.com', '555-888-9999', '123 Main St', 'New York', 'NY', '10001', NOW() - INTERVAL 5 YEAR),
 (2, 'Ava', 'Miller', 'ava.miller@example.com', '555-777-6666', '456 Oak Ave', 'Los Angeles', 'CA', '90001', NOW() - INTERVAL 4 YEAR),
 (3, 'Benjamin', 'Wilson', 'benjamin.wilson@example.com', '555-666-5555', '789 Elm St', 'Chicago', 'IL', '60007', NOW() - INTERVAL 3 YEAR),
 (4, 'Mia', 'Moore', 'mia.moore@example.com', '555-555-4444', '321 Pine Rd', 'Houston', 'TX', '77001', NOW() - INTERVAL 2 YEAR),
 (5, 'Henry', 'Taylor', 'henry.taylor@example.com', '555-444-3333', '654 Cedar Ln', 'Phoenix', 'AZ', '85001', NOW() - INTERVAL 1 YEAR),
 (6, 'Charlotte', 'Anderson', 'charlotte.anderson@example.com', '555-333-2222', '987 Birch Dr', 'Philadelphia', 'PA', '19019', NOW() - INTERVAL 5 YEAR),
 (7, 'Alexander', 'Thomas', 'alexander.thomas@example.com', '555-222-1111', '741 Walnut St', 'San Antonio', 'TX', '78006', NOW() - INTERVAL 4 YEAR),
 (8, 'Amelia', 'Jackson', 'amelia.jackson@gmail.com', '555-111-0000', '852 Maple Ave', 'San Diego', 'CA', '92101', NOW() - INTERVAL 3 YEAR),
 (9, 'Daniel', 'White', 'daniel.white@youtube.com', '555-000-9999', '963 Oak St', 'Dallas', 'TX', '75001', NOW() - INTERVAL 2 YEAR),
 (10, 'Abigail', 'Harris', 'abigail.harris@company.io', '555-999-8888', '159 Pine Ave', 'San Jose', 'CA', '95101', NOW() - INTERVAL 1 YEAR),
 (11, 'Christopher', 'Brown', 'christopher.brown@ai.com', '555-456-7890', '753 Maple Rd', 'Miami', 'FL', '33101', NOW() - INTERVAL 5 MONTH),
 (12, 'Sophia', 'Lee', 'sophia.lee@microsoft.com', '555-567-8901', '951 Oak Ln', 'Seattle', 'WA', '98101', NOW() - INTERVAL 6 MONTH),
 (13, 'Michael', 'Chen', 'michael.chen@company.com', '(555)-456-7890', '123 Oak St', 'San Francisco', 'CA', '94101', NOW() - INTERVAL 3 MONTH);

INSERT INTO `sales` (`_id`, `car_id`, `salesperson_id`, `customer_id`, `sale_price`, `sale_date`) VALUES
 (1, 1, 2, 3, 30500.00, '2023-03-15'),
 (2, 3, 1, 5, 47000.00, '2023-03-20'),
 (3, 6, 4, 2, 26500.00, '2023-03-22'),
 (4, 8, 7, 9, 38000.00, '2023-03-25'),
 (5, 2, 4, 7, 23500.00, '2023-03-28'),
 (6, 10, 6, 1, 30000.00, '2023-04-01'),
 (7, 5, 3, 6, 26800.00, '2023-04-05'),
 (8, 7, 2, 10, 63000.00, '2023-04-10'),
 (9, 4, 6, 8, 42500.00, '2023-04-12'),
 (10, 9, 2, 4, 44500.00, '2023-04-15'),
 (11, 1, 7, 11, 28900.00, SUBDATE(CURDATE(), INTERVAL 32 DAY)),
 (12, 3, 3, 12, 46500.00, SUBDATE(CURDATE(), INTERVAL 10 DAY)),
 (13, 6, 1, 11, 26000.00, SUBDATE(CURDATE(), INTERVAL 15 DAY)),
 (14, 2, 3, 1, 23200.00, SUBDATE(CURDATE(), INTERVAL 21 DAY)),
 (15, 8, 6, 12, 43500.00, SUBDATE(CURDATE(), INTERVAL 3 DAY)),
 (16, 10, 4, 2, 29500.00, SUBDATE(CURDATE(), INTERVAL 5 DAY)),
 -- Expression to truncate the current date to the most recent Monday in MySQL:
 --   `DT - INTERVAL ((DAYOFWEEK(CURRENT_DATE) - 2) % 7) DAY`
 -- Reason: MySQL's DAYOFWEEK() returns 1 for Sunday, 2 for Monday, ..., 7 for
 -- Saturday. We subtract 2 so that Monday becomes 0, Tuesday becomes 1, etc.
 -- and Sunday becomes -1 (which becomes 6 when taken modulo 7).
 (17, 3, 2, 3, 46000.00, CURRENT_DATE - INTERVAL ((DAYOFWEEK(CURRENT_DATE) - 2) % 7) DAY - INTERVAL 7 DAY + INTERVAL 1 DAY),
 (18, 3, 2, 7, 47500.00, CURRENT_DATE - INTERVAL ((DAYOFWEEK(CURRENT_DATE) - 2) % 7) DAY - INTERVAL 7 DAY),
 (19, 3, 2, 10, 46500.00, CURRENT_DATE - INTERVAL ((DAYOFWEEK(CURRENT_DATE) - 2) % 7) DAY - INTERVAL 7 DAY - INTERVAL 1 DAY),
 (20, 4, 1, 3, 48000.00, CURRENT_DATE - INTERVAL ((DAYOFWEEK(CURRENT_DATE) - 2) % 7) DAY - INTERVAL 56 DAY + INTERVAL 1 DAY),
 (21, 4, 1, 7, 45000.00, CURRENT_DATE - INTERVAL ((DAYOFWEEK(CURRENT_DATE) - 2) % 7) DAY - INTERVAL 56 DAY),
 (22, 4, 1, 10, 49000.00, CURRENT_DATE - INTERVAL ((DAYOFWEEK(CURRENT_DATE) - 2) % 7) DAY - INTERVAL 56 DAY - INTERVAL 1 DAY);

INSERT INTO `inventory_snapshots` (`_id`, `snapshot_date`, `car_id`, `is_in_inventory`) VALUES
 (1, '2023-03-15', 1, TRUE),
 (2, '2023-03-15', 2, TRUE),
 (3, '2023-03-15', 3, TRUE),
 (4, '2023-03-15', 4, TRUE),
 (5, '2023-03-15', 5, TRUE),
 (6, '2023-03-15', 6, TRUE),
 (7, '2023-03-15', 7, TRUE),
 (8, '2023-03-15', 8, TRUE),
 (9, '2023-03-15', 9, TRUE),
 (10, '2023-03-15', 10, TRUE),
 (11, '2023-03-20', 1, FALSE),
 (12, '2023-03-20', 3, FALSE),
 (13, '2023-03-22', 6, FALSE),
 (14, '2023-03-25', 8, FALSE),
 (15, '2023-03-28', 2, FALSE),
 (16, '2023-04-01', 10, FALSE),
 (17, '2023-04-05', 5, FALSE),
 (18, '2023-04-10', 7, FALSE),
 (19, '2023-04-12', 4, FALSE),
 (20, '2023-04-15', 9, FALSE),
 (21, '2023-03-28', 1, TRUE),
 (22, '2023-03-28', 3, TRUE),
 (23, '2023-03-28', 4, FALSE);

INSERT INTO `payments_received` (`_id`, `sale_id`, `payment_date`, `payment_amount`, `payment_method`) VALUES
 (1, 1, '2023-03-15', 5000.00, 'check'),
 (2, 1, '2023-03-20', 22500.00, 'financing'),
 (3, 2, '2023-03-20', 44000.00, 'credit_card'),
 (4, 3, '2023-03-22', 24500.00, 'debit_card'),
 (5, 4, '2023-03-25', 38000.00, 'financing'),
 (6, 5, '2023-03-28', 21500.00, 'cash'),
 (7, 6, '2023-04-01', 27000.00, 'credit_card'),
 (8, 7, '2023-04-05', 26000.00, 'debit_card'),
 (9, 8, '2023-04-10', 60000.00, 'financing'),
 (10, 9, '2023-04-12', 40000.00, 'check'),
 (11, 10, '2023-04-15', 44500.00, 'credit_card'),
 (12, 11, SUBDATE(CURDATE(), INTERVAL 30 DAY), 28000.00, 'cash'),
 (13, 12, SUBDATE(CURDATE(), INTERVAL 3 DAY), 43500.00, 'credit_card'),
 (14, 13, SUBDATE(CURDATE(), INTERVAL 6 DAY), 24000.00, 'debit_card'),
 (15, 14, SUBDATE(CURDATE(), INTERVAL 1 DAY), 17200.00, 'financing'),
 (16, 15, SUBDATE(CURDATE(), INTERVAL 1 DAY), 37500.00, 'credit_card'),
 (17, 16, SUBDATE(CURDATE(), INTERVAL 5 DAY), 26500.00, 'debit_card'),
 (18, 17, CURRENT_DATE - INTERVAL ((DAYOFWEEK(CURRENT_DATE) - 2) % 7) DAY - INTERVAL 7 DAY + INTERVAL 1 DAY, 115000.00, 'financing'),
 (19, 18, CURRENT_DATE - INTERVAL ((DAYOFWEEK(CURRENT_DATE) - 2) % 7) DAY - INTERVAL 7 DAY, 115000.00, 'credit_card'),
 (20, 19, CURRENT_DATE - INTERVAL ((DAYOFWEEK(CURRENT_DATE) - 2) % 7) DAY - INTERVAL 7 DAY - INTERVAL 1 DAY, 115000.00, 'debit_card'),
 (21, 20, CURRENT_DATE - INTERVAL ((DAYOFWEEK(CURRENT_DATE) - 2) % 7) DAY - INTERVAL 56 DAY + INTERVAL 1 DAY, 115000.00, 'cash'),
 (22, 21, CURRENT_DATE - INTERVAL ((DAYOFWEEK(CURRENT_DATE) - 2) % 7) DAY - INTERVAL 56 DAY, 115000.00, 'check'),
 (23, 22, CURRENT_DATE - INTERVAL ((DAYOFWEEK(CURRENT_DATE) - 2) % 7) DAY - INTERVAL 56 DAY - INTERVAL 1 DAY, 115000.00, 'credit_card');


INSERT INTO `payments_made` (`_id`, `vendor_name`, `payment_date`, `payment_amount`, `payment_method`, `invoice_number`, `invoice_date`, `due_date`) VALUES
 (1, 'Car Manufacturer Inc', '2023-03-01', 150000.00, 'bank_transfer', 'INV-001', '2023-02-25', '2023-03-25'),
 (2, 'Auto Parts Supplier', '2023-03-10', 25000.00, 'check', 'INV-002', '2023-03-05', '2023-04-04'),
 (3, 'Utility Company', '2023-03-15', 1500.00, 'bank_transfer', 'INV-003', '2023-03-01', '2023-03-31'),
 (4, 'Marketing Agency', '2023-03-20', 10000.00, 'credit_card', 'INV-004', '2023-03-15', '2023-04-14'),
 (5, 'Insurance Provider', '2023-03-25', 5000.00, 'bank_transfer', 'INV-005', '2023-03-20', '2023-04-19'),
 (6, 'Cleaning Service', '2023-03-31', 2000.00, 'check', 'INV-006', '2023-03-25', '2023-04-24'),
 (7, 'Car Manufacturer Inc', '2023-04-01', 200000.00, 'bank_transfer', 'INV-007', '2023-03-25', '2023-04-24'),
 (8, 'Auto Parts Supplier', '2023-04-10', 30000.00, 'check', 'INV-008', '2023-04-05', '2023-05-05'),
 (9, 'Utility Company', '2023-04-15', 1500.00, 'bank_transfer', 'INV-009', '2023-04-01', '2023-04-30'),
 (10, 'Marketing Agency', '2023-04-20', 15000.00, 'credit_card', 'INV-010', '2023-04-15', '2023-05-15'),
 (11, 'Insurance Provider', '2023-04-25', 5000.00, 'bank_transfer', 'INV-011', '2023-04-20', '2023-05-20'),
 (12, 'Cleaning Service', '2023-04-30', 2000.00, 'check', 'INV-012', '2023-04-25', '2023-05-25'),
 (13, 'Toyota Auto Parts', SUBDATE(CURDATE(), INTERVAL 5 DAY), 12500.00, 'bank_transfer', 'INV-013', SUBDATE(CURDATE(), INTERVAL 10 DAY), SUBDATE(CURDATE(), INTERVAL -20 DAY)),
 (14, 'Honda Manufacturing', SUBDATE(CURDATE(), INTERVAL 3 DAY), 18000.00, 'check', 'INV-014', SUBDATE(CURDATE(), INTERVAL 8 DAY), SUBDATE(CURDATE(), INTERVAL -22 DAY)),
 (15, 'Ford Supplier Co', SUBDATE(CURDATE(), INTERVAL 2 DAY), 22000.00, 'bank_transfer', 'INV-015', SUBDATE(CURDATE(), INTERVAL 7 DAY), SUBDATE(CURDATE(), INTERVAL -23 DAY)),
 (16, 'Tesla Parts Inc', SUBDATE(CURDATE(), INTERVAL 1 DAY), 15000.00, 'credit_card', 'INV-016', SUBDATE(CURDATE(), INTERVAL 6 DAY), SUBDATE(CURDATE(), INTERVAL -24 DAY)),
 (17, 'Chevrolet Auto', CURDATE(), 20000.00, 'bank_transfer', 'INV-017', SUBDATE(CURDATE(), INTERVAL 5 DAY), SUBDATE(CURDATE(), INTERVAL -25 DAY));


-- DERM TREATMENT SCHEMA

-- Create and use the `DermTreatment` database
DROP DATABASE IF EXISTS `dermtreatment`;
CREATE DATABASE `dermtreatment`;
USE `dermtreatment`;

-- doctor dimension table
DROP TABLE IF EXISTS `doctors`;
CREATE TABLE `doctors` (
  doc_id INT PRIMARY KEY AUTO_INCREMENT,
  first_name VARCHAR(50),
  last_name VARCHAR(50),
  specialty VARCHAR(50),
  year_reg INT,
  med_school_name VARCHAR(100),
  loc_city VARCHAR(50),
  loc_state CHAR(2),
  loc_zip VARCHAR(10),
  bd_cert_num VARCHAR(20)
);

-- patient dimension table
DROP TABLE IF EXISTS `patients`;
CREATE TABLE `patients` (
  patient_id INT PRIMARY KEY AUTO_INCREMENT,
  first_name VARCHAR(50),
  last_name VARCHAR(50),
  date_of_birth DATE,
  date_of_registration DATE,
  gender VARCHAR(10),
  email VARCHAR(100),
  phone VARCHAR(20),
  addr_street VARCHAR(100),
  addr_city VARCHAR(50),
  addr_state CHAR(2), 
  addr_zip VARCHAR(10),
  ins_type VARCHAR(50),
  ins_policy_num VARCHAR(20),
  height_cm FLOAT,
  weight_kg FLOAT
);

-- drug dimension table
DROP TABLE IF EXISTS `drugs`;
CREATE TABLE `drugs` (
  drug_id INT PRIMARY KEY AUTO_INCREMENT,
  drug_name VARCHAR(100),
  manufacturer VARCHAR(100),
  drug_type VARCHAR(50),
  moa VARCHAR(100),
  fda_appr_dt DATE,
  admin_route VARCHAR(50),
  dos_amt DECIMAL(10,2),
  dos_unit VARCHAR(20),
  dos_freq_hrs INT,
  ndc VARCHAR(20)
);

-- diagnosis dimension table
DROP TABLE IF EXISTS `diagnoses`;
CREATE TABLE `diagnoses` (
  diag_id INT PRIMARY KEY AUTO_INCREMENT,  
  diag_code VARCHAR(10),
  diag_name VARCHAR(100),
  diag_desc VARCHAR(255)
);

-- treatment fact table
DROP TABLE IF EXISTS `treatments`;
CREATE TABLE `treatments` (
  treatment_id INT PRIMARY KEY AUTO_INCREMENT,
  patient_id INT,
  doc_id INT, 
  drug_id INT,
  diag_id INT,
  start_dt DATE,
  end_dt DATE,
  is_placebo TINYINT(1),
  tot_drug_amt DECIMAL(10,2),
  drug_unit VARCHAR(20),
  FOREIGN KEY (patient_id) REFERENCES patients(patient_id),
  FOREIGN KEY (doc_id) REFERENCES doctors(doc_id),
  FOREIGN KEY (drug_id) REFERENCES drugs(drug_id),
  FOREIGN KEY (diag_id) REFERENCES diagnoses(diag_id)
);

-- outcome fact table
DROP TABLE IF EXISTS `outcomes`;
CREATE TABLE `outcomes` (
  outcome_id INT PRIMARY KEY AUTO_INCREMENT,
  treatment_id INT,
  assess_dt DATE,
  day7_lesion_cnt INT,
  day30_lesion_cnt INT,
  day100_lesion_cnt INT,
  day7_pasi_score DECIMAL(4,1),
  day30_pasi_score DECIMAL(4,1),
  day100_pasi_score DECIMAL(4,1),
  day7_tewl DECIMAL(5,2),
  day30_tewl DECIMAL(5,2),
  day100_tewl DECIMAL(5,2),
  day7_itch_vas INT,
  day30_itch_vas INT,
  day100_itch_vas INT,
  day7_hfg DECIMAL(4,1),
  day30_hfg DECIMAL(4,1),
  day100_hfg DECIMAL(4,1),
  FOREIGN KEY (treatment_id) REFERENCES treatments(treatment_id)
);

DROP TABLE IF EXISTS `adverse_events`;
CREATE TABLE `adverse_events` (
  id INT PRIMARY KEY AUTO_INCREMENT,
  treatment_id INT,
  reported_dt DATE,
  description VARCHAR(255),
  FOREIGN KEY (treatment_id) REFERENCES treatments(treatment_id)
);

DROP TABLE IF EXISTS `concomitant_meds`;
CREATE TABLE `concomitant_meds` (
  id INT PRIMARY KEY AUTO_INCREMENT,
  treatment_id INT,
  med_name VARCHAR(100),
  start_dt DATE,
  end_dt DATE,
  dose_amt DECIMAL(10,2),
  dose_unit VARCHAR(20),
  freq_hrs INT,
  FOREIGN KEY (treatment_id) REFERENCES treatments(treatment_id)
);

-- insert into dimension tables first

INSERT INTO doctors (doc_id, first_name, last_name, specialty, year_reg, med_school_name, loc_city, loc_state, loc_zip, bd_cert_num) 
VALUES
(1, 'John', 'Doe', 'dermatology', 2023, 'Johns Hopkins University', 'Baltimore', 'MD', '21201', 'ABC123'),
(2, 'Jane', 'Smith', 'immunology', 2023, 'Harvard Medical School', 'Boston', 'MA', '02115', 'XYZ789'),
(3, 'David', 'Johnson', 'general', 1998, 'University of Pennsylvania', 'Philadelphia', 'PA', '19104', 'DEF456'),
(4, 'Emily', 'Brown', 'dermatology', 2015, 'Stanford University', 'Palo Alto', 'CA', '94304', 'GHI012'),
(5, 'Michael', 'Davis', 'immunology', 2008, 'Duke University', 'Durham', 'NC', '27708', 'JKL345'),
(6, 'Sarah', 'Wilson', 'oncology', 2024, 'University of California, San Francisco', 'San Francisco', 'CA', '94143', 'MNO678'),
(7, 'Robert', 'Taylor', 'dermatology', 2012, 'Yale University', 'New Haven', 'CT', '06510', 'PQR901'),
(8, 'Laura', 'Martinez', 'immunology', 2006, 'University of Michigan', 'Ann Arbor', 'MI', '48109', 'STU234'),
(9, 'Daniel', 'Garcia', 'general', 2022, 'University of Chicago', 'Chicago', 'IL', '60637', 'VWX567'),
(10, 'Olivia', 'Anderson', 'dermatology', 2018, 'Columbia University', 'New York', 'NY', '10027', 'YZA890');

INSERT INTO patients (patient_id, first_name, last_name, date_of_birth, date_of_registration, gender, email, phone, addr_street, addr_city, addr_state, addr_zip, ins_type, ins_policy_num, height_cm, weight_kg)
VALUES
(1, 'Alice', 'Johnson', '1985-03-15', '2023-01-03', 'Female', 'alice@email.com', '555-123-4567', '123 Main St', 'Anytown', 'CA', '12345', 'private', 'ABC123456', 165, 60),
(2, 'Bob', 'Smith', '1978-11-23', '2023-01-10', 'Male', 'bob@email.com', '555-987-6543', '456 Oak Ave', 'Somecity', 'NY', '54321', 'medicare', 'XYZ789012', 180, 85),
(3, 'Carol', 'Davis', '1992-07-08', '2022-01-03', 'Female', 'carol@email.com', '555-246-8135', '789 Elm Rd', 'Anothercity', 'TX', '67890', 'private', 'DEF345678', 158, 52),  
(4, 'David', 'Wilson', '1965-09-30', '2022-07-12', 'Male', 'david@email.com', '555-369-2580', '321 Pine Ln', 'Somewhere', 'FL', '13579', 'medicaid', 'GHI901234', 175, 78),
(5, 'Eve', 'Brown', '2000-01-01', '2023-08-03', 'Female', 'eve@email.com', '555-147-2589', '654 Cedar St', 'Nowhere', 'WA', '97531', 'uninsured', NULL, 160, 55),
(6, 'Frank', 'Taylor', '1988-05-12', '2021-12-21', 'Male', 'frank@email.com', '555-753-9514', '987 Birch Dr', 'Anyplace', 'CO', '24680', 'private', 'JKL567890', 183, 90),
(7, 'Grace', 'Anderson', '1975-12-25', '2023-09-04', 'Others', 'grace@email.com', '555-951-7532', '159 Maple Rd', 'Somewhere', 'OH', '86420', 'medicare', 'MNO246810', 170, 68),
(8, 'Hannah', 'Garcia', '1982-08-05', '2023-03-23', 'Female', 'hannah@email.com', '555-369-1470', '753 Walnut Ave', 'Somewhere', 'CA', '97531', 'private', 'PQR135790', 162, 57),
(9, 'Isaac', 'Martinez', '1995-02-18', '2021-11-13', 'Male', 'isaac@email.com', '555-147-8520', '951 Spruce Blvd', 'Anytown', 'TX', '13579', 'medicaid', 'STU024680', 178, 82),
(10, 'John', 'Richter', '1980-01-01', '2021-11-24', 'Male', 'john@qwik.com', '555-123-4567', '123 Main St', 'Anytown', 'CA', '12345', 'private', 'ABC123456', 180, 80),
(11, 'Kelly', 'Smith', '1985-05-15', '2024-02-28', 'Female', 'kelly@fsda.org', '555-987-6543', '456 Oak Ave', 'Somecity', 'NY', '54321', 'medicare', 'XYZ789012', 165, 60);

INSERT INTO drugs (drug_id, drug_name, manufacturer, drug_type, moa, fda_appr_dt, admin_route, dos_amt, dos_unit, dos_freq_hrs, ndc)
VALUES  
(1, 'Drugalin', 'Pharma Inc', 'biologic', 'TNF-alpha inhibitor', '2010-01-15', 'injection', 40, 'mg', 336, '12345-678-90'),
(2, 'Medicol', 'Acme Pharma', 'small molecule', 'IL-17A inhibitor', '2015-06-30', 'oral', 30, 'mg', 24, '54321-012-34'),
(3, 'Topizol', 'BioMed Ltd', 'topical', 'PDE4 inhibitor', '2018-11-01', 'topical', 15, 'g', 12, '98765-432-10'),
(4, 'Biologic-X', 'Innova Biologics', 'biologic', 'IL-23 inhibitor', NULL, 'injection', 100, 'mg', 672, '13579-246-80'), 
(5, 'Smallazine', 'Chem Co', 'small molecule', 'JAK inhibitor', '2020-03-15', 'oral', 5, 'mg', 24, '97531-864-20'),
(6, 'Topicort', 'Derma Rx', 'topical', 'Corticosteroid', '2005-09-30', 'topical', 30, 'g', 12, '24680-135-79'),
(7, 'Biologic-Y', 'BioPharm Inc', 'biologic', 'IL-12/23 inhibitor', '2012-07-01', 'injection', 50, 'mg', 504, '75319-951-46'),
(8, 'Smallitol', 'PharmaGen', 'small molecule', 'IL-6 inhibitor', '2017-04-15', 'oral', 10, 'mg', 24, '36915-258-07'),
(9, 'Topicalin', 'DermiCare', 'topical', 'Calcineurin inhibitor', '2019-10-01', 'topical', 20, 'g', 12, '14785-369-02'),
(10, 'Biologic-Z', 'BioMed Ltd', 'biologic', 'IL-17F inhibitor', '2021-01-01', 'injection', 80, 'mg', 336, '95146-753-19');

INSERT INTO diagnoses (diag_id, diag_code, diag_name, diag_desc)
VALUES
(1, 'L40.0', 'Psoriasis vulgaris', 'Plaque psoriasis, the most common form'),  
(2, 'L40.1', 'Generalized pustular psoriasis', 'Widespread pustules on top of red skin'),
(3, 'L40.4', 'Guttate psoriasis', 'Small, teardrop-shaped lesions'), 
(4, 'L40.8', 'Other psoriasis', 'Includes flexural, erythrodermic, and other rare types'),
(5, 'L40.9', 'Psoriasis, unspecified', 'Psoriasis not further specified'),
(6, 'L40.50', 'Arthropathic psoriasis, unspecified', 'Psoriatic arthritis, unspecified'),
(7, 'L40.51', 'Distal interphalangeal psoriatic arthropathy', 'Psoriatic arthritis mainly affecting the ends of fingers and toes'),
(8, 'L40.52', 'Psoriatic arthritis mutilans', 'Severe, deforming psoriatic arthritis'),   
(9, 'L40.53', 'Psoriatic spondylitis', 'Psoriatic arthritis of the spine'),
(10, 'L40.59', 'Other psoriatic arthropathy', 'Other specified types of psoriatic arthritis');

-- insert into fact tables
INSERT INTO treatments (treatment_id, patient_id, doc_id, drug_id, diag_id, start_dt, end_dt, is_placebo, tot_drug_amt, drug_unit)
VALUES
(1, 1, 1, 1, 1, '2022-01-01', '2022-06-30', 0, 240, 'mg'),
(2, 2, 2, 2, 2, '2022-02-15', '2022-08-14', 1, 180, 'mg'),
(3, 3, 3, 3, 3, '2022-03-10', '2022-09-09', 0, 360, 'g'),
(4, 4, 4, 4, 4, '2022-04-01', NULL, 0, 200, 'mg'),
(5, 5, 5, 5, 5, '2022-05-01', '2022-10-31', 0, 180, 'mg'),
(6, 6, 6, 6, 6, '2022-06-15', '2022-12-14', 0, 720, 'g'),
(7, 1, 7, 1, 7, '2022-07-01', '2022-12-31', 1, 240, 'mg'),
(8, 2, 1, 2, 8, '2022-08-01', '2023-01-31', 0, 180, 'mg'),
(9, 3, 2, 3, 9, '2022-09-01', '2023-02-28', 0, 360, 'g'),
(10, 4, 3, 4, 10, '2022-10-01', NULL, 1, 0, NULL),
(11, 5, 4, 5, 1, '2022-11-01', '2023-04-30', 1, 180, 'mg'),
(12, 6, 5, 6, 2, '2022-12-01', '2023-05-31', 0, 720, 'g'),
(13, 7, 6, 1, 3, '2023-01-01', '2023-06-30', 0, 240, 'mg'),
(14, 1, 7, 2, 4, '2023-02-01', '2023-07-31', 0, 180, 'mg'),
(15, 2, 1, 3, 5, '2023-03-01', '2023-08-31', 0, 360, 'g'),
(16, 1, 2, 4, 6, DATE_SUB(DATE_FORMAT(CURDATE(), '%Y-%m-01'), INTERVAL 24 MONTH), DATE_SUB(DATE_FORMAT(CURDATE(), '%Y-%m-01'), INTERVAL 2 MONTH), 0, 300, 'mg'),
(17, 2, 5, 1, 8, DATE_SUB(DATE_FORMAT(CURDATE(), '%Y-%m-01'), INTERVAL 12 MONTH), DATE_SUB(DATE_FORMAT(CURDATE(), '%Y-%m-01'), INTERVAL 4 MONTH), 0, 80, 'mg'),
(18, 3, 6, 2, 9, DATE_SUB(DATE_FORMAT(CURDATE(), '%Y-%m-01'), INTERVAL 5 MONTH), NULL, 1, 200, 'mg'),
(19, 1, 7, 3, 10, DATE_SUB(DATE_FORMAT(CURDATE(), '%Y-%m-01'), INTERVAL 4 MONTH), NULL, 0, 150, 'g'),
(20, 2, 1, 4, 1, DATE_SUB(DATE_FORMAT(CURDATE(), '%Y-%m-01'), INTERVAL 3 MONTH), NULL, 0, 100, 'mg'),
(21, 3, 2, 5, 2, DATE_SUB(DATE_FORMAT(CURDATE(), '%Y-%m-01'), INTERVAL 2 MONTH), NULL, 0, 250, 'mg'),
(22, 1, 3, 6, 3, DATE_SUB(DATE_FORMAT(CURDATE(), '%Y-%m-01'), INTERVAL 1 MONTH), NULL, 0, 300, 'g'),
(23, 2, 4, 1, 4, CURDATE(), NULL, 1, 200, 'mg'),
(24, 3, 5, 2, 5, CURDATE(), NULL, 0, 150, 'mg'),
(25, 9, 1, 1, 1, DATE_SUB(CURDATE(), INTERVAL 6 MONTH), DATE_SUB(CURDATE(), INTERVAL 3 MONTH), 0, 240, 'mg'),
(26, 10, 2, 2, 2, DATE_SUB(CURDATE(), INTERVAL 5 MONTH), DATE_SUB(CURDATE(), INTERVAL 2 MONTH), 0, 180, 'mg');

INSERT INTO outcomes (outcome_id, treatment_id, assess_dt, day7_lesion_cnt, day30_lesion_cnt, day100_lesion_cnt, day7_pasi_score, day30_pasi_score, day100_pasi_score, day7_tewl, day30_tewl, day100_tewl, day7_itch_vas, day30_itch_vas, day100_itch_vas, day7_hfg, day30_hfg, day100_hfg)  
VALUES
(1, 1, '2022-01-08', 20, 15, 5, 12.5, 8.2, 2.1, 18.2, 15.6, 12.1, 60, 40, 20, 1.5, 2.5, 4.0),
(2, 2, '2022-02-22', 25, 18, 8, 15.0, 10.1, 3.5, 20.1, 17.2, 13.5, 70, 50, 30, 1.0, 2.0, 3.5),
(3, 3, '2022-03-17', 18, 12, 3, 10.8, 6.4, 1.2, 16.5, 14.0, 10.8, 55, 35, 15, 2.0, 3.0, 4.5),
(4, 4, '2022-04-08', 30, 25, 12, 18.2, 13.9, 5.8, 22.4, 19.1, 15.2, 80, 60, 40, 0.5, 1.5, 3.0),
(5, 5, '2022-05-08', 22, 16, 6, 13.1, 8.7, 2.6, 19.0, 16.3, 12.7, 65, 45, 25, 1.2, 2.2, 3.8),
(6, 6, '2022-06-22', 28, 21, 10, 16.7, 11.5, 4.3, 21.3, 18.1, 14.3, 75, 55, 35, 0.8, 1.8, 3.3),
(7, 7, '2022-07-08', 19, 13, 4, 11.2, 6.9, 1.5, 17.1, 14.5, 11.2, 58, 38, 18, 1.8, 2.8, 4.3),
(8, 8, '2022-08-08', 26, 19, 9, 15.6, 10.6, 3.8, 20.7, 17.6, 13.9, 72, 52, 32, 0.7, 1.7, 3.2),
(9, 9, '2022-09-08', 21, 15, 5, 12.3, 8.0, 2.0, 18.6, 15.9, 12.4, 62, 42, 22, 1.4, 2.4, 3.9),
(10, 10, '2022-10-08', 32, 30, 25, 19.5, 17.8, 14.1, 23.2, 21.4, 18.7, 85, 80, 70, 0.2, 0.4, 0.8),
(11, 11, '2022-11-08', 23, 17, 7, 13.7, 9.2, 2.9, 19.5, 16.8, 13.1, 68, 48, 28, 1.1, 2.1, 3.6),
(12, 12, '2022-12-08', 29, 23, 11, 17.4, 12.3, 4.9, 21.8, 18.7, 14.8, 78, 58, 38, 0.6, 1.6, 3.1),
(13, 13, '2023-01-08', 18, 12, 3, 10.5, 6.1, 1.0, 16.9, 14.3, 11.0, 56, 36, 16, 1.9, 2.9, 4.4),
(14, 14, '2023-02-08', 27, 20, 10, 16.2, 11.1, 4.1, 21.0, 17.9, 14.1, 74, 54, 34, 0.5, 1.5, 3.0), 
(15, 15, '2023-03-08', 20, 14, 4, 11.8, 7.3, 1.7, 17.8, 15.2, 11.8, 60, 40, 20, 1.6, 2.6, 4.1),
(16, 16, DATE_ADD(DATE_FORMAT(DATE_SUB(CURDATE(), INTERVAL 5 MONTH), '%Y-%m-01'), INTERVAL 7 DAY), 24, 18, 8, 14.4, 9.6, 3.2, 20.4, 17.4, 13.7, 70, 50, 30, 0.9, 1.9, 3.4),
(17, 17, DATE_ADD(DATE_FORMAT(DATE_SUB(CURDATE(), INTERVAL 1 MONTH), '%Y-%m-01'), INTERVAL 7 DAY), 22, 16, NULL, 13.2, 8.8, NULL, 19.1, 16.3, NULL, 65, 45, NULL, 1.3, 2.3, NULL),
(18, 25, DATE_ADD(DATE_SUB(CURDATE(), INTERVAL 6 MONTH), INTERVAL 7 DAY), 30, NULL, NULL, 18.0, NULL, NULL, 22.0, NULL, NULL, 80, NULL, NULL, 1.0, NULL, NULL),  
(19, 25, DATE_SUB(CURDATE(), INTERVAL 2 MONTH), 30, 18, 10, 18.0, 12.0, 4.0, 22.0, 19.0, 15.0, 80, 60, 40, 1.0, 2.0, 3.0),
(20, 26, DATE_ADD(DATE_SUB(CURDATE(), INTERVAL 5 MONTH), INTERVAL 7 DAY), 25, NULL, NULL, 15.0, NULL, NULL, 20.0, NULL, NULL, 75, NULL, NULL, 0.5, NULL, NULL),
(21, 26, DATE_SUB(CURDATE(), INTERVAL 1 MONTH), 25, 18, 10, 15.0, 10.0, 5.0, 20.0, 17.0, 13.0, 75, 55, 35, 0.5, 1.5, 3.0);

INSERT INTO adverse_events (id, treatment_id, reported_dt, description)
VALUES  
(1, 1, '2022-01-15', 'Mild injection site reaction'),
(2, 2, '2022-02-28', 'Headache, nausea'),
(3, 4, '2022-04-10', 'Severe allergic reaction, hospitalization required'),
(4, 5, '2022-05-20', 'Upper respiratory infection'),
(5, 7, '2022-07-22', 'Mild injection site reaction'), 
(6, 9, '2022-09-18', 'Diarrhea'),
(7, 11, '2022-11-12', 'Elevated liver enzymes'),
(8, 14, '2023-02-05', 'Mild skin rash');

INSERT INTO concomitant_meds (id, treatment_id, med_name, start_dt, end_dt, dose_amt, dose_unit, freq_hrs)
VALUES
(1, 1, 'Acetaminophen', '2022-01-01', '2022-01-07', 500, 'mg', 6),
(2, 1, 'Ibuprofen', '2022-01-08', '2022-01-14', 200, 'mg', 8), 
(3, 2, 'Loratadine', '2022-02-15', '2022-03-15', 10, 'mg', 24),
(4, 3, 'Multivitamin', '2022-03-10', NULL, 1, 'tablet', 24),
(5, 4, 'Epinephrine', '2022-04-10', '2022-04-10', 0.3, 'mg', NULL),
(6, 4, 'Diphenhydramine', '2022-04-10', '2022-04-17', 50, 'mg', 6),
(7, 5, 'Amoxicillin', '2022-05-20', '2022-05-30', 500, 'mg', 8),
(8, 6, 'Calcium supplement', '2022-06-15', NULL, 600, 'mg', 24), 
(9, 7, 'Acetaminophen', '2022-07-15', '2022-07-21', 500, 'mg', 6),
(10, 8, 'Cetirizine', '2022-08-01', '2022-08-14', 10, 'mg', 24),
(11, 9, 'Loperamide', '2022-09-18', '2022-09-20', 4, 'mg', 6),
(12, 11, 'Ursodiol', '2022-11-30', '2022-12-30', 300, 'mg', 8),
(13, 12, 'Vitamin D', '2022-12-01', NULL, 1000, 'IU', 24),
(14, 13, 'Acetaminophen', '2023-01-08', '2023-01-14', 500, 'mg', 6),
(15, 14, 'Hydrocortisone cream', '2023-02-25', '2023-03-07', 10, 'g', 12);

<<<<<<< HEAD
-- CUSTOM DATASETS SCHEMEA
-- Create and use the `keywords` database
DROP DATABASE IF EXISTS `keywords`;
CREATE DATABASE `keywords`;
USE `keywords`;

CREATE TABLE `UPPERCASE_MASTER` (
    ID BIGINT NOT NULL PRIMARY KEY,
    NAME VARCHAR(30) NOT NULL,
    `CAST` VARCHAR(30),
    `WHERE` VARCHAR(30),
    `FROM` VARCHAR(30),
    `VARCHAR` VARCHAR(30),
    `INTEGER` VARCHAR(30),
    `TWO WORDS` VARCHAR(30),
    `ORDER BY` VARCHAR(30)
) ENGINE=InnoDB DEFAULT CHARSET=utf8mb4;

-- lowercase_detail table
CREATE TABLE lowercase_detail (
    id BIGINT NOT NULL PRIMARY KEY,
    master_id BIGINT NOT NULL,
    `two words` VARCHAR(30),
    `select` VARCHAR(30),
    `as` VARCHAR(30),
    `0 = 0 and '` VARCHAR(30),
    result NUMERIC(10,2),
    is_active SMALLINT,
    CONSTRAINT lowercase_to_UPPERCASE FOREIGN KEY (master_id) REFERENCES `UPPERCASE_MASTER`(ID)
) ENGINE=InnoDB DEFAULT CHARSET=utf8mb4;

-- MixedCase_1:1 table

CREATE TABLE `MixedCase_1:1` (
    Id BIGINT NOT NULL PRIMARY KEY,
    `(parentheses)` VARCHAR(30),
    `In` SMALLINT,
    LowerCaseId BIGINT NOT NULL,
    CONSTRAINT `MixedCase_1:1_to_UPPERCASE` FOREIGN KEY (Id) REFERENCES `UPPERCASE_MASTER`(ID),
    CONSTRAINT `MixedCase_1:1_to_lowercase_detail` FOREIGN KEY (LowerCaseId) REFERENCES lowercase_detail(id)
) ENGINE=InnoDB DEFAULT CHARSET=utf8mb4;

-- CAST table
CREATE TABLE `CAST` (
    PK_FIELD_NAME BIGINT NOT NULL PRIMARY KEY,
    ID BIGINT NOT NULL,
    ID2 BIGINT,
    is_active SMALLINT,
    types VARCHAR(30),
    CONSTRAINT CAST_to_lowercase_detail1 FOREIGN KEY (ID) REFERENCES lowercase_detail(id),
    CONSTRAINT CAST_to_lowercase_detail2 FOREIGN KEY (ID2) REFERENCES lowercase_detail(id)
) ENGINE=InnoDB DEFAULT CHARSET=utf8mb4;

-- Quoted table and columns
CREATE TABLE `"QUOTED TABLE_NAME"` (
    ID BIGINT NOT NULL PRIMARY KEY,
    ```cast``` BIGINT NOT NULL,
    `= "QUOTE"` BIGINT NOT NULL,
    ```name"[` BIGINT NOT NULL,
    description VARCHAR(30),
    CONSTRAINT QUOTED_UNIQUE UNIQUE (```cast```),
    CONSTRAINT QUOTED_to_UPPERCASE_MASTER FOREIGN KEY (```cast```) REFERENCES `UPPERCASE_MASTER`(ID),
    CONSTRAINT QUOTED_to_lowercase_detail1 FOREIGN KEY (`= "QUOTE"`) REFERENCES lowercase_detail(id),
    CONSTRAINT QUOTED_to_lowercase_detail2 FOREIGN KEY (```name"[`) REFERENCES lowercase_detail(id)
) ENGINE=InnoDB DEFAULT CHARSET=utf8mb4;

-- CALCULATE table
CREATE TABLE `CALCULATE` (
    `.WHERE` BIGINT NOT NULL PRIMARY KEY,
    `LOWER` INT,
    `UPPER` INT,
    `LENGTH` INT,
    `STARTSWITH` INT,
    `ENDSWITH` INT,
    `CONTAINS` INT,
    `LIKE` INT,
    `JOIN_STRINGS` INT,
    `LPAD` INT,
    `RPAD` INT,
    `FIND` INT,
    `STRIP` INT,
    `REPLACE` INT,
    `STRCOUNT` INT,
    `GETPART` INT,
    `DATETIME` INT,
    `YEAR` INT,
    `QUARTER` INT,
    `MONTH` INT,
    `DAY` INT,
    `HOUR` INT,
    `MINUTE` INT,
    `SECOND` INT,
    `DATEDIFF` INT,
    `DAYOFWEEK` INT,
    `DAYNAME` INT
) ENGINE=InnoDB DEFAULT CHARSET=utf8mb4;

-- WHERE table
CREATE TABLE `WHERE` (
    `.CALCULATE` BIGINT NOT NULL PRIMARY KEY,
    `IFF` INT,
    `ISIN` INT,
    `DEFAULT_TO` INT,
    `PRESENT` INT,
    `ABSENT` INT,
    `KEEP_IF` INT,
    `MONOTONIC` INT,
    `ABS` INT,
    `ROUND` INT,
    `CEIL` INT,
    `FLOOR` INT,
    `POWER` INT,
    `SQRT` INT,
    `SIGN` INT,
    `SMALLEST` INT,
    `LARGEST` INT,
    `SUM` INT,
    `AVG` INT,
    `MEDIAN` INT,
    `MIN` INT,
    `MAX` INT,
    `QUANTILE` INT,
    `ANYTHING` INT,
    `COUNT` INT,
    `NDISTINCT` INT,
    `HAS` INT,
    `HASNOT` INT,
    `VAR` INT,
    `STD` INT,
    CONSTRAINT WHERE_to_CALCULATE FOREIGN KEY (`.CALCULATE`) REFERENCES `CALCULATE`(`.WHERE`)
) ENGINE=InnoDB DEFAULT CHARSET=utf8mb4;

-- PARTITION table
CREATE TABLE `PARTITION` (
    `ORDER_BY` BIGINT NOT NULL PRIMARY KEY,
    `CALCULATE` BIGINT NOT NULL,
    `WHERE` BIGINT NOT NULL,
    `TOP_K` INT,
    `SINGULAR` INT,
    `BEST` INT,
    `CROSS` INT,
    `RANKING` INT,
    `PERCENTILE` INT,
    `PREV` INT,
    `NEXT` INT,
    `RELSUM` INT,
    `RELAVG` INT,
    `RELCOUNT` INT,
    `RELSIZE` INT,
    `STRING` INT,
    `INTEGER` INT,
    `FLOAT` INT,
    `NUMERIC` INT,
    `DECIMAL` INT,
    `CHAR` INT,
    `VARCHAR` INT,
    CONSTRAINT PARTITION_to_CALCULATE FOREIGN KEY (`CALCULATE`) REFERENCES `CALCULATE`(`.WHERE`),
    CONSTRAINT PARTITION_to_WHERE FOREIGN KEY (`WHERE`) REFERENCES `WHERE`(`.CALCULATE`)
) ENGINE=InnoDB DEFAULT CHARSET=utf8mb4;

-- COUNT table
CREATE TABLE `COUNT` (
    `this` BIGINT NOT NULL,
    `class` BIGINT NOT NULL,
    `import` INT,
    `def` INT,
    `%%pydough` INT,
    `node` INT,
    `",` INT,
    `.` INT,
    `bool` INT,
    `__call__` INT,
    `int` INT,
    `FLOAT` INT,
    `__init__` INT,
    `new` INT,
    `del` INT,
    `__col__` INT,
    `__col1__` INT,
    `__class__` INT,
    `str` INT,
    `dict` INT,
    `__add__` INT,
    `__mul__` INT,
    CONSTRAINT PK_COUNT PRIMARY KEY (`this`,`class`),
    CONSTRAINT COUNT_to_CAST FOREIGN KEY (`this`) REFERENCES `CAST`(PK_FIELD_NAME)
) ENGINE=InnoDB DEFAULT CHARSET=utf8mb4;

-- Additional tables for foreign key relationships
CREATE TABLE master (
    ID1 INT NOT NULL,
    ID2 INT NOT NULL,
    ALT_KEY1 INT NOT NULL,
    ALT_KEY2 INT NOT NULL,
    DESCRIPTION VARCHAR(30),
    CONSTRAINT PK_master PRIMARY KEY (ID1, ID2),
    CONSTRAINT AK_master_1 UNIQUE (ALT_KEY1, ALT_KEY2)
) ENGINE=InnoDB DEFAULT CHARSET=utf8mb4;

-- detail1 table 
CREATE TABLE detail1 (
    `key` INT,
    id1 INT NOT NULL,
    id2 INT NOT NULL,
    description VARCHAR(30),
    CONSTRAINT PK_detail1 PRIMARY KEY (`key`),
    CONSTRAINT FK_detail1_to_master FOREIGN KEY (id1, id2) REFERENCES master(ID1, ID2),
    CONSTRAINT AK_detail1_1 UNIQUE (id1, id2)
) ENGINE=InnoDB DEFAULT CHARSET=utf8mb4;

-- detail2 table
CREATE TABLE detail2 (
    `key` INT,
    alt_key1 INT NULL,
    alt_key2 INT NULL,
    description VARCHAR(30),
    CONSTRAINT PK_detail2 PRIMARY KEY (`key`),
    CONSTRAINT FK_detail2_to_master FOREIGN KEY (alt_key1, alt_key2) REFERENCES master(ALT_KEY1, ALT_KEY2)
) ENGINE=InnoDB DEFAULT CHARSET=utf8mb4;

-- Insert data in the tables
INSERT INTO `UPPERCASE_MASTER` (ID, NAME, `CAST`, `WHERE`, `FROM`, `VARCHAR`, `INTEGER`, `TWO WORDS`, `ORDER BY`) VALUES
(1, 'FIRST_RECORD', '1 CAST RESERVED WORD', '1 WHERE RESERVED WORD', '1 FROM RESERVED WORD', '1 VARCHAR RESERVED WORD', '1 INTEGER RESERVED WORD', '1 TWO WORDS FIELD NAME', '1 TWO WORDS RESERVED'),
(2, 'SECOND_RECORD', '2 CAST RESERVED WORD', '2 WHERE RESERVED WORD', '2 FROM RESERVED WORD', '2 VARCHAR RESERVED WORD', '2 INTEGER RESERVED WORD', '2 TWO WORDS FIELD NAME', '2 TWO WORDS RESERVED'),
(3, 'THIRD_RECORD', '3 CAST RESERVED WORD', '3 WHERE RESERVED WORD', '3 FROM RESERVED WORD', '3 VARCHAR RESERVED WORD', '3 INTEGER RESERVED WORD', '3 TWO WORDS FIELD NAME', '3 TWO WORDS RESERVED'),
(4, 'FOURTH_RECORD', '4 CAST RESERVED WORD', '4 WHERE RESERVED WORD', '4 FROM RESERVED WORD', '4 VARCHAR RESERVED WORD', '4 INTEGER RESERVED WORD', '4 TWO WORDS FIELD NAME', '4 TWO WORDS RESERVED'),
(5, 'FIFTH_RECORD', '5 CAST RESERVED WORD', '5 WHERE RESERVED WORD', '5 FROM RESERVED WORD', '5 VARCHAR RESERVED WORD', '5 INTEGER RESERVED WORD', '5 TWO WORDS FIELD NAME', '5 TWO WORDS RESERVED');

INSERT INTO lowercase_detail (id, master_id, `two words`, `select`, `as`, `0 = 0 and '`, result, is_active) VALUES
(1, 1, '1 two words field name', '1 select reserved word', '1 as reserved word', '1 "0 = 0 and ''" field name', 1234.56, 1),
(2, 1, '2 two words field name', '2 select reserved word', '2 as reserved word', '2 "0 = 0 and ''" field name', 2345.67, 1),
(3, 1, '3 two words field name', '3 select reserved word', '3 as reserved word', '3 "0 = 0 and ''" field name', 3456.78, 1),
(4, 3, '4 two words field name', '4 select reserved word', '4 as reserved word', '4 "0 = 0 and ''" field name', 456.78, 0),
(5, 3, '5 two words field name', '5 select reserved word', '5 as reserved word', '5 "0 = 0 and ''" field name', 567.89, 0),
(6, 3, '6 two words field name', '6 select reserved word', '6 as reserved word', '6 "0 = 0 and ''" field name', 678.90, 0),
(7, 4, '7 two words field name', '7 select reserved word', '7 as reserved word', '7 "0 = 0 and ''" field name', 789.01, 0),
(8, 5, '8 two words field name', '8 select reserved word', '8 as reserved word', '8 "0 = 0 and ''" field name', 8910.11, 1),
(9, 5, '9 two words field name', '9 select reserved word', '9 as reserved word', '9 "0 = 0 and ''" field name', 910.11, 0),
(10, 5, '10 two words field name', '10 select reserved word', '10 as reserved word', '10 "0 = 0 and ''" field name', 1011.12, 1),
(11, 5, '11 two words field name', '11 select reserved word', '11 as reserved word', '11 "0 = 0 and ''" field name', 1112.13, 0);

INSERT INTO `MixedCase_1:1` (Id, `(parentheses)`, `In`, LowerCaseId) VALUES
(1, '1 (parentheses)', 1, 2),
(2, '2 (parentheses)', 1, 4),
(3, '3 (parentheses)', 1, 6),
(4, '4 (parentheses)', 1, 8),
(5, '5 (parentheses)', 1, 10);

INSERT INTO `CAST` (PK_FIELD_NAME, ID, ID2, is_active, types) VALUES
(1, 1, 2, 1, '1_types_#438'),
(2, 2, 4, 0, '2_types_#438'),
(3, 3, 6, 1, '3_types_#438'),
(4, 4, 8, 0, '4_types_#438'),
(5, 5, 10, 1, '5_types_#438'),
(6, 6, 11, 0, '6_types_#438'),
(7, 7, 9, 1, '7_types_#438'),
(8, 8, 7, 0, '8_types_#438'),
(9, 9, 5, 1, '9_types_#438'),
(10, 10, 3, 0, '10_types_#438'),
(11, 11, 1, 1, '11_types_#438'),
(12, 1, 11, 0, '12_types_#438'),
(13, 2, 9, 1, '13_types_#438'),
(14, 3, 7, 0, '14_types_#438'),
(15, 4, 5, 1, '15_types_#438'),
(16, 5, 3, 0, '16_types_#438'),
(17, 6, 1, 1, '17_types_#438'),
(18, 7, 2, 0, '18_types_#438'),
(19, 8, 4, 1, '19_types_#438'), 
(20, 9, 6, 0, '20_types_#438'),
(21, 10, 8, 1, '21_types_#438'),
(22, 11, 10, 0, '22_types_#438');

INSERT INTO `"QUOTED TABLE_NAME"` (ID, ```cast```, `= "QUOTE"`, ```name"[`, description) VALUES
(1, 1, 1, 11, 'RECORD 1'),
(2, 2, 2, 9, 'RECORD 2'),
(3, 3, 4, 7, 'RECORD 3'),
(4, 4, 6, 5, 'RECORD 4'),
(5, 5, 8, 3, 'RECORD 5');

INSERT INTO `CALCULATE` (`.WHERE`) VALUES
(1),
(2),
(3),
(4),
(5);

INSERT INTO `WHERE` (`.CALCULATE`) VALUES
(1),
(2),
(3),
(4),
(5);

INSERT INTO `PARTITION` (`ORDER_BY`, `CALCULATE`, `WHERE`, `TOP_K`, `SINGULAR`, `STRING`) VALUES
(1, 2, 5, 1, 1, 1),
(2, 3, 1, 1, 1, 1),
(3, 4, 2, 1, 1, 1),
(4, 5, 3, 1, 1, 1),
(5, 1, 4, 1, 1, 1),
(6, 5, 2, 1, 1, 1),
(7, 4, 1, 1, 1, 1),
(8, 3, 5, 1, 1, 1),
(9, 2, 4, 1, 1, 1),
(10, 1, 3, 1, 1, 1);

INSERT INTO `COUNT` (`this`, `class`, `import`, `def`, `%%pydough`, `node`, `",`, `.`, `__init__`, `int`, `dict`, `__col__`, `__col1__`) VALUES
(1, 1, 1011, 2011, 3011, 4011, 5011, 6011, 7011, 8011, 9011, 10011, 11011),
(2, 1, 1021, 2021, 3021, 4021, 5021, 6021, 7021, 8021, 9021, 10021, 11021),
(3, 1, 1031, 2031, 3031, 4031, 5031, 6031, 7031, 8031, 9031, 10031, 11031),
(4, 1, 1041, 2041, 3041, 4041, 5041, 6041, 7041, 8041, 9041, 10041, 11041),
(5, 1, 1051, 2051, 3051, 4051, 5051, 6051, 7051, 8051, 9051, 10051, 11051),
(6, 1, 1061, 2061, 3061, 4061, 5061, 6061, 7061, 8061, 9061, 10061, 11061),
(7, 1, 1071, 2071, 3071, 4071, 5071, 6071, 7071, 8071, 9071, 10071, 11071),
(8, 1, 1081, 2081, 3081, 4081, 5081, 6081, 7081, 8081, 9081, 10081, 11081),
(10, 1, 1091, 2091, 3091, 4091, 5091, 6091, 7091, 8091, 9091, 10091, 11091),
(11, 1, 1101, 2101, 3101, 4101, 5101, 6101, 7101, 8101, 9101, 10101, 11101);

INSERT INTO master (ID1, ID2, ALT_KEY1, ALT_KEY2, DESCRIPTION) VALUES
(1, 1, 1, 1, 'One-One master row'),
(1, 2, 1, 2, 'One-Two master row'),
(2, 1, 2, 1, 'Two-One master row'),
(2, 2, 2, 2, 'Two-Two master row'),
(3, 1, 3, 1, 'Three-One master row');

INSERT INTO detail1 (`key`, id1, id2, description) VALUES 
(1, 1, 1, '1 One-One AK-PK'),
(2, 1, 2, '2 One-Two AK-PK'),
(3, 2, 1, '3 Two-One AK-PK'),
(4, 3, 1, '4 Three-One AK-PK');

INSERT INTO detail2 (`key`, alt_key1, alt_key2, description) VALUES 
(1, 1, 1, '1 One-One FK-PK'),
(2, 1, 2, '2 One-Two FK-PK'),
(3, 2, 1, '3 Two-One FK-PK'),
(4, 3, 1, '4 Three-One FK-PK'),
(5, 3, 1, '5 Three-One FK-PK'),
(6, 1, 1, '6 One-One FK-PK'),
(7, 1, 1, '7 One-One FK-PK');
=======

DROP DATABASE IF EXISTS `academic`;
CREATE DATABASE `academic`;
USE `academic`;

CREATE TABLE `author` (
  `aid` BIGINT NOT NULL,
  `homepage` TEXT,
  `name` TEXT,
  `oid` BIGINT,
  PRIMARY KEY (`aid`)
);

CREATE TABLE `cite` (
    `cited` BIGINT,
    `citing` BIGINT
);

CREATE TABLE `conference` (
    `cid` BIGINT NOT NULL,
    `homepage` TEXT,
    `name` TEXT,
    PRIMARY KEY (`cid`)
);

CREATE TABLE `domain` (
    `did` BIGINT NOT NULL,
    `name` TEXT,
    PRIMARY KEY (`did`)
);

CREATE TABLE `domain_author` (
    `aid` BIGINT NOT NULL,
    `did` BIGINT NOT NULL
);

CREATE TABLE `domain_conference` (
    `cid` BIGINT NOT NULL,
    `did` BIGINT NOT NULL
);

CREATE TABLE `domain_journal` (
    `did` BIGINT NOT NULL,
    `jid` BIGINT NOT NULL
);

CREATE TABLE `domain_keyword` (
    `did` BIGINT NOT NULL,
    `kid` BIGINT NOT NULL
);

CREATE TABLE `domain_publication` (
    `did` BIGINT NOT NULL,
    `pid` BIGINT NOT NULL
);

CREATE TABLE `journal` (
    `homepage` TEXT,
    `jid` BIGINT NOT NULL,
    `name` TEXT,
    PRIMARY KEY (`jid`)
);

CREATE TABLE `keyword` (
    `keyword` TEXT,
    `kid` BIGINT NOT NULL,
    PRIMARY KEY (`kid`)
);

CREATE TABLE `organization` (
    `continent` TEXT,
    `homepage` TEXT,
    `name` TEXT,
    `oid` BIGINT NOT NULL,
    PRIMARY KEY (`oid`)
);

CREATE TABLE `publication` (
    `abstract` TEXT,
    `cid` BIGINT,
    `citation_num` BIGINT,
    `jid` BIGINT,
    `pid` BIGINT NOT NULL,
    `reference_num` BIGINT,
    `title` TEXT,
    `year` BIGINT,
    PRIMARY KEY (`pid`)
);

CREATE TABLE `publication_keyword` (
    `pid` BIGINT NOT NULL,
    `kid` BIGINT NOT NULL
);

CREATE TABLE `writes` (
    `aid` BIGINT NOT NULL,
    `pid` BIGINT NOT NULL
);

INSERT INTO `author` (`aid`, `homepage`, `name`, `oid`) VALUES
(1, 'www.larry.com', 'Larry Summers', 2),
(2, 'www.ashish.com', 'Ashish Vaswani', 3),
(3, 'www.noam.com', 'Noam Shazeer', 3),
(4, 'www.martin.com', 'Martin Odersky', 4),
(5, NULL, 'Kempinski', NULL);

INSERT INTO `cite` (`cited`, `citing`) VALUES
(1, 2), (1, 3), (1, 4), (1, 5), (2, 3), (2, 5), (3, 4), (3, 5), (4, 5);

INSERT INTO `conference` (`cid`, `homepage`, `name`) VALUES
(1, 'www.isa.com', 'ISA'), (2, 'www.aaas.com', 'AAAS'), (3, 'www.icml.com', 'ICML');

INSERT INTO `domain` (`did`, `name`) VALUES
(1, 'Data Science'), (2, 'Natural Sciences'), (3, 'Computer Science'), (4, 'Sociology'), (5, 'Machine Learning');

INSERT INTO `domain_author` (`aid`, `did`) VALUES
(1, 2), (1, 4), (2, 3), (2, 1), (2, 5), (3, 5), (3, 3), (4, 3);

INSERT INTO `domain_conference` (`cid`, `did`) VALUES
(1, 2), (2, 4), (3, 5);

INSERT INTO `domain_journal` (`did`, `jid`) VALUES
(1, 2), (2, 3), (5, 4);

INSERT INTO `domain_keyword` (`did`, `kid`) VALUES
(1, 2), (2, 3);

INSERT INTO `domain_publication` (`did`, `pid`) VALUES
(4, 1), (2, 2), (1, 3), (3, 4), (3, 5), (5, 5);

INSERT INTO `journal` (`homepage`, `jid`, `name`) VALUES
('www.aijournal.com', 1, 'Journal of Artificial Intelligence Research'), ('www.nature.com', 2, 'Nature'), ('www.science.com', 3, 'Science'), ('www.ml.com', 4, 'Journal of Machine Learning Research');

INSERT INTO `keyword` (`keyword`, `kid`) VALUES
('AI', 1), ('Neuroscience', 2), ('Machine Learning', 3), ('Keyword 4', 4);

INSERT INTO `organization` (`continent`, `homepage`, `name`, `oid`) VALUES
('Asia', 'www.organization1.com', 'Organization 1', 1), ('North America', 'www.organization2.com', 'Organization 2', 2), ('North America', 'www.organization3.com', 'Organization 3', 3), ('Europe', 'www.epfl.com', 'École Polytechnique Fédérale de Lausanne 4', 4), ('Europe', 'www.organization5.com', 'Organization 5', 5);

INSERT INTO `publication` (`abstract`, `cid`, `citation_num`, `jid`, `pid`, `reference_num`, `title`, `year`) VALUES
('Abstract 1', 1, 4, 1, 1, 0, 'The Effects of Climate Change on Agriculture', 2020), ('Abstract 2', 2, 2, 2, 2, 1, 'A Study on the Effects of Social Media on Mental Health', 2020), ('Abstract 3', 3, 2, 2, 3, 2, 'Data Mining Techniques', 2021), ('Abstract 4', 3, 1, 2, 4, 2, 'Optimizing GPU Throughput', 2021), ('Abstract 5', 3, 0, 4, 5, 4, 'Attention is all you need', 2021);

INSERT INTO `publication_keyword` (`pid`, `kid`) VALUES
(1, 2), (2, 3);

INSERT INTO `writes` (`aid`, `pid`) VALUES
(1, 1), (1, 2), (2, 3), (2, 4), (2, 5), (3, 5);
>>>>>>> 4778e634
<|MERGE_RESOLUTION|>--- conflicted
+++ resolved
@@ -907,7 +907,6 @@
 (14, 13, 'Acetaminophen', '2023-01-08', '2023-01-14', 500, 'mg', 6),
 (15, 14, 'Hydrocortisone cream', '2023-02-25', '2023-03-07', 10, 'g', 12);
 
-<<<<<<< HEAD
 -- CUSTOM DATASETS SCHEMEA
 -- Create and use the `keywords` database
 DROP DATABASE IF EXISTS `keywords`;
@@ -1246,7 +1245,6 @@
 (5, 3, 1, '5 Three-One FK-PK'),
 (6, 1, 1, '6 One-One FK-PK'),
 (7, 1, 1, '7 One-One FK-PK');
-=======
 
 DROP DATABASE IF EXISTS `academic`;
 CREATE DATABASE `academic`;
@@ -1393,5 +1391,4 @@
 (1, 2), (2, 3);
 
 INSERT INTO `writes` (`aid`, `pid`) VALUES
-(1, 1), (1, 2), (2, 3), (2, 4), (2, 5), (3, 5);
->>>>>>> 4778e634
+(1, 1), (1, 2), (2, 3), (2, 4), (2, 5), (3, 5);
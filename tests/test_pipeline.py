--- conflicted
+++ resolved
@@ -1945,7 +1945,6 @@
         ),
         pytest.param(
             (
-<<<<<<< HEAD
                 padding_functions,
                 None,
                 "Broker",
@@ -1995,7 +1994,9 @@
                 ),
             ),
             id="padding_functions",
-=======
+        ),
+        pytest.param(
+            (
                 step_slicing,
                 None,
                 "Broker",
@@ -2072,7 +2073,6 @@
                 ),
             ),
             id="step_slicing",
->>>>>>> e2102e13
         ),
     ],
 )
@@ -2162,7 +2162,6 @@
     result: pd.DataFrame = to_df(
         root, columns=columns, metadata=graph, database=sqlite_defog_connection
     )
-    breakpoint()
     pd.testing.assert_frame_equal(result, answer_impl())
 
 

--- conflicted
+++ resolved
@@ -639,15 +639,9 @@
 -- DERM TREATMENT SCHEMA
 
 -- Create and use the `DermTreatment` database
-<<<<<<< HEAD
-DROP DATABASE IF EXISTS `DermTreatment`;
-CREATE DATABASE `DermTreatment`;
-USE `DermTreatment`;
-=======
 DROP DATABASE IF EXISTS `dermtreatment`;
 CREATE DATABASE `dermtreatment`;
 USE `dermtreatment`;
->>>>>>> 7860cc59
 
 -- doctor dimension table
 DROP TABLE IF EXISTS `doctors`;
@@ -848,15 +842,6 @@
 (13, 7, 6, 1, 3, '2023-01-01', '2023-06-30', 0, 240, 'mg'),
 (14, 1, 7, 2, 4, '2023-02-01', '2023-07-31', 0, 180, 'mg'),
 (15, 2, 1, 3, 5, '2023-03-01', '2023-08-31', 0, 360, 'g'),
-<<<<<<< HEAD
-(16, 1, 2, 4, 6, DATE_FORMAT(DATE_SUB(CURDATE(), INTERVAL 24 MONTH), '%Y-%m-01'), DATE_FORMAT(DATE_SUB(CURDATE(), INTERVAL 2 MONTH), '%Y-%m-01'), 0, 300, 'mg'),
-(17, 2, 5, 1, 8, DATE_FORMAT(DATE_SUB(CURDATE(), INTERVAL 12 MONTH), '%Y-%m-01'), DATE_FORMAT(DATE_SUB(CURDATE(), INTERVAL 4 MONTH), '%Y-%m-01'), 0, 80, 'mg'),
-(18, 3, 6, 2, 9, DATE_FORMAT(DATE_SUB(CURDATE(), INTERVAL 5 MONTH), '%Y-%m-01'), NULL, 1, 200, 'mg'),
-(19, 1, 7, 3, 10, DATE_FORMAT(DATE_SUB(CURDATE(), INTERVAL 4 MONTH), '%Y-%m-01'), NULL, 0, 150, 'g'),
-(20, 2, 1, 4, 1, DATE_FORMAT(DATE_SUB(CURDATE(), INTERVAL 3 MONTH), '%Y-%m-01'), NULL, 0, 100, 'mg'),
-(21, 3, 2, 5, 2, DATE_FORMAT(DATE_SUB(CURDATE(), INTERVAL 2 MONTH), '%Y-%m-01'), NULL, 0, 250, 'mg'),
-(22, 1, 3, 6, 3, DATE_FORMAT(DATE_SUB(CURDATE(), INTERVAL 1 MONTH), '%Y-%m-01'), NULL, 0, 300, 'g'),
-=======
 (16, 1, 2, 4, 6, DATE_SUB(DATE_FORMAT(CURDATE(), '%Y-%m-01'), INTERVAL 24 MONTH), DATE_SUB(DATE_FORMAT(CURDATE(), '%Y-%m-01'), INTERVAL 2 MONTH), 0, 300, 'mg'),
 (17, 2, 5, 1, 8, DATE_SUB(DATE_FORMAT(CURDATE(), '%Y-%m-01'), INTERVAL 12 MONTH), DATE_SUB(DATE_FORMAT(CURDATE(), '%Y-%m-01'), INTERVAL 4 MONTH), 0, 80, 'mg'),
 (18, 3, 6, 2, 9, DATE_SUB(DATE_FORMAT(CURDATE(), '%Y-%m-01'), INTERVAL 5 MONTH), NULL, 1, 200, 'mg'),
@@ -864,7 +849,6 @@
 (20, 2, 1, 4, 1, DATE_SUB(DATE_FORMAT(CURDATE(), '%Y-%m-01'), INTERVAL 3 MONTH), NULL, 0, 100, 'mg'),
 (21, 3, 2, 5, 2, DATE_SUB(DATE_FORMAT(CURDATE(), '%Y-%m-01'), INTERVAL 2 MONTH), NULL, 0, 250, 'mg'),
 (22, 1, 3, 6, 3, DATE_SUB(DATE_FORMAT(CURDATE(), '%Y-%m-01'), INTERVAL 1 MONTH), NULL, 0, 300, 'g'),
->>>>>>> 7860cc59
 (23, 2, 4, 1, 4, CURDATE(), NULL, 1, 200, 'mg'),
 (24, 3, 5, 2, 5, CURDATE(), NULL, 0, 150, 'mg'),
 (25, 9, 1, 1, 1, DATE_SUB(CURDATE(), INTERVAL 6 MONTH), DATE_SUB(CURDATE(), INTERVAL 3 MONTH), 0, 240, 'mg'),
@@ -921,7 +905,6 @@
 (12, 11, 'Ursodiol', '2022-11-30', '2022-12-30', 300, 'mg', 8),
 (13, 12, 'Vitamin D', '2022-12-01', NULL, 1000, 'IU', 24),
 (14, 13, 'Acetaminophen', '2023-01-08', '2023-01-14', 500, 'mg', 6),
-<<<<<<< HEAD
 (15, 14, 'Hydrocortisone cream', '2023-02-25', '2023-03-07', 10, 'g', 12);
 
 
@@ -1070,7 +1053,4 @@
 (1, 2), (2, 3);
 
 INSERT INTO `writes` (`aid`, `pid`) VALUES
-(1, 1), (1, 2), (2, 3), (2, 4), (2, 5), (3, 5);
-=======
-(15, 14, 'Hydrocortisone cream', '2023-02-25', '2023-03-07', 10, 'g', 12);
->>>>>>> 7860cc59
+(1, 1), (1, 2), (2, 3), (2, 4), (2, 5), (3, 5);
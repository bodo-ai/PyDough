WITH _t1 AS (
  SELECT
    COUNT() AS agg_0,
    SUM(sbtxamount) AS agg_1,
    sbtxtickerid AS ticker_id
  FROM main.sbtransaction
  GROUP BY
<<<<<<< HEAD
    "sbtransaction"."sbtxtickerid"
)
SELECT
  "sbticker"."sbtickersymbol" AS "symbol",
  COALESCE("_t1"."agg_0", 0) AS "num_transactions",
  COALESCE("_t1"."agg_1", 0) AS "total_amount"
FROM "main"."sbticker" AS "sbticker"
LEFT JOIN "_t1" AS "_t1"
  ON "_t1"."ticker_id" = "sbticker"."sbtickerid"
ORDER BY
  "total_amount" DESC
LIMIT 10
=======
    sbtxtickerid
), _t0_2 AS (
  SELECT
    COALESCE(_t1.agg_0, 0) AS num_transactions,
    COALESCE(_t1.agg_1, 0) AS ordering_2,
    sbticker.sbtickersymbol AS symbol,
    COALESCE(_t1.agg_1, 0) AS total_amount
  FROM main.sbticker AS sbticker
  LEFT JOIN _t1 AS _t1
    ON _t1.ticker_id = sbticker.sbtickerid
  ORDER BY
    ordering_2 DESC
  LIMIT 10
)
SELECT
  symbol,
  num_transactions,
  total_amount
FROM _t0_2
ORDER BY
  ordering_2 DESC
>>>>>>> a57d0640
<|MERGE_RESOLUTION|>--- conflicted
+++ resolved
@@ -5,39 +5,15 @@
     sbtxtickerid AS ticker_id
   FROM main.sbtransaction
   GROUP BY
-<<<<<<< HEAD
-    "sbtransaction"."sbtxtickerid"
+    sbtxtickerid
 )
 SELECT
-  "sbticker"."sbtickersymbol" AS "symbol",
-  COALESCE("_t1"."agg_0", 0) AS "num_transactions",
-  COALESCE("_t1"."agg_1", 0) AS "total_amount"
-FROM "main"."sbticker" AS "sbticker"
-LEFT JOIN "_t1" AS "_t1"
-  ON "_t1"."ticker_id" = "sbticker"."sbtickerid"
+  sbticker.sbtickersymbol AS symbol,
+  COALESCE(_t1.agg_0, 0) AS num_transactions,
+  COALESCE(_t1.agg_1, 0) AS total_amount
+FROM main.sbticker AS sbticker
+LEFT JOIN _t1 AS _t1
+  ON _t1.ticker_id = sbticker.sbtickerid
 ORDER BY
-  "total_amount" DESC
-LIMIT 10
-=======
-    sbtxtickerid
-), _t0_2 AS (
-  SELECT
-    COALESCE(_t1.agg_0, 0) AS num_transactions,
-    COALESCE(_t1.agg_1, 0) AS ordering_2,
-    sbticker.sbtickersymbol AS symbol,
-    COALESCE(_t1.agg_1, 0) AS total_amount
-  FROM main.sbticker AS sbticker
-  LEFT JOIN _t1 AS _t1
-    ON _t1.ticker_id = sbticker.sbtickerid
-  ORDER BY
-    ordering_2 DESC
-  LIMIT 10
-)
-SELECT
-  symbol,
-  num_transactions,
-  total_amount
-FROM _t0_2
-ORDER BY
-  ordering_2 DESC
->>>>>>> a57d0640
+  total_amount DESC
+LIMIT 10
--- conflicted
+++ resolved
@@ -260,10 +260,7 @@
     "RELCOUNT", RequireNumArgs(1), ConstantType(Int64Type()), True, False
 )
 RELSIZE = ExpressionWindowOperator(
-<<<<<<< HEAD
     "RELSIZE", RequireNumArgs(0), ConstantType(Int64Type()), True, False
-=======
-    "RELSIZE", RequireNumArgs(0), ConstantType(Int64Type()), False, False
 )
 INTEGER = ExpressionFunctionOperator(
     "INTEGER", False, RequireNumArgs(1), ConstantType(Int64Type())
@@ -273,5 +270,4 @@
 )
 STRING = ExpressionFunctionOperator(
     "STRING", False, RequireArgRange(1, 2), ConstantType(StringType())
->>>>>>> 99bf1b70
 )
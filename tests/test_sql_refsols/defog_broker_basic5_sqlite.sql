--- conflicted
+++ resolved
@@ -1,32 +1,5 @@
 WITH _u_0 AS (
   SELECT
-<<<<<<< HEAD
-    sbtransaction.sbtxcustid AS sbtxcustid,
-    sbtransaction.sbtxtype AS sbtxtype
-  FROM main.sbtransaction AS sbtransaction
-), _s1 AS (
-  SELECT
-    _t0.sbtxcustid AS sbtxcustid
-  FROM _t0 AS _t0
-  WHERE
-    _t0.sbtxtype = 'buy'
-), _s0 AS (
-  SELECT
-    sbcustomer.sbcustid AS sbcustid
-  FROM main.sbcustomer AS sbcustomer
-)
-SELECT
-  _s0.sbcustid AS _id
-FROM _s0 AS _s0
-WHERE
-  EXISTS(
-    SELECT
-      1 AS "1"
-    FROM _s1 AS _s1
-    WHERE
-      _s0.sbcustid = _s1.sbtxcustid
-  )
-=======
     sbtxcustid AS _u_1
   FROM main.sbtransaction
   WHERE
@@ -40,5 +13,4 @@
 LEFT JOIN _u_0 AS _u_0
   ON _u_0._u_1 = sbcustomer.sbcustid
 WHERE
-  NOT _u_0._u_1 IS NULL
->>>>>>> 30d7d0e9
+  NOT _u_0._u_1 IS NULL
WITH _t0 AS (
  SELECT
    notifications.type AS notification_type,
    notifications.user_id AS user_id
  FROM main.notifications AS notifications
  WHERE
    notifications.type = 'transaction'
), _t1 AS (
  SELECT
    _t0.user_id AS user_id
  FROM _t0 AS _t0
), _t0_2 AS (
  SELECT
<<<<<<< HEAD
    "users"."uid" AS "uid",
    "users"."uid" AS "user_id"
  FROM "main"."users" AS "users"
)
SELECT
  "_t0"."user_id" AS "user_id"
FROM "_t0_2" AS "_t0"
=======
    users.uid AS uid
  FROM main.users AS users
)
SELECT
  _t0.uid AS user_id
FROM _t0_2 AS _t0
>>>>>>> a57d0640
WHERE
  EXISTS(
    SELECT
      1 AS "1"
    FROM _t1 AS _t1
    WHERE
      _t0.uid = _t1.user_id
  )<|MERGE_RESOLUTION|>--- conflicted
+++ resolved
@@ -11,22 +11,13 @@
   FROM _t0 AS _t0
 ), _t0_2 AS (
   SELECT
-<<<<<<< HEAD
-    "users"."uid" AS "uid",
-    "users"."uid" AS "user_id"
-  FROM "main"."users" AS "users"
-)
-SELECT
-  "_t0"."user_id" AS "user_id"
-FROM "_t0_2" AS "_t0"
-=======
-    users.uid AS uid
+    users.uid AS uid,
+    users.uid AS user_id
   FROM main.users AS users
 )
 SELECT
-  _t0.uid AS user_id
+  _t0.user_id AS user_id
 FROM _t0_2 AS _t0
->>>>>>> a57d0640
 WHERE
   EXISTS(
     SELECT

--- conflicted
+++ resolved
@@ -10,62 +10,23 @@
   WHERE
     orders.o_orderdate < '1994-01-01' AND orders.o_orderdate >= '1993-10-01'
   GROUP BY
-<<<<<<< HEAD
-    "orders"."o_custkey"
+    orders.o_custkey
 )
 SELECT
-  "customer"."c_custkey" AS "C_CUSTKEY",
-  "customer"."c_name" AS "C_NAME",
-  COALESCE("_t3"."agg_0", 0) AS "REVENUE",
-  "customer"."c_acctbal" AS "C_ACCTBAL",
-  "nation"."n_name" AS "N_NAME",
-  "customer"."c_address" AS "C_ADDRESS",
-  "customer"."c_phone" AS "C_PHONE",
-  "customer"."c_comment" AS "C_COMMENT"
-FROM "tpch"."customer" AS "customer"
-LEFT JOIN "_t3_2" AS "_t3"
-  ON "_t3"."customer_key" = "customer"."c_custkey"
-LEFT JOIN "tpch"."nation" AS "nation"
-  ON "customer"."c_nationkey" = "nation"."n_nationkey"
+  customer.c_custkey AS C_CUSTKEY,
+  customer.c_name AS C_NAME,
+  COALESCE(_t3.agg_0, 0) AS REVENUE,
+  customer.c_acctbal AS C_ACCTBAL,
+  nation.n_name AS N_NAME,
+  customer.c_address AS C_ADDRESS,
+  customer.c_phone AS C_PHONE,
+  customer.c_comment AS C_COMMENT
+FROM tpch.customer AS customer
+LEFT JOIN _t3_2 AS _t3
+  ON _t3.customer_key = customer.c_custkey
+LEFT JOIN tpch.nation AS nation
+  ON customer.c_nationkey = nation.n_nationkey
 ORDER BY
-  "revenue" DESC,
-  "c_custkey"
-LIMIT 20
-=======
-    orders.o_custkey
-), _t0_2 AS (
-  SELECT
-    customer.c_acctbal,
-    customer.c_address,
-    customer.c_comment,
-    customer.c_custkey,
-    customer.c_name,
-    customer.c_phone,
-    nation.n_name,
-    COALESCE(_t3.agg_0, 0) AS revenue,
-    COALESCE(_t3.agg_0, 0) AS ordering_1,
-    customer.c_custkey AS ordering_2
-  FROM tpch.customer AS customer
-  LEFT JOIN _t3_2 AS _t3
-    ON _t3.customer_key = customer.c_custkey
-  LEFT JOIN tpch.nation AS nation
-    ON customer.c_nationkey = nation.n_nationkey
-  ORDER BY
-    ordering_1 DESC,
-    ordering_2
-  LIMIT 20
-)
-SELECT
-  c_custkey AS C_CUSTKEY,
-  c_name AS C_NAME,
-  revenue AS REVENUE,
-  c_acctbal AS C_ACCTBAL,
-  n_name AS N_NAME,
-  c_address AS C_ADDRESS,
-  c_phone AS C_PHONE,
-  c_comment AS C_COMMENT
-FROM _t0_2
-ORDER BY
-  ordering_1 DESC,
-  ordering_2
->>>>>>> a57d0640
+  revenue DESC,
+  c_custkey
+LIMIT 20
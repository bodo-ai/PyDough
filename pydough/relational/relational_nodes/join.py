--- conflicted
+++ resolved
@@ -107,13 +107,9 @@
             )
         )
 
-<<<<<<< HEAD
     def to_string(self, compact: bool = False) -> str:
-        return f"JOIN(cond={self.condition.to_string(compact)}, type={self.join_type.value}, columns={self.make_column_string(self.columns, compact)})"
-=======
-    def to_string(self) -> str:
-        return f"JOIN(conditions={self.conditions}, types={[t.value for t in self.join_types]}, columns={self.columns})"
->>>>>>> f77c349b
+        conditions: list[str] = [cond.to_string(compact) for cond in self.conditions]
+        return f"JOIN(conditions=[{', '.join(conditions)}], types={[t.value for t in self.join_types]}, columns={self.make_column_string(self.columns, compact)})"
 
     def accept(self, visitor: RelationalVisitor) -> None:
         visitor.visit_join(self)

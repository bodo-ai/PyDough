--- conflicted
+++ resolved
@@ -1,5 +1,3 @@
-<<<<<<< HEAD
-=======
 WITH _T0 AS (
   SELECT
     SUM(
@@ -20,7 +18,6 @@
   WHERE
     MONTH(LINEITEM.l_shipdate) = 9 AND YEAR(LINEITEM.l_shipdate) = 1995
 )
->>>>>>> 19baea02
 SELECT
   (
     100.0 * COALESCE(

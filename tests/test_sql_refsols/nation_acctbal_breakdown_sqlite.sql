WITH _t3 AS (
  SELECT
    CASE
      WHEN ABS(
        (
          ROW_NUMBER() OVER (PARTITION BY c_nationkey ORDER BY c_acctbal DESC) - 1.0
        ) - (
          CAST((
            COUNT(c_acctbal) OVER (PARTITION BY c_nationkey) - 1.0
          ) AS REAL) / 2.0
        )
      ) < 1.0
      THEN c_acctbal
      ELSE NULL
<<<<<<< HEAD
    END AS "expr_6",
=======
    END AS expr_7,
>>>>>>> a57d0640
    CASE
      WHEN ABS(
        (
          ROW_NUMBER() OVER (PARTITION BY c_nationkey ORDER BY CASE WHEN c_acctbal < 0 THEN c_acctbal ELSE NULL END DESC) - 1.0
        ) - (
          CAST((
            COUNT(CASE WHEN c_acctbal < 0 THEN c_acctbal ELSE NULL END) OVER (PARTITION BY c_nationkey) - 1.0
          ) AS REAL) / 2.0
        )
      ) < 1.0
      THEN CASE WHEN c_acctbal < 0 THEN c_acctbal ELSE NULL END
      ELSE NULL
<<<<<<< HEAD
    END AS "expr_7",
=======
    END AS expr_8,
>>>>>>> a57d0640
    CASE
      WHEN ABS(
        (
          ROW_NUMBER() OVER (PARTITION BY c_nationkey ORDER BY CASE WHEN c_acctbal >= 0 THEN c_acctbal ELSE NULL END DESC) - 1.0
        ) - (
          CAST((
            COUNT(CASE WHEN c_acctbal >= 0 THEN c_acctbal ELSE NULL END) OVER (PARTITION BY c_nationkey) - 1.0
          ) AS REAL) / 2.0
        )
      ) < 1.0
      THEN CASE WHEN c_acctbal >= 0 THEN c_acctbal ELSE NULL END
      ELSE NULL
<<<<<<< HEAD
    END AS "expr_5",
    "customer"."c_nationkey" AS "nation_key",
    CASE WHEN "customer"."c_acctbal" < 0 THEN "customer"."c_acctbal" ELSE NULL END AS "negative_acctbal",
    CASE WHEN "customer"."c_acctbal" >= 0 THEN "customer"."c_acctbal" ELSE NULL END AS "non_negative_acctbal"
  FROM "tpch"."customer" AS "customer"
), "_t3_2" AS (
  SELECT
    AVG("_t3"."expr_5") AS "agg_0",
    AVG("_t3"."expr_6") AS "agg_1",
    AVG("_t3"."expr_7") AS "agg_2",
    COUNT("_t3"."negative_acctbal") AS "agg_4",
    COUNT("_t3"."non_negative_acctbal") AS "agg_3",
    "_t3"."nation_key" AS "nation_key"
  FROM "_t3" AS "_t3"
=======
    END AS expr_6,
    c_nationkey AS nation_key,
    CASE WHEN c_acctbal < 0 THEN c_acctbal ELSE NULL END AS negative_acctbal,
    CASE WHEN c_acctbal >= 0 THEN c_acctbal ELSE NULL END AS non_negative_acctbal
  FROM tpch.customer
), _t3_2 AS (
  SELECT
    AVG(expr_6) AS agg_0,
    AVG(expr_7) AS agg_1,
    AVG(expr_8) AS agg_2,
    COUNT(negative_acctbal) AS agg_4,
    COUNT(non_negative_acctbal) AS agg_3,
    nation_key
  FROM _t3
>>>>>>> a57d0640
  GROUP BY
    nation_key
)
SELECT
  nation.n_name AS nation_name,
  COALESCE(_t3.agg_4, 0) AS n_red_acctbal,
  COALESCE(_t3.agg_3, 0) AS n_black_acctbal,
  _t3.agg_2 AS median_red_acctbal,
  _t3.agg_0 AS median_black_acctbal,
  _t3.agg_1 AS median_overall_acctbal
FROM tpch.nation AS nation
JOIN tpch.region AS region
  ON nation.n_regionkey = region.r_regionkey AND region.r_name = 'AMERICA'
LEFT JOIN _t3_2 AS _t3
  ON _t3.nation_key = nation.n_nationkey
ORDER BY
<<<<<<< HEAD
  "nation_name"
=======
  nation.n_name
>>>>>>> a57d0640
<|MERGE_RESOLUTION|>--- conflicted
+++ resolved
@@ -12,11 +12,7 @@
       ) < 1.0
       THEN c_acctbal
       ELSE NULL
-<<<<<<< HEAD
-    END AS "expr_6",
-=======
-    END AS expr_7,
->>>>>>> a57d0640
+    END AS expr_6,
     CASE
       WHEN ABS(
         (
@@ -29,11 +25,7 @@
       ) < 1.0
       THEN CASE WHEN c_acctbal < 0 THEN c_acctbal ELSE NULL END
       ELSE NULL
-<<<<<<< HEAD
-    END AS "expr_7",
-=======
-    END AS expr_8,
->>>>>>> a57d0640
+    END AS expr_7,
     CASE
       WHEN ABS(
         (
@@ -46,37 +38,20 @@
       ) < 1.0
       THEN CASE WHEN c_acctbal >= 0 THEN c_acctbal ELSE NULL END
       ELSE NULL
-<<<<<<< HEAD
-    END AS "expr_5",
-    "customer"."c_nationkey" AS "nation_key",
-    CASE WHEN "customer"."c_acctbal" < 0 THEN "customer"."c_acctbal" ELSE NULL END AS "negative_acctbal",
-    CASE WHEN "customer"."c_acctbal" >= 0 THEN "customer"."c_acctbal" ELSE NULL END AS "non_negative_acctbal"
-  FROM "tpch"."customer" AS "customer"
-), "_t3_2" AS (
-  SELECT
-    AVG("_t3"."expr_5") AS "agg_0",
-    AVG("_t3"."expr_6") AS "agg_1",
-    AVG("_t3"."expr_7") AS "agg_2",
-    COUNT("_t3"."negative_acctbal") AS "agg_4",
-    COUNT("_t3"."non_negative_acctbal") AS "agg_3",
-    "_t3"."nation_key" AS "nation_key"
-  FROM "_t3" AS "_t3"
-=======
-    END AS expr_6,
+    END AS expr_5,
     c_nationkey AS nation_key,
     CASE WHEN c_acctbal < 0 THEN c_acctbal ELSE NULL END AS negative_acctbal,
     CASE WHEN c_acctbal >= 0 THEN c_acctbal ELSE NULL END AS non_negative_acctbal
   FROM tpch.customer
 ), _t3_2 AS (
   SELECT
-    AVG(expr_6) AS agg_0,
-    AVG(expr_7) AS agg_1,
-    AVG(expr_8) AS agg_2,
+    AVG(expr_5) AS agg_0,
+    AVG(expr_6) AS agg_1,
+    AVG(expr_7) AS agg_2,
     COUNT(negative_acctbal) AS agg_4,
     COUNT(non_negative_acctbal) AS agg_3,
     nation_key
   FROM _t3
->>>>>>> a57d0640
   GROUP BY
     nation_key
 )
@@ -93,8 +68,4 @@
 LEFT JOIN _t3_2 AS _t3
   ON _t3.nation_key = nation.n_nationkey
 ORDER BY
-<<<<<<< HEAD
-  "nation_name"
-=======
-  nation.n_name
->>>>>>> a57d0640
+  nation_name
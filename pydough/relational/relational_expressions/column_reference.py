--- conflicted
+++ resolved
@@ -34,7 +34,6 @@
         """
         return self._name
 
-<<<<<<< HEAD
     @property
     def input_name(self) -> str | None:
         """
@@ -45,13 +44,6 @@
         """
         return self._input_name
 
-    def to_sqlglot(self) -> SQLGlotExpression:
-        raise NotImplementedError(
-            "Conversion to SQLGlot Expressions is not yet implemented."
-        )
-
-=======
->>>>>>> 304054c7
     def to_string(self) -> str:
         input_name_str = f"input={self.input_name}, " if self.input_name else ""
         return f"Column({input_name_str}name={self.name}, type={self.data_type})"
@@ -60,9 +52,6 @@
         return (
             isinstance(other, ColumnReference)
             and (self.name == other.name)
-<<<<<<< HEAD
             and (self.input_name == other.input_name)
-=======
             and super().equals(other)
->>>>>>> 304054c7
         )
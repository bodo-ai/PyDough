--- conflicted
+++ resolved
@@ -1459,7 +1459,6 @@
         ),
         pytest.param(
             PyDoughPandasTest(
-<<<<<<< HEAD
                 agg_simplification_1,
                 "Broker",
                 lambda: pd.DataFrame(
@@ -1578,14 +1577,15 @@
                 order_sensitive=True,
             ),
             id="agg_simplification_2",
-=======
+        ),
+        pytest.param(
+            PyDoughPandasTest(
                 get_part_single,
                 "Broker",
                 lambda: pd.DataFrame({"last_name": ["Rodriguez"]}),
                 "get_part_single",
             ),
             id="get_part_single",
->>>>>>> 0b84cbf7
         ),
     ],
 )

--- conflicted
+++ resolved
@@ -1,27 +1,15 @@
 WITH _t0 AS (
   SELECT
-<<<<<<< HEAD
-    COUNT() AS n_purchases,
-    MAX(calendar.ca_dt) AS start_of_period
-  FROM main.calendar AS calendar
-  CROSS JOIN main.calendar AS calendar_2
-=======
     COUNT(*) AS n_purchases,
     MAX(calendar.ca_dt) AS start_of_period
   FROM main.calendar AS calendar
   JOIN main.calendar AS calendar_2
     ON calendar.ca_dt <= calendar_2.ca_dt
     AND calendar_2.ca_dt < DATETIME(calendar.ca_dt, '5 day')
->>>>>>> 30d7d0e9
   JOIN main.devices AS devices
     ON calendar_2.ca_dt = DATE(devices.de_purchase_ts, 'start of day')
   WHERE
     CAST(STRFTIME('%Y', calendar.ca_dt) AS INTEGER) = 2024
-<<<<<<< HEAD
-    AND calendar.ca_dt <= calendar_2.ca_dt
-    AND calendar_2.ca_dt < DATETIME(calendar.ca_dt, '5 day')
-=======
->>>>>>> 30d7d0e9
   GROUP BY
     calendar.ca_dt
 )

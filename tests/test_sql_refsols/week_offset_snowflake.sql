SELECT
  sbtxdatetime AS date_time,
  DATEADD(WEEK, 1, CAST(sbtxdatetime AS TIMESTAMP)) AS week_adj1,
  DATEADD(WEEK, -1, CAST(sbtxdatetime AS TIMESTAMP)) AS week_adj2,
  DATEADD(WEEK, 2, DATEADD(HOUR, 1, CAST(sbtxdatetime AS TIMESTAMP))) AS week_adj3,
  DATEADD(WEEK, 2, DATEADD(SECOND, -1, CAST(sbtxdatetime AS TIMESTAMP))) AS week_adj4,
  DATEADD(WEEK, 2, DATEADD(DAY, 1, CAST(sbtxdatetime AS TIMESTAMP))) AS week_adj5,
  DATEADD(WEEK, 2, DATEADD(MINUTE, -1, CAST(sbtxdatetime AS TIMESTAMP))) AS week_adj6,
  DATEADD(WEEK, 2, DATEADD(MONTH, 1, CAST(sbtxdatetime AS TIMESTAMP))) AS week_adj7,
  DATEADD(WEEK, 2, DATEADD(YEAR, 1, CAST(sbtxdatetime AS TIMESTAMP))) AS week_adj8
FROM MAIN.SBTRANSACTION
WHERE
<<<<<<< HEAD
  DATE_PART(DAY, CAST(sbtxdatetime AS DATETIME)) > 1
  AND DATE_PART(YEAR, CAST(sbtxdatetime AS DATETIME)) < 2025
=======
  DAY(sbtxdatetime) > 1 AND YEAR(sbtxdatetime) < 2025
>>>>>>> 19baea02
<|MERGE_RESOLUTION|>--- conflicted
+++ resolved
@@ -10,9 +10,4 @@
   DATEADD(WEEK, 2, DATEADD(YEAR, 1, CAST(sbtxdatetime AS TIMESTAMP))) AS week_adj8
 FROM MAIN.SBTRANSACTION
 WHERE
-<<<<<<< HEAD
-  DATE_PART(DAY, CAST(sbtxdatetime AS DATETIME)) > 1
-  AND DATE_PART(YEAR, CAST(sbtxdatetime AS DATETIME)) < 2025
-=======
-  DAY(sbtxdatetime) > 1 AND YEAR(sbtxdatetime) < 2025
->>>>>>> 19baea02
+  DAY(sbtxdatetime) > 1 AND YEAR(sbtxdatetime) < 2025
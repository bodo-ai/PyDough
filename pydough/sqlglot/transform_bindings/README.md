--- conflicted
+++ resolved
@@ -8,11 +8,8 @@
 
 - `BaseTransformBindings`: The base class for converting function calls from relational expressions into the SQLGlot AST, used for generic ANSI SQL.
 - `SQLiteTransformBindings`: Subclass of `BaseTransformBindings` for the SQLite dialect, providing SQLite-specific implementations.
-<<<<<<< HEAD
 - `SnowflakeTransformBindings`: Subclass of `BaseTransformBindings` for the Snowflake dialect, providing Snowflake-specific implementations.
-=======
 - `MySQLTransformBindings`: Subclass of `BaseTransformBindings` for the MySQL dialect, providing MySQL-specific implementations.
->>>>>>> 1ba82f56
 - `bindings_from_dialect`: Factory function that returns the appropriate binding instance for a specific database dialect.
 
 ## Core Components

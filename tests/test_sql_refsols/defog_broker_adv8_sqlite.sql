WITH _t2 AS (
  SELECT
    sbtransaction.sbtxamount AS amount,
    sbtransaction.sbtxcustid AS customer_id,
    sbtransaction.sbtxdatetime AS date_time
  FROM main.sbtransaction AS sbtransaction
), _s0 AS (
  SELECT
    _t2.amount AS amount,
    _t2.customer_id AS customer_id
  FROM _t2 AS _t2
  WHERE
    _t2.date_time < DATE(
      'now',
      '-' || CAST((
        CAST(STRFTIME('%w', DATETIME('now')) AS INTEGER) + 6
      ) % 7 AS TEXT) || ' days',
      'start of day'
    )
    AND _t2.date_time >= DATE(
      'now',
      '-' || CAST((
        CAST(STRFTIME('%w', DATETIME('now')) AS INTEGER) + 6
      ) % 7 AS TEXT) || ' days',
      'start of day',
      '-7 day'
    )
<<<<<<< HEAD
), _t3 AS (
=======
), _s0 AS (
  SELECT
    COUNT(*) AS agg_0,
    SUM(_t3.amount) AS agg_1,
    _t3.customer_id AS customer_id
  FROM _t3 AS _t3
  GROUP BY
    _t3.customer_id
), _t5 AS (
>>>>>>> 213f258c
  SELECT
    sbcustomer.sbcustid AS _id,
    sbcustomer.sbcustcountry AS country
  FROM main.sbcustomer AS sbcustomer
), _s1 AS (
  SELECT
    _t3._id AS _id
  FROM _t3 AS _t3
  WHERE
    LOWER(_t3.country) = 'usa'
), _t1 AS (
  SELECT
    _s0.amount AS amount
  FROM _s0 AS _s0
  WHERE
    EXISTS(
      SELECT
        1 AS "1"
      FROM _s1 AS _s1
      WHERE
        _s0.customer_id = _s1._id
    )
), _t0 AS (
  SELECT
    COUNT() AS agg_0,
    SUM(_t1.amount) AS agg_1
  FROM _t1 AS _t1
)
SELECT
  CASE WHEN _t0.agg_0 > 0 THEN _t0.agg_0 ELSE NULL END AS n_transactions,
  COALESCE(_t0.agg_1, 0) AS total_amount
FROM _t0 AS _t0<|MERGE_RESOLUTION|>--- conflicted
+++ resolved
@@ -25,19 +25,7 @@
       'start of day',
       '-7 day'
     )
-<<<<<<< HEAD
 ), _t3 AS (
-=======
-), _s0 AS (
-  SELECT
-    COUNT(*) AS agg_0,
-    SUM(_t3.amount) AS agg_1,
-    _t3.customer_id AS customer_id
-  FROM _t3 AS _t3
-  GROUP BY
-    _t3.customer_id
-), _t5 AS (
->>>>>>> 213f258c
   SELECT
     sbcustomer.sbcustid AS _id,
     sbcustomer.sbcustcountry AS country
@@ -62,7 +50,7 @@
     )
 ), _t0 AS (
   SELECT
-    COUNT() AS agg_0,
+    COUNT(*) AS agg_0,
     SUM(_t1.amount) AS agg_1
   FROM _t1 AS _t1
 )

--- conflicted
+++ resolved
@@ -5,27 +5,16 @@
     l_shipdate AS ship_date,
     l_suppkey AS supplier_key
   FROM tpch.lineitem
-<<<<<<< HEAD
-), _t2 AS (
-=======
-  WHERE
-    l_shipdate < CAST('1996-04-01' AS DATE)
-    AND l_shipdate >= CAST('1996-01-01' AS DATE)
 ), _t4 AS (
->>>>>>> bed5052e
   SELECT
     SUM(extended_price * (
       1 - discount
     )) AS agg_0,
     supplier_key
-<<<<<<< HEAD
-  FROM _t5
+  FROM _t7
   WHERE
     ship_date < CAST('1996-04-01' AS DATE)
     AND ship_date >= CAST('1996-01-01' AS DATE)
-=======
-  FROM _t7
->>>>>>> bed5052e
   GROUP BY
     supplier_key
 ), _s2 AS (
@@ -40,14 +29,10 @@
       1 - discount
     )) AS agg_1,
     supplier_key
-<<<<<<< HEAD
-  FROM _t5
+  FROM _t7
   WHERE
     ship_date < CAST('1996-04-01' AS DATE)
     AND ship_date >= CAST('1996-01-01' AS DATE)
-=======
-  FROM _t7
->>>>>>> bed5052e
   GROUP BY
     supplier_key
 )
@@ -59,15 +44,9 @@
   COALESCE(_s5.agg_1, 0) AS TOTAL_REVENUE
 FROM _s2 AS _s2
 CROSS JOIN tpch.supplier AS supplier
-<<<<<<< HEAD
-JOIN _t6 AS _t6
-  ON _t6.supplier_key = supplier.s_suppkey
+JOIN _s5 AS _s5
+  ON _s5.supplier_key = supplier.s_suppkey
 WHERE
-  _s2.max_revenue = COALESCE(_t6.agg_1, 0)
-=======
-JOIN _s5 AS _s5
-  ON _s2.max_revenue = COALESCE(_s5.agg_1, 0)
-  AND _s5.supplier_key = supplier.s_suppkey
->>>>>>> bed5052e
+  _s2.max_revenue = COALESCE(_s5.agg_1, 0)
 ORDER BY
   s_suppkey
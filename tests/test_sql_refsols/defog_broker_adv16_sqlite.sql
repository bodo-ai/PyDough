WITH _t1 AS (
  SELECT
    SUM(sbtxamount) AS agg_0,
    SUM(sbtxtax + sbtxcommission) AS agg_1,
    sbtxtickerid AS ticker_id
  FROM main.sbtransaction
  WHERE
    sbtxdatetime >= DATETIME('now', '-1 month') AND sbtxtype = 'sell'
  GROUP BY
    sbtxtickerid
)
SELECT
  sbticker.sbtickersymbol AS symbol,
  CAST((
    100.0 * (
      COALESCE(_t1.agg_0, 0) - COALESCE(_t1.agg_1, 0)
    )
  ) AS REAL) / COALESCE(_t1.agg_0, 0) AS SPM
FROM main.sbticker AS sbticker
LEFT JOIN _t1 AS _t1
  ON _t1.ticker_id = sbticker.sbtickerid
WHERE
  NOT CAST((
    100.0 * (
      COALESCE(_t1.agg_0, 0) - COALESCE(_t1.agg_1, 0)
    )
  ) AS REAL) / COALESCE(_t1.agg_0, 0) IS NULL
ORDER BY
<<<<<<< HEAD
  "symbol"
=======
  sbticker.sbtickersymbol
>>>>>>> a57d0640
<|MERGE_RESOLUTION|>--- conflicted
+++ resolved
@@ -26,8 +26,4 @@
     )
   ) AS REAL) / COALESCE(_t1.agg_0, 0) IS NULL
 ORDER BY
-<<<<<<< HEAD
-  "symbol"
-=======
-  sbticker.sbtickersymbol
->>>>>>> a57d0640
+  symbol
--- conflicted
+++ resolved
@@ -1,12 +1,7 @@
 WITH _s1 AS (
   SELECT
-<<<<<<< HEAD
-    COUNT(*) AS total_unread_notifs,
-    user_id
-=======
     user_id,
     COUNT(*) AS n_rows
->>>>>>> 72bc7682
   FROM main.notifications
   WHERE
     status = 'unread' AND type = 'promotion'
@@ -15,7 +10,7 @@
 )
 SELECT
   users.username,
-  _s1.total_unread_notifs
+  _s1.n_rows AS total_unread_notifs
 FROM main.users AS users
 JOIN _s1 AS _s1
   ON _s1.user_id = users.uid

__all__ = [
    "impl_tpch_q1",
    "impl_tpch_q10",
    "impl_tpch_q11",
    "impl_tpch_q12",
    "impl_tpch_q13",
    "impl_tpch_q14",
    "impl_tpch_q15",
    "impl_tpch_q16",
    "impl_tpch_q17",
    "impl_tpch_q18",
    "impl_tpch_q2",
    "impl_tpch_q3",
    "impl_tpch_q4",
    "impl_tpch_q5",
    "impl_tpch_q6",
    "impl_tpch_q7",
    "impl_tpch_q8",
    "impl_tpch_q9",
]

import datetime

# ruff: noqa
# mypy: ignore-errors
# ruff & mypy should not try to typecheck or verify any of this


def impl_tpch_q1():
    """
    PyDough implementation of TPCH Q1.
    """
    selected_lines = Lineitems.WHERE((ship_date <= datetime.date(1998, 12, 1)))
    return (
        PARTITION(selected_lines, name="l", by=(return_flag, status))
        .CALCULATE(
            L_RETURNFLAG=return_flag,
            L_LINESTATUS=status,
            SUM_QTY=SUM(l.quantity),
            SUM_BASE_PRICE=SUM(l.extended_price),
            SUM_DISC_PRICE=SUM(l.extended_price * (1 - l.discount)),
            SUM_CHARGE=SUM(l.extended_price * (1 - l.discount) * (1 + l.tax)),
            AVG_QTY=AVG(l.quantity),
            AVG_PRICE=AVG(l.extended_price),
            AVG_DISC=AVG(l.discount),
            COUNT_ORDER=COUNT(l),
        )
        .ORDER_BY(L_RETURNFLAG.ASC(), L_LINESTATUS.ASC())
    )


def impl_tpch_q2():
    """
    PyDough implementation of TPCH Q2, truncated to 10 rows.
    """
    selected_parts = (
        Nations.CALCULATE(n_name=name)
        .WHERE(region.name == "EUROPE")
        .suppliers.CALCULATE(
            s_acctbal=account_balance,
            s_name=name,
            s_address=address,
            s_phone=phone,
            s_comment=comment,
        )
        .supply_records.CALCULATE(
            supplycost=supplycost,
        )
        .part.WHERE(ENDSWITH(part_type, "BRASS") & (size == 15))
    )

    return (
        PARTITION(selected_parts, name="p", by=key)
        .CALCULATE(best_cost=MIN(p.supplycost))
        .p.WHERE(
            (supplycost == best_cost) & ENDSWITH(part_type, "BRASS") & (size == 15)
        )
        .CALCULATE(
            S_ACCTBAL=s_acctbal,
            S_NAME=s_name,
            N_NAME=n_name,
            P_PARTKEY=key,
            P_MFGR=manufacturer,
            S_ADDRESS=s_address,
            S_PHONE=s_phone,
            S_COMMENT=s_comment,
        )
        .TOP_K(
            10,
            by=(S_ACCTBAL.DESC(), N_NAME.ASC(), S_NAME.ASC(), P_PARTKEY.ASC()),
        )
    )


def impl_tpch_q3():
    """
    PyDough implementation of TPCH Q3.
    """
    selected_lines = (
        Orders.CALCULATE(order_date, ship_priority)
        .WHERE(
            (customer.mktsegment == "BUILDING")
            & (order_date < datetime.date(1995, 3, 15))
        )
        .lines.WHERE(ship_date > datetime.date(1995, 3, 15))
    )

    return (
        PARTITION(selected_lines, name="l", by=(order_key, order_date, ship_priority))
        .CALCULATE(
            L_ORDERKEY=order_key,
            REVENUE=SUM(l.extended_price * (1 - l.discount)),
            O_ORDERDATE=order_date,
            O_SHIPPRIORITY=ship_priority,
        )
        .TOP_K(10, by=(REVENUE.DESC(), O_ORDERDATE.ASC(), L_ORDERKEY.ASC()))
    )


def impl_tpch_q4():
    """
    PyDough implementation of TPCH Q4.
    """
    selected_lines = lines.WHERE(commit_date < receipt_date)
    selected_orders = Orders.WHERE(
        (order_date >= datetime.date(1993, 7, 1))
        & (order_date < datetime.date(1993, 10, 1))
        & HAS(selected_lines)
    )
    return (
        PARTITION(selected_orders, name="o", by=order_priority)
        .CALCULATE(
            O_ORDERPRIORITY=order_priority,
            ORDER_COUNT=COUNT(o),
        )
        .ORDER_BY(O_ORDERPRIORITY.ASC())
    )


def impl_tpch_q5():
    """
    PyDough implementation of TPCH Q5.
    """
    selected_lines = (
        customers.orders.WHERE(
            (order_date >= datetime.date(1994, 1, 1))
            & (order_date < datetime.date(1995, 1, 1))
        )
        .lines.WHERE(supplier.nation.name == nation_name)
        .CALCULATE(value=extended_price * (1 - discount))
    )
    return (
        Nations.CALCULATE(nation_name=name)
        .WHERE(region.name == "ASIA")
        .CALCULATE(N_NAME=name, REVENUE=SUM(selected_lines.value))
        .ORDER_BY(REVENUE.DESC())
    )


def impl_tpch_q6():
    """
    PyDough implementation of TPCH Q6.
    """
    selected_lines = Lineitems.WHERE(
        (ship_date >= datetime.date(1994, 1, 1))
        & (ship_date < datetime.date(1995, 1, 1))
        & (0.05 <= discount)
        & (discount <= 0.07)
        & (quantity < 24)
    ).CALCULATE(amt=extended_price * discount)
    return TPCH.CALCULATE(REVENUE=SUM(selected_lines.amt))


def impl_tpch_q7():
    """
    PyDough implementation of TPCH Q7.
    """
    line_info = Lineitems.CALCULATE(
        supp_nation=supplier.nation.name,
        cust_nation=order.customer.nation.name,
        l_year=YEAR(ship_date),
        volume=extended_price * (1 - discount),
    ).WHERE(
        (ship_date >= datetime.date(1995, 1, 1))
        & (ship_date <= datetime.date(1996, 12, 31))
        & (
            ((supp_nation == "FRANCE") & (cust_nation == "GERMANY"))
            | ((supp_nation == "GERMANY") & (cust_nation == "FRANCE"))
        )
    )

    return (
        PARTITION(line_info, name="l", by=(supp_nation, cust_nation, l_year))
        .CALCULATE(
            SUPP_NATION=supp_nation,
            CUST_NATION=cust_nation,
            L_YEAR=l_year,
            REVENUE=SUM(l.volume),
        )
        .ORDER_BY(
            SUPP_NATION.ASC(),
            CUST_NATION.ASC(),
            L_YEAR.ASC(),
        )
    )


def impl_tpch_q8():
    """
    PyDough implementation of TPCH Q8.
    """
    volume_data = (
        Nations.CALCULATE(nation_name=name)
        .suppliers.supply_records.WHERE(part.part_type == "ECONOMY ANODIZED STEEL")
        .lines.CALCULATE(volume=extended_price * (1 - discount))
        .order.CALCULATE(
            o_year=YEAR(order_date),
            brazil_volume=IFF(nation_name == "BRAZIL", volume, 0),
        )
        .WHERE(
            (order_date >= datetime.date(1995, 1, 1))
            & (order_date <= datetime.date(1996, 12, 31))
            & (customer.nation.region.name == "AMERICA")
        )
    )

    return PARTITION(volume_data, name="v", by=o_year).CALCULATE(
        O_YEAR=o_year,
        MKT_SHARE=SUM(v.brazil_volume) / SUM(v.volume),
    )


def impl_tpch_q9():
    """
    PyDough implementation of TPCH Q9, truncated to 10 rows.
    """
    selected_lines = (
        Nations.CALCULATE(nation_name=name)
        .suppliers.supply_records.CALCULATE(supplycost)
        .WHERE(CONTAINS(part.name, "green"))
        .lines.CALCULATE(
            o_year=YEAR(order.order_date),
            value=extended_price * (1 - discount) - supplycost * quantity,
        )
    )
    return (
        PARTITION(selected_lines, name="l", by=(nation_name, o_year))
        .CALCULATE(NATION=nation_name, O_YEAR=o_year, AMOUNT=SUM(l.value))
        .TOP_K(
            10,
            by=(NATION.ASC(), O_YEAR.DESC()),
        )
    )


def impl_tpch_q10():
    """
    PyDough implementation of TPCH Q10.
    """
    selected_lines = (
        orders.WHERE(
            (order_date >= datetime.date(1993, 10, 1))
            & (order_date < datetime.date(1994, 1, 1))
        )
        .lines.WHERE(return_flag == "R")
        .CALCULATE(amt=extended_price * (1 - discount))
    )
    return Customers.CALCULATE(
        C_CUSTKEY=key,
        C_NAME=name,
        REVENUE=SUM(selected_lines.amt),
        C_ACCTBAL=acctbal,
        N_NAME=nation.name,
        C_ADDRESS=address,
        C_PHONE=phone,
        C_COMMENT=comment,
    ).TOP_K(20, by=(REVENUE.DESC(), C_CUSTKEY.ASC()))


def impl_tpch_q11():
    """
    PyDough implementation of TPCH Q11, truncated to 10 rows
    """
    is_german_supplier = supplier.nation.name == "GERMANY"
    selected_records = PartSupp.WHERE(is_german_supplier).CALCULATE(
        metric=supplycost * availqty
    )
    return (
        TPCH.CALCULATE(min_market_share=SUM(selected_records.metric) * 0.0001)
        .PARTITION(selected_records, name="ps", by=part_key)
        .CALCULATE(PS_PARTKEY=part_key, VALUE=SUM(ps.metric))
        .WHERE(VALUE > min_market_share)
        .TOP_K(10, by=VALUE.DESC())
    )


def impl_tpch_q12():
    """
    PyDough implementation of TPCH Q12.
    """
    selected_lines = Lineitems.WHERE(
        ((ship_mode == "MAIL") | (ship_mode == "SHIP"))
        & (ship_date < commit_date)
        & (commit_date < receipt_date)
        & (receipt_date >= datetime.date(1994, 1, 1))
        & (receipt_date < datetime.date(1995, 1, 1))
    ).CALCULATE(
        is_high_priority=(order.order_priority == "1-URGENT")
        | (order.order_priority == "2-HIGH"),
    )
    return (
        PARTITION(selected_lines, "l", by=ship_mode)
        .CALCULATE(
            L_SHIPMODE=ship_mode,
            HIGH_LINE_COUNT=SUM(l.is_high_priority),
            LOW_LINE_COUNT=SUM(~(l.is_high_priority)),
        )
        .ORDER_BY(L_SHIPMODE.ASC())
    )


def impl_tpch_q13():
    """
    PyDough implementation of TPCH Q13, truncated to 10 rows.
    """
    selected_orders = orders.WHERE(~(LIKE(comment, "%special%requests%")))
    customer_info = Customers.CALCULATE(num_non_special_orders=COUNT(selected_orders))
    return (
        PARTITION(customer_info, name="custs", by=num_non_special_orders)
        .CALCULATE(C_COUNT=num_non_special_orders, CUSTDIST=COUNT(custs))
        .TOP_K(10, by=(CUSTDIST.DESC(), C_COUNT.DESC()))
    )


def impl_tpch_q14():
    """
    PyDough implementation of TPCH Q14.
    """
    value = extended_price * (1 - discount)
    selected_lines = Lineitems.WHERE(
        (ship_date >= datetime.date(1995, 9, 1))
        & (ship_date < datetime.date(1995, 10, 1))
    ).CALCULATE(
        value=value,
        promo_value=IFF(STARTSWITH(part.part_type, "PROMO"), value, 0),
    )
    return TPCH.CALCULATE(
        PROMO_REVENUE=100.0
        * SUM(selected_lines.promo_value)
        / SUM(selected_lines.value)
    )


def impl_tpch_q15():
    """
    PyDough implementation of TPCH Q15.
    """
    selected_lines = lines.WHERE(
        (ship_date >= datetime.date(1996, 1, 1))
        & (ship_date < datetime.date(1996, 4, 1))
    )
    total = SUM(selected_lines.extended_price * (1 - selected_lines.discount))
    return (
        TPCH.CALCULATE(
            max_revenue=MAX(Suppliers.CALCULATE(total_revenue=total).total_revenue)
        )
        .Suppliers.CALCULATE(
            S_SUPPKEY=key,
            S_NAME=name,
            S_ADDRESS=address,
            S_PHONE=phone,
            TOTAL_REVENUE=total,
        )
        .WHERE(TOTAL_REVENUE == max_revenue)
        .ORDER_BY(S_SUPPKEY.ASC())
    )


def impl_tpch_q16():
    """
    PyDough implementation of TPCH Q16.
    """
    selected_records = (
        Parts.WHERE(
            (brand != "BRAND#45")
            & ~STARTSWITH(part_type, "MEDIUM POLISHED%")
            & ISIN(size, [49, 14, 23, 45, 19, 3, 36, 9])
        )
        .CALCULATE(
            p_brand=brand,
            p_type=part_type,
            p_size=size,
        )
        .supply_records.WHERE(~LIKE(supplier.comment, "%Customer%Complaints%"))
    )
    return (
        PARTITION(selected_records, name="ps", by=(p_brand, p_type, p_size))
        .CALCULATE(
            P_BRAND=p_brand,
            P_TYPE=p_type,
            P_SIZE=p_size,
            SUPPLIER_COUNT=NDISTINCT(ps.supplier_key),
        )
        .TOP_K(
            10, by=(SUPPLIER_COUNT.DESC(), P_BRAND.ASC(), P_TYPE.ASC(), P_SIZE.ASC())
        )
    )


def impl_tpch_q17():
    """
    PyDough implementation of TPCH Q17.
    """
    part_info = Parts.WHERE((brand == "Brand#23") & (container == "MED BOX")).CALCULATE(
        part_avg_quantity=AVG(lines.quantity)
    )
    selected_lines = part_info.lines.WHERE(quantity < 0.2 * part_avg_quantity)
    return TPCH.CALCULATE(AVG_YEARLY=SUM(selected_lines.extended_price) / 7.0)


def impl_tpch_q18():
    """
    PyDough implementation of TPCH Q18, truncated to 10 rows
    """
    return (
        Orders.CALCULATE(
            C_NAME=customer.name,
            C_CUSTKEY=customer.key,
            O_ORDERKEY=key,
            O_ORDERDATE=order_date,
            O_TOTALPRICE=total_price,
            TOTAL_QUANTITY=SUM(lines.quantity),
        )
        .WHERE(TOTAL_QUANTITY > 300)
        .TOP_K(
            10,
            by=(O_TOTALPRICE.DESC(), O_ORDERDATE.ASC()),
        )
    )


def impl_tpch_q19():
    """
    PyDough implementation of TPCH Q19.
    """
    selected_lines = Lineitems.WHERE(
        (ISIN(ship_mode, ("AIR", "AIR REG")))
        & (ship_instruct == "DELIVER IN PERSON")
        & (part.size >= 1)
        & (
            (
                (part.size <= 5)
                & (quantity >= 1)
                & (quantity <= 11)
                & ISIN(
                    part.container,
                    ("SM CASE", "SM BOX", "SM PACK", "SM PKG"),
                )
                & (part.brand == "Brand#12")
            )
            | (
                (part.size <= 10)
                & (quantity >= 10)
                & (quantity <= 20)
                & ISIN(
                    part.container,
                    ("MED BAG", "MED BOX", "MED PACK", "MED PKG"),
                )
                & (part.brand == "Brand#23")
            )
            | (
                (part.size <= 15)
                & (quantity >= 20)
                & (quantity <= 30)
                & ISIN(
                    part.container,
                    ("LG CASE", "LG BOX", "LG PACK", "LG PKG"),
                )
                & (part.brand == "Brand#34")
            )
        )
    )
    return TPCH.CALCULATE(
        REVENUE=SUM(selected_lines.extended_price * (1 - selected_lines.discount))
    )


def impl_tpch_q20():
    """
    PyDough implementation of TPCH Q20, truncated to 10 rows.
    """
    part_qty = SUM(
        lines.WHERE(
            (ship_date >= datetime.date(1994, 1, 1))
            & (ship_date < datetime.date(1995, 1, 1))
        ).quantity
    )
    selected_part_supplied = supply_records.CALCULATE(availqty).part.WHERE(
        STARTSWITH(name, "forest") & (availqty > part_qty * 0.5)
    )

    return (
        Suppliers.CALCULATE(
            S_NAME=name,
            S_ADDRESS=address,
        )
        .WHERE((nation.name == "CANADA") & COUNT(selected_part_supplied) > 0)
        .TOP_K(10, by=S_NAME.ASC())
    )


def impl_tpch_q21():
    """
    PyDough implementation of TPCH Q21, truncated to 10 rows.
    """
    date_check = receipt_date > commit_date
    selected_orders = lines.CALCULATE(original_key=supplier_key).WHERE(date_check).order
    different_supplier = supplier_key != original_key
    waiting_entries = selected_orders.WHERE(
        (order_status == "F")
        & HAS(lines.WHERE(different_supplier))
        & HASNOT(lines.WHERE(different_supplier & date_check))
    )
    return (
        Suppliers.WHERE(nation.name == "SAUDI ARABIA")
        .CALCULATE(
            S_NAME=name,
            NUMWAIT=COUNT(waiting_entries),
        )
        .TOP_K(
            10,
            by=(NUMWAIT.DESC(), S_NAME.ASC()),
        )
    )


def impl_tpch_q22():
    """
    PyDough implementation of TPCH Q22.
    """
<<<<<<< HEAD
    selected_customers = Customers.CALCULATE(cntry_code=phone[:2]).WHERE(
        ISIN(cntry_code, ("13", "31", "23", "29", "30", "18", "17")) & HASNOT(orders)
    )
    return (
        TPCH.CALCULATE(
            global_avg_balance=AVG(selected_customers.WHERE(acctbal > 0.0).acctbal)
        )
        .PARTITION(
            selected_customers.WHERE(acctbal > global_avg_balance),
            name="custs",
            by=cntry_code,
        )
        .CALCULATE(
=======
    selected_customers = Customers(cntry_code=phone[:2]).WHERE(
        ISIN(cntry_code, ("13", "31", "23", "29", "30", "18", "17"))
    )
    return (
        TPCH(avg_balance=AVG(selected_customers.WHERE(acctbal > 0.0).acctbal))
        .PARTITION(
            selected_customers.WHERE(
                (acctbal > BACK(1).avg_balance) & (COUNT(orders) == 0)
            ),
            name="custs",
            by=cntry_code,
        )(
>>>>>>> 5fc012c0
            CNTRY_CODE=cntry_code,
            NUM_CUSTS=COUNT(custs),
            TOTACCTBAL=SUM(custs.acctbal),
        )
<<<<<<< HEAD
=======
        .ORDER_BY(CNTRY_CODE.ASC())
>>>>>>> 5fc012c0
    )<|MERGE_RESOLUTION|>--- conflicted
+++ resolved
@@ -538,40 +538,24 @@
     """
     PyDough implementation of TPCH Q22.
     """
-<<<<<<< HEAD
     selected_customers = Customers.CALCULATE(cntry_code=phone[:2]).WHERE(
-        ISIN(cntry_code, ("13", "31", "23", "29", "30", "18", "17")) & HASNOT(orders)
+        ISIN(cntry_code, ("13", "31", "23", "29", "30", "18", "17"))
     )
     return (
         TPCH.CALCULATE(
             global_avg_balance=AVG(selected_customers.WHERE(acctbal > 0.0).acctbal)
         )
         .PARTITION(
-            selected_customers.WHERE(acctbal > global_avg_balance),
-            name="custs",
-            by=cntry_code,
-        )
-        .CALCULATE(
-=======
-    selected_customers = Customers(cntry_code=phone[:2]).WHERE(
-        ISIN(cntry_code, ("13", "31", "23", "29", "30", "18", "17"))
-    )
-    return (
-        TPCH(avg_balance=AVG(selected_customers.WHERE(acctbal > 0.0).acctbal))
-        .PARTITION(
             selected_customers.WHERE(
-                (acctbal > BACK(1).avg_balance) & (COUNT(orders) == 0)
+                (acctbal > global_avg_balance) & (COUNT(orders) == 0)
             ),
             name="custs",
             by=cntry_code,
-        )(
->>>>>>> 5fc012c0
+        )
+        .CALCULATE(
             CNTRY_CODE=cntry_code,
             NUM_CUSTS=COUNT(custs),
             TOTACCTBAL=SUM(custs.acctbal),
         )
-<<<<<<< HEAD
-=======
         .ORDER_BY(CNTRY_CODE.ASC())
->>>>>>> 5fc012c0
     )
--- conflicted
+++ resolved
@@ -3032,7 +3032,6 @@
     )
 
 
-<<<<<<< HEAD
 def pagerank(n_iters):
     """
     Computes the PageRank computation on the PAGERANK graph, starting with the
@@ -3098,7 +3097,8 @@
 
     # Output the final PageRank values, rounded to 5 decimal places,
     return source.CALCULATE(key, page_rank=ROUND(page_rank, 5)).ORDER_BY(key.ASC())
-=======
+
+
 def agg_simplification_1():
     # Partition the tickers on the value
     # `LENGTH(KEEP_IF(exchange, exchange != "NYSE Arca"))`, then for every
@@ -3187,5 +3187,4 @@
             a9=ANYTHING(cities.anys),
         )
         .ORDER_BY(state.ASC())
-    )
->>>>>>> 44fdd333
+    )
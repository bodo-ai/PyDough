--- conflicted
+++ resolved
@@ -5,13 +5,6 @@
   JOIN tpch.lineitem AS lineitem
     ON lineitem.l_partkey = part.p_partkey
   WHERE
-<<<<<<< HEAD
-    lineitem.l_quantity < (
-      0.2 * _s1.agg_0
-    )
-    AND part.p_brand = 'Brand#23'
-    AND part.p_container = 'MED BOX'
-=======
     part.p_brand = 'Brand#23' AND part.p_container = 'MED BOX'
   QUALIFY
     lineitem.l_quantity < (
@@ -21,7 +14,6 @@
   SELECT
     SUM(extended_price) AS agg_0
   FROM _t2
->>>>>>> bed5052e
 )
 SELECT
   COALESCE(agg_0, 0) / 7.0 AS AVG_YEARLY

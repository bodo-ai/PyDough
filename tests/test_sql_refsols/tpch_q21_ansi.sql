--- conflicted
+++ resolved
@@ -1,135 +1,10 @@
-<<<<<<< HEAD
-SELECT
-  S_NAME,
-  NUMWAIT
-FROM (
-  SELECT
-    COALESCE(agg_0, 0) AS NUMWAIT,
-    name AS S_NAME
-  FROM (
-    SELECT
-      agg_0,
-      name
-    FROM (
-      SELECT
-        _table_alias_0.key AS key,
-        name
-      FROM (
-        SELECT
-          s_suppkey AS key,
-          s_name AS name,
-          s_nationkey AS nation_key
-        FROM tpch.SUPPLIER
-      ) AS _table_alias_0
-      INNER JOIN (
-        SELECT
-          key
-        FROM (
-          SELECT
-            n_name AS name,
-            n_nationkey AS key
-          FROM tpch.NATION
-        )
-        WHERE
-          name = 'SAUDI ARABIA'
-      ) AS _table_alias_1
-        ON nation_key = _table_alias_1.key
-    )
-    LEFT JOIN (
-      SELECT
-        COUNT() AS agg_0,
-        supplier_key
-      FROM (
-        SELECT
-          supplier_key
-        FROM (
-          SELECT
-            key,
-            original_key,
-            supplier_key
-          FROM (
-            SELECT
-              key,
-              original_key,
-              supplier_key
-            FROM (
-              SELECT
-                supplier_key AS original_key,
-                order_key,
-                supplier_key
-              FROM (
-                SELECT
-                  l_commitdate AS commit_date,
-                  l_orderkey AS order_key,
-                  l_receiptdate AS receipt_date,
-                  l_suppkey AS supplier_key
-                FROM tpch.LINEITEM
-              )
-              WHERE
-                receipt_date > commit_date
-            )
-            INNER JOIN (
-              SELECT
-                key
-              FROM (
-                SELECT
-                  o_orderkey AS key,
-                  o_orderstatus AS order_status
-                FROM tpch.ORDERS
-              )
-              WHERE
-                order_status = 'F'
-            )
-              ON order_key = key
-          ) AS _table_alias_3
-          SEMI JOIN (
-            SELECT
-              order_key
-            FROM (
-              SELECT
-                l_orderkey AS order_key,
-                l_suppkey AS supplier_key
-              FROM tpch.LINEITEM
-            )
-            WHERE
-              supplier_key <> _table_alias_3.original_key
-          )
-            ON key = order_key
-        ) AS _table_alias_2
-        ANTI JOIN (
-          SELECT
-            order_key
-          FROM (
-            SELECT
-              l_commitdate AS commit_date,
-              l_orderkey AS order_key,
-              l_receiptdate AS receipt_date,
-              l_suppkey AS supplier_key
-            FROM tpch.LINEITEM
-          )
-          WHERE
-            (
-              supplier_key <> _table_alias_2.original_key
-            )
-            AND (
-              receipt_date > commit_date
-            )
-        )
-          ON key = order_key
-      )
-      GROUP BY
-        supplier_key
-    )
-      ON key = supplier_key
-  )
-=======
 WITH "_t0" AS (
   SELECT
     "supplier"."s_suppkey" AS "key",
     "supplier"."s_name" AS "name",
     "supplier"."s_nationkey" AS "nation_key"
   FROM "tpch"."supplier" AS "supplier"
-), "_t3" AS (
+), "_t2" AS (
   SELECT
     "nation"."n_name" AS "name",
     "nation"."n_nationkey" AS "key"
@@ -138,8 +13,8 @@
     "nation"."n_name" = 'SAUDI ARABIA'
 ), "_t1" AS (
   SELECT
-    "_t3"."key" AS "key"
-  FROM "_t3" AS "_t3"
+    "_t2"."key" AS "key"
+  FROM "_t2" AS "_t2"
 ), "_t8" AS (
   SELECT
     "_t0"."key" AS "key",
@@ -147,7 +22,7 @@
   FROM "_t0" AS "_t0"
   JOIN "_t1" AS "_t1"
     ON "_t0"."nation_key" = "_t1"."key"
-), "_t5" AS (
+), "_t4" AS (
   SELECT
     "lineitem"."l_commitdate" AS "commit_date",
     "lineitem"."l_orderkey" AS "order_key",
@@ -156,13 +31,13 @@
   FROM "tpch"."lineitem" AS "lineitem"
   WHERE
     "lineitem"."l_commitdate" < "lineitem"."l_receiptdate"
-), "_t4" AS (
+), "_t4_2" AS (
   SELECT
-    "_t5"."supplier_key" AS "original_key",
-    "_t5"."order_key" AS "order_key",
-    "_t5"."supplier_key" AS "supplier_key"
-  FROM "_t5" AS "_t5"
-), "_t6" AS (
+    "_t4"."supplier_key" AS "original_key",
+    "_t4"."order_key" AS "order_key",
+    "_t4"."supplier_key" AS "supplier_key"
+  FROM "_t4" AS "_t4"
+), "_t5" AS (
   SELECT
     "orders"."o_orderkey" AS "key",
     "orders"."o_orderstatus" AS "order_status"
@@ -171,33 +46,33 @@
     "orders"."o_orderstatus" = 'F'
 ), "_t5_2" AS (
   SELECT
-    "_t6"."key" AS "key"
-  FROM "_t6" AS "_t6"
-), "_t3_2" AS (
+    "_t5"."key" AS "key"
+  FROM "_t5" AS "_t5"
+), "_t3" AS (
   SELECT
     "_t5"."key" AS "key",
     "_t4"."original_key" AS "original_key",
     "_t4"."supplier_key" AS "supplier_key"
-  FROM "_t4" AS "_t4"
+  FROM "_t4_2" AS "_t4"
   JOIN "_t5_2" AS "_t5"
     ON "_t4"."order_key" = "_t5"."key"
-), "_t7" AS (
+), "_t6" AS (
   SELECT
     "lineitem"."l_orderkey" AS "order_key",
     "lineitem"."l_suppkey" AS "supplier_key"
   FROM "tpch"."lineitem" AS "lineitem"
 ), "_t6_2" AS (
   SELECT
-    "_t7"."order_key" AS "order_key"
-  FROM "_t7" AS "_t7"
+    "_t6"."order_key" AS "order_key"
+  FROM "_t6" AS "_t6"
   WHERE
-    "_t3"."original_key" <> "_t7"."supplier_key"
-), "_t2" AS (
+    "_t3"."original_key" <> "_t6"."supplier_key"
+), "_t2_2" AS (
   SELECT
     "_t3"."key" AS "key",
     "_t3"."original_key" AS "original_key",
     "_t3"."supplier_key" AS "supplier_key"
-  FROM "_t3_2" AS "_t3"
+  FROM "_t3" AS "_t3"
   WHERE
     EXISTS(
       SELECT
@@ -206,68 +81,49 @@
       WHERE
         "_t3"."key" = "_t6"."order_key"
     )
-), "_t7_2" AS (
+), "_t7" AS (
   SELECT
-    "_t8"."order_key" AS "order_key"
-  FROM "_t5" AS "_t8"
+    "_t7"."order_key" AS "order_key"
+  FROM "_t4" AS "_t7"
   WHERE
-    "_t2"."original_key" <> "_t8"."supplier_key"
-), "_t4_2" AS (
+    "_t2"."original_key" <> "_t7"."supplier_key"
+), "_t3_2" AS (
   SELECT
     "_t2"."supplier_key" AS "supplier_key"
-  FROM "_t2" AS "_t2"
+  FROM "_t2_2" AS "_t2"
   WHERE
     NOT EXISTS(
       SELECT
         1 AS "1"
-      FROM "_t7_2" AS "_t7"
+      FROM "_t7" AS "_t7"
       WHERE
         "_t2"."key" = "_t7"."order_key"
     )
 ), "_t9" AS (
   SELECT
     COUNT() AS "agg_0",
-    "_t4"."supplier_key" AS "supplier_key"
-  FROM "_t4_2" AS "_t4"
+    "_t3"."supplier_key" AS "supplier_key"
+  FROM "_t3_2" AS "_t3"
   GROUP BY
-    "_t4"."supplier_key"
-), "_t2_2" AS (
+    "_t3"."supplier_key"
+), "_t1_2" AS (
   SELECT
     "_t9"."agg_0" AS "agg_0",
     "_t8"."name" AS "name"
   FROM "_t8" AS "_t8"
   LEFT JOIN "_t9" AS "_t9"
     ON "_t8"."key" = "_t9"."supplier_key"
-), "_t1_2" AS (
-  SELECT
-    COALESCE("_t2"."agg_0", 0) AS "numwait",
-    COALESCE("_t2"."agg_0", 0) AS "ordering_1",
-    "_t2"."name" AS "s_name",
-    "_t2"."name" AS "ordering_2"
-  FROM "_t2_2" AS "_t2"
 ), "_t0_2" AS (
   SELECT
-    "_t1"."numwait" AS "numwait",
-    "_t1"."s_name" AS "s_name",
-    "_t1"."ordering_1" AS "ordering_1",
-    "_t1"."ordering_2" AS "ordering_2"
+    COALESCE("_t1"."agg_0", 0) AS "numwait",
+    "_t1"."name" AS "s_name"
   FROM "_t1_2" AS "_t1"
-  ORDER BY
-    "ordering_1" DESC,
-    "ordering_2"
-  LIMIT 10
->>>>>>> 245465a3
 )
 SELECT
   "_t0"."s_name" AS "S_NAME",
   "_t0"."numwait" AS "NUMWAIT"
 FROM "_t0_2" AS "_t0"
 ORDER BY
-<<<<<<< HEAD
-  NUMWAIT DESC,
-  S_NAME
-LIMIT 10
-=======
-  "_t0"."ordering_1" DESC,
-  "_t0"."ordering_2"
->>>>>>> 245465a3
+  "numwait" DESC,
+  "s_name"
+LIMIT 10
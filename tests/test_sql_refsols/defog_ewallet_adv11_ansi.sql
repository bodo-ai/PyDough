--- conflicted
+++ resolved
@@ -1,8 +1,4 @@
-<<<<<<< HEAD
-WITH "_t0_2" AS (
-=======
-WITH _t1 AS (
->>>>>>> a57d0640
+WITH _t0_2 AS (
   SELECT
     SUM(DATEDIFF(session_end_ts, session_start_ts, SECOND)) AS agg_0,
     user_id
@@ -13,20 +9,10 @@
     user_id
 )
 SELECT
-<<<<<<< HEAD
-  "users"."uid" AS "uid",
-  COALESCE("_t0"."agg_0", 0) AS "total_duration"
-FROM "main"."users" AS "users"
-JOIN "_t0_2" AS "_t0"
-  ON "_t0"."user_id" = "users"."uid"
+  users.uid,
+  COALESCE(_t0.agg_0, 0) AS total_duration
+FROM main.users AS users
+JOIN _t0_2 AS _t0
+  ON _t0.user_id = users.uid
 ORDER BY
-  "total_duration" DESC
-=======
-  users.uid,
-  COALESCE(_t1.agg_0, 0) AS total_duration
-FROM main.users AS users
-JOIN _t1 AS _t1
-  ON _t1.user_id = users.uid
-ORDER BY
-  COALESCE(_t1.agg_0, 0) DESC
->>>>>>> a57d0640
+  total_duration DESC
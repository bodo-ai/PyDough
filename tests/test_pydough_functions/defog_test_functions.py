--- conflicted
+++ resolved
@@ -61,9 +61,6 @@
     "impl_defog_dealership_gen3",
     "impl_defog_dealership_gen4",
     "impl_defog_dealership_gen5",
-<<<<<<< HEAD
-    "impl_defog_dermtreatment_basic1",
-=======
     "impl_defog_dermtreatment_adv1",
     "impl_defog_dermtreatment_adv10",
     "impl_defog_dermtreatment_adv11",
@@ -95,7 +92,6 @@
     "impl_defog_dermtreatment_gen3",
     "impl_defog_dermtreatment_gen4",
     "impl_defog_dermtreatment_gen5",
->>>>>>> 7860cc59
     "impl_defog_ewallet_adv1",
     "impl_defog_ewallet_adv10",
     "impl_defog_ewallet_adv11",
@@ -1835,11 +1831,7 @@
         treatments_info.PARTITION(name="insurance_groups", by=insurance_type)
         .CALCULATE(
             insurance_type=insurance_type,
-<<<<<<< HEAD
-            num_distinct_patients=NDISTINCT(treatments.patient.patient_id),
-=======
             num_distinct_patients=NDISTINCT(treatments.patient_id),
->>>>>>> 7860cc59
             avg_pasi_score_day100=AVG(treatments.outcome_records.day100_pasi_score),
         )
         .TOP_K(5, by=avg_pasi_score_day100.ASC())
@@ -1878,26 +1870,6 @@
     of distinct patients? Return the diagnosis name, number of patients, and
     maximum itch score. Only include patients with a registered outcome
     """
-<<<<<<< HEAD
-    day_100_itch_vas_outcomes = outcome_records.WHERE(PRESENT(day100_itch_vas))
-    day_100_itch_vas_outcome_treatments = treatments_for.WHERE(
-        HAS(day_100_itch_vas_outcomes)
-    )
-
-    return (
-        diagnoses.WHERE(HAS(day_100_itch_vas_outcome_treatments))
-        .CALCULATE(
-            diagnosis_name=name,
-            num_patients=NDISTINCT(day_100_itch_vas_outcome_treatments.patient_id),
-            max_itch_score=MAX(
-                day_100_itch_vas_outcome_treatments.outcome_records.WHERE(
-                    PRESENT(day100_itch_vas)
-                ).day100_itch_vas
-            ),
-        )
-        .TOP_K(3, by=max_itch_score.DESC())
-    )
-=======
 
     selected_treatments = treatments_for.WHERE(HAS(outcome_records))
     return (
@@ -1907,7 +1879,6 @@
             max_itch_score=MAX(selected_treatments.outcome_records.day100_itch_vas),
         )
     ).TOP_K(3, by=(max_itch_score.DESC(), num_patients.DESC()))
->>>>>>> 7860cc59
 
 
 def impl_defog_dermtreatment_basic5():
@@ -2236,26 +2207,6 @@
     id and name.
     """
 
-<<<<<<< HEAD
-    # First, let's get adverse events with their treatment start dates and drug information
-    adverse_events_info = adverse_events.CALCULATE(
-        treatment.drug_id, treatment.drug.drug_name
-    )
-
-    # Filter for adverse events that occurred in the same month as treatment start
-    same_month_events = adverse_events_info.WHERE(
-        (
-            DATETIME(reported_date, "start of month")
-            == DATETIME(treatment.start_date, "start of month")
-        )
-    )
-
-    # Group by drug and count adverse events
-    drug_ae_counts = same_month_events.PARTITION(
-        name="drug_groups", by=(drug_id, drug_name)
-    ).CALCULATE(drug_id, drug_name, num_adverse_events=COUNT(adverse_events))
-
-=======
     # Identify all the adverse events for each drug that were the same month the
     # the treatment started in.
     same_month_adverse_events = treatments_used_in.CALCULATE(
@@ -2270,7 +2221,6 @@
         drug_id, drug_name, num_adverse_events=COUNT(same_month_adverse_events)
     )
 
->>>>>>> 7860cc59
     # Find the drug with the highest number of adverse events
     return drug_ae_counts.TOP_K(1, by=num_adverse_events.DESC())
 
@@ -2330,11 +2280,7 @@
     """
 
     return DermTreatment.CALCULATE(
-<<<<<<< HEAD
-        CAW_male=AVG(patients.WHERE(LOWER(gender) == LOWER("male")).weight)
-=======
         CAW_male=AVG(patients.WHERE(gender == "Male").weight)
->>>>>>> 7860cc59
     )
 
 
@@ -2346,14 +2292,9 @@
     Calculate the average DDD for each drug. Return the drug name and average
     DDD value.
     """
-<<<<<<< HEAD
-
-    selected_treatments = treatments_used_in.WHERE(PRESENT(end_date))
-=======
     # Find all treatments the drug was used in that have finished
     selected_treatments = treatments_used_in.WHERE(PRESENT(end_date))
 
->>>>>>> 7860cc59
     return drugs.WHERE(HAS(selected_treatments)).CALCULATE(
         drug_name,
         avg_ddd=AVG(
@@ -2373,12 +2314,8 @@
     value.
     """
 
-<<<<<<< HEAD
-    # Filter outcomes to only include those with non-null PASI scores for both day 7 and day 100
-=======
     # Filter outcomes to only include those with non-null PASI scores for both
     # day 7 and day 100
->>>>>>> 7860cc59
     valid_outcomes = outcomes.WHERE(
         PRESENT(day7_pasi_score) & PRESENT(day100_pasi_score)
     )
@@ -2420,11 +2357,7 @@
     List the last name, year of registration, and first treatment (date and id)
     by doctors who were registered 2 years ago.
     """
-<<<<<<< HEAD
-    # First doctor's treatment
-=======
     # Doctor's first treatment
->>>>>>> 7860cc59
     first_treatment = prescribed_treatments.BEST(per="doctors", by=start_date.ASC())
 
     # Find doctors registered 2 years ago and their first treatment
@@ -2446,14 +2379,7 @@
     """
     return DermTreatment.CALCULATE(
         average_age=AVG(
-<<<<<<< HEAD
-            patients.WHERE(
-                (LOWER(gender) == LOWER("Male"))
-                & (LOWER(insurance_type) == LOWER("private"))
-            )
-=======
             patients.WHERE((gender == "Male") & (insurance_type == "private"))
->>>>>>> 7860cc59
             .CALCULATE(age_in_years=DATEDIFF("years", date_of_birth, DATETIME("now")))
             .age_in_years
         )
@@ -2472,12 +2398,8 @@
     return (
         treatments.WHERE(is_placebo == True)
         .concomitant_meds.WHERE(
-<<<<<<< HEAD
-            DATEDIFF("days", treatment.start_date, start_date) <= 14
-=======
             treatment.is_placebo
             & (DATEDIFF("days", treatment.start_date, start_date) <= 14)
->>>>>>> 7860cc59
         )
         .CALCULATE(
             treatment.treatment_id,
@@ -2504,11 +2426,7 @@
                 CONTAINS(LOWER(diagnosis.name), "psoriasis")
                 & PRESENT(drug.fda_approval_date)
                 & PRESENT(end_date)
-<<<<<<< HEAD
-                & (DATEDIFF("days", end_date, DATETIME("now")) <= 180)
-=======
                 & (end_date >= DATETIME("now", "-6 months", "start of day"))
->>>>>>> 7860cc59
             )
         )
     )
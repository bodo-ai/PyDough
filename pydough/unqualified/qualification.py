--- conflicted
+++ resolved
@@ -277,13 +277,7 @@
         window_operator: ExpressionWindowOperator = unqualified._parcel[0]
         unqualified_by: Iterable[UnqualifiedNode] = unqualified._parcel[1]
         levels: int | None = unqualified._parcel[2]
-<<<<<<< HEAD
-        allow_ties: bool = unqualified._parcel[3]
-        dense: bool = unqualified._parcel[4]
-        n_buckets: int | None = unqualified._parcel[5]
-=======
         kwargs: dict[str, object] = unqualified._parcel[3]
->>>>>>> 24616f0e
         # Qualify all of the collation terms, storing the children built along
         # the way.
         qualified_collations: list[CollationExpression] = []
@@ -299,11 +293,7 @@
                 "Window calls require a non-empty 'by' clause to be specified."
             )
         return self.builder.build_window_call(
-<<<<<<< HEAD
-            window_operator, qualified_collations, levels, allow_ties, dense, n_buckets
-=======
             window_operator, qualified_collations, levels, kwargs
->>>>>>> 24616f0e
         )
 
     def qualify_collation(

"""
Definition of SQLGlot transformation bindings for the SQLite dialect.
"""

__all__ = ["SQLiteTransformBindings"]

import sqlite3

import sqlglot.expressions as sqlglot_expressions
from sqlglot.expressions import Expression as SQLGlotExpression

import pydough.pydough_operators as pydop
from pydough.errors import PyDoughSQLException
from pydough.types import DatetimeType, NumericType, PyDoughType, StringType

from .base_transform_bindings import BaseTransformBindings
from .sqlglot_transform_utils import (
    DateTimeUnit,
    apply_parens,
    expand_std,
    expand_variance,
)


class SQLiteTransformBindings(BaseTransformBindings):
    """
    Subclass of BaseTransformBindings for the SQLite dialect.
    """

    def convert_call_to_sqlglot(
        self,
        operator: pydop.PyDoughExpressionOperator,
        args: list[SQLGlotExpression],
        types: list[PyDoughType],
    ) -> SQLGlotExpression:
        match operator:
            case pydop.IFF if sqlite3.sqlite_version < "3.32":
                return self.convert_iff_case(args, types)
            case pydop.JOIN_STRINGS if sqlite3.sqlite_version < "3.44.1":
                return self.convert_concat_ws_to_concat(args, types)
            case pydop.QUARTER:
                return self.convert_quarter(args, types)
        return super().convert_call_to_sqlglot(operator, args, types)

    def convert_concat_ws_to_concat(
        self, args: list[SQLGlotExpression], types: list[PyDoughType]
    ) -> SQLGlotExpression:
        """
        Transforms the arguments of a `CONCAT_WS` function into an equivalent
        `CONCAT`, e.g. `CONCAT_WS(x, A, B, C)` becomes `A || x || B || x || C`.


        Args:
            `args`: The operands to `CONCAT_WS`, after they were
            converted to SQLGlot expressions.
            `types`: The PyDough types of the arguments to `CONCAT_WS`.

        Returns:
            The SQLGlot expression matching the functionality of `CONCAT_WS` as
            a `CONCAT`.
        """
        new_args: list[SQLGlotExpression] = []
        for i in range(1, len(args)):
            if i > 1:
                new_args.append(args[0])
            new_args.append(args[i])
        return sqlglot_expressions.Concat(expressions=new_args)

    def convert_extract_datetime(
        self,
        args: list[SQLGlotExpression],
        types: list[PyDoughType],
        unit: DateTimeUnit,
    ) -> SQLGlotExpression:
        assert len(args) == 1
        return sqlglot_expressions.Cast(
            this=sqlglot_expressions.TimeToStr(
                this=self.make_datetime_arg(args[0]), format=unit.extraction_string
            ),
            to=sqlglot_expressions.DataType(this=sqlglot_expressions.DataType.Type.INT),
        )

    def convert_datediff(
        self,
        args: list[SQLGlotExpression],
        types: list[PyDoughType],
    ) -> SQLGlotExpression:
        assert len(args) == 3
        if not isinstance(args[0], sqlglot_expressions.Literal):
            raise PyDoughSQLException(
                f"Unsupported argument {args[0]} for DATEDIFF.It should be a string."
            )
        elif not args[0].is_string:
            raise PyDoughSQLException(
                f"Unsupported argument {args[0]} for DATEDIFF.It should be a string."
            )
        unit: DateTimeUnit | None = DateTimeUnit.from_string(args[0].this)
        args = [
            args[0],
            self.make_datetime_arg(args[1]),
            self.make_datetime_arg(args[2]),
        ]
        match unit:
            case DateTimeUnit.YEAR:
                # Extracts the year from the date and subtracts the years.
                year_x: SQLGlotExpression = self.convert_extract_datetime(
                    [args[1]], [types[1]], DateTimeUnit.YEAR
                )
                year_y: SQLGlotExpression = self.convert_extract_datetime(
                    [args[2]], [types[2]], DateTimeUnit.YEAR
                )
                # equivalent to: expression - this
                years_diff: SQLGlotExpression = sqlglot_expressions.Sub(
                    this=year_y, expression=year_x
                )
                return years_diff
            case DateTimeUnit.QUARTER:
                # Calculate quarter difference as:
                # 4 * DATEDIFF("years", x, y) + QUARTER(y) - QUARTER(x)
                years_diff = self.convert_datediff(
                    [sqlglot_expressions.Literal.string("year")] + args[1:],
                    types,
                )
                years_diff_in_quarters = sqlglot_expressions.Mul(
                    this=apply_parens(years_diff),
                    expression=sqlglot_expressions.Literal.number(4),
                )

                quarter_x = self.convert_quarter([args[1]], [types[1]])
                quarter_y = self.convert_quarter([args[2]], [types[2]])

                quarters_diff = sqlglot_expressions.Sub(
                    this=sqlglot_expressions.Add(
                        this=years_diff_in_quarters, expression=quarter_y
                    ),
                    expression=quarter_x,
                )
                return quarters_diff
            case DateTimeUnit.MONTH:
                # Extracts the difference in years multiplied by 12.
                # Extracts the month from the date and subtracts the months.
                # Adds the difference in months to the difference in years*12.
                # Implementation wise, this is equivalent to:
                # (years_diff * 12 + month_y) - month_x
                # On expansion: (year_y - year_x) * 12 + month_y - month_x
                years_diff = self.convert_datediff(
                    [sqlglot_expressions.convert("year")] + args[1:],
                    types,
                )
                years_diff_in_months = sqlglot_expressions.Mul(
                    this=apply_parens(years_diff),
                    expression=sqlglot_expressions.Literal.number(12),
                )
                month_x: SQLGlotExpression = self.convert_extract_datetime(
                    [args[1]], [types[1]], DateTimeUnit.MONTH
                )
                month_y: SQLGlotExpression = self.convert_extract_datetime(
                    [args[2]], [types[2]], DateTimeUnit.MONTH
                )
                months_diff: SQLGlotExpression = sqlglot_expressions.Sub(
                    this=sqlglot_expressions.Add(
                        this=years_diff_in_months, expression=month_y
                    ),
                    expression=month_x,
                )
                return months_diff
            case DateTimeUnit.WEEK:
                # DATEDIFF('week', A, B)
                #   = DATEDIFF('day', DATETIME(A, 'start of week'),
                #               DATETIME(B, 'start of week')) / 7
                dt1 = self.convert_datetime(
                    [
                        args[1],
                        sqlglot_expressions.convert("start of week"),
                    ],
                    [types[1], types[0]],
                )
                dt2 = self.convert_datetime(
                    [
                        args[2],
                        sqlglot_expressions.convert("start of week"),
                    ],
                    [types[1], types[0]],
                )
                weeks_days_diff: SQLGlotExpression = self.convert_datediff(
                    [sqlglot_expressions.convert("days"), dt1, dt2], types
                )
                return sqlglot_expressions.Cast(
                    this=sqlglot_expressions.Div(
                        this=apply_parens(weeks_days_diff),
                        expression=sqlglot_expressions.Literal.number(7),
                    ),
                    to=sqlglot_expressions.DataType(
                        this=sqlglot_expressions.DataType.Type.INT
                    ),
                )
            case DateTimeUnit.DAY:
                # Extracts the start of date from the datetime and subtracts the dates.
                date_x = sqlglot_expressions.Date(
                    this=[args[1], sqlglot_expressions.convert("start of day")],
                )
                date_y = sqlglot_expressions.Date(
                    this=[args[2], sqlglot_expressions.convert("start of day")],
                )
                # This calculates 'this-expression'.
                answer = sqlglot_expressions.DateDiff(
                    unit=sqlglot_expressions.Var(this="days"),
                    this=date_y,
                    expression=date_x,
                )
                return answer
            case DateTimeUnit.HOUR:
                # Extracts the difference in days multiplied by 24 to get difference in hours.
                # Extracts the hours of x and hours of y.
                # Adds the difference in hours to the (difference in days*24).
                # Implementation wise, this is equivalent to:
                # (days_diff*24 + hours_y) - hours_x
                # On expansion: (( day_y - day_x ) * 24 + hours_y) - hours_x
                days_diff: SQLGlotExpression = self.convert_datediff(
                    [sqlglot_expressions.convert("days")] + args[1:],
                    types,
                )
                days_diff_in_hours = sqlglot_expressions.Mul(
                    this=apply_parens(days_diff),
                    expression=sqlglot_expressions.Literal.number(24),
                )
                hours_x: SQLGlotExpression = self.convert_extract_datetime(
                    [args[1]], [types[1]], DateTimeUnit.HOUR
                )
                hours_y: SQLGlotExpression = self.convert_extract_datetime(
                    [args[2]], [types[2]], DateTimeUnit.HOUR
                )
                hours_diff: SQLGlotExpression = sqlglot_expressions.Sub(
                    this=sqlglot_expressions.Add(
                        this=days_diff_in_hours, expression=hours_y
                    ),
                    expression=hours_x,
                )
                return hours_diff
            case DateTimeUnit.MINUTE:
                # Extracts the difference in hours multiplied by 60 to get difference in minutes.
                # Extracts the minutes of x and minutes of y.
                # Adds the difference in minutes to the (difference in hours*60).
                # Implementation wise, this is equivalent to:
                # (hours_diff*60 + minutes_y) - minutes_x
                # On expansion: (( hours_y - hours_x )*60 + minutes_y) - minutes_x
                hours_diff = self.convert_datediff(
                    [sqlglot_expressions.convert("hours")] + args[1:],
                    types,
                )
                hours_diff_in_mins = sqlglot_expressions.Mul(
                    this=apply_parens(hours_diff),
                    expression=sqlglot_expressions.Literal.number(60),
                )
                min_x: SQLGlotExpression = self.convert_extract_datetime(
                    [args[1]], [types[1]], DateTimeUnit.MINUTE
                )
                min_y: SQLGlotExpression = self.convert_extract_datetime(
                    [args[2]], [types[2]], DateTimeUnit.MINUTE
                )
                mins_diff: SQLGlotExpression = sqlglot_expressions.Sub(
                    this=sqlglot_expressions.Add(
                        this=hours_diff_in_mins, expression=min_y
                    ),
                    expression=min_x,
                )
                return mins_diff
            case DateTimeUnit.SECOND:
                # Extracts the difference in minutes multiplied by 60 to get difference in seconds.
                # Extracts the seconds of x and seconds of y.
                # Adds the difference in seconds to the (difference in minutes*60).
                # Implementation wise, this is equivalent to:
                # (mins_diff*60 + seconds_y) - seconds_x
                # On expansion: (( mins_y - mins_x )*60 + seconds_y) - seconds_x
                mins_diff = self.convert_datediff(
                    [sqlglot_expressions.convert("minutes")] + args[1:],
                    types,
                )
                minutes_diff_in_secs = sqlglot_expressions.Mul(
                    this=apply_parens(mins_diff),
                    expression=sqlglot_expressions.Literal.number(60),
                )
                sec_x: SQLGlotExpression = self.convert_extract_datetime(
                    [args[1]], [types[1]], DateTimeUnit.SECOND
                )
                sec_y: SQLGlotExpression = self.convert_extract_datetime(
                    [args[2]], [types[2]], DateTimeUnit.SECOND
                )
                secs_diff: SQLGlotExpression = sqlglot_expressions.Sub(
                    this=sqlglot_expressions.Add(
                        this=minutes_diff_in_secs, expression=sec_y
                    ),
                    expression=sec_x,
                )
                return secs_diff
            case _:
                raise PyDoughSQLException(
                    f"Unsupported argument '{unit}' for DATEDIFF."
                )

    def convert_quarter(
        self,
        args: list[SQLGlotExpression],
        types: list[PyDoughType],
    ) -> SQLGlotExpression:
        """
        Creates a SQLGlot expression for extracting the quarter from a date/timestamp.

        Args:
            `args`: The operands to QUARTER, after they were
            converted to SQLGlot expressions.
            `types`: The PyDough types of the arguments to QUARTER.

        Returns:
            The SQLGlot expression extracting the quarter (1-4) from the date.
        """
        assert len(args) == 1
        # Extract month (1-12)
        month_expr = self.convert_extract_datetime(args, types, DateTimeUnit.MONTH)

        # Calculate quarter with CASE statement:
        # CASE
        #   WHEN month BETWEEN 1 AND 3 THEN 1
        #   WHEN month BETWEEN 4 AND 6 THEN 2
        #   WHEN month BETWEEN 7 AND 9 THEN 3
        #   WHEN month BETWEEN 10 AND 12 THEN 4
        # END
        case_expr = sqlglot_expressions.Case()

        # Define quarters as ranges of months
        quarters = [
            (1, 3, 1),  # Quarter 1: months 1-3
            (4, 6, 2),  # Quarter 2: months 4-6
            (7, 9, 3),  # Quarter 3: months 7-9
            (10, 12, 4),  # Quarter 4: months 10-12
        ]

        # Add each quarter condition to the case expression
        for start_month, end_month, quarter_num in quarters:
            case_expr = case_expr.when(
                self.convert_monotonic(
                    [
                        sqlglot_expressions.Literal.number(start_month),
                        month_expr,
                        sqlglot_expressions.Literal.number(end_month),
                    ],
                    [NumericType(), NumericType(), NumericType()],
                ),
                sqlglot_expressions.Literal.number(quarter_num),
            )
        return apply_parens(case_expr)

    def dialect_day_of_week(self, base: SQLGlotExpression) -> SQLGlotExpression:
        """
        Gets the day of the week, as an integer, for the `base` argument in
        terms of its dialect.

        Args:
            `base`: The base date/time expression to calculate the day of week
            from.

        Returns:
            The SQLGlot expression to calculating the day of week of `base` in
            terms of the dialect's start of week.
        """
        return self.convert_extract_datetime(
            [base], [DatetimeType()], DateTimeUnit.WEEK
        )

    def apply_datetime_truncation(
        self, base: SQLGlotExpression, unit: DateTimeUnit
    ) -> SQLGlotExpression:
        """
        Applies a truncation operation to a date/time expression by a certain unit.

        Args:
            `base`: The base date/time expression to truncate.
            `unit`: The unit to truncate the date/time expression to.

        Returns:
            The SQLGlot expression to truncate `base`.
        """
        base = self.make_datetime_arg(base)
        match unit:
            # For y/m/d, use the `start of` modifier in SQLite.
            case DateTimeUnit.YEAR | DateTimeUnit.MONTH | DateTimeUnit.DAY:
                trunc_expr: SQLGlotExpression = sqlglot_expressions.convert(
                    f"start of {unit.value}"
                )
                if isinstance(base, sqlglot_expressions.Date):
                    base.this.append(trunc_expr)
                    return base
                if (
                    isinstance(base, sqlglot_expressions.Datetime)
                    and len(base.this) == 1
                ):
                    return sqlglot_expressions.Date(
                        this=base.this + [trunc_expr],
                    )
                return sqlglot_expressions.Date(
                    this=[base, trunc_expr],
                )
            case DateTimeUnit.QUARTER:
                # First truncate to month
                month_trunc = self.apply_datetime_truncation(base, DateTimeUnit.MONTH)

                # Calculate the month within the quarter (0-2)
                month_within_quarter = sqlglot_expressions.Mod(
                    this=apply_parens(
                        sqlglot_expressions.Sub(
                            this=self.convert_extract_datetime(
                                [base], [DatetimeType()], DateTimeUnit.MONTH
                            ),
                            expression=sqlglot_expressions.Literal.number(1),
                        )
                    ),
                    expression=sqlglot_expressions.Literal.number(3),
                )

                # Subtract the appropriate number of months to get to the start of the quarter
                offset_expr_qtr: SQLGlotExpression = self.convert_concat(
                    [
                        sqlglot_expressions.convert("-"),
                        sqlglot_expressions.Cast(
                            this=apply_parens(month_within_quarter),
                            to=sqlglot_expressions.DataType.build("TEXT"),
                        ),
                        sqlglot_expressions.convert(" months"),
                    ],
                    [StringType()] * 3,
                )
                if isinstance(month_trunc, sqlglot_expressions.Date):
                    month_trunc.this.append(offset_expr_qtr)
                    return month_trunc
                return sqlglot_expressions.Date(
                    this=[month_trunc, offset_expr_qtr],
                )
            case DateTimeUnit.WEEK:
                # Implementation for week.
                # Assumption: By default start of week is Sunday
                # Week starts at 0
                # Sunday = 0, Monday = 1, ..., Saturday = 6
                shifted_weekday: SQLGlotExpression = self.days_from_start_of_week(base)
                # This expression is equivalent to  "- ((STRFTIME('%w', base) + offset) % 7) days"
                offset_expr: SQLGlotExpression = self.convert_concat(
                    [
                        sqlglot_expressions.convert("-"),
                        sqlglot_expressions.Cast(
                            this=shifted_weekday,
                            to=sqlglot_expressions.DataType.build("TEXT"),
                        ),
                        sqlglot_expressions.convert(" days"),
                    ],
                    [StringType()] * 3,
                )
                start_of_day_expr: SQLGlotExpression = (
                    sqlglot_expressions.Literal.string("start of day")
                )
                # Apply the "- <offset> days", then truncate to the start of the day
                if isinstance(base, sqlglot_expressions.Date):
                    base.this.extend(
                        [offset_expr, sqlglot_expressions.convert("start of day")]
                    )
                    return base
                if (
                    isinstance(base, sqlglot_expressions.Datetime)
                    and len(base.this) == 1
                ):
                    return sqlglot_expressions.Date(
                        this=base.this + [offset_expr, start_of_day_expr],
                    )
                return sqlglot_expressions.Date(
                    this=[base, offset_expr, start_of_day_expr],
                )
            # SQLite does not have `start of` modifiers for hours, minutes, or
            # seconds, so we use `strftime` to truncate to the unit.
            case DateTimeUnit.HOUR | DateTimeUnit.MINUTE | DateTimeUnit.SECOND:
                return sqlglot_expressions.TimeToStr(
                    this=base,
                    format=unit.truncation_string,
                )

    def apply_datetime_offset(
        self, base: SQLGlotExpression, amt: int, unit: DateTimeUnit
    ) -> SQLGlotExpression:
        # Convert "+n weeks" to "+7n days" and "+n quarters" to "+3n months"
        if unit == DateTimeUnit.WEEK:
            amt, unit = amt * 7, DateTimeUnit.DAY
        elif unit == DateTimeUnit.QUARTER:
            amt, unit = amt * 3, DateTimeUnit.MONTH
        # For sqlite, use the DATETIME operator to add the interval
        offset_expr: SQLGlotExpression = sqlglot_expressions.convert(
            f"{amt} {unit.value}"
        )
        if isinstance(base, sqlglot_expressions.Datetime) or (
            isinstance(base, sqlglot_expressions.Date)
            and unit in (DateTimeUnit.YEAR, DateTimeUnit.MONTH, DateTimeUnit.DAY)
        ):
            base.this.append(offset_expr)
            return base
        return sqlglot_expressions.Datetime(
            this=[base, sqlglot_expressions.convert(f"{amt} {unit.value}")],
        )

    def convert_current_timestamp(self) -> SQLGlotExpression:
        return sqlglot_expressions.Datetime(this=[sqlglot_expressions.convert("now")])

    def coerce_to_timestamp(self, base: SQLGlotExpression) -> SQLGlotExpression:
        return sqlglot_expressions.Datetime(this=[base])

    def convert_smallest_or_largest(
        self, args: list[SQLGlotExpression], types: list[PyDoughType], largest: bool
    ) -> SQLGlotExpression:
        if largest:
            return sqlglot_expressions.Max(this=args[0], expressions=args[1:])
        else:
            return sqlglot_expressions.Min(this=args[0], expressions=args[1:])

    def convert_variance(
        self, args: list[SQLGlotExpression], types: list[PyDoughType], type: str
    ) -> SQLGlotExpression:
<<<<<<< HEAD
        """
        Converts a population variance calculation to an equivalent
        SQLGlot expression.

        Args:
            `args`: The arguments to the population variance function.
            `types`: The types of the arguments.
            `type`: The type of variance to calculate.

        Returns:
            The SQLGlot expression to calculate the population variance
            of the argument.
        """
        arg = args[0]
        # Formula: (SUM(X*X) - (SUM(X)*SUM(X) / COUNT(X))) / COUNT(X) for population variance
        # For sample variance, divide by (COUNT(X) - 1) instead of COUNT(X)

        # SUM(X*X)
        square_expr = apply_parens(
            sqlglot_expressions.Pow(
                this=arg, expression=sqlglot_expressions.Literal.number(2)
            )
        )
        sum_squares_expr = sqlglot_expressions.Sum(this=square_expr)

        # SUM(X)
        sum_expr = sqlglot_expressions.Sum(this=arg)

        # COUNT(X)
        count_expr = sqlglot_expressions.Count(this=arg)

        # (SUM(X)*SUM(X))
        sum_squared_expr = sqlglot_expressions.Pow(
            this=sum_expr, expression=sqlglot_expressions.Literal.number(2)
        )

        # ((SUM(X)*SUM(X)) / COUNT(X))
        mean_sum_squared_expr = apply_parens(
            sqlglot_expressions.Div(
                this=apply_parens(sum_squared_expr), expression=apply_parens(count_expr)
            )
        )

        # (SUM(X*X) - (SUM(X)*SUM(X) / COUNT(X)))
        numerator = sqlglot_expressions.Sub(
            this=sum_squares_expr, expression=apply_parens(mean_sum_squared_expr)
        )

        if type == "population":
            # Divide by COUNT(X)
            return apply_parens(
                sqlglot_expressions.Div(
                    this=apply_parens(numerator), expression=apply_parens(count_expr)
                )
            )
        elif type == "sample":
            # Divide by (COUNT(X) - 1)
            denominator = sqlglot_expressions.Sub(
                this=count_expr, expression=sqlglot_expressions.Literal.number(1)
            )
            return apply_parens(
                sqlglot_expressions.Div(
                    this=apply_parens(numerator), expression=apply_parens(denominator)
                )
            )
        else:
            raise PyDoughSQLException(f"Unsupported typ for variance/std: {type}")
=======
        return expand_variance(args=args, types=types, type=type)
>>>>>>> 1ba82f56

    def convert_std(
        self, args: list[SQLGlotExpression], types: list[PyDoughType], type: str
    ) -> SQLGlotExpression:
        return expand_std(args=args, types=types, type=type)

    def convert_ceil(
        self, args: list[SQLGlotExpression], types: list[PyDoughType]
    ) -> SQLGlotExpression:
        # Formula: CEIL(x) = CAST(x AS BIGINT) + (x > CAST(x AS BIGINT))
        # sqlglot.optimizer.simplify get rid of greater_than_expr parentheses
        # Implemented using CASE. Formula: CEIL(x) = CAST(x AS BIGINT) +
        #   CASE WHEN (x > CAST(x AS BIGINT)) THEN 1 ELSE 0 END
        assert len(args) == 1
        # CAST(x AS BIGINT)
        cast_int_expr = sqlglot_expressions.Cast(
            this=args[0], to=sqlglot_expressions.DataType(this="BIGINT")
        )

        # x > CAST(x AS BIGINT)
        greater_than_expr = sqlglot_expressions.GT(
            this=args[0], expression=cast_int_expr.copy(), is_string=False
        )

        # CASE WHEN (x > CAST(x AS BIGINT)) THEN 1 ELSE 0 END
        case_expr = (
            sqlglot_expressions.Case()
            .when(greater_than_expr, sqlglot_expressions.Literal.number(1))
            .else_(sqlglot_expressions.Literal.number(0))
        )

        # CAST(X AS BIGINT) + CASE expr
        add_expr = sqlglot_expressions.Add(this=cast_int_expr, expression=case_expr)
        return add_expr

    def convert_floor(
        self, args: list[SQLGlotExpression], types: list[PyDoughType]
    ) -> SQLGlotExpression:
        # Formula: FLOOR(X) = CAST(x AS BIGINT) - (x < CAST(x AS BIGINT))
        # sqlglot.optimizer.simplify get rid of less_than_expr parentheses
        # Implemented using CASE. Formula: FLOOR(X) = CAST(x AS BIGINT) -
        #   CASE WHEN (x < CAST(x AS BIGINT)) THEN 1 ELSE 0 END
        assert len(args) == 1
        # CAST(x AS BIGINT)
        cast_int_expr = sqlglot_expressions.Cast(
            this=args[0], to=sqlglot_expressions.DataType(this="BIGINT")
        )

        # x < CAST(x AS BIGINT)
        less_than_expr = sqlglot_expressions.LT(
            this=args[0], expression=cast_int_expr.copy(), is_string=False
        )

        # CASE WHEN (x > CAST(x AS BIGINT)) THEN 1 ELSE 0 END
        case_expr = (
            sqlglot_expressions.Case()
            .when(less_than_expr, sqlglot_expressions.Literal.number(1))
            .else_(sqlglot_expressions.Literal.number(0))
        )

        # CAST(X AS BIGINT) - CASE expr
        sub_expr = sqlglot_expressions.Sub(this=cast_int_expr, expression=case_expr)
        return sub_expr<|MERGE_RESOLUTION|>--- conflicted
+++ resolved
@@ -519,77 +519,7 @@
     def convert_variance(
         self, args: list[SQLGlotExpression], types: list[PyDoughType], type: str
     ) -> SQLGlotExpression:
-<<<<<<< HEAD
-        """
-        Converts a population variance calculation to an equivalent
-        SQLGlot expression.
-
-        Args:
-            `args`: The arguments to the population variance function.
-            `types`: The types of the arguments.
-            `type`: The type of variance to calculate.
-
-        Returns:
-            The SQLGlot expression to calculate the population variance
-            of the argument.
-        """
-        arg = args[0]
-        # Formula: (SUM(X*X) - (SUM(X)*SUM(X) / COUNT(X))) / COUNT(X) for population variance
-        # For sample variance, divide by (COUNT(X) - 1) instead of COUNT(X)
-
-        # SUM(X*X)
-        square_expr = apply_parens(
-            sqlglot_expressions.Pow(
-                this=arg, expression=sqlglot_expressions.Literal.number(2)
-            )
-        )
-        sum_squares_expr = sqlglot_expressions.Sum(this=square_expr)
-
-        # SUM(X)
-        sum_expr = sqlglot_expressions.Sum(this=arg)
-
-        # COUNT(X)
-        count_expr = sqlglot_expressions.Count(this=arg)
-
-        # (SUM(X)*SUM(X))
-        sum_squared_expr = sqlglot_expressions.Pow(
-            this=sum_expr, expression=sqlglot_expressions.Literal.number(2)
-        )
-
-        # ((SUM(X)*SUM(X)) / COUNT(X))
-        mean_sum_squared_expr = apply_parens(
-            sqlglot_expressions.Div(
-                this=apply_parens(sum_squared_expr), expression=apply_parens(count_expr)
-            )
-        )
-
-        # (SUM(X*X) - (SUM(X)*SUM(X) / COUNT(X)))
-        numerator = sqlglot_expressions.Sub(
-            this=sum_squares_expr, expression=apply_parens(mean_sum_squared_expr)
-        )
-
-        if type == "population":
-            # Divide by COUNT(X)
-            return apply_parens(
-                sqlglot_expressions.Div(
-                    this=apply_parens(numerator), expression=apply_parens(count_expr)
-                )
-            )
-        elif type == "sample":
-            # Divide by (COUNT(X) - 1)
-            denominator = sqlglot_expressions.Sub(
-                this=count_expr, expression=sqlglot_expressions.Literal.number(1)
-            )
-            return apply_parens(
-                sqlglot_expressions.Div(
-                    this=apply_parens(numerator), expression=apply_parens(denominator)
-                )
-            )
-        else:
-            raise PyDoughSQLException(f"Unsupported typ for variance/std: {type}")
-=======
         return expand_variance(args=args, types=types, type=type)
->>>>>>> 1ba82f56
 
     def convert_std(
         self, args: list[SQLGlotExpression], types: list[PyDoughType], type: str

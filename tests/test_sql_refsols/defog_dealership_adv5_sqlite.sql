WITH _s1 AS (
  SELECT
    COUNT(*) AS agg_0,
    SUM(sale_price) AS agg_1,
    salesperson_id
  FROM main.sales
  GROUP BY
    salesperson_id
), _t0 AS (
  SELECT
    _s1.agg_0 AS num_sales,
    COALESCE(_s1.agg_1, 0) AS ordering_2,
    RANK() OVER (ORDER BY COALESCE(_s1.agg_1, 0) DESC) AS sales_rank,
    COALESCE(_s1.agg_1, 0) AS total_sales,
    salespersons.first_name,
    salespersons.last_name
  FROM main.salespersons AS salespersons
  JOIN _s1 AS _s1
    ON _s1.salesperson_id = salespersons._id
)
SELECT
  first_name,
  last_name,
  total_sales,
  num_sales,
  sales_rank
FROM _t0
ORDER BY
<<<<<<< HEAD
  total_sales DESC
=======
  ordering_2 DESC
>>>>>>> 30d7d0e9
<|MERGE_RESOLUTION|>--- conflicted
+++ resolved
@@ -9,7 +9,6 @@
 ), _t0 AS (
   SELECT
     _s1.agg_0 AS num_sales,
-    COALESCE(_s1.agg_1, 0) AS ordering_2,
     RANK() OVER (ORDER BY COALESCE(_s1.agg_1, 0) DESC) AS sales_rank,
     COALESCE(_s1.agg_1, 0) AS total_sales,
     salespersons.first_name,
@@ -26,8 +25,4 @@
   sales_rank
 FROM _t0
 ORDER BY
-<<<<<<< HEAD
-  total_sales DESC
-=======
-  ordering_2 DESC
->>>>>>> 30d7d0e9
+  total_sales DESC
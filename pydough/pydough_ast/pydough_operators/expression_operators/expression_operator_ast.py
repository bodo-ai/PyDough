"""
TODO: add file-level docstring
"""

__all__ = ["PyDoughExpressionOperatorAST"]

<<<<<<< HEAD
from typing import List
from abc import abstractmethod
=======
from abc import abstractmethod
from collections.abc import MutableSequence
>>>>>>> bdd36991

from pydough.pydough_ast.abstract_pydough_ast import PyDoughAST
from pydough.pydough_ast.expressions import PyDoughExpressionAST
<<<<<<< HEAD
=======
from pydough.pydough_ast.pydough_operators.operator_ast import PyDoughOperatorAST
>>>>>>> bdd36991
from pydough.pydough_ast.pydough_operators.type_inference import (
    ExpressionTypeDeducer,
    TypeVerifier,
)
from pydough.types import PyDoughType


class PyDoughExpressionOperatorAST(PyDoughOperatorAST):
    """
    The base class for PyDough operators that return an expression. In addition
    to having a verifier, all such classes have a deducer to infer the type
    of the returned expression.
    """

    def __init__(self, verifier: TypeVerifier, deducer: ExpressionTypeDeducer):
        super().__init__(verifier)
        self._deducer: ExpressionTypeDeducer = deducer

    @property
    def deducer(self) -> ExpressionTypeDeducer:
        """
        The return type inferrence function used by the operator
        """
        return self._deducer

    @abstractmethod
    def requires_enclosing_parens(self, parent: PyDoughExpressionAST) -> bool:
        """
        Identifies whether an invocation of an operator converted to a string
        must be wrapped  in parenthesis before being inserted into it's parent's
        string representation. This depends on what exactly the parent is.

        Args:
            `parent`: the parent expression AST that contains this expression
            AST as a child.

        Returns:
            True if the string representation of `parent` should enclose
            parenthesis around the string representation of an invocation of
            `self`.
        """

<<<<<<< HEAD
    def infer_return_type(self, args: List[PyDoughAST]) -> PyDoughType:
=======
    def infer_return_type(self, args: MutableSequence[PyDoughAST]) -> PyDoughType:
>>>>>>> bdd36991
        """
        Returns the expected PyDough type of the operator when called on
        the provided arguments.

        Args:
            `args`: the inputs to the operator.

        Returns:
            The type of the returned expression as a PyDoughType.

        Raises:
            `PyDoughASTException` if `args` is invalid for this operator.
        """
        return self.deducer.infer_return_type(args)<|MERGE_RESOLUTION|>--- conflicted
+++ resolved
@@ -4,20 +4,12 @@
 
 __all__ = ["PyDoughExpressionOperatorAST"]
 
-<<<<<<< HEAD
-from typing import List
-from abc import abstractmethod
-=======
 from abc import abstractmethod
 from collections.abc import MutableSequence
->>>>>>> bdd36991
 
 from pydough.pydough_ast.abstract_pydough_ast import PyDoughAST
 from pydough.pydough_ast.expressions import PyDoughExpressionAST
-<<<<<<< HEAD
-=======
 from pydough.pydough_ast.pydough_operators.operator_ast import PyDoughOperatorAST
->>>>>>> bdd36991
 from pydough.pydough_ast.pydough_operators.type_inference import (
     ExpressionTypeDeducer,
     TypeVerifier,
@@ -60,11 +52,7 @@
             `self`.
         """
 
-<<<<<<< HEAD
-    def infer_return_type(self, args: List[PyDoughAST]) -> PyDoughType:
-=======
     def infer_return_type(self, args: MutableSequence[PyDoughAST]) -> PyDoughType:
->>>>>>> bdd36991
         """
         Returns the expected PyDough type of the operator when called on
         the provided arguments.

--- conflicted
+++ resolved
@@ -1,30 +1,13 @@
 """
 TODO: add file-level docstring
-<<<<<<< HEAD
-
-General TODO for all tests:
-Update orderings when ASC/DESC is merged in the AST.
-
-General TODO for all aggregate tests:
-Update once we have AST nodes for aggregate functions.
-=======
->>>>>>> 9ce94c17
 """
 
 from typing import Any
 
 import pytest
 
-<<<<<<< HEAD
-from pydough.pydough_ast.expressions.literal import Literal
-from pydough.pydough_ast.expressions.simple_column_reference import (
-    SimpleColumnReference,
-)
-from pydough.relational import Column, Relational
+from pydough.relational import Relational
 from pydough.relational.aggregate import Aggregate
-=======
-from pydough.relational import Relational
->>>>>>> 9ce94c17
 from pydough.relational.limit import Limit
 from pydough.relational.project import Project
 from pydough.relational.relational_expressions import ColumnOrdering
@@ -542,143 +525,13 @@
         pytest.param(make_relational_literal(1, StringType()), id="string_type"),
     ],
 )
-<<<<<<< HEAD
-def test_limit_merge(first_limit: Limit, second_limit: Limit, output: Limit):
-    assert first_limit.merge(second_limit) == output
-
-
-@pytest.mark.parametrize(
-    "first_limit, second_limit",
-    [
-        pytest.param(
-            Limit(build_simple_scan(), make_limit_literal(10), []),
-            Limit(Scan("table2", [], []), make_limit_literal(10), []),
-            id="unequal_inputs",
-        ),
-        pytest.param(
-            Limit(
-                build_simple_scan(),
-                make_limit_literal(10),
-                [make_column("a"), make_column("b")],
-            ),
-            Limit(
-                build_simple_scan(),
-                make_limit_literal(5),
-                [make_column("a"), make_column("b")],
-            ),
-            id="matching_columns_unequal_limits",
-        ),
-        pytest.param(
-            Limit(
-                build_simple_scan(),
-                make_limit_literal(10),
-                [make_column("a"), make_column("b")],
-            ),
-            Limit(
-                build_simple_scan(),
-                make_limit_literal(5),
-                [make_column("c"), make_column("d")],
-            ),
-            id="disjoint_columns_unequal_limits",
-        ),
-        pytest.param(
-            Limit(
-                build_simple_scan(),
-                make_limit_literal(10),
-                [make_column("a"), make_column("b")],
-            ),
-            Limit(
-                build_simple_scan(),
-                make_limit_literal(5),
-                [make_column("b"), make_column("c")],
-            ),
-            id="overlapping_columns_unequal_limits",
-        ),
-        pytest.param(
-            Limit(
-                build_simple_scan(),
-                make_limit_literal(10),
-                [make_column("a"), make_column("b")],
-                [make_simple_column_reference("a")],
-            ),
-            Limit(
-                build_simple_scan(),
-                make_limit_literal(10),
-                [make_column("a"), make_column("b")],
-                [make_simple_column_reference("a")],
-            ),
-            # Note: Eventually this should be legal
-            id="matching_orderings_equal_limits",
-        ),
-        pytest.param(
-            Limit(
-                build_simple_scan(),
-                make_limit_literal(10),
-                [make_column("a"), make_column("b")],
-                [make_simple_column_reference("a")],
-            ),
-            Limit(
-                build_simple_scan(),
-                make_limit_literal(5),
-                [make_column("a"), make_column("b")],
-                [make_simple_column_reference("a")],
-            ),
-            # Note: Eventually this should be legal
-            id="matching_orderings_unequal_limits",
-        ),
-        pytest.param(
-            Limit(
-                build_simple_scan(),
-                make_limit_literal(10),
-                [make_column("a"), make_column("b")],
-                [make_simple_column_reference("a")],
-            ),
-            Limit(
-                build_simple_scan(),
-                make_limit_literal(10),
-                [make_column("a"), make_column("b")],
-                [make_simple_column_reference("b")],
-            ),
-            id="disjoint_orderings",
-        ),
-        pytest.param(
-            Limit(
-                build_simple_scan(),
-                make_limit_literal(10),
-                [make_column("a"), make_column("b")],
-                [make_simple_column_reference("a")],
-            ),
-            Limit(
-                build_simple_scan(),
-                make_limit_literal(10),
-                [make_column("a"), make_column("b")],
-                [make_simple_column_reference("a"), make_simple_column_reference("b")],
-            ),
-            # Note: If we allow merging orderings this should become legal.
-            id="overlapping_orderings_equal_limits",
-        ),
-        pytest.param(
-            Limit(
-                build_simple_scan(),
-                make_limit_literal(10),
-                [make_column("a"), make_column("b")],
-                [make_simple_column_reference("a")],
-            ),
-            Limit(
-                build_simple_scan(),
-                make_limit_literal(5),
-                [make_column("a"), make_column("b")],
-                [make_simple_column_reference("a"), make_simple_column_reference("b")],
-            ),
-            id="overlapping_orderings_unequal_limits",
-        ),
-        # TODO: Add a conflicting ordering test where A is ASC vs DESC.
-        # Depends on other code changes merging.
-    ],
-)
-def test_limit_invalid_merge(first_limit: Limit, second_limit: Limit):
-    with pytest.raises(ValueError, match="Cannot merge nodes"):
-        first_limit.merge(second_limit)
+def test_invalid_limit(literal: LiteralExpression):
+    """
+    Test to verify that we raise an error when the limit is not an integer
+    type regardless of the value type.
+    """
+    with pytest.raises(AssertionError, match="Limit must be an integer type"):
+        Limit(build_simple_scan(), literal, {})
 
 
 @pytest.mark.parametrize(
@@ -687,30 +540,26 @@
         pytest.param(
             Aggregate(
                 build_simple_scan(),
-                [make_column("a"), make_column("b")],
-                [],
-            ),
-            "AGGREGATE(keys=[Column(name='a', expr=Column(a)), Column(name='b', expr=Column(b))], aggregations=[], orderings=[])",
-            id="no_orderings_no_aggregates",
-        ),
-        pytest.param(
-            Aggregate(
-                build_simple_scan(),
-                [make_column("a"), make_column("b")],
-                [],
-            ),
-            "AGGREGATE(keys=[Column(name='a', expr=Column(a)), Column(name='b', expr=Column(b))], aggregations=[], orderings=[])",
-            id="no_orderings_no_keys_no_aggregates",
-        ),
-        pytest.param(
-            Aggregate(
-                build_simple_scan(),
-                [make_column("a"), make_column("b")],
-                [],
-                [make_simple_column_reference("a")],
-            ),
-            "AGGREGATE(keys=[Column(name='a', expr=Column(a)), Column(name='b', expr=Column(b))], aggregations=[], orderings=[Column(a)])",
-            id="with_orderings_no_aggregates",
+                {
+                    "a": make_relational_column_reference("a"),
+                    "b": make_relational_column_reference("b"),
+                },
+                {},
+            ),
+            "AGGREGATE(keys={'a': Column(name=a, type=UnknownType()), 'b': Column(name=b, type=UnknownType())}, aggregations={})",
+            id="no_aggregates",
+        ),
+        pytest.param(
+            Aggregate(
+                build_simple_scan(),
+                {
+                    "a": make_relational_column_reference("a"),
+                    "b": make_relational_column_reference("b"),
+                },
+                {},
+            ),
+            "AGGREGATE(keys={'a': Column(name=a, type=UnknownType()), 'b': Column(name=b, type=UnknownType())}, aggregations={})",
+            id="no_keys_no_aggregates",
         ),
     ],
 )
@@ -724,119 +573,82 @@
         pytest.param(
             Aggregate(
                 build_simple_scan(),
-                [make_column("a"), make_column("b")],
-                [],
-            ),
-            Aggregate(
-                build_simple_scan(),
-                [make_column("a"), make_column("b")],
-                [],
+                {
+                    "a": make_relational_column_reference("a"),
+                    "b": make_relational_column_reference("b"),
+                },
+                {},
+            ),
+            Aggregate(
+                build_simple_scan(),
+                {
+                    "a": make_relational_column_reference("a"),
+                    "b": make_relational_column_reference("b"),
+                },
+                {},
             ),
             True,
-            id="same_keys_no_orderings",
-        ),
-        pytest.param(
-            Aggregate(
-                build_simple_scan(),
-                [make_column("a"), make_column("b")],
-                [],
-            ),
-            Aggregate(
-                build_simple_scan(),
-                [make_column("c"), make_column("d")],
-                [],
-            ),
-            False,
-            id="different_keys_no_orderings",
-        ),
-        pytest.param(
-            Aggregate(
-                build_simple_scan(),
-                [make_column("a"), make_column("b")],
-                [],
-            ),
-            Aggregate(
-                build_simple_scan(),
-                [make_column("a")],
-                [],
-            ),
-            False,
-            id="subset_keys_no_orderings",
-        ),
-        pytest.param(
-            Aggregate(
-                build_simple_scan(),
-                [make_column("a"), make_column("b")],
-                [],
-                [make_simple_column_reference("a")],
-            ),
-            Aggregate(
-                build_simple_scan(),
-                [make_column("a"), make_column("b")],
-                [],
-                [make_simple_column_reference("a")],
-            ),
-            True,
-            id="same_keys_with_orderings",
-        ),
-        pytest.param(
-            Aggregate(
-                build_simple_scan(),
-                [make_column("a"), make_column("b")],
-                [],
-                [make_simple_column_reference("a")],
-            ),
-            Aggregate(
-                build_simple_scan(),
-                [make_column("a"), make_column("b")],
-                [],
-                [make_simple_column_reference("b")],
-            ),
-            False,
-            id="same_keys_different_orderings",
-        ),
-        pytest.param(
-            Aggregate(
-                build_simple_scan(),
-                [make_column("a"), make_column("b")],
-                [],
-                [make_simple_column_reference("a")],
-            ),
-            Aggregate(
-                build_simple_scan(),
-                [make_column("c"), make_column("d")],
-                [],
-                [make_simple_column_reference("a")],
-            ),
-            False,
-            id="different_keys_with_orderings",
-        ),
-        pytest.param(
-            Aggregate(
-                build_simple_scan(),
-                [make_column("a"), make_column("b")],
-                [],
-                [make_simple_column_reference("a")],
-            ),
-            Aggregate(
-                build_simple_scan(),
-                [make_column("a")],
-                [],
-                [make_simple_column_reference("a")],
-            ),
-            False,
-            id="subset_keys_with_orderings",
-        ),
-        pytest.param(
-            Aggregate(
-                build_simple_scan(),
-                [make_column("a"), make_column("b")],
-                [],
-            ),
-            Aggregate(
-                Scan("table2", [make_column("a"), make_column("b")], []),
-                [make_column("a"), make_column("b")],
-                [],
+            id="same_keys",
+        ),
+        pytest.param(
+            Aggregate(
+                build_simple_scan(),
+                {
+                    "a": make_relational_column_reference("a"),
+                    "b": make_relational_column_reference("b"),
+                },
+                {},
+            ),
+            Aggregate(
+                build_simple_scan(),
+                {
+                    "c": make_relational_column_reference("c"),
+                    "d": make_relational_column_reference("d"),
+                },
+                {},
+            ),
+            False,
+            id="different_keys",
+        ),
+        pytest.param(
+            Aggregate(
+                build_simple_scan(),
+                {
+                    "a": make_relational_column_reference("a"),
+                    "b": make_relational_column_reference("b"),
+                },
+                {},
+            ),
+            Aggregate(
+                build_simple_scan(),
+                {"a": make_relational_column_reference("a")},
+                {},
+            ),
+            False,
+            id="subset_keys",
+        ),
+        pytest.param(
+            Aggregate(
+                build_simple_scan(),
+                {
+                    "a": make_relational_column_reference("a"),
+                    "b": make_relational_column_reference("b"),
+                },
+                {},
+            ),
+            Aggregate(
+                Scan(
+                    "table2",
+                    {
+                        "a": make_relational_column_reference("a"),
+                        "b": make_relational_column_reference("b"),
+                    },
+                ),
+                {
+                    "a": make_relational_column_reference("a"),
+                    "b": make_relational_column_reference("b"),
+                },
+                {},
             ),
             False,
             id="unequal_inputs",
@@ -844,354 +656,23 @@
         pytest.param(
             Aggregate(
                 build_simple_scan(),
-                [make_column("a"), make_column("b")],
-                [],
-            ),
-            Scan("table2", [make_column("a"), make_column("b")], []),
+                {
+                    "a": make_relational_column_reference("a"),
+                    "b": make_relational_column_reference("b"),
+                },
+                {},
+            ),
+            Scan(
+                "table2",
+                {
+                    "a": make_relational_column_reference("a"),
+                    "b": make_relational_column_reference("b"),
+                },
+            ),
             False,
             id="different_nodes",
         ),
     ],
 )
 def test_aggregate_equals(first_agg: Aggregate, second_agg: Relational, output: bool):
-    assert first_agg.equals(second_agg) == output
-
-
-@pytest.mark.parametrize(
-    "first_agg, second_agg, output",
-    [
-        pytest.param(
-            Aggregate(
-                build_simple_scan(),
-                [make_column("a"), make_column("b")],
-                [],
-            ),
-            Aggregate(
-                Scan("table2", [], []),
-                [make_column("a"), make_column("b")],
-                [],
-            ),
-            False,
-            id="unequal_inputs",
-        ),
-        pytest.param(
-            Aggregate(
-                build_simple_scan(),
-                [make_column("a"), make_column("b")],
-                [],
-            ),
-            Aggregate(
-                build_simple_scan(),
-                [make_column("a"), make_column("b")],
-                [],
-            ),
-            True,
-            id="matching_keys_no_orderings",
-        ),
-        pytest.param(
-            Aggregate(
-                build_simple_scan(),
-                [make_column("a"), make_column("b")],
-                [],
-            ),
-            Aggregate(
-                build_simple_scan(),
-                [make_column("c"), make_column("d")],
-                [],
-            ),
-            False,
-            id="disjoint_keys_no_ordering",
-        ),
-        pytest.param(
-            Aggregate(
-                build_simple_scan(),
-                [make_column("a"), make_column("b")],
-                [],
-            ),
-            Aggregate(
-                build_simple_scan(),
-                [make_column("b")],
-                [],
-            ),
-            False,
-            id="subset_keys_no_ordering",
-        ),
-        pytest.param(
-            Aggregate(
-                build_simple_scan(),
-                [make_column("a"), make_column("b")],
-                [],
-            ),
-            Aggregate(
-                build_simple_scan(),
-                [make_column("b"), make_column("c")],
-                [],
-            ),
-            False,
-            id="overlapping_keys_no_ordering",
-        ),
-        pytest.param(
-            Aggregate(
-                build_simple_scan(),
-                [make_column("a"), make_column("b")],
-                [],
-                [make_simple_column_reference("a")],
-            ),
-            Aggregate(
-                build_simple_scan(),
-                [make_column("a"), make_column("b")],
-                [],
-                [make_simple_column_reference("a")],
-            ),
-            False,
-            id="matching_ordering_matching_keys",
-        ),
-        pytest.param(
-            Aggregate(
-                build_simple_scan(),
-                [make_column("a"), make_column("b")],
-                [],
-                [make_simple_column_reference("a")],
-            ),
-            Aggregate(
-                build_simple_scan(),
-                [make_column("a")],
-                [],
-                [make_simple_column_reference("a")],
-            ),
-            False,
-            id="matching_ordering_overlapping_keys",
-        ),
-        pytest.param(
-            Aggregate(
-                build_simple_scan(),
-                [make_column("a"), make_column("b")],
-                [],
-                [make_simple_column_reference("a")],
-            ),
-            Aggregate(
-                build_simple_scan(),
-                [make_column("a"), make_column("b")],
-                [],
-                [make_simple_column_reference("b")],
-            ),
-            False,
-            id="disjoint_orderings",
-        ),
-        pytest.param(
-            Aggregate(
-                build_simple_scan(),
-                [make_column("a"), make_column("b")],
-                [],
-                [make_simple_column_reference("a")],
-            ),
-            Aggregate(
-                build_simple_scan(),
-                [make_column("a"), make_column("b")],
-                [],
-                [make_simple_column_reference("a"), make_simple_column_reference("b")],
-            ),
-            False,
-            # Note: If we allow merging orderings this should become legal.
-            id="overlapping_orderings_equal_keys",
-        ),
-        pytest.param(
-            Aggregate(
-                build_simple_scan(),
-                [make_column("a")],
-                [],
-                [make_simple_column_reference("a")],
-            ),
-            Aggregate(
-                build_simple_scan(),
-                [make_column("a"), make_column("b")],
-                [],
-                [make_simple_column_reference("a"), make_simple_column_reference("b")],
-            ),
-            False,
-            id="overlapping_orderings_overlapping_keys",
-        ),
-        # TODO: Add a conflicting ordering test where A is ASC vs DESC.
-        # Depends on other code changes merging
-    ],
-)
-def test_aggregate_can_merge(first_agg: Aggregate, second_agg: Aggregate, output: bool):
-    assert first_agg.can_merge(second_agg) == output
-
-
-@pytest.mark.parametrize(
-    "first_agg, second_agg, output",
-    [
-        pytest.param(
-            Aggregate(
-                build_simple_scan(),
-                [make_column("a"), make_column("b")],
-                [],
-            ),
-            Aggregate(
-                build_simple_scan(),
-                [make_column("a"), make_column("b")],
-                [],
-            ),
-            Aggregate(
-                build_simple_scan(),
-                [make_column("a"), make_column("b")],
-                [],
-            ),
-            id="matching_keys_no_orderings",
-        ),
-    ],
-)
-def test_aggregate_merge(
-    first_agg: Aggregate, second_agg: Aggregate, output: Aggregate
-):
-    assert first_agg.merge(second_agg) == output
-
-
-@pytest.mark.parametrize(
-    "first_agg, second_agg",
-    [
-        pytest.param(
-            Aggregate(
-                build_simple_scan(),
-                [make_column("a"), make_column("b")],
-                [],
-            ),
-            Aggregate(
-                Scan("table2", [], []),
-                [make_column("a"), make_column("b")],
-                [],
-            ),
-            id="unequal_inputs",
-        ),
-        pytest.param(
-            Aggregate(
-                build_simple_scan(),
-                [make_column("a"), make_column("b")],
-                [],
-            ),
-            Aggregate(
-                build_simple_scan(),
-                [make_column("c"), make_column("d")],
-                [],
-            ),
-            id="disjoint_keys_no_ordering",
-        ),
-        pytest.param(
-            Aggregate(
-                build_simple_scan(),
-                [make_column("a"), make_column("b")],
-                [],
-            ),
-            Aggregate(
-                build_simple_scan(),
-                [make_column("b")],
-                [],
-            ),
-            id="subset_keys_no_ordering",
-        ),
-        pytest.param(
-            Aggregate(
-                build_simple_scan(),
-                [make_column("a"), make_column("b")],
-                [],
-            ),
-            Aggregate(
-                build_simple_scan(),
-                [make_column("b"), make_column("c")],
-                [],
-            ),
-            id="overlapping_keys_no_ordering",
-        ),
-        pytest.param(
-            Aggregate(
-                build_simple_scan(),
-                [make_column("a"), make_column("b")],
-                [],
-                [make_simple_column_reference("a")],
-            ),
-            Aggregate(
-                build_simple_scan(),
-                [make_column("a"), make_column("b")],
-                [],
-                [make_simple_column_reference("a")],
-            ),
-            id="matching_ordering_matching_keys",
-        ),
-        pytest.param(
-            Aggregate(
-                build_simple_scan(),
-                [make_column("a"), make_column("b")],
-                [],
-                [make_simple_column_reference("a")],
-            ),
-            Aggregate(
-                build_simple_scan(),
-                [make_column("a")],
-                [],
-                [make_simple_column_reference("a")],
-            ),
-            id="matching_ordering_overlapping_keys",
-        ),
-        pytest.param(
-            Aggregate(
-                build_simple_scan(),
-                [make_column("a"), make_column("b")],
-                [],
-                [make_simple_column_reference("a")],
-            ),
-            Aggregate(
-                build_simple_scan(),
-                [make_column("a"), make_column("b")],
-                [],
-                [make_simple_column_reference("b")],
-            ),
-            id="disjoint_orderings",
-        ),
-        pytest.param(
-            Aggregate(
-                build_simple_scan(),
-                [make_column("a"), make_column("b")],
-                [],
-                [make_simple_column_reference("a")],
-            ),
-            Aggregate(
-                build_simple_scan(),
-                [make_column("a"), make_column("b")],
-                [],
-                [make_simple_column_reference("a"), make_simple_column_reference("b")],
-            ),
-            # Note: If we allow merging orderings this should become legal.
-            id="overlapping_orderings_equal_keys",
-        ),
-        pytest.param(
-            Aggregate(
-                build_simple_scan(),
-                [make_column("a")],
-                [],
-                [make_simple_column_reference("a")],
-            ),
-            Aggregate(
-                build_simple_scan(),
-                [make_column("a"), make_column("b")],
-                [],
-                [make_simple_column_reference("a"), make_simple_column_reference("b")],
-            ),
-            id="overlapping_orderings_overlapping_keys",
-        ),
-        # TODO: Add a conflicting ordering test where A is ASC vs DESC.
-        # Depends on other code changes merging
-    ],
-)
-def test_aggregate_invalid_merge(first_agg: Aggregate, second_agg: Aggregate):
-    with pytest.raises(ValueError, match="Cannot merge nodes"):
-        first_agg.merge(second_agg)
-=======
-def test_invalid_limit(literal: LiteralExpression):
-    """
-    Test to verify that we raise an error when the limit is not an integer
-    type regardless of the value type.
-    """
-    with pytest.raises(AssertionError, match="Limit must be an integer type"):
-        Limit(build_simple_scan(), literal, {})
->>>>>>> 9ce94c17
+    assert first_agg.equals(second_agg) == output
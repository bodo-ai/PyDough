"""
Test that tests the full conversion of a PyDough object to a SQL query.
"""

from collections.abc import Callable

import pytest

from pydough import init_pydough_context, to_sql
from pydough.configs import PyDoughConfigs
from pydough.database_connectors import DatabaseContext, DatabaseDialect
from pydough.metadata import GraphMetadata
from pydough.unqualified import (
    UnqualifiedNode,
)
from tests.test_pydough_functions.simple_pydough_functions import (
    cumulative_stock_analysis,
    datediff,
    datetime_sampler,
<<<<<<< HEAD
    extract_colors,
    get_part_multiple,
    get_part_single,
=======
    floor_and_ceil,
    floor_and_ceil_2,
>>>>>>> 85838f52
    global_acctbal_breakdown,
    hour_minute_day,
    nation_acctbal_breakdown,
    quantile_function_test_1,
    quantile_function_test_2,
    rank_a,
    rank_b,
    rank_c,
    region_acctbal_breakdown,
    simple_filter,
    simple_scan,
    simple_smallest_or_largest,
    simple_var_std,
    time_threshold_reached,
    transaction_week_sampler,
    week_offset,
    window_sliding_frame_relsize,
    window_sliding_frame_relsum,
)
from tests.testing_utilities import (
    graph_fetcher,
)


@pytest.mark.parametrize(
    "pydough_code, columns, test_name",
    [
        pytest.param(
            simple_scan,
            None,
            "simple_scan",
            id="simple_scan",
        ),
        pytest.param(
            simple_filter,
            ["order_date", "o_orderkey", "o_totalprice"],
            "simple_filter",
            id="simple_filter",
        ),
        pytest.param(
            rank_a,
            {"id": "key", "rk": "rank"},
            "rank_a",
            id="rank_a",
        ),
        pytest.param(
            rank_b,
            {"order_key": "key", "rank": "rank"},
            "rank_b",
            id="rank_b",
        ),
        pytest.param(
            rank_c,
            None,
            "rank_c",
            id="rank_c",
        ),
        pytest.param(
            floor_and_ceil,
            None,
            "floor_and_ceil",
            id="floor_and_ceil",
        ),
        pytest.param(
            floor_and_ceil_2,
            None,
            "floor_and_ceil_2",
            id="floor_and_ceil_2",
        ),
        pytest.param(
            datetime_sampler,
            None,
            "datetime_sampler",
            id="datetime_sampler",
        ),
        pytest.param(
            nation_acctbal_breakdown,
            None,
            "nation_acctbal_breakdown",
            id="nation_acctbal_breakdown",
        ),
        pytest.param(
            region_acctbal_breakdown,
            None,
            "region_acctbal_breakdown",
            id="region_acctbal_breakdown",
        ),
        pytest.param(
            global_acctbal_breakdown,
            None,
            "global_acctbal_breakdown",
            id="global_acctbal_breakdown",
        ),
        pytest.param(
            simple_smallest_or_largest,
            None,
            "simple_smallest_or_largest",
            id="simple_smallest_or_largest",
        ),
        pytest.param(
            simple_var_std,
            None,
            "simple_var_std",
            id="simple_var_std",
        ),
        pytest.param(
<<<<<<< HEAD
            extract_colors,
            None,
            "extract_colors",
            id="extract_colors",
=======
            quantile_function_test_1, None, "quantile_test_1", id="quantile_test_1"
        ),
        pytest.param(
            quantile_function_test_2, None, "quantile_test_2", id="quantile_test_2"
>>>>>>> 85838f52
        ),
    ],
)
def test_pydough_to_sql_tpch(
    pydough_code: Callable[[], UnqualifiedNode],
    columns: dict[str, str] | list[str] | None,
    test_name: str,
    get_sample_graph: graph_fetcher,
    get_sql_test_filename: Callable[[str, DatabaseDialect], str],
    empty_context_database: DatabaseContext,
    update_tests: bool,
) -> None:
    """
    Tests that a PyDough unqualified node can be correctly translated to its
    qualified DAG version, with the correct string representation.
    """
    graph: GraphMetadata = get_sample_graph("TPCH")
    root: UnqualifiedNode = init_pydough_context(graph)(pydough_code)()
    actual_sql: str = to_sql(
        root, columns=columns, metadata=graph, database=empty_context_database
    ).strip()
    file_path: str = get_sql_test_filename(test_name, empty_context_database.dialect)
    if update_tests:
        with open(file_path, "w") as f:
            f.write(actual_sql + "\n")
    else:
        with open(file_path) as f:
            expected_relational_string: str = f.read()
        assert actual_sql == expected_relational_string.strip(), (
            "Mismatch between tree generated SQL text and expected SQL text"
        )


@pytest.mark.parametrize(
    "pydough_code,test_name,graph_name",
    [
        pytest.param(
            hour_minute_day,
            "hour_minute_day",
            "Broker",
            id="hour_minute_day",
        ),
        pytest.param(
            datediff,
            "datediff",
            "Broker",
            id="datediff",
        ),
        pytest.param(
            week_offset,
            "week_offset",
            "Broker",
            id="week_offset",
        ),
        pytest.param(
            cumulative_stock_analysis,
            "cumulative_stock_analysis",
            "Broker",
            id="cumulative_stock_analysis",
        ),
        pytest.param(
            time_threshold_reached,
            "time_threshold_reached",
            "Broker",
            id="time_threshold_reached",
        ),
        pytest.param(
            window_sliding_frame_relsize,
            "window_sliding_frame_relsize",
            "Broker",
            id="window_sliding_frame_relsize",
        ),
        pytest.param(
            window_sliding_frame_relsum,
            "window_sliding_frame_relsum",
            "Broker",
            id="window_sliding_frame_relsum",
        ),
        pytest.param(
            get_part_single, "get_part_single", "Broker", id="get_part_single"
        ),
        pytest.param(
            get_part_multiple, "get_part_multiple", "Broker", id="get_part_multiple"
        ),
    ],
)
def test_pydough_to_sql_defog(
    pydough_code: Callable[[], UnqualifiedNode],
    test_name: str,
    graph_name: str,
    defog_graphs: graph_fetcher,
    get_sql_test_filename: Callable[[str, DatabaseDialect], str],
    empty_context_database: DatabaseContext,
    update_tests: bool,
    default_config: PyDoughConfigs,
) -> None:
    """
    Tests that a PyDough unqualified node can be correctly translated to its
    sql, with the correct string representation.
    """
    graph: GraphMetadata = defog_graphs(graph_name)
    root: UnqualifiedNode = init_pydough_context(graph)(pydough_code)()
    actual_sql: str = to_sql(
        root, metadata=graph, database=empty_context_database, config=default_config
    ).strip()
    file_path: str = get_sql_test_filename(test_name, empty_context_database.dialect)
    if update_tests:
        with open(file_path, "w") as f:
            f.write(actual_sql + "\n")
    else:
        with open(file_path) as f:
            expected_relational_string: str = f.read()
        assert actual_sql == expected_relational_string.strip(), (
            "Mismatch between tree generated SQL text and expected SQL text"
        )


def test_pydough_to_sql_defog_custom_week(
    defog_graphs: graph_fetcher,
    get_sql_test_filename: Callable[[str, DatabaseDialect], str],
    empty_context_database: DatabaseContext,
    update_tests: bool,
    week_handling_config: PyDoughConfigs,
) -> None:
    """
    Tests that a PyDough unqualified node can be correctly translated to its
    sql, with the correct string representation.
    """
    graph: GraphMetadata = defog_graphs("Broker")
    root: UnqualifiedNode = init_pydough_context(graph)(transaction_week_sampler)()
    test_name: str = "sql_transaction_week_sampler"
    test_name += f"_{week_handling_config.start_of_week.name.lower()}"
    test_name += f"_{'zero' if week_handling_config.start_week_as_zero else 'one'}"
    actual_sql: str = to_sql(
        root,
        metadata=graph,
        database=empty_context_database,
        config=week_handling_config,
    ).strip()
    file_path: str = get_sql_test_filename(test_name, empty_context_database.dialect)
    if update_tests:
        with open(file_path, "w") as f:
            f.write(actual_sql + "\n")
    else:
        with open(file_path) as f:
            expected_relational_string: str = f.read()
        assert actual_sql == expected_relational_string.strip(), (
            "Mismatch between tree generated SQL text and expected SQL text"
        )<|MERGE_RESOLUTION|>--- conflicted
+++ resolved
@@ -17,14 +17,11 @@
     cumulative_stock_analysis,
     datediff,
     datetime_sampler,
-<<<<<<< HEAD
     extract_colors,
+    floor_and_ceil,
+    floor_and_ceil_2,
     get_part_multiple,
     get_part_single,
-=======
-    floor_and_ceil,
-    floor_and_ceil_2,
->>>>>>> 85838f52
     global_acctbal_breakdown,
     hour_minute_day,
     nation_acctbal_breakdown,
@@ -131,17 +128,16 @@
             id="simple_var_std",
         ),
         pytest.param(
-<<<<<<< HEAD
             extract_colors,
             None,
             "extract_colors",
             id="extract_colors",
-=======
+        ),
+        pytest.param(
             quantile_function_test_1, None, "quantile_test_1", id="quantile_test_1"
         ),
         pytest.param(
             quantile_function_test_2, None, "quantile_test_2", id="quantile_test_2"
->>>>>>> 85838f52
         ),
     ],
 )

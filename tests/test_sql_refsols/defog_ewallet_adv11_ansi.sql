WITH _s1 AS (
  SELECT
    user_id,
    SUM(
      DATEDIFF(CAST(session_end_ts AS DATETIME), CAST(session_start_ts AS DATETIME), SECOND)
<<<<<<< HEAD
    ) AS agg_0,
    user_id
=======
    ) AS sum_duration
>>>>>>> 72bc7682
  FROM main.user_sessions
  WHERE
    session_end_ts < '2023-06-08' AND session_start_ts >= '2023-06-01'
  GROUP BY
    1
)
SELECT
  users.uid,
  _s1.agg_0 AS total_duration
FROM main.users AS users
JOIN _s1 AS _s1
  ON _s1.user_id = users.uid
ORDER BY
  2 DESC<|MERGE_RESOLUTION|>--- conflicted
+++ resolved
@@ -3,12 +3,7 @@
     user_id,
     SUM(
       DATEDIFF(CAST(session_end_ts AS DATETIME), CAST(session_start_ts AS DATETIME), SECOND)
-<<<<<<< HEAD
-    ) AS agg_0,
-    user_id
-=======
     ) AS sum_duration
->>>>>>> 72bc7682
   FROM main.user_sessions
   WHERE
     session_end_ts < '2023-06-08' AND session_start_ts >= '2023-06-01'
@@ -17,7 +12,7 @@
 )
 SELECT
   users.uid,
-  _s1.agg_0 AS total_duration
+  _s1.sum_duration AS total_duration
 FROM main.users AS users
 JOIN _s1 AS _s1
   ON _s1.user_id = users.uid

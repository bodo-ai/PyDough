WITH _t7 AS (
  SELECT
    l_commitdate,
    l_linenumber,
    l_orderkey,
    l_receiptdate,
    l_suppkey
  FROM tpch.lineitem
  WHERE
<<<<<<< HEAD
    _t2.name = 'SAUDI ARABIA'
), _s12 AS (
  SELECT
    _s0.key AS key,
    _s0.name AS name
  FROM _s0 AS _s0
  JOIN _s1 AS _s1
    ON _s0.nation_key = _s1.key
), _t7 AS (
  SELECT
    lineitem.l_commitdate AS commit_date,
    lineitem.l_linenumber AS line_number,
    lineitem.l_orderkey AS order_key,
    lineitem.l_receiptdate AS receipt_date,
    lineitem.l_suppkey AS supplier_key
  FROM tpch.lineitem AS lineitem
), _s2 AS (
  SELECT
    _t7.supplier_key AS original_key,
    _t7.line_number AS line_number,
    _t7.order_key AS order_key,
    _t7.supplier_key AS supplier_key
  FROM _t7 AS _t7
  WHERE
    _t7.commit_date < _t7.receipt_date
), _s3 AS (
  SELECT
    orders.o_orderkey AS key,
    orders.o_orderstatus AS order_status
  FROM tpch.orders AS orders
), _s4 AS (
  SELECT
    _s3.key AS key,
    _s2.line_number AS line_number,
    _s2.order_key AS order_key,
    _s3.order_status AS order_status,
    _s2.original_key AS original_key,
    _s2.supplier_key AS supplier_key
  FROM _s2 AS _s2
  JOIN _s3 AS _s3
    ON _s2.order_key = _s3.key
), _s5 AS (
  SELECT
    lineitem.l_orderkey AS order_key,
    lineitem.l_suppkey AS supplier_key
  FROM tpch.lineitem AS lineitem
), _t6 AS (
  SELECT
    _s4.order_key AS order_key,
    _s4.supplier_key AS supplier_key,
    _s5.supplier_key AS supplier_key_19,
    _s4.key AS key,
    _s4.line_number AS line_number,
    _s4.order_status AS order_status,
    _s4.original_key AS original_key
  FROM _s4 AS _s4
  JOIN _s5 AS _s5
    ON _s4.key = _s5.order_key
), _t5 AS (
  SELECT
    _t6.key AS key,
    _t6.line_number AS line_number,
    _t6.order_key AS order_key,
    _t6.order_status AS order_status,
    _t6.supplier_key AS supplier_key
  FROM _t6 AS _t6
  WHERE
    _t6.original_key <> _t6.supplier_key_19
), _t4 AS (
  SELECT
    MAX(_t5.line_number) AS agg_13,
    MAX(_t5.order_key) AS agg_14,
    MAX(_t5.supplier_key) AS agg_24,
    MAX(_t5.key) AS agg_3,
    MAX(_t5.order_status) AS agg_6
  FROM _t5 AS _t5
  GROUP BY
    _t5.key,
    _t5.line_number,
    _t5.order_key
), _s10 AS (
  SELECT
    _t4.agg_13 AS agg_13,
    _t4.agg_14 AS agg_14,
    _t4.agg_24 AS agg_24,
    _t4.agg_3 AS agg_3
  FROM _t4 AS _t4
  WHERE
    _t4.agg_6 = 'F'
), _s6 AS (
  SELECT
    _t9.supplier_key AS original_key,
    _t9.line_number AS line_number,
    _t9.order_key AS order_key
  FROM _t7 AS _t9
  WHERE
    _t9.commit_date < _t9.receipt_date
), _s7 AS (
  SELECT
    orders.o_orderkey AS key
  FROM tpch.orders AS orders
), _s8 AS (
  SELECT
    _s7.key AS key,
    _s6.line_number AS line_number,
    _s6.order_key AS order_key,
    _s6.original_key AS original_key
  FROM _s6 AS _s6
  JOIN _s7 AS _s7
    ON _s6.order_key = _s7.key
), _t10 AS (
  SELECT
    lineitem.l_commitdate AS commit_date,
    lineitem.l_orderkey AS order_key,
    lineitem.l_receiptdate AS receipt_date,
    lineitem.l_suppkey AS supplier_key
  FROM tpch.lineitem AS lineitem
), _s9 AS (
  SELECT
    _t10.order_key AS order_key,
    _t10.supplier_key AS supplier_key
  FROM _t10 AS _t10
  WHERE
    _t10.commit_date < _t10.receipt_date
), _t8 AS (
  SELECT
    _s8.order_key AS order_key,
    _s9.supplier_key AS supplier_key_36,
    _s8.key AS key,
    _s8.line_number AS line_number,
    _s8.original_key AS original_key
  FROM _s8 AS _s8
  JOIN _s9 AS _s9
    ON _s8.key = _s9.order_key
), _s11 AS (
  SELECT
    _t8.key AS key,
    _t8.line_number AS line_number,
    _t8.order_key AS order_key
  FROM _t8 AS _t8
  WHERE
    _t8.original_key <> _t8.supplier_key_36
), _t3 AS (
  SELECT
    _s10.agg_24 AS agg_24
  FROM _s10 AS _s10
  WHERE
    NOT EXISTS(
      SELECT
        1 AS "1"
      FROM _s11 AS _s11
      WHERE
        _s10.agg_13 = _s11.line_number
        AND _s10.agg_14 = _s11.order_key
        AND _s10.agg_3 = _s11.key
    )
), _s13 AS (
  SELECT
    COUNT(*) AS agg_0,
    _t3.agg_24 AS agg_24
  FROM _t3 AS _t3
  GROUP BY
    _t3.agg_24
), _t1 AS (
  SELECT
    _s13.agg_0 AS agg_0,
    _s12.name AS name
  FROM _s12 AS _s12
  LEFT JOIN _s13 AS _s13
    ON _s12.key = _s13.agg_24
), _t0 AS (
  SELECT
    COALESCE(_t1.agg_0, 0) AS numwait,
    _t1.name AS s_name
  FROM _t1 AS _t1
=======
    l_commitdate < l_receiptdate
), _t4 AS (
  SELECT
    MAX(_t7.l_linenumber) AS anything_l_linenumber,
    MAX(_t7.l_orderkey) AS anything_l_orderkey,
    MAX(_t7.l_suppkey) AS anything_l_suppkey,
    MAX(orders.o_orderkey) AS anything_o_orderkey,
    MAX(orders.o_orderstatus) AS anything_o_orderstatus
  FROM _t7 AS _t7
  JOIN tpch.orders AS orders
    ON _t7.l_orderkey = orders.o_orderkey
  JOIN tpch.lineitem AS lineitem
    ON _t7.l_suppkey <> lineitem.l_suppkey AND lineitem.l_orderkey = orders.o_orderkey
  GROUP BY
    _t7.l_linenumber,
    _t7.l_orderkey,
    orders.o_orderkey
), _u_0 AS (
  SELECT
    _t9.l_linenumber AS _u_1,
    _t9.l_orderkey AS _u_2,
    orders.o_orderkey AS _u_3
  FROM _t7 AS _t9
  JOIN tpch.orders AS orders
    ON _t9.l_orderkey = orders.o_orderkey
  JOIN tpch.lineitem AS lineitem
    ON _t9.l_suppkey <> lineitem.l_suppkey
    AND lineitem.l_commitdate < lineitem.l_receiptdate
    AND lineitem.l_orderkey = orders.o_orderkey
  GROUP BY
    _t9.l_linenumber,
    _t9.l_orderkey,
    orders.o_orderkey
), _s13 AS (
  SELECT
    COUNT(*) AS n_rows,
    _t4.anything_l_suppkey
  FROM _t4 AS _t4
  LEFT JOIN _u_0 AS _u_0
    ON _t4.anything_l_linenumber = _u_0._u_1
    AND _t4.anything_l_orderkey = _u_0._u_2
    AND _t4.anything_o_orderkey = _u_0._u_3
  WHERE
    _t4.anything_o_orderstatus = 'F' AND _u_0._u_1 IS NULL
  GROUP BY
    _t4.anything_l_suppkey
>>>>>>> 85838f52
)
SELECT
  supplier.s_name AS S_NAME,
  COALESCE(_s13.n_rows, 0) AS NUMWAIT
FROM tpch.supplier AS supplier
JOIN tpch.nation AS nation
  ON nation.n_name = 'SAUDI ARABIA' AND nation.n_nationkey = supplier.s_nationkey
LEFT JOIN _s13 AS _s13
  ON _s13.anything_l_suppkey = supplier.s_suppkey
ORDER BY
  numwait DESC,
  s_name
LIMIT 10<|MERGE_RESOLUTION|>--- conflicted
+++ resolved
@@ -7,183 +7,6 @@
     l_suppkey
   FROM tpch.lineitem
   WHERE
-<<<<<<< HEAD
-    _t2.name = 'SAUDI ARABIA'
-), _s12 AS (
-  SELECT
-    _s0.key AS key,
-    _s0.name AS name
-  FROM _s0 AS _s0
-  JOIN _s1 AS _s1
-    ON _s0.nation_key = _s1.key
-), _t7 AS (
-  SELECT
-    lineitem.l_commitdate AS commit_date,
-    lineitem.l_linenumber AS line_number,
-    lineitem.l_orderkey AS order_key,
-    lineitem.l_receiptdate AS receipt_date,
-    lineitem.l_suppkey AS supplier_key
-  FROM tpch.lineitem AS lineitem
-), _s2 AS (
-  SELECT
-    _t7.supplier_key AS original_key,
-    _t7.line_number AS line_number,
-    _t7.order_key AS order_key,
-    _t7.supplier_key AS supplier_key
-  FROM _t7 AS _t7
-  WHERE
-    _t7.commit_date < _t7.receipt_date
-), _s3 AS (
-  SELECT
-    orders.o_orderkey AS key,
-    orders.o_orderstatus AS order_status
-  FROM tpch.orders AS orders
-), _s4 AS (
-  SELECT
-    _s3.key AS key,
-    _s2.line_number AS line_number,
-    _s2.order_key AS order_key,
-    _s3.order_status AS order_status,
-    _s2.original_key AS original_key,
-    _s2.supplier_key AS supplier_key
-  FROM _s2 AS _s2
-  JOIN _s3 AS _s3
-    ON _s2.order_key = _s3.key
-), _s5 AS (
-  SELECT
-    lineitem.l_orderkey AS order_key,
-    lineitem.l_suppkey AS supplier_key
-  FROM tpch.lineitem AS lineitem
-), _t6 AS (
-  SELECT
-    _s4.order_key AS order_key,
-    _s4.supplier_key AS supplier_key,
-    _s5.supplier_key AS supplier_key_19,
-    _s4.key AS key,
-    _s4.line_number AS line_number,
-    _s4.order_status AS order_status,
-    _s4.original_key AS original_key
-  FROM _s4 AS _s4
-  JOIN _s5 AS _s5
-    ON _s4.key = _s5.order_key
-), _t5 AS (
-  SELECT
-    _t6.key AS key,
-    _t6.line_number AS line_number,
-    _t6.order_key AS order_key,
-    _t6.order_status AS order_status,
-    _t6.supplier_key AS supplier_key
-  FROM _t6 AS _t6
-  WHERE
-    _t6.original_key <> _t6.supplier_key_19
-), _t4 AS (
-  SELECT
-    MAX(_t5.line_number) AS agg_13,
-    MAX(_t5.order_key) AS agg_14,
-    MAX(_t5.supplier_key) AS agg_24,
-    MAX(_t5.key) AS agg_3,
-    MAX(_t5.order_status) AS agg_6
-  FROM _t5 AS _t5
-  GROUP BY
-    _t5.key,
-    _t5.line_number,
-    _t5.order_key
-), _s10 AS (
-  SELECT
-    _t4.agg_13 AS agg_13,
-    _t4.agg_14 AS agg_14,
-    _t4.agg_24 AS agg_24,
-    _t4.agg_3 AS agg_3
-  FROM _t4 AS _t4
-  WHERE
-    _t4.agg_6 = 'F'
-), _s6 AS (
-  SELECT
-    _t9.supplier_key AS original_key,
-    _t9.line_number AS line_number,
-    _t9.order_key AS order_key
-  FROM _t7 AS _t9
-  WHERE
-    _t9.commit_date < _t9.receipt_date
-), _s7 AS (
-  SELECT
-    orders.o_orderkey AS key
-  FROM tpch.orders AS orders
-), _s8 AS (
-  SELECT
-    _s7.key AS key,
-    _s6.line_number AS line_number,
-    _s6.order_key AS order_key,
-    _s6.original_key AS original_key
-  FROM _s6 AS _s6
-  JOIN _s7 AS _s7
-    ON _s6.order_key = _s7.key
-), _t10 AS (
-  SELECT
-    lineitem.l_commitdate AS commit_date,
-    lineitem.l_orderkey AS order_key,
-    lineitem.l_receiptdate AS receipt_date,
-    lineitem.l_suppkey AS supplier_key
-  FROM tpch.lineitem AS lineitem
-), _s9 AS (
-  SELECT
-    _t10.order_key AS order_key,
-    _t10.supplier_key AS supplier_key
-  FROM _t10 AS _t10
-  WHERE
-    _t10.commit_date < _t10.receipt_date
-), _t8 AS (
-  SELECT
-    _s8.order_key AS order_key,
-    _s9.supplier_key AS supplier_key_36,
-    _s8.key AS key,
-    _s8.line_number AS line_number,
-    _s8.original_key AS original_key
-  FROM _s8 AS _s8
-  JOIN _s9 AS _s9
-    ON _s8.key = _s9.order_key
-), _s11 AS (
-  SELECT
-    _t8.key AS key,
-    _t8.line_number AS line_number,
-    _t8.order_key AS order_key
-  FROM _t8 AS _t8
-  WHERE
-    _t8.original_key <> _t8.supplier_key_36
-), _t3 AS (
-  SELECT
-    _s10.agg_24 AS agg_24
-  FROM _s10 AS _s10
-  WHERE
-    NOT EXISTS(
-      SELECT
-        1 AS "1"
-      FROM _s11 AS _s11
-      WHERE
-        _s10.agg_13 = _s11.line_number
-        AND _s10.agg_14 = _s11.order_key
-        AND _s10.agg_3 = _s11.key
-    )
-), _s13 AS (
-  SELECT
-    COUNT(*) AS agg_0,
-    _t3.agg_24 AS agg_24
-  FROM _t3 AS _t3
-  GROUP BY
-    _t3.agg_24
-), _t1 AS (
-  SELECT
-    _s13.agg_0 AS agg_0,
-    _s12.name AS name
-  FROM _s12 AS _s12
-  LEFT JOIN _s13 AS _s13
-    ON _s12.key = _s13.agg_24
-), _t0 AS (
-  SELECT
-    COALESCE(_t1.agg_0, 0) AS numwait,
-    _t1.name AS s_name
-  FROM _t1 AS _t1
-=======
     l_commitdate < l_receiptdate
 ), _t4 AS (
   SELECT
@@ -230,7 +53,6 @@
     _t4.anything_o_orderstatus = 'F' AND _u_0._u_1 IS NULL
   GROUP BY
     _t4.anything_l_suppkey
->>>>>>> 85838f52
 )
 SELECT
   supplier.s_name AS S_NAME,

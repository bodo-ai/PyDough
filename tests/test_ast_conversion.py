"""
TODO: add file-level docstring.
"""

import pytest
from test_utils import (
    BackReferenceExpressionInfo,
    CalcInfo,
    ChildReferenceCollectionInfo,
    ChildReferenceExpressionInfo,
    CollectionTestInfo,
    FunctionInfo,
    LiteralInfo,
    ReferenceInfo,
    SubCollectionInfo,
    TableCollectionInfo,
    TopKInfo,
    WhereInfo,
)

from pydough.configs import PyDoughConfigs
from pydough.conversion.relational_converter import convert_ast_to_relational
from pydough.pydough_ast import AstNodeBuilder, PyDoughCollectionAST
from pydough.types import (
    Float64Type,
    Int64Type,
    StringType,
)


@pytest.mark.parametrize(
    "calc_pipeline, expected_relational_string",
    [
        pytest.param(
            TableCollectionInfo("Regions"),
            """
ROOT(columns=[('key', key), ('name', name), ('comment', comment)], orderings=[])
 SCAN(table=tpch.REGION, columns={'comment': r_comment, 'key': r_regionkey, 'name': r_name})
""",
            id="scan_regions",
        ),
        pytest.param(
            TableCollectionInfo("Nations"),
            """
ROOT(columns=[('key', key), ('name', name), ('region_key', region_key), ('comment', comment)], orderings=[])
 SCAN(table=tpch.NATION, columns={'comment': n_comment, 'key': n_nationkey, 'name': n_name, 'region_key': n_regionkey})
""",
            id="scan_nations",
        ),
        pytest.param(
            TableCollectionInfo("Regions")
            ** CalcInfo(
                [],
                region_name=ReferenceInfo("name"),
                magic_word=LiteralInfo("foo", StringType()),
            ),
            """
ROOT(columns=[('region_name', region_name), ('magic_word', magic_word)], orderings=[])
 PROJECT(columns={'magic_word': 'foo':string, 'region_name': name})
  SCAN(table=tpch.REGION, columns={'name': r_name})
""",
            id="scan_calc",
        ),
        pytest.param(
            TableCollectionInfo("Regions")
            ** CalcInfo([], name=LiteralInfo("foo", StringType()))
            ** CalcInfo([], fizz=ReferenceInfo("name"), buzz=ReferenceInfo("key")),
            """
ROOT(columns=[('fizz', fizz), ('buzz', buzz)], orderings=[])
 PROJECT(columns={'buzz': key, 'fizz': name_0})
  PROJECT(columns={'key': key, 'name_0': 'foo':string})
   SCAN(table=tpch.REGION, columns={'key': r_regionkey})
""",
            id="scan_calc_calc",
        ),
        pytest.param(
            TableCollectionInfo("Regions") ** SubCollectionInfo("nations"),
            """
ROOT(columns=[('key', key), ('name', name), ('region_key', region_key), ('comment', comment)], orderings=[])
 PROJECT(columns={'comment': comment_1, 'key': key_2, 'name': name_3, 'region_key': region_key})
  JOIN(conditions=[t0.key == t1.region_key], types=['inner'], columns={'comment_1': t1.comment, 'key_2': t1.key, 'name_3': t1.name, 'region_key': t1.region_key})
   SCAN(table=tpch.REGION, columns={'key': r_regionkey})
   SCAN(table=tpch.NATION, columns={'comment': n_comment, 'key': n_nationkey, 'name': n_name, 'region_key': n_regionkey})
""",
            id="join_region_nations",
        ),
        pytest.param(
            TableCollectionInfo("Regions")
            ** SubCollectionInfo("nations")
            ** SubCollectionInfo("customers"),
            """
ROOT(columns=[('key', key), ('name', name), ('address', address), ('nation_key', nation_key), ('phone', phone), ('acctbal', acctbal), ('mktsegment', mktsegment), ('comment', comment)], orderings=[])
 PROJECT(columns={'acctbal': acctbal, 'address': address, 'comment': comment_4, 'key': key_5, 'mktsegment': mktsegment, 'name': name_6, 'nation_key': nation_key, 'phone': phone})
  JOIN(conditions=[t0.key_2 == t1.nation_key], types=['inner'], columns={'acctbal': t1.acctbal, 'address': t1.address, 'comment_4': t1.comment, 'key_5': t1.key, 'mktsegment': t1.mktsegment, 'name_6': t1.name, 'nation_key': t1.nation_key, 'phone': t1.phone})
   JOIN(conditions=[t0.key == t1.region_key], types=['inner'], columns={'key_2': t1.key})
    SCAN(table=tpch.REGION, columns={'key': r_regionkey})
    SCAN(table=tpch.NATION, columns={'key': n_nationkey, 'region_key': n_regionkey})
   SCAN(table=tpch.CUSTOMER, columns={'acctbal': c_acctbal, 'address': c_address, 'comment': c_comment, 'key': c_custkey, 'mktsegment': c_mktsegment, 'name': c_name, 'nation_key': c_nationkey, 'phone': c_phone})
""",
            id="join_region_nations_customers",
        ),
        pytest.param(
            TableCollectionInfo("Customers")
            ** CalcInfo(
                [],
                name=FunctionInfo("LOWER", [ReferenceInfo("name")]),
                country_code=FunctionInfo(
                    "SLICE",
                    [
                        ReferenceInfo("phone"),
                        LiteralInfo(0, Int64Type()),
                        LiteralInfo(3, Int64Type()),
                        LiteralInfo(1, Int64Type()),
                    ],
                ),
                adjusted_account_balance=FunctionInfo(
                    "IFF",
                    [
                        FunctionInfo(
                            "LET",
                            [
                                ReferenceInfo("acctbal"),
                                LiteralInfo(0, Int64Type()),
                            ],
                        ),
                        LiteralInfo(0, Int64Type()),
                        ReferenceInfo("acctbal"),
                    ],
                ),
                is_named_john=FunctionInfo(
                    "LET",
                    [
                        FunctionInfo("LOWER", [ReferenceInfo("name")]),
                        LiteralInfo("john", StringType()),
                    ],
                ),
            ),
            """
ROOT(columns=[('name', name_0), ('country_code', country_code), ('adjusted_account_balance', adjusted_account_balance), ('is_named_john', is_named_john)], orderings=[])
 PROJECT(columns={'adjusted_account_balance': IFF(acctbal < 0:int64, 0:int64, acctbal), 'country_code': SLICE(phone, 0:int64, 3:int64, 1:int64), 'is_named_john': LOWER(name) < 'john':string, 'name_0': LOWER(name)})
  SCAN(table=tpch.CUSTOMER, columns={'acctbal': c_acctbal, 'name': c_name, 'phone': c_phone})
""",
            id="scan_customer_call_functions",
        ),
        pytest.param(
            TableCollectionInfo("Nations")
            ** CalcInfo(
                [SubCollectionInfo("region")],
                nation_name=ReferenceInfo("name"),
                region_name=ChildReferenceExpressionInfo("name", 0),
            ),
            """
ROOT(columns=[('nation_name', nation_name), ('region_name', region_name)], orderings=[])
 PROJECT(columns={'nation_name': name, 'region_name': name_3})
  JOIN(conditions=[t0.region_key == t1.key], types=['left'], columns={'name': t0.name, 'name_3': t1.name})
   SCAN(table=tpch.NATION, columns={'name': n_name, 'region_key': n_regionkey})
   SCAN(table=tpch.REGION, columns={'key': r_regionkey, 'name': r_name})
""",
            id="nations_access_region",
        ),
        pytest.param(
            TableCollectionInfo("Lineitems")
            ** CalcInfo(
                [
                    SubCollectionInfo("part_and_supplier")
                    ** SubCollectionInfo("supplier")
                    ** SubCollectionInfo("nation"),
                    SubCollectionInfo("order")
                    ** SubCollectionInfo("customer")
                    ** SubCollectionInfo("nation"),
                ],
                ship_year=FunctionInfo("YEAR", [ReferenceInfo("ship_date")]),
                supplier_nation=ChildReferenceExpressionInfo("name", 0),
                customer_nation=ChildReferenceExpressionInfo("name", 1),
                value=FunctionInfo(
                    "MUL",
                    [
                        ReferenceInfo("extended_price"),
                        FunctionInfo(
                            "SUB",
                            [
                                LiteralInfo(1.0, Float64Type()),
                                ReferenceInfo("discount"),
                            ],
                        ),
                    ],
                ),
            ),
            """
ROOT(columns=[('ship_year', ship_year), ('supplier_nation', supplier_nation), ('customer_nation', customer_nation), ('value', value)], orderings=[])
 PROJECT(columns={'customer_nation': name_9, 'ship_year': YEAR(ship_date), 'supplier_nation': name_4, 'value': extended_price * 1.0:float64 - discount})
  JOIN(conditions=[t0.order_key == t1.key], types=['left'], columns={'discount': t0.discount, 'extended_price': t0.extended_price, 'name_4': t0.name_4, 'name_9': t1.name_9, 'ship_date': t0.ship_date})
   JOIN(conditions=[t0.part_key == t1.part_key & t0.supplier_key == t1.supplier_key], types=['left'], columns={'discount': t0.discount, 'extended_price': t0.extended_price, 'name_4': t1.name_4, 'order_key': t0.order_key, 'ship_date': t0.ship_date})
    SCAN(table=tpch.LINEITEM, columns={'discount': l_discount, 'extended_price': l_extendedprice, 'order_key': l_orderkey, 'part_key': l_partkey, 'ship_date': l_shipdate, 'supplier_key': l_suppkey})
    JOIN(conditions=[t0.nation_key == t1.key], types=['inner'], columns={'name_4': t1.name, 'part_key': t0.part_key, 'supplier_key': t0.supplier_key})
     JOIN(conditions=[t0.supplier_key == t1.key], types=['inner'], columns={'nation_key': t1.nation_key, 'part_key': t0.part_key, 'supplier_key': t0.supplier_key})
      SCAN(table=tpch.PARTSUPP, columns={'part_key': ps_partkey, 'supplier_key': ps_suppkey})
      SCAN(table=tpch.SUPPLIER, columns={'key': s_suppkey, 'nation_key': s_nationkey})
     SCAN(table=tpch.NATION, columns={'key': n_nationkey, 'name': n_name})
   JOIN(conditions=[t0.nation_key == t1.key], types=['inner'], columns={'key': t0.key, 'name_9': t1.name})
    JOIN(conditions=[t0.customer_key == t1.key], types=['inner'], columns={'key': t0.key, 'nation_key': t1.nation_key})
     SCAN(table=tpch.ORDER, columns={'customer_key': o_custkey, 'key': o_orderkey})
     SCAN(table=tpch.CUSTOMER, columns={'key': c_custkey, 'nation_key': c_nationkey})
    SCAN(table=tpch.NATION, columns={'key': n_nationkey, 'name': n_name})
""",
            id="lineitems_access_cust_supplier_nations",
        ),
        pytest.param(
            TableCollectionInfo("Regions")
            ** CalcInfo([], key=LiteralInfo(-1, Int64Type()))
            ** SubCollectionInfo("nations")
            ** CalcInfo([], key=LiteralInfo(-2, Int64Type()))
            ** SubCollectionInfo("customers")
            ** CalcInfo(
                [],
                key=LiteralInfo(-3, Int64Type()),
                name=ReferenceInfo("name"),
                phone=ReferenceInfo("phone"),
                mktsegment=ReferenceInfo("mktsegment"),
            ),
            """
ROOT(columns=[('key', key_0), ('name', name), ('phone', phone), ('mktsegment', mktsegment)], orderings=[])
 PROJECT(columns={'key_0': -3:int64, 'mktsegment': mktsegment, 'name': name_6, 'phone': phone})
  JOIN(conditions=[t0.key_2 == t1.nation_key], types=['inner'], columns={'mktsegment': t1.mktsegment, 'name_6': t1.name, 'phone': t1.phone})
   JOIN(conditions=[t0.key == t1.region_key], types=['inner'], columns={'key_2': t1.key})
    SCAN(table=tpch.REGION, columns={'key': r_regionkey})
    SCAN(table=tpch.NATION, columns={'key': n_nationkey, 'region_key': n_regionkey})
   SCAN(table=tpch.CUSTOMER, columns={'mktsegment': c_mktsegment, 'name': c_name, 'nation_key': c_nationkey, 'phone': c_phone})
""",
            id="join_regions_nations_calc_override",
        ),
        pytest.param(
            TableCollectionInfo("Regions")
            ** SubCollectionInfo("nations")
            ** CalcInfo(
                [],
                region_name=BackReferenceExpressionInfo("name", 1),
                nation_name=ReferenceInfo("name"),
            ),
            """
ROOT(columns=[('region_name', region_name), ('nation_name', nation_name)], orderings=[])
 PROJECT(columns={'nation_name': name_3, 'region_name': name})
  JOIN(conditions=[t0.key == t1.region_key], types=['inner'], columns={'name': t0.name, 'name_3': t1.name})
   SCAN(table=tpch.REGION, columns={'key': r_regionkey, 'name': r_name})
   SCAN(table=tpch.NATION, columns={'name': n_name, 'region_key': n_regionkey})
""",
            id="region_nations_backref",
        ),
        pytest.param(
            TableCollectionInfo("Regions")
            ** TableCollectionInfo("nations")
            ** TableCollectionInfo("customers")
            ** TableCollectionInfo("orders")
            ** SubCollectionInfo("lines")
            ** CalcInfo(
                [
                    SubCollectionInfo("part_and_supplier")
                    ** SubCollectionInfo("supplier")
                    ** SubCollectionInfo("nation")
                    ** SubCollectionInfo("region")
                    ** CalcInfo([], nation_name=BackReferenceExpressionInfo("name", 1))
                ],
                order_year=FunctionInfo(
                    "YEAR", [BackReferenceExpressionInfo("order_date", 1)]
                ),
                customer_region=BackReferenceExpressionInfo("name", 4),
                customer_nation=BackReferenceExpressionInfo("name", 3),
                supplier_region=ChildReferenceExpressionInfo("name", 0),
                nation_name=ChildReferenceExpressionInfo("nation_name", 0),
            ),
            """
ROOT(columns=[('order_year', order_year), ('customer_region', customer_region), ('customer_nation', customer_nation), ('supplier_region', supplier_region), ('nation_name', nation_name)], orderings=[])
 PROJECT(columns={'customer_nation': name_3, 'customer_region': name, 'nation_name': nation_name, 'order_year': YEAR(order_date), 'supplier_region': name_16})
  JOIN(conditions=[t0.part_key == t1.part_key & t0.supplier_key == t1.supplier_key], types=['left'], columns={'name': t0.name, 'name_16': t1.name_16, 'name_3': t0.name_3, 'nation_name': t1.nation_name, 'order_date': t0.order_date})
   JOIN(conditions=[t0.key_8 == t1.order_key], types=['inner'], columns={'name': t0.name, 'name_3': t0.name_3, 'order_date': t0.order_date, 'part_key': t1.part_key, 'supplier_key': t1.supplier_key})
    JOIN(conditions=[t0.key_5 == t1.customer_key], types=['inner'], columns={'key_8': t1.key, 'name': t0.name, 'name_3': t0.name_3, 'order_date': t1.order_date})
     JOIN(conditions=[t0.key_2 == t1.nation_key], types=['inner'], columns={'key_5': t1.key, 'name': t0.name, 'name_3': t0.name_3})
      JOIN(conditions=[t0.key == t1.region_key], types=['inner'], columns={'key_2': t1.key, 'name': t0.name, 'name_3': t1.name})
       SCAN(table=tpch.REGION, columns={'key': r_regionkey, 'name': r_name})
       SCAN(table=tpch.NATION, columns={'key': n_nationkey, 'name': n_name, 'region_key': n_regionkey})
      SCAN(table=tpch.CUSTOMER, columns={'key': c_custkey, 'nation_key': c_nationkey})
     SCAN(table=tpch.ORDER, columns={'customer_key': o_custkey, 'key': o_orderkey, 'order_date': o_orderdate})
    SCAN(table=tpch.LINEITEM, columns={'order_key': l_orderkey, 'part_key': l_partkey, 'supplier_key': l_suppkey})
   PROJECT(columns={'name_16': name_16, 'nation_name': name_13, 'part_key': part_key, 'supplier_key': supplier_key})
    JOIN(conditions=[t0.region_key == t1.key], types=['inner'], columns={'name_13': t0.name_13, 'name_16': t1.name, 'part_key': t0.part_key, 'supplier_key': t0.supplier_key})
     JOIN(conditions=[t0.nation_key == t1.key], types=['inner'], columns={'name_13': t1.name, 'part_key': t0.part_key, 'region_key': t1.region_key, 'supplier_key': t0.supplier_key})
      JOIN(conditions=[t0.supplier_key == t1.key], types=['inner'], columns={'nation_key': t1.nation_key, 'part_key': t0.part_key, 'supplier_key': t0.supplier_key})
       SCAN(table=tpch.PARTSUPP, columns={'part_key': ps_partkey, 'supplier_key': ps_suppkey})
       SCAN(table=tpch.SUPPLIER, columns={'key': s_suppkey, 'nation_key': s_nationkey})
      SCAN(table=tpch.NATION, columns={'key': n_nationkey, 'name': n_name, 'region_key': n_regionkey})
     SCAN(table=tpch.REGION, columns={'key': r_regionkey, 'name': r_name})
""",
            id="lines_shipping_vs_customer_region",
        ),
        pytest.param(
            TableCollectionInfo("Orders")
            ** CalcInfo(
                [SubCollectionInfo("lines")],
                okey=ReferenceInfo("key"),
                lsum=FunctionInfo(
                    "SUM", [ChildReferenceExpressionInfo("extended_price", 0)]
                ),
            ),
            """
ROOT(columns=[('okey', okey), ('lsum', lsum)], orderings=[])
 PROJECT(columns={'lsum': DEFAULT_TO(agg_0, 0:int64), 'okey': key})
  JOIN(conditions=[t0.key == t1.order_key], types=['left'], columns={'agg_0': t1.agg_0, 'key': t0.key})
   SCAN(table=tpch.ORDER, columns={'key': o_orderkey})
   AGGREGATE(keys={'order_key': order_key}, aggregations={'agg_0': SUM(extended_price)})
    SCAN(table=tpch.LINEITEM, columns={'extended_price': l_extendedprice, 'order_key': l_orderkey})
""",
            id="orders_sum_line_price",
        ),
        pytest.param(
            TableCollectionInfo("Customers")
            ** CalcInfo(
                [SubCollectionInfo("orders") ** SubCollectionInfo("lines")],
                okey=ReferenceInfo("key"),
                lsum=FunctionInfo(
                    "SUM", [ChildReferenceExpressionInfo("extended_price", 0)]
                ),
            ),
            """
ROOT(columns=[('okey', okey), ('lsum', lsum)], orderings=[])
 PROJECT(columns={'lsum': DEFAULT_TO(agg_0, 0:int64), 'okey': key})
  JOIN(conditions=[t0.key == t1.customer_key], types=['left'], columns={'agg_0': t1.agg_0, 'key': t0.key})
   SCAN(table=tpch.CUSTOMER, columns={'key': c_custkey})
   AGGREGATE(keys={'customer_key': customer_key}, aggregations={'agg_0': SUM(extended_price)})
    JOIN(conditions=[t0.key == t1.order_key], types=['inner'], columns={'customer_key': t0.customer_key, 'extended_price': t1.extended_price})
     SCAN(table=tpch.ORDER, columns={'customer_key': o_custkey, 'key': o_orderkey})
     SCAN(table=tpch.LINEITEM, columns={'extended_price': l_extendedprice, 'order_key': l_orderkey})
""",
            id="customers_sum_line_price",
        ),
        pytest.param(
            TableCollectionInfo("Nations")
            ** CalcInfo(
                [
                    SubCollectionInfo("customers")
                    ** SubCollectionInfo("orders")
                    ** SubCollectionInfo("lines")
                ],
                okey=ReferenceInfo("key"),
                lsum=FunctionInfo(
                    "SUM", [ChildReferenceExpressionInfo("extended_price", 0)]
                ),
            ),
            """
ROOT(columns=[('okey', okey), ('lsum', lsum)], orderings=[])
 PROJECT(columns={'lsum': DEFAULT_TO(agg_0, 0:int64), 'okey': key})
  JOIN(conditions=[t0.key == t1.nation_key], types=['left'], columns={'agg_0': t1.agg_0, 'key': t0.key})
   SCAN(table=tpch.NATION, columns={'key': n_nationkey})
   AGGREGATE(keys={'nation_key': nation_key}, aggregations={'agg_0': SUM(extended_price)})
    JOIN(conditions=[t0.key_2 == t1.order_key], types=['inner'], columns={'extended_price': t1.extended_price, 'nation_key': t0.nation_key})
     JOIN(conditions=[t0.key == t1.customer_key], types=['inner'], columns={'key_2': t1.key, 'nation_key': t0.nation_key})
      SCAN(table=tpch.CUSTOMER, columns={'key': c_custkey, 'nation_key': c_nationkey})
      SCAN(table=tpch.ORDER, columns={'customer_key': o_custkey, 'key': o_orderkey})
     SCAN(table=tpch.LINEITEM, columns={'extended_price': l_extendedprice, 'order_key': l_orderkey})
""",
            id="nations_sum_line_price",
        ),
        pytest.param(
            TableCollectionInfo("Regions")
            ** CalcInfo(
                [
                    SubCollectionInfo("nations")
                    ** SubCollectionInfo("customers")
                    ** SubCollectionInfo("orders")
                    ** SubCollectionInfo("lines")
                ],
                okey=ReferenceInfo("key"),
                lsum=FunctionInfo(
                    "SUM", [ChildReferenceExpressionInfo("extended_price", 0)]
                ),
            ),
            """
ROOT(columns=[('okey', okey), ('lsum', lsum)], orderings=[])
 PROJECT(columns={'lsum': DEFAULT_TO(agg_0, 0:int64), 'okey': key})
  JOIN(conditions=[t0.key == t1.region_key], types=['left'], columns={'agg_0': t1.agg_0, 'key': t0.key})
   SCAN(table=tpch.REGION, columns={'key': r_regionkey})
   AGGREGATE(keys={'region_key': region_key}, aggregations={'agg_0': SUM(extended_price)})
    JOIN(conditions=[t0.key_5 == t1.order_key], types=['inner'], columns={'extended_price': t1.extended_price, 'region_key': t0.region_key})
     JOIN(conditions=[t0.key_2 == t1.customer_key], types=['inner'], columns={'key_5': t1.key, 'region_key': t0.region_key})
      JOIN(conditions=[t0.key == t1.nation_key], types=['inner'], columns={'key_2': t1.key, 'region_key': t0.region_key})
       SCAN(table=tpch.NATION, columns={'key': n_nationkey, 'region_key': n_regionkey})
       SCAN(table=tpch.CUSTOMER, columns={'key': c_custkey, 'nation_key': c_nationkey})
      SCAN(table=tpch.ORDER, columns={'customer_key': o_custkey, 'key': o_orderkey})
     SCAN(table=tpch.LINEITEM, columns={'extended_price': l_extendedprice, 'order_key': l_orderkey})
""",
            id="regions_sum_line_price",
        ),
        pytest.param(
            TableCollectionInfo("Orders")
            ** CalcInfo(
                [SubCollectionInfo("lines")],
                okey=ReferenceInfo("key"),
                lavg=FunctionInfo(
                    "DIV",
                    [
                        FunctionInfo(
                            "SUM", [ChildReferenceExpressionInfo("extended_price", 0)]
                        ),
                        FunctionInfo(
                            "COUNT", [ChildReferenceExpressionInfo("extended_price", 0)]
                        ),
                    ],
                ),
            ),
            """
ROOT(columns=[('okey', okey), ('lavg', lavg)], orderings=[])
 PROJECT(columns={'lavg': DEFAULT_TO(agg_0, 0:int64) / DEFAULT_TO(agg_1, 0:int64), 'okey': key})
  JOIN(conditions=[t0.key == t1.order_key], types=['left'], columns={'agg_0': t1.agg_0, 'agg_1': t1.agg_1, 'key': t0.key})
   SCAN(table=tpch.ORDER, columns={'key': o_orderkey})
   AGGREGATE(keys={'order_key': order_key}, aggregations={'agg_0': SUM(extended_price), 'agg_1': COUNT(extended_price)})
    SCAN(table=tpch.LINEITEM, columns={'extended_price': l_extendedprice, 'order_key': l_orderkey})
""",
            id="orders_sum_vs_count_line_price",
        ),
        pytest.param(
            TableCollectionInfo("Nations")
            ** CalcInfo(
                [
                    SubCollectionInfo("customers"),
                    SubCollectionInfo("suppliers"),
                ],
                nation_name=ReferenceInfo("key"),
                consumer_value=FunctionInfo(
                    "SUM", [ChildReferenceExpressionInfo("acctbal", 0)]
                ),
                producer_value=FunctionInfo(
                    "SUM", [ChildReferenceExpressionInfo("account_balance", 1)]
                ),
            ),
            """
ROOT(columns=[('nation_name', nation_name), ('consumer_value', consumer_value), ('producer_value', producer_value)], orderings=[])
 PROJECT(columns={'consumer_value': DEFAULT_TO(agg_0, 0:int64), 'nation_name': key, 'producer_value': DEFAULT_TO(agg_1, 0:int64)})
  JOIN(conditions=[t0.key == t1.nation_key], types=['left'], columns={'agg_0': t0.agg_0, 'agg_1': t1.agg_1, 'key': t0.key})
   JOIN(conditions=[t0.key == t1.nation_key], types=['left'], columns={'agg_0': t1.agg_0, 'key': t0.key})
    SCAN(table=tpch.NATION, columns={'key': n_nationkey})
    AGGREGATE(keys={'nation_key': nation_key}, aggregations={'agg_0': SUM(acctbal)})
     SCAN(table=tpch.CUSTOMER, columns={'acctbal': c_acctbal, 'nation_key': c_nationkey})
   AGGREGATE(keys={'nation_key': nation_key}, aggregations={'agg_1': SUM(account_balance)})
    SCAN(table=tpch.SUPPLIER, columns={'account_balance': s_acctbal, 'nation_key': s_nationkey})
""",
            id="multiple_simple_aggregations_single_calc",
        ),
        pytest.param(
            TableCollectionInfo("Nations")
            ** CalcInfo(
                [SubCollectionInfo("customers")],
                total_consumer_value=FunctionInfo(
                    "SUM", [ChildReferenceExpressionInfo("acctbal", 0)]
                ),
                avg_consumer_value=FunctionInfo(
                    "AVG", [ChildReferenceExpressionInfo("acctbal", 0)]
                ),
            )
            ** CalcInfo(
                [SubCollectionInfo("suppliers")],
                nation_name=ReferenceInfo("key"),
                total_supplier_value=FunctionInfo(
                    "SUM", [ChildReferenceExpressionInfo("account_balance", 0)]
                ),
                avg_supplier_value=FunctionInfo(
                    "AVG", [ChildReferenceExpressionInfo("account_balance", 0)]
                ),
            )
            ** CalcInfo(
                [SubCollectionInfo("suppliers"), SubCollectionInfo("customers")],
                nation_name=ReferenceInfo("key"),
                total_consumer_value=ReferenceInfo("total_consumer_value"),
                total_supplier_value=ReferenceInfo("total_supplier_value"),
                avg_consumer_value=ReferenceInfo("avg_consumer_value"),
                avg_supplier_value=ReferenceInfo("avg_supplier_value"),
                best_consumer_value=FunctionInfo(
                    "MAX", [ChildReferenceExpressionInfo("acctbal", 1)]
                ),
                best_supplier_value=FunctionInfo(
                    "MAX", [ChildReferenceExpressionInfo("account_balance", 0)]
                ),
            ),
            """
ROOT(columns=[('nation_name', nation_name_0), ('total_consumer_value', total_consumer_value), ('total_supplier_value', total_supplier_value), ('avg_consumer_value', avg_consumer_value), ('avg_supplier_value', avg_supplier_value), ('best_consumer_value', best_consumer_value), ('best_supplier_value', best_supplier_value)], orderings=[])
 PROJECT(columns={'avg_consumer_value': avg_consumer_value, 'avg_supplier_value': avg_supplier_value, 'best_consumer_value': agg_4, 'best_supplier_value': agg_5, 'nation_name_0': key, 'total_consumer_value': total_consumer_value, 'total_supplier_value': total_supplier_value})
  PROJECT(columns={'agg_4': agg_4, 'agg_5': agg_5, 'avg_consumer_value': avg_consumer_value, 'avg_supplier_value': agg_2, 'key': key, 'total_consumer_value': total_consumer_value, 'total_supplier_value': DEFAULT_TO(agg_3, 0:int64)})
   JOIN(conditions=[t0.key == t1.nation_key], types=['left'], columns={'agg_2': t1.agg_2, 'agg_3': t1.agg_3, 'agg_4': t0.agg_4, 'agg_5': t1.agg_5, 'avg_consumer_value': t0.avg_consumer_value, 'key': t0.key, 'total_consumer_value': t0.total_consumer_value})
    PROJECT(columns={'agg_4': agg_4, 'avg_consumer_value': agg_0, 'key': key, 'total_consumer_value': DEFAULT_TO(agg_1, 0:int64)})
     JOIN(conditions=[t0.key == t1.nation_key], types=['left'], columns={'agg_0': t1.agg_0, 'agg_1': t1.agg_1, 'agg_4': t1.agg_4, 'key': t0.key})
      SCAN(table=tpch.NATION, columns={'key': n_nationkey})
      AGGREGATE(keys={'nation_key': nation_key}, aggregations={'agg_0': AVG(acctbal), 'agg_1': SUM(acctbal), 'agg_4': MAX(acctbal)})
       SCAN(table=tpch.CUSTOMER, columns={'acctbal': c_acctbal, 'nation_key': c_nationkey})
    AGGREGATE(keys={'nation_key': nation_key}, aggregations={'agg_2': AVG(account_balance), 'agg_3': SUM(account_balance), 'agg_5': MAX(account_balance)})
     SCAN(table=tpch.SUPPLIER, columns={'account_balance': s_acctbal, 'nation_key': s_nationkey})
""",
            id="multiple_simple_aggregations_multiple_calcs",
        ),
        pytest.param(
            TableCollectionInfo("Nations")
            ** CalcInfo(
                [SubCollectionInfo("customers")],
                nation_name=ReferenceInfo("key"),
                num_customers=FunctionInfo("COUNT", [ChildReferenceCollectionInfo(0)]),
            ),
            """
ROOT(columns=[('nation_name', nation_name), ('num_customers', num_customers)], orderings=[])
 PROJECT(columns={'nation_name': key, 'num_customers': DEFAULT_TO(agg_0, 0:int64)})
  JOIN(conditions=[t0.key == t1.nation_key], types=['left'], columns={'agg_0': t1.agg_0, 'key': t0.key})
   SCAN(table=tpch.NATION, columns={'key': n_nationkey})
   AGGREGATE(keys={'nation_key': nation_key}, aggregations={'agg_0': COUNT()})
    SCAN(table=tpch.CUSTOMER, columns={'nation_key': c_nationkey})
""",
            id="count_single_subcollection",
        ),
        pytest.param(
            TableCollectionInfo("Nations")
            ** CalcInfo(
                [SubCollectionInfo("customers"), SubCollectionInfo("suppliers")],
                nation_name=ReferenceInfo("key"),
                num_customers=FunctionInfo("COUNT", [ChildReferenceCollectionInfo(0)]),
                num_suppliers=FunctionInfo("COUNT", [ChildReferenceCollectionInfo(1)]),
                customer_to_supplier_wealth_ratio=FunctionInfo(
                    "DIV",
                    [
                        FunctionInfo(
                            "SUM", [ChildReferenceExpressionInfo("acctbal", 0)]
                        ),
                        FunctionInfo(
                            "SUM", [ChildReferenceExpressionInfo("account_balance", 1)]
                        ),
                    ],
                ),
            ),
            """
ROOT(columns=[('nation_name', nation_name), ('num_customers', num_customers), ('num_suppliers', num_suppliers), ('customer_to_supplier_wealth_ratio', customer_to_supplier_wealth_ratio)], orderings=[])
 PROJECT(columns={'customer_to_supplier_wealth_ratio': DEFAULT_TO(agg_0, 0:int64) / DEFAULT_TO(agg_1, 0:int64), 'nation_name': key, 'num_customers': DEFAULT_TO(agg_2, 0:int64), 'num_suppliers': DEFAULT_TO(agg_3, 0:int64)})
  JOIN(conditions=[t0.key == t1.nation_key], types=['left'], columns={'agg_0': t0.agg_0, 'agg_1': t1.agg_1, 'agg_2': t0.agg_2, 'agg_3': t1.agg_3, 'key': t0.key})
   JOIN(conditions=[t0.key == t1.nation_key], types=['left'], columns={'agg_0': t1.agg_0, 'agg_2': t1.agg_2, 'key': t0.key})
    SCAN(table=tpch.NATION, columns={'key': n_nationkey})
    AGGREGATE(keys={'nation_key': nation_key}, aggregations={'agg_0': SUM(acctbal), 'agg_2': COUNT()})
     SCAN(table=tpch.CUSTOMER, columns={'acctbal': c_acctbal, 'nation_key': c_nationkey})
   AGGREGATE(keys={'nation_key': nation_key}, aggregations={'agg_1': SUM(account_balance), 'agg_3': COUNT()})
    SCAN(table=tpch.SUPPLIER, columns={'account_balance': s_acctbal, 'nation_key': s_nationkey})
""",
            id="count_multiple_subcollections_alongside_aggs",
        ),
        pytest.param(
            TableCollectionInfo("Nations")
            ** CalcInfo(
                [
                    SubCollectionInfo("customers"),
                ],
                nation_name=ReferenceInfo("key"),
                avg_consumer_value=FunctionInfo(
                    "MAX",
                    [
                        FunctionInfo(
                            "IFF",
                            [
                                FunctionInfo(
                                    "LET",
                                    [
                                        ChildReferenceExpressionInfo("acctbal", 0),
                                        LiteralInfo(0.0, Float64Type()),
                                    ],
                                ),
                                LiteralInfo(0.0, Float64Type()),
                                ChildReferenceExpressionInfo("acctbal", 0),
                            ],
                        )
                    ],
                ),
            ),
            """
ROOT(columns=[('nation_name', nation_name), ('avg_consumer_value', avg_consumer_value)], orderings=[])
 PROJECT(columns={'avg_consumer_value': agg_0, 'nation_name': key})
  JOIN(conditions=[t0.key == t1.nation_key], types=['left'], columns={'agg_0': t1.agg_0, 'key': t0.key})
   SCAN(table=tpch.NATION, columns={'key': n_nationkey})
   AGGREGATE(keys={'nation_key': nation_key}, aggregations={'agg_0': MAX(IFF(acctbal < 0.0:float64, 0.0:float64, acctbal))})
    SCAN(table=tpch.CUSTOMER, columns={'acctbal': c_acctbal, 'nation_key': c_nationkey})
""",
            id="aggregate_on_function_call",
        ),
        pytest.param(
            TableCollectionInfo("Orders")
            ** CalcInfo(
                [
                    SubCollectionInfo("lines")
                    ** SubCollectionInfo("part_and_supplier")
                    ** CalcInfo(
                        [],
                        ratio=FunctionInfo(
                            "DIV",
                            [
                                BackReferenceExpressionInfo("quantity", 1),
                                ReferenceInfo("availqty"),
                            ],
                        ),
                    ),
                ],
                order_key=ReferenceInfo("key"),
                max_ratio=FunctionInfo(
                    "MAX", [ChildReferenceExpressionInfo("ratio", 0)]
                ),
            ),
            """
ROOT(columns=[('order_key', order_key), ('max_ratio', max_ratio)], orderings=[])
 PROJECT(columns={'max_ratio': agg_0, 'order_key': key})
  JOIN(conditions=[t0.key == t1.order_key], types=['left'], columns={'agg_0': t1.agg_0, 'key': t0.key})
   SCAN(table=tpch.ORDER, columns={'key': o_orderkey})
   AGGREGATE(keys={'order_key': order_key}, aggregations={'agg_0': MAX(ratio)})
    PROJECT(columns={'order_key': order_key, 'ratio': quantity / availqty})
     JOIN(conditions=[t0.part_key == t1.part_key & t0.supplier_key == t1.supplier_key], types=['inner'], columns={'availqty': t1.availqty, 'order_key': t0.order_key, 'quantity': t0.quantity})
      SCAN(table=tpch.LINEITEM, columns={'order_key': l_orderkey, 'part_key': l_partkey, 'quantity': l_quantity, 'supplier_key': l_suppkey})
      SCAN(table=tpch.PARTSUPP, columns={'availqty': ps_availqty, 'part_key': ps_partkey, 'supplier_key': ps_suppkey})
""",
            id="aggregate_mixed_levels_simple",
        ),
        pytest.param(
            TableCollectionInfo("Parts")
            ** CalcInfo(
                [SubCollectionInfo("supply_records")],
                name=ReferenceInfo("name"),
                total_delta=FunctionInfo(
                    "SUM",
                    [
                        FunctionInfo(
                            "SUB",
                            [
                                ReferenceInfo("retail_price"),
                                ChildReferenceExpressionInfo("supplycost", 0),
                            ],
                        )
                    ],
                ),
            ),
            """
""",
            id="aggregate_mixed_levels_advanced",
            marks=pytest.mark.skip("TODO"),
        ),
        pytest.param(
            TableCollectionInfo("Regions")
            ** WhereInfo(
                [],
                FunctionInfo(
                    "EQU", [ReferenceInfo("name"), LiteralInfo("ASIA", StringType())]
                ),
            )
            ** SubCollectionInfo("nations"),
            """\
ROOT(columns=[('key', key), ('name', name), ('region_key', region_key), ('comment', comment)], orderings=[])
 PROJECT(columns={'comment': comment_1, 'key': key_2, 'name': name_3, 'region_key': region_key})
  JOIN(conditions=[t0.key == t1.region_key], types=['inner'], columns={'comment_1': t1.comment, 'key_2': t1.key, 'name_3': t1.name, 'region_key': t1.region_key})
   FILTER(condition=name == 'ASIA':string, columns={'key': key})
    SCAN(table=tpch.REGION, columns={'key': r_regionkey, 'name': r_name})
   SCAN(table=tpch.NATION, columns={'comment': n_comment, 'key': n_nationkey, 'name': n_name, 'region_key': n_regionkey})
""",
            id="join_asia_region_nations",
        ),
        pytest.param(
            TableCollectionInfo("Nations")
            ** WhereInfo(
                [SubCollectionInfo("region")],
                FunctionInfo(
                    "EQU",
                    [
                        ChildReferenceExpressionInfo("name", 0),
                        LiteralInfo("ASIA", StringType()),
                    ],
                ),
            ),
            """
ROOT(columns=[('key', key), ('name', name), ('region_key', region_key), ('comment', comment)], orderings=[])
 FILTER(condition=name_3 == 'ASIA':string, columns={'comment': comment, 'key': key, 'name': name, 'region_key': region_key})
  JOIN(conditions=[t0.region_key == t1.key], types=['left'], columns={'comment': t0.comment, 'key': t0.key, 'name': t0.name, 'name_3': t1.name, 'region_key': t0.region_key})
   SCAN(table=tpch.NATION, columns={'comment': n_comment, 'key': n_nationkey, 'name': n_name, 'region_key': n_regionkey})
   SCAN(table=tpch.REGION, columns={'key': r_regionkey, 'name': r_name})
""",
            id="asian_regions",
        ),
        pytest.param(
            TableCollectionInfo("Lineitems")
            ** WhereInfo(
                [
                    SubCollectionInfo("supplier") ** SubCollectionInfo("nation"),
                    SubCollectionInfo("part"),
                ],
                FunctionInfo(
                    "BAN",
                    [
                        FunctionInfo(
                            "EQU",
                            [
                                ChildReferenceExpressionInfo("name", 0),
                                LiteralInfo("GERMANY", StringType()),
                            ],
                        ),
                        FunctionInfo(
                            "STARTSWITH",
                            [
                                ChildReferenceExpressionInfo("part_type", 1),
                                LiteralInfo("ECONOMY", StringType()),
                            ],
                        ),
                    ],
                ),
            ),
            """

""",
            id="lines_german_supplier_economy_part",
            marks=pytest.mark.skip("TODO"),
        ),
        pytest.param(
            TableCollectionInfo("Regions")
            ** SubCollectionInfo("nations")
            ** WhereInfo(
                [],
                FunctionInfo(
                    "CONTAINS",
                    [ReferenceInfo("name"), BackReferenceExpressionInfo("name", 1)],
                ),
            ),
            """
ROOT(columns=[('key', key), ('name', name), ('region_key', region_key), ('comment', comment)], orderings=[])
 PROJECT(columns={'comment': comment_1, 'key': key_2, 'name': name_3, 'region_key': region_key})
  FILTER(condition=CONTAINS(name_3, name), columns={'comment_1': comment_1, 'key_2': key_2, 'name_3': name_3, 'region_key': region_key})
   JOIN(conditions=[t0.key == t1.region_key], types=['inner'], columns={'comment_1': t1.comment, 'key_2': t1.key, 'name': t0.name, 'name_3': t1.name, 'region_key': t1.region_key})
    SCAN(table=tpch.REGION, columns={'key': r_regionkey, 'name': r_name})
    SCAN(table=tpch.NATION, columns={'comment': n_comment, 'key': n_nationkey, 'name': n_name, 'region_key': n_regionkey})
""",
            id="nation_name_contains_region_name",
        ),
        pytest.param(
            TableCollectionInfo("Regions")
            ** SubCollectionInfo("nations")
            ** SubCollectionInfo("customers")
            ** SubCollectionInfo("orders")
            ** SubCollectionInfo("lines")
            ** WhereInfo(
                [
                    SubCollectionInfo("part_and_supplier")
                    ** SubCollectionInfo("supplier")
                    ** SubCollectionInfo("nation")
                    ** SubCollectionInfo("region")
                ],
                FunctionInfo(
                    "EQU",
                    [
                        BackReferenceExpressionInfo("name", 4),
                        ChildReferenceExpressionInfo("name", 0),
                    ],
                ),
            )
            ** CalcInfo(
                [],
                rname=BackReferenceExpressionInfo("name", 4),
                price=ReferenceInfo("extended_price"),
            ),
            """
ROOT(columns=[('rname', rname), ('price', price)], orderings=[])
 PROJECT(columns={'price': extended_price, 'rname': name})
  FILTER(condition=name == name_16, columns={'extended_price': extended_price, 'name': name})
   JOIN(conditions=[t0.part_key == t1.part_key & t0.supplier_key == t1.supplier_key], types=['left'], columns={'extended_price': t0.extended_price, 'name': t0.name, 'name_16': t1.name_16})
    JOIN(conditions=[t0.key_8 == t1.order_key], types=['inner'], columns={'extended_price': t1.extended_price, 'name': t0.name, 'part_key': t1.part_key, 'supplier_key': t1.supplier_key})
     JOIN(conditions=[t0.key_5 == t1.customer_key], types=['inner'], columns={'key_8': t1.key, 'name': t0.name})
      JOIN(conditions=[t0.key_2 == t1.nation_key], types=['inner'], columns={'key_5': t1.key, 'name': t0.name})
       JOIN(conditions=[t0.key == t1.region_key], types=['inner'], columns={'key_2': t1.key, 'name': t0.name})
        SCAN(table=tpch.REGION, columns={'key': r_regionkey, 'name': r_name})
        SCAN(table=tpch.NATION, columns={'key': n_nationkey, 'region_key': n_regionkey})
       SCAN(table=tpch.CUSTOMER, columns={'key': c_custkey, 'nation_key': c_nationkey})
      SCAN(table=tpch.ORDER, columns={'customer_key': o_custkey, 'key': o_orderkey})
     SCAN(table=tpch.LINEITEM, columns={'extended_price': l_extendedprice, 'order_key': l_orderkey, 'part_key': l_partkey, 'supplier_key': l_suppkey})
    JOIN(conditions=[t0.region_key == t1.key], types=['inner'], columns={'name_16': t1.name, 'part_key': t0.part_key, 'supplier_key': t0.supplier_key})
     JOIN(conditions=[t0.nation_key == t1.key], types=['inner'], columns={'part_key': t0.part_key, 'region_key': t1.region_key, 'supplier_key': t0.supplier_key})
      JOIN(conditions=[t0.supplier_key == t1.key], types=['inner'], columns={'nation_key': t1.nation_key, 'part_key': t0.part_key, 'supplier_key': t0.supplier_key})
       SCAN(table=tpch.PARTSUPP, columns={'part_key': ps_partkey, 'supplier_key': ps_suppkey})
       SCAN(table=tpch.SUPPLIER, columns={'key': s_suppkey, 'nation_key': s_nationkey})
      SCAN(table=tpch.NATION, columns={'key': n_nationkey, 'region_key': n_regionkey})
     SCAN(table=tpch.REGION, columns={'key': r_regionkey, 'name': r_name})
""",
            id="lineitem_regional_shipments",
        ),
        pytest.param(
            TableCollectionInfo("Lineitems")
            ** WhereInfo(
                [
                    SubCollectionInfo("order")
                    ** SubCollectionInfo("customer")
                    ** SubCollectionInfo("nation")
                    ** SubCollectionInfo("region"),
                    SubCollectionInfo("part_and_supplier")
                    ** SubCollectionInfo("supplier")
                    ** SubCollectionInfo("nation")
                    ** SubCollectionInfo("region"),
                ],
                FunctionInfo(
                    "EQU",
                    [
                        ChildReferenceExpressionInfo("name", 0),
                        ChildReferenceExpressionInfo("name", 1),
                    ],
                ),
            )
            ** CalcInfo(
                [
                    SubCollectionInfo("order")
                    ** SubCollectionInfo("customer")
                    ** SubCollectionInfo("nation")
                    ** SubCollectionInfo("region")
                ],
                rname=ChildReferenceExpressionInfo("name", 0),
                price=ReferenceInfo("extended_price"),
            ),
            """
ROOT(columns=[('rname', rname), ('price', price)], orderings=[])
 PROJECT(columns={'price': extended_price, 'rname': name_8})
  FILTER(condition=name_8 == name_15, columns={'extended_price': extended_price, 'name_8': name_8})
   JOIN(conditions=[t0.part_key == t1.part_key & t0.supplier_key == t1.supplier_key], types=['left'], columns={'extended_price': t0.extended_price, 'name_15': t1.name_15, 'name_8': t0.name_8})
    JOIN(conditions=[t0.order_key == t1.key], types=['left'], columns={'extended_price': t0.extended_price, 'name_8': t1.name_8, 'part_key': t0.part_key, 'supplier_key': t0.supplier_key})
     SCAN(table=tpch.LINEITEM, columns={'extended_price': l_extendedprice, 'order_key': l_orderkey, 'part_key': l_partkey, 'supplier_key': l_suppkey})
     JOIN(conditions=[t0.region_key == t1.key], types=['inner'], columns={'key': t0.key, 'name_8': t1.name})
      JOIN(conditions=[t0.nation_key == t1.key], types=['inner'], columns={'key': t0.key, 'region_key': t1.region_key})
       JOIN(conditions=[t0.customer_key == t1.key], types=['inner'], columns={'key': t0.key, 'nation_key': t1.nation_key})
        SCAN(table=tpch.ORDER, columns={'customer_key': o_custkey, 'key': o_orderkey})
        SCAN(table=tpch.CUSTOMER, columns={'key': c_custkey, 'nation_key': c_nationkey})
       SCAN(table=tpch.NATION, columns={'key': n_nationkey, 'region_key': n_regionkey})
      SCAN(table=tpch.REGION, columns={'key': r_regionkey, 'name': r_name})
    JOIN(conditions=[t0.region_key == t1.key], types=['inner'], columns={'name_15': t1.name, 'part_key': t0.part_key, 'supplier_key': t0.supplier_key})
     JOIN(conditions=[t0.nation_key == t1.key], types=['inner'], columns={'part_key': t0.part_key, 'region_key': t1.region_key, 'supplier_key': t0.supplier_key})
      JOIN(conditions=[t0.supplier_key == t1.key], types=['inner'], columns={'nation_key': t1.nation_key, 'part_key': t0.part_key, 'supplier_key': t0.supplier_key})
       SCAN(table=tpch.PARTSUPP, columns={'part_key': ps_partkey, 'supplier_key': ps_suppkey})
       SCAN(table=tpch.SUPPLIER, columns={'key': s_suppkey, 'nation_key': s_nationkey})
      SCAN(table=tpch.NATION, columns={'key': n_nationkey, 'region_key': n_regionkey})
     SCAN(table=tpch.REGION, columns={'key': r_regionkey, 'name': r_name})
""",
            id="lineitem_regional_shipments2",
        ),
        pytest.param(
            TableCollectionInfo("Regions")
            ** SubCollectionInfo("nations")
            ** SubCollectionInfo("customers")
            ** SubCollectionInfo("orders")
            ** SubCollectionInfo("lines")
            ** SubCollectionInfo("order")
            ** SubCollectionInfo("customer")
            ** SubCollectionInfo("nation")
            ** SubCollectionInfo("region")
            ** WhereInfo(
                [],
                FunctionInfo(
                    "EQU",
                    [
                        ReferenceInfo("name"),
                        BackReferenceExpressionInfo("name", 8),
                    ],
                ),
            ),
            """
ROOT(columns=[('key', key), ('name', name), ('comment', comment)], orderings=[])
 PROJECT(columns={'comment': comment_31, 'key': key_32, 'name': name_33})
  FILTER(condition=name_33 == name, columns={'comment_31': comment_31, 'key_32': key_32, 'name_33': name_33})
   JOIN(conditions=[t0.region_key_30 == t1.key], types=['inner'], columns={'comment_31': t1.comment, 'key_32': t1.key, 'name': t0.name, 'name_33': t1.name})
    JOIN(conditions=[t0.nation_key_25 == t1.key], types=['inner'], columns={'name': t0.name, 'region_key_30': t1.region_key})
     JOIN(conditions=[t0.customer_key_12 == t1.key], types=['inner'], columns={'name': t0.name, 'nation_key_25': t1.nation_key})
      JOIN(conditions=[t0.order_key == t1.key], types=['inner'], columns={'customer_key_12': t1.customer_key, 'name': t0.name})
       JOIN(conditions=[t0.key_8 == t1.order_key], types=['inner'], columns={'name': t0.name, 'order_key': t1.order_key})
        JOIN(conditions=[t0.key_5 == t1.customer_key], types=['inner'], columns={'key_8': t1.key, 'name': t0.name})
         JOIN(conditions=[t0.key_2 == t1.nation_key], types=['inner'], columns={'key_5': t1.key, 'name': t0.name})
          JOIN(conditions=[t0.key == t1.region_key], types=['inner'], columns={'key_2': t1.key, 'name': t0.name})
           SCAN(table=tpch.REGION, columns={'key': r_regionkey, 'name': r_name})
           SCAN(table=tpch.NATION, columns={'key': n_nationkey, 'region_key': n_regionkey})
          SCAN(table=tpch.CUSTOMER, columns={'key': c_custkey, 'nation_key': c_nationkey})
         SCAN(table=tpch.ORDER, columns={'customer_key': o_custkey, 'key': o_orderkey})
        SCAN(table=tpch.LINEITEM, columns={'order_key': l_orderkey})
       SCAN(table=tpch.ORDER, columns={'customer_key': o_custkey, 'key': o_orderkey})
      SCAN(table=tpch.CUSTOMER, columns={'key': c_custkey, 'nation_key': c_nationkey})
     SCAN(table=tpch.NATION, columns={'key': n_nationkey, 'region_key': n_regionkey})
    SCAN(table=tpch.REGION, columns={'comment': r_comment, 'key': r_regionkey, 'name': r_name})
""",
            id="lineitem_regional_shipments3",
        ),
        pytest.param(
            TableCollectionInfo("Nations")
            ** CalcInfo(
                [
                    SubCollectionInfo("suppliers")
                    ** WhereInfo(
                        [],
                        FunctionInfo(
                            "GRT",
                            [
                                ReferenceInfo("account_balance"),
                                LiteralInfo(0.0, Float64Type()),
                            ],
                        ),
                    ),
                    SubCollectionInfo("suppliers"),
                ],
                name=ReferenceInfo("name"),
                suppliers_in_black=FunctionInfo(
                    "COUNT", [ChildReferenceExpressionInfo("key", 0)]
                ),
                total_suppliers=FunctionInfo(
                    "COUNT", [ChildReferenceExpressionInfo("key", 1)]
                ),
            ),
            """
ROOT(columns=[('name', name), ('suppliers_in_black', suppliers_in_black), ('total_suppliers', total_suppliers)], orderings=[])
 PROJECT(columns={'name': name, 'suppliers_in_black': DEFAULT_TO(agg_0, 0:int64), 'total_suppliers': DEFAULT_TO(agg_0_1, 0:int64)})
  JOIN(conditions=[t0.key == t1.nation_key], types=['left'], columns={'agg_0': t0.agg_0, 'agg_0_1': t1.agg_0, 'name': t0.name})
   JOIN(conditions=[t0.key == t1.nation_key], types=['left'], columns={'agg_0': t1.agg_0, 'key': t0.key, 'name': t0.name})
    SCAN(table=tpch.NATION, columns={'key': n_nationkey, 'name': n_name})
    AGGREGATE(keys={'nation_key': nation_key}, aggregations={'agg_0': COUNT(key)})
     FILTER(condition=account_balance > 0.0:float64, columns={'key': key, 'nation_key': nation_key})
      SCAN(table=tpch.SUPPLIER, columns={'account_balance': s_acctbal, 'key': s_suppkey, 'nation_key': s_nationkey})
   AGGREGATE(keys={'nation_key': nation_key}, aggregations={'agg_0': COUNT(key)})
    SCAN(table=tpch.SUPPLIER, columns={'key': s_suppkey, 'nation_key': s_nationkey})
""",
            id="num_positive_accounts_per_nation",
        ),
        pytest.param(
            TableCollectionInfo("Nations")
            ** CalcInfo([], name=ReferenceInfo("name"))
            ** WhereInfo(
                [
                    SubCollectionInfo("suppliers")
                    ** WhereInfo(
                        [],
                        FunctionInfo(
                            "GRT",
                            [
                                ReferenceInfo("account_balance"),
                                LiteralInfo(0.0, Float64Type()),
                            ],
                        ),
                    ),
                    SubCollectionInfo("suppliers"),
                ],
                FunctionInfo(
                    "GRT",
                    [
                        FunctionInfo("COUNT", [ChildReferenceExpressionInfo("key", 0)]),
                        FunctionInfo(
                            "MUL",
                            [
                                LiteralInfo(0.5, Float64Type()),
                                FunctionInfo(
                                    "COUNT", [ChildReferenceExpressionInfo("key", 1)]
                                ),
                            ],
                        ),
                    ],
                ),
            ),
            """
ROOT(columns=[('name', name)], orderings=[])
 FILTER(condition=DEFAULT_TO(agg_0, 0:int64) > 0.5:float64 * DEFAULT_TO(agg_0_1, 0:int64), columns={'name': name})
  JOIN(conditions=[t0.key == t1.nation_key], types=['left'], columns={'agg_0': t0.agg_0, 'agg_0_1': t1.agg_0, 'name': t0.name})
   JOIN(conditions=[t0.key == t1.nation_key], types=['left'], columns={'agg_0': t1.agg_0, 'key': t0.key, 'name': t0.name})
    SCAN(table=tpch.NATION, columns={'key': n_nationkey, 'name': n_name})
    AGGREGATE(keys={'nation_key': nation_key}, aggregations={'agg_0': COUNT(key)})
     FILTER(condition=account_balance > 0.0:float64, columns={'key': key, 'nation_key': nation_key})
      SCAN(table=tpch.SUPPLIER, columns={'account_balance': s_acctbal, 'key': s_suppkey, 'nation_key': s_nationkey})
   AGGREGATE(keys={'nation_key': nation_key}, aggregations={'agg_0': COUNT(key)})
    SCAN(table=tpch.SUPPLIER, columns={'key': s_suppkey, 'nation_key': s_nationkey})
""",
            id="mostly_positive_accounts_per_nation1",
        ),
        pytest.param(
            TableCollectionInfo("Nations")
            ** CalcInfo(
                [
                    SubCollectionInfo("suppliers")
                    ** WhereInfo(
                        [],
                        FunctionInfo(
                            "GRT",
                            [
                                ReferenceInfo("account_balance"),
                                LiteralInfo(0.0, Float64Type()),
                            ],
                        ),
                    ),
                    SubCollectionInfo("suppliers"),
                ],
                name=ReferenceInfo("name"),
                suppliers_in_black=FunctionInfo(
                    "COUNT", [ChildReferenceExpressionInfo("key", 0)]
                ),
                total_suppliers=FunctionInfo(
                    "COUNT", [ChildReferenceExpressionInfo("key", 1)]
                ),
            )
            ** WhereInfo(
                [
                    SubCollectionInfo("suppliers")
                    ** WhereInfo(
                        [],
                        FunctionInfo(
                            "GRT",
                            [
                                ReferenceInfo("account_balance"),
                                LiteralInfo(0.0, Float64Type()),
                            ],
                        ),
                    ),
                    SubCollectionInfo("suppliers"),
                ],
                FunctionInfo(
                    "GRT",
                    [
                        FunctionInfo("COUNT", [ChildReferenceExpressionInfo("key", 0)]),
                        FunctionInfo(
                            "MUL",
                            [
                                LiteralInfo(0.5, Float64Type()),
                                FunctionInfo(
                                    "COUNT", [ChildReferenceExpressionInfo("key", 1)]
                                ),
                            ],
                        ),
                    ],
                ),
            ),
            """
ROOT(columns=[('name', name), ('suppliers_in_black', suppliers_in_black), ('total_suppliers', total_suppliers)], orderings=[])
 FILTER(condition=DEFAULT_TO(agg_1, 0:int64) > 0.5:float64 * DEFAULT_TO(agg_1_2, 0:int64), columns={'name': name, 'suppliers_in_black': suppliers_in_black, 'total_suppliers': total_suppliers})
  PROJECT(columns={'agg_1': agg_1, 'agg_1_2': agg_1_2, 'name': name, 'suppliers_in_black': DEFAULT_TO(agg_0, 0:int64), 'total_suppliers': DEFAULT_TO(agg_0_1, 0:int64)})
   JOIN(conditions=[t0.key == t1.nation_key], types=['left'], columns={'agg_0': t0.agg_0, 'agg_0_1': t1.agg_0, 'agg_1': t0.agg_1, 'agg_1_2': t1.agg_1, 'name': t0.name})
    JOIN(conditions=[t0.key == t1.nation_key], types=['left'], columns={'agg_0': t1.agg_0, 'agg_1': t1.agg_1, 'key': t0.key, 'name': t0.name})
     SCAN(table=tpch.NATION, columns={'key': n_nationkey, 'name': n_name})
     AGGREGATE(keys={'nation_key': nation_key}, aggregations={'agg_0': COUNT(key), 'agg_1': COUNT(key)})
      FILTER(condition=account_balance > 0.0:float64, columns={'key': key, 'nation_key': nation_key})
       SCAN(table=tpch.SUPPLIER, columns={'account_balance': s_acctbal, 'key': s_suppkey, 'nation_key': s_nationkey})
    AGGREGATE(keys={'nation_key': nation_key}, aggregations={'agg_0': COUNT(key), 'agg_1': COUNT(key)})
     SCAN(table=tpch.SUPPLIER, columns={'key': s_suppkey, 'nation_key': s_nationkey})
""",
            id="mostly_positive_accounts_per_nation2",
        ),
        pytest.param(
            TableCollectionInfo("Nations")
            ** CalcInfo(
                [
                    SubCollectionInfo("suppliers")
                    ** WhereInfo(
                        [],
                        FunctionInfo(
                            "GRT",
                            [
                                ReferenceInfo("account_balance"),
                                LiteralInfo(0.0, Float64Type()),
                            ],
                        ),
                    ),
                    SubCollectionInfo("suppliers"),
                ],
                name=ReferenceInfo("name"),
                suppliers_in_black=FunctionInfo(
                    "COUNT", [ChildReferenceExpressionInfo("key", 0)]
                ),
                total_suppliers=FunctionInfo(
                    "COUNT", [ChildReferenceExpressionInfo("key", 1)]
                ),
            )
            ** WhereInfo(
                [],
                FunctionInfo(
                    "GRT",
                    [
                        ReferenceInfo("suppliers_in_black"),
                        FunctionInfo(
                            "MUL",
                            [
                                LiteralInfo(0.5, Float64Type()),
                                ReferenceInfo("total_suppliers"),
                            ],
                        ),
                    ],
                ),
            ),
            """
ROOT(columns=[('name', name), ('suppliers_in_black', suppliers_in_black), ('total_suppliers', total_suppliers)], orderings=[])
 FILTER(condition=suppliers_in_black > 0.5:float64 * total_suppliers, columns={'name': name, 'suppliers_in_black': suppliers_in_black, 'total_suppliers': total_suppliers})
  PROJECT(columns={'name': name, 'suppliers_in_black': DEFAULT_TO(agg_0, 0:int64), 'total_suppliers': DEFAULT_TO(agg_0_1, 0:int64)})
   JOIN(conditions=[t0.key == t1.nation_key], types=['left'], columns={'agg_0': t0.agg_0, 'agg_0_1': t1.agg_0, 'name': t0.name})
    JOIN(conditions=[t0.key == t1.nation_key], types=['left'], columns={'agg_0': t1.agg_0, 'key': t0.key, 'name': t0.name})
     SCAN(table=tpch.NATION, columns={'key': n_nationkey, 'name': n_name})
     AGGREGATE(keys={'nation_key': nation_key}, aggregations={'agg_0': COUNT(key)})
      FILTER(condition=account_balance > 0.0:float64, columns={'key': key, 'nation_key': nation_key})
       SCAN(table=tpch.SUPPLIER, columns={'account_balance': s_acctbal, 'key': s_suppkey, 'nation_key': s_nationkey})
    AGGREGATE(keys={'nation_key': nation_key}, aggregations={'agg_0': COUNT(key)})
     SCAN(table=tpch.SUPPLIER, columns={'key': s_suppkey, 'nation_key': s_nationkey})
""",
            id="mostly_positive_accounts_per_nation3",
        ),
<<<<<<< HEAD
        pytest.param(
            TableCollectionInfo("Regions") ** TopKInfo([], 2),
            """
ROOT(columns=[('key', key), ('name', name), ('comment', comment)], orderings=[])
 LIMIT(limit=Literal(value=2, type=Int64Type()), columns={'comment': comment, 'key': key, 'name': name}, orderings=[])
  SCAN(table=tpch.REGION, columns={'comment': r_comment, 'key': r_regionkey, 'name': r_name})
""",
            id="simple_topk",
        ),
        pytest.param(
            TableCollectionInfo("Regions")
            ** SubCollectionInfo("nations")
            ** TopKInfo([], 10)
            ** CalcInfo(
                [],
                region_name=BackReferenceExpressionInfo("name", 1),
                nation_name=ReferenceInfo("name"),
            ),
            """
ROOT(columns=[('region_name', region_name), ('nation_name', nation_name)], orderings=[])
 PROJECT(columns={'nation_name': name_3, 'region_name': name})
  LIMIT(limit=Literal(value=10, type=Int64Type()), columns={'name': name, 'name_3': name_3}, orderings=[])
   JOIN(conditions=[t0.key == t1.region_key], types=['inner'], columns={'name': t0.name, 'name_3': t1.name})
    SCAN(table=tpch.REGION, columns={'key': r_regionkey, 'name': r_name})
    SCAN(table=tpch.NATION, columns={'name': n_name, 'region_key': n_regionkey})
""",
            id="join_topk",
        ),
        pytest.param(
            TableCollectionInfo("Nations")
            ** CalcInfo(
                [
                    # TODO: Add an ordering to the topk
                    SubCollectionInfo("suppliers") ** TopKInfo([], 100),
                ],
                name=ReferenceInfo("name"),
                n_top_suppliers=FunctionInfo(
                    "COUNT", [ChildReferenceExpressionInfo("key", 0)]
                ),
            )
            ** TopKInfo([], 10),
            """
ROOT(columns=[('name', name), ('n_top_suppliers', n_top_suppliers)], orderings=[])
 LIMIT(limit=Literal(value=10, type=Int64Type()), columns={'n_top_suppliers': n_top_suppliers, 'name': name}, orderings=[])
  PROJECT(columns={'n_top_suppliers': DEFAULT_TO(agg_0, 0:int64), 'name': name})
   JOIN(conditions=[t0.key == t1.nation_key], types=['left'], columns={'agg_0': t1.agg_0, 'name': t0.name})
    SCAN(table=tpch.NATION, columns={'key': n_nationkey, 'name': n_name})
    AGGREGATE(keys={'nation_key': nation_key}, aggregations={'agg_0': COUNT(key)})
     LIMIT(limit=Literal(value=100, type=Int64Type()), columns={'key': key, 'nation_key': nation_key}, orderings=[])
      SCAN(table=tpch.SUPPLIER, columns={'key': s_suppkey, 'nation_key': s_nationkey})
""",
            id="count_at_most_100_suppliers_per_nation",
        ),
=======
>>>>>>> 950eb5a9
    ],
)
def test_ast_to_relational(
    calc_pipeline: CollectionTestInfo,
    expected_relational_string: str,
    tpch_node_builder: AstNodeBuilder,
    default_config: PyDoughConfigs,
) -> None:
    """
    Tests whether the AST nodes are correctly translated into Relational nodes
    with the expected string representation.
    """
    collection: PyDoughCollectionAST = calc_pipeline.build(tpch_node_builder)
    relational = convert_ast_to_relational(collection, default_config)
    assert (
        relational.to_tree_string() == expected_relational_string.strip()
    ), "Mismatch between full string representation of output Relational node versus expected string"


@pytest.mark.parametrize(
    "calc_pipeline, expected_relational_string",
    [
        pytest.param(
            TableCollectionInfo("Nations")
            ** CalcInfo(
                [SubCollectionInfo("customers")],
                nation_name=ReferenceInfo("name"),
                total_bal=FunctionInfo(
                    "SUM", [ChildReferenceExpressionInfo("acctbal", 0)]
                ),
                num_bal=FunctionInfo(
                    "COUNT", [ChildReferenceExpressionInfo("acctbal", 0)]
                ),
                avg_bal=FunctionInfo(
                    "AVG", [ChildReferenceExpressionInfo("acctbal", 0)]
                ),
                min_bal=FunctionInfo(
                    "MIN", [ChildReferenceExpressionInfo("acctbal", 0)]
                ),
                max_bal=FunctionInfo(
                    "MAX", [ChildReferenceExpressionInfo("acctbal", 0)]
                ),
                num_cust=FunctionInfo("COUNT", [ChildReferenceCollectionInfo(0)]),
            ),
            """
ROOT(columns=[('nation_name', nation_name), ('total_bal', total_bal), ('num_bal', num_bal), ('avg_bal', avg_bal), ('min_bal', min_bal), ('max_bal', max_bal), ('num_cust', num_cust)], orderings=[])
 PROJECT(columns={'avg_bal': DEFAULT_TO(agg_0, 0:int64), 'max_bal': agg_1, 'min_bal': agg_2, 'nation_name': name, 'num_bal': DEFAULT_TO(agg_3, 0:int64), 'num_cust': DEFAULT_TO(agg_4, 0:int64), 'total_bal': agg_5})
  JOIN(conditions=[t0.key == t1.nation_key], types=['left'], columns={'agg_0': t1.agg_0, 'agg_1': t1.agg_1, 'agg_2': t1.agg_2, 'agg_3': t1.agg_3, 'agg_4': t1.agg_4, 'agg_5': t1.agg_5, 'name': t0.name})
   SCAN(table=tpch.NATION, columns={'key': n_nationkey, 'name': n_name})
   AGGREGATE(keys={'nation_key': nation_key}, aggregations={'agg_0': AVG(acctbal), 'agg_1': MAX(acctbal), 'agg_2': MIN(acctbal), 'agg_3': COUNT(acctbal), 'agg_4': COUNT(), 'agg_5': SUM(acctbal)})
    SCAN(table=tpch.CUSTOMER, columns={'acctbal': c_acctbal, 'nation_key': c_nationkey})
""",
            id="various_aggfuncs_simple",
        ),
    ],
)
def test_ast_to_relational_alternative_aggregation_configs(
    calc_pipeline: CollectionTestInfo,
    expected_relational_string: str,
    tpch_node_builder: AstNodeBuilder,
    default_config: PyDoughConfigs,
) -> None:
    """
    Same as `test_ast_to_relational` but with various alternative aggregation
    configs:
    - `SUM` defaulting to zero is disabled.
    - `COUNT` defaulting to zero is disabled.
    """
    default_config.sum_default_zero = False
    default_config.avg_default_zero = True
    collection: PyDoughCollectionAST = calc_pipeline.build(tpch_node_builder)
    relational = convert_ast_to_relational(collection, default_config)
    assert (
        relational.to_tree_string() == expected_relational_string.strip()
    ), "Mismatch between full string representation of output Relational node versus expected string"<|MERGE_RESOLUTION|>--- conflicted
+++ resolved
@@ -1094,7 +1094,6 @@
 """,
             id="mostly_positive_accounts_per_nation3",
         ),
-<<<<<<< HEAD
         pytest.param(
             TableCollectionInfo("Regions") ** TopKInfo([], 2),
             """
@@ -1148,8 +1147,6 @@
 """,
             id="count_at_most_100_suppliers_per_nation",
         ),
-=======
->>>>>>> 950eb5a9
     ],
 )
 def test_ast_to_relational(

--- conflicted
+++ resolved
@@ -1,8 +1,4 @@
-<<<<<<< HEAD
-WITH "_t3" AS (
-=======
-WITH _t2 AS (
->>>>>>> 5a60492b
+WITH _t3 AS (
   SELECT
     sbtransaction.sbtxamount AS amount,
     sbtransaction.sbtxcustid AS customer_id,
@@ -24,29 +20,20 @@
       'start of day',
       '-7 day'
     )
-<<<<<<< HEAD
-), "_t2" AS (
+), _t2 AS (
   SELECT
-    "_t3"."amount" AS "amount",
-    "_t3"."customer_id" AS "customer_id"
-  FROM "_t3" AS "_t3"
-), "_t0" AS (
-  SELECT
-    COUNT() AS "agg_0",
-    SUM("_t2"."amount") AS "agg_1",
-    "_t2"."customer_id" AS "customer_id"
-  FROM "_t2" AS "_t2"
-  GROUP BY
-    "_t2"."customer_id"
-), "_t4" AS (
-=======
+    _t3.amount AS amount,
+    _t3.customer_id AS customer_id
+  FROM _t3 AS _t3
 ), _s0 AS (
   SELECT
-    _t2.amount AS amount,
+    COUNT() AS agg_0,
+    SUM(_t2.amount) AS agg_1,
     _t2.customer_id AS customer_id
   FROM _t2 AS _t2
-), _t3 AS (
->>>>>>> 5a60492b
+  GROUP BY
+    _t2.customer_id
+), _t4 AS (
   SELECT
     sbcustomer.sbcustcountry AS country,
     sbcustomer.sbcustid AS _id
@@ -55,22 +42,13 @@
     LOWER(sbcustomer.sbcustcountry) = 'usa'
 ), _s1 AS (
   SELECT
-<<<<<<< HEAD
-    "_t4"."_id" AS "_id"
-  FROM "_t4" AS "_t4"
-), "_t1_2" AS (
-  SELECT
-    "_t0"."agg_0" AS "agg_0",
-    "_t0"."agg_1" AS "agg_1"
-  FROM "_t0" AS "_t0"
-=======
-    _t3._id AS _id
-  FROM _t3 AS _t3
+    _t4._id AS _id
+  FROM _t4 AS _t4
 ), _t1 AS (
   SELECT
-    _s0.amount AS amount
+    _s0.agg_0 AS agg_0,
+    _s0.agg_1 AS agg_1
   FROM _s0 AS _s0
->>>>>>> 5a60492b
   WHERE
     EXISTS(
       SELECT
@@ -81,15 +59,9 @@
     )
 ), _t0 AS (
   SELECT
-<<<<<<< HEAD
-    SUM("_t1"."agg_0") AS "agg_0",
-    SUM("_t1"."agg_1") AS "agg_1"
-  FROM "_t1_2" AS "_t1"
-=======
-    COUNT() AS agg_0,
-    SUM(_t1.amount) AS agg_1
+    SUM(_t1.agg_0) AS agg_0,
+    SUM(_t1.agg_1) AS agg_1
   FROM _t1 AS _t1
->>>>>>> 5a60492b
 )
 SELECT
   CASE WHEN _t0.agg_0 > 0 THEN _t0.agg_0 ELSE NULL END AS n_transactions,

<<<<<<< HEAD
SELECT
  merchant_id_5 AS merchant_id,
  merchant_name,
  coupons_per_merchant
FROM (
  SELECT
    COALESCE(agg_0, 0) AS coupons_per_merchant,
    mid AS merchant_id_5,
    name AS merchant_name
  FROM (
    SELECT
      agg_0,
      mid,
      name
    FROM (
      SELECT
        mid,
        name
      FROM main.merchants
    )
    LEFT JOIN (
      SELECT
        COUNT() AS agg_0,
        merchant_id
      FROM (
        SELECT
          merchant_id
        FROM (
          SELECT
            _table_alias_0.created_at AS created_at,
            _table_alias_1.created_at AS created_at_1,
            merchant_id
          FROM (
            SELECT
              created_at,
              merchant_id
            FROM main.coupons
          ) AS _table_alias_0
          LEFT JOIN (
            SELECT
              created_at,
              mid
            FROM main.merchants
          ) AS _table_alias_1
            ON merchant_id = mid
        )
        WHERE
          (
            (
              CAST(STRFTIME('%Y', created_at) AS INTEGER) - CAST(STRFTIME('%Y', created_at_1) AS INTEGER)
            ) * 12 + CAST(STRFTIME('%m', created_at) AS INTEGER) - CAST(STRFTIME('%m', created_at_1) AS INTEGER)
          ) = 0
      )
      GROUP BY
        merchant_id
    )
      ON mid = merchant_id
  )
=======
WITH "_t3_2" AS (
  SELECT
    COUNT() AS "agg_0",
    "coupons"."merchant_id" AS "merchant_id"
  FROM "main"."coupons" AS "coupons"
  LEFT JOIN "main"."merchants" AS "merchants"
    ON "coupons"."merchant_id" = "merchants"."mid"
  WHERE
    (
      (
        CAST(STRFTIME('%Y', "coupons"."created_at") AS INTEGER) - CAST(STRFTIME('%Y', "merchants"."created_at") AS INTEGER)
      ) * 12 + CAST(STRFTIME('%m', "coupons"."created_at") AS INTEGER) - CAST(STRFTIME('%m', "merchants"."created_at") AS INTEGER)
    ) = 0
  GROUP BY
    "coupons"."merchant_id"
), "_t0_2" AS (
  SELECT
    "merchants"."mid" AS "merchant_id_6",
    COALESCE("_t3"."agg_0", 0) AS "coupons_per_merchant",
    "merchants"."name" AS "merchant_name",
    COALESCE("_t3"."agg_0", 0) AS "ordering_1"
  FROM "main"."merchants" AS "merchants"
  LEFT JOIN "_t3_2" AS "_t3"
    ON "_t3"."merchant_id" = "merchants"."mid"
  ORDER BY
    "ordering_1" DESC
  LIMIT 1
>>>>>>> 245465a3
)
SELECT
  "_t0"."merchant_id_6" AS "merchant_id",
  "_t0"."merchant_name" AS "merchant_name",
  "_t0"."coupons_per_merchant" AS "coupons_per_merchant"
FROM "_t0_2" AS "_t0"
ORDER BY
<<<<<<< HEAD
  coupons_per_merchant DESC
LIMIT 1
=======
  "_t0"."ordering_1" DESC
>>>>>>> 245465a3
<|MERGE_RESOLUTION|>--- conflicted
+++ resolved
@@ -1,63 +1,3 @@
-<<<<<<< HEAD
-SELECT
-  merchant_id_5 AS merchant_id,
-  merchant_name,
-  coupons_per_merchant
-FROM (
-  SELECT
-    COALESCE(agg_0, 0) AS coupons_per_merchant,
-    mid AS merchant_id_5,
-    name AS merchant_name
-  FROM (
-    SELECT
-      agg_0,
-      mid,
-      name
-    FROM (
-      SELECT
-        mid,
-        name
-      FROM main.merchants
-    )
-    LEFT JOIN (
-      SELECT
-        COUNT() AS agg_0,
-        merchant_id
-      FROM (
-        SELECT
-          merchant_id
-        FROM (
-          SELECT
-            _table_alias_0.created_at AS created_at,
-            _table_alias_1.created_at AS created_at_1,
-            merchant_id
-          FROM (
-            SELECT
-              created_at,
-              merchant_id
-            FROM main.coupons
-          ) AS _table_alias_0
-          LEFT JOIN (
-            SELECT
-              created_at,
-              mid
-            FROM main.merchants
-          ) AS _table_alias_1
-            ON merchant_id = mid
-        )
-        WHERE
-          (
-            (
-              CAST(STRFTIME('%Y', created_at) AS INTEGER) - CAST(STRFTIME('%Y', created_at_1) AS INTEGER)
-            ) * 12 + CAST(STRFTIME('%m', created_at) AS INTEGER) - CAST(STRFTIME('%m', created_at_1) AS INTEGER)
-          ) = 0
-      )
-      GROUP BY
-        merchant_id
-    )
-      ON mid = merchant_id
-  )
-=======
 WITH "_t3_2" AS (
   SELECT
     COUNT() AS "agg_0",
@@ -73,29 +13,14 @@
     ) = 0
   GROUP BY
     "coupons"."merchant_id"
-), "_t0_2" AS (
-  SELECT
-    "merchants"."mid" AS "merchant_id_6",
-    COALESCE("_t3"."agg_0", 0) AS "coupons_per_merchant",
-    "merchants"."name" AS "merchant_name",
-    COALESCE("_t3"."agg_0", 0) AS "ordering_1"
-  FROM "main"."merchants" AS "merchants"
-  LEFT JOIN "_t3_2" AS "_t3"
-    ON "_t3"."merchant_id" = "merchants"."mid"
-  ORDER BY
-    "ordering_1" DESC
-  LIMIT 1
->>>>>>> 245465a3
 )
 SELECT
-  "_t0"."merchant_id_6" AS "merchant_id",
-  "_t0"."merchant_name" AS "merchant_name",
-  "_t0"."coupons_per_merchant" AS "coupons_per_merchant"
-FROM "_t0_2" AS "_t0"
+  "merchants"."mid" AS "merchant_id",
+  "merchants"."name" AS "merchant_name",
+  COALESCE("_t3"."agg_0", 0) AS "coupons_per_merchant"
+FROM "main"."merchants" AS "merchants"
+LEFT JOIN "_t3_2" AS "_t3"
+  ON "_t3"."merchant_id" = "merchants"."mid"
 ORDER BY
-<<<<<<< HEAD
-  coupons_per_merchant DESC
-LIMIT 1
-=======
-  "_t0"."ordering_1" DESC
->>>>>>> 245465a3
+  "coupons_per_merchant" DESC
+LIMIT 1
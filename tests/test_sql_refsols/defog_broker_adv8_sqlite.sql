--- conflicted
+++ resolved
@@ -1,18 +1,3 @@
-<<<<<<< HEAD
-WITH _t2 AS (
-  SELECT
-    sbtransaction.sbtxamount AS sbtxamount,
-    sbtransaction.sbtxcustid AS sbtxcustid,
-    sbtransaction.sbtxdatetime AS sbtxdatetime
-  FROM main.sbtransaction AS sbtransaction
-), _s0 AS (
-  SELECT
-    _t2.sbtxamount AS sbtxamount,
-    _t2.sbtxcustid AS sbtxcustid
-  FROM _t2 AS _t2
-  WHERE
-    _t2.sbtxdatetime < DATE(
-=======
 WITH _u_0 AS (
   SELECT
     sbcustid AS _u_1
@@ -31,18 +16,13 @@
   WHERE
     NOT _u_0._u_1 IS NULL
     AND sbtransaction.sbtxdatetime < DATE(
->>>>>>> 30d7d0e9
       'now',
       '-' || CAST((
         CAST(STRFTIME('%w', DATETIME('now')) AS INTEGER) + 6
       ) % 7 AS TEXT) || ' days',
       'start of day'
     )
-<<<<<<< HEAD
-    AND _t2.sbtxdatetime >= DATE(
-=======
     AND sbtransaction.sbtxdatetime >= DATE(
->>>>>>> 30d7d0e9
       'now',
       '-' || CAST((
         CAST(STRFTIME('%w', DATETIME('now')) AS INTEGER) + 6
@@ -50,37 +30,6 @@
       'start of day',
       '-7 day'
     )
-<<<<<<< HEAD
-), _t3 AS (
-  SELECT
-    sbcustomer.sbcustcountry AS sbcustcountry,
-    sbcustomer.sbcustid AS sbcustid
-  FROM main.sbcustomer AS sbcustomer
-), _s1 AS (
-  SELECT
-    _t3.sbcustid AS sbcustid
-  FROM _t3 AS _t3
-  WHERE
-    LOWER(_t3.sbcustcountry) = 'usa'
-), _t1 AS (
-  SELECT
-    _s0.sbtxamount AS sbtxamount
-  FROM _s0 AS _s0
-  WHERE
-    EXISTS(
-      SELECT
-        1 AS "1"
-      FROM _s1 AS _s1
-      WHERE
-        _s0.sbtxcustid = _s1.sbcustid
-    )
-), _t0 AS (
-  SELECT
-    COUNT() AS agg_0,
-    SUM(_t1.sbtxamount) AS agg_1
-  FROM _t1 AS _t1
-=======
->>>>>>> 30d7d0e9
 )
 SELECT
   CASE WHEN agg_0 > 0 THEN agg_0 ELSE NULL END AS n_transactions,

WITH _t3_2 AS (
  SELECT
    COUNT(CASE WHEN c_acctbal < 0 THEN c_acctbal ELSE NULL END) AS agg_4,
    COUNT(CASE WHEN c_acctbal >= 0 THEN c_acctbal ELSE NULL END) AS agg_3,
    MEDIAN(c_acctbal) AS agg_1,
    MEDIAN(CASE WHEN c_acctbal < 0 THEN c_acctbal ELSE NULL END) AS agg_2,
    MEDIAN(CASE WHEN c_acctbal >= 0 THEN c_acctbal ELSE NULL END) AS agg_0,
    c_nationkey AS nation_key
  FROM tpch.customer
  GROUP BY
    c_nationkey
)
SELECT
  nation.n_name AS nation_name,
  COALESCE(_t3.agg_4, 0) AS n_red_acctbal,
  COALESCE(_t3.agg_3, 0) AS n_black_acctbal,
  _t3.agg_2 AS median_red_acctbal,
  _t3.agg_0 AS median_black_acctbal,
  _t3.agg_1 AS median_overall_acctbal
FROM tpch.nation AS nation
JOIN tpch.region AS region
  ON nation.n_regionkey = region.r_regionkey AND region.r_name = 'AMERICA'
LEFT JOIN _t3_2 AS _t3
  ON _t3.nation_key = nation.n_nationkey
ORDER BY
<<<<<<< HEAD
  "nation_name"
=======
  nation.n_name
>>>>>>> a57d0640
<|MERGE_RESOLUTION|>--- conflicted
+++ resolved
@@ -23,8 +23,4 @@
 LEFT JOIN _t3_2 AS _t3
   ON _t3.nation_key = nation.n_nationkey
 ORDER BY
-<<<<<<< HEAD
-  "nation_name"
-=======
-  nation.n_name
->>>>>>> a57d0640
+  nation_name
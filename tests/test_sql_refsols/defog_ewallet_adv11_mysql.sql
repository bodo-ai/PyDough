WITH _s1 AS (
  SELECT
<<<<<<< HEAD
    SUM(TIMESTAMPDIFF(SECOND, session_start_ts, session_end_ts)) AS agg_0,
    user_id
=======
    user_id,
    SUM(TIMESTAMPDIFF(SECOND, session_start_ts, session_end_ts)) AS sum_duration
>>>>>>> 72bc7682
  FROM main.user_sessions
  WHERE
    session_end_ts < '2023-06-08' AND session_start_ts >= '2023-06-01'
  GROUP BY
    1
)
SELECT
  users.uid,
  _s1.agg_0 AS total_duration
FROM main.users AS users
JOIN _s1 AS _s1
  ON _s1.user_id = users.uid
ORDER BY
  2 DESC<|MERGE_RESOLUTION|>--- conflicted
+++ resolved
@@ -1,12 +1,7 @@
 WITH _s1 AS (
   SELECT
-<<<<<<< HEAD
-    SUM(TIMESTAMPDIFF(SECOND, session_start_ts, session_end_ts)) AS agg_0,
-    user_id
-=======
     user_id,
     SUM(TIMESTAMPDIFF(SECOND, session_start_ts, session_end_ts)) AS sum_duration
->>>>>>> 72bc7682
   FROM main.user_sessions
   WHERE
     session_end_ts < '2023-06-08' AND session_start_ts >= '2023-06-01'
@@ -15,7 +10,7 @@
 )
 SELECT
   users.uid,
-  _s1.agg_0 AS total_duration
+  _s1.sum_duration AS total_duration
 FROM main.users AS users
 JOIN _s1 AS _s1
   ON _s1.user_id = users.uid

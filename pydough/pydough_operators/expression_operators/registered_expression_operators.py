"""
Definition bindings of builtin PyDough operators that return an expression.
"""

__all__ = [
    "ABS",
    "ABSENT",
    "ADD",
    "AVG",
    "BAN",
    "BOR",
    "BXR",
    "CONTAINS",
    "COUNT",
    "DATEDIFF",
    "DATETIME",
    "DAY",
    "DEFAULT_TO",
    "DIV",
    "ENDSWITH",
    "EQU",
    "GEQ",
    "GRT",
    "HAS",
    "HASNOT",
    "HOUR",
    "IFF",
    "ISIN",
    "JOIN_STRINGS",
    "KEEP_IF",
    "LENGTH",
    "LEQ",
    "LET",
    "LIKE",
    "LOWER",
    "MAX",
    "MIN",
    "MINUTE",
    "MOD",
    "MONOTONIC",
    "MONTH",
    "MUL",
    "NDISTINCT",
    "NEQ",
    "NOT",
    "PERCENTILE",
    "POW",
<<<<<<< HEAD
    "PRESENT",
    "RANKING",
    "ROUND",
=======
    "POWER",
    "PRESENT",
    "RANKING",
    "ROUND",
    "SECOND",
>>>>>>> e2102e13
    "SLICE",
    "SQRT",
    "STARTSWITH",
    "SUB",
    "SUM",
    "UPPER",
    "YEAR",
]

from pydough.pydough_operators.type_inference import (
    AllowAny,
    ConstantType,
    RequireMinArgs,
    RequireNumArgs,
    SelectArgumentType,
)
<<<<<<< HEAD
from pydough.types import BooleanType, Float64Type, Int64Type, StringType
=======
from pydough.types import BooleanType, DateType, Float64Type, Int64Type, StringType
>>>>>>> e2102e13

from .binary_operators import BinaryOperator, BinOp
from .expression_function_operators import ExpressionFunctionOperator
from .expression_window_operators import ExpressionWindowOperator

# TODO: replace with full argument verifiers & deducers
ADD = BinaryOperator(BinOp.ADD, RequireNumArgs(2), SelectArgumentType(0))
SUB = BinaryOperator(BinOp.SUB, RequireNumArgs(2), SelectArgumentType(0))
MUL = BinaryOperator(BinOp.MUL, RequireNumArgs(2), SelectArgumentType(0))
DIV = BinaryOperator(BinOp.DIV, RequireNumArgs(2), SelectArgumentType(0))
POW = BinaryOperator(BinOp.POW, RequireNumArgs(2), SelectArgumentType(0))
MOD = BinaryOperator(BinOp.MOD, RequireNumArgs(2), SelectArgumentType(0))
LET = BinaryOperator(BinOp.LET, RequireNumArgs(2), ConstantType(BooleanType()))
LEQ = BinaryOperator(BinOp.LEQ, RequireNumArgs(2), ConstantType(BooleanType()))
EQU = BinaryOperator(BinOp.EQU, RequireNumArgs(2), ConstantType(BooleanType()))
NEQ = BinaryOperator(BinOp.NEQ, RequireNumArgs(2), ConstantType(BooleanType()))
GEQ = BinaryOperator(BinOp.GEQ, RequireNumArgs(2), ConstantType(BooleanType()))
GRT = BinaryOperator(BinOp.GRT, RequireNumArgs(2), ConstantType(BooleanType()))
BAN = BinaryOperator(BinOp.BAN, RequireMinArgs(2), SelectArgumentType(0))
BOR = BinaryOperator(BinOp.BOR, RequireMinArgs(2), SelectArgumentType(0))
BXR = BinaryOperator(BinOp.BXR, RequireMinArgs(2), SelectArgumentType(0))
DEFAULT_TO = ExpressionFunctionOperator(
    "DEFAULT_TO", False, AllowAny(), SelectArgumentType(0)
)
LENGTH = ExpressionFunctionOperator(
    "LENGTH", False, RequireNumArgs(1), ConstantType(Int64Type())
)
LOWER = ExpressionFunctionOperator(
    "LOWER", False, RequireNumArgs(1), SelectArgumentType(0)
)
UPPER = ExpressionFunctionOperator(
    "UPPER", False, RequireNumArgs(1), SelectArgumentType(0)
)
STARTSWITH = ExpressionFunctionOperator(
    "STARTSWITH", False, RequireNumArgs(2), ConstantType(BooleanType())
)
ENDSWITH = ExpressionFunctionOperator(
    "ENDSWITH", False, RequireNumArgs(2), ConstantType(BooleanType())
)
CONTAINS = ExpressionFunctionOperator(
    "CONTAINS", False, RequireNumArgs(2), ConstantType(BooleanType())
)
LIKE = ExpressionFunctionOperator(
    "LIKE", False, RequireNumArgs(2), ConstantType(BooleanType())
)
SUM = ExpressionFunctionOperator("SUM", True, RequireNumArgs(1), SelectArgumentType(0))
AVG = ExpressionFunctionOperator(
    "AVG", True, RequireNumArgs(1), ConstantType(Float64Type())
)
POWER = ExpressionFunctionOperator(
    "POWER", False, RequireNumArgs(2), ConstantType(Float64Type())
)
SQRT = ExpressionFunctionOperator(
    "SQRT", False, RequireNumArgs(1), ConstantType(Float64Type())
)
COUNT = ExpressionFunctionOperator("COUNT", True, AllowAny(), ConstantType(Int64Type()))
HAS = ExpressionFunctionOperator("HAS", True, AllowAny(), ConstantType(BooleanType()))
HASNOT = ExpressionFunctionOperator(
    "HASNOT", True, AllowAny(), ConstantType(BooleanType())
)
NDISTINCT = ExpressionFunctionOperator(
    "NDISTINCT", True, AllowAny(), ConstantType(Int64Type())
)
MIN = ExpressionFunctionOperator("MIN", True, RequireNumArgs(1), SelectArgumentType(0))
MAX = ExpressionFunctionOperator("MAX", True, RequireNumArgs(1), SelectArgumentType(0))
IFF = ExpressionFunctionOperator("IFF", False, RequireNumArgs(3), SelectArgumentType(1))
DATETIME = ExpressionFunctionOperator(
    "DATETIME", False, AllowAny(), ConstantType(DateType())
)
YEAR = ExpressionFunctionOperator(
    "YEAR", False, RequireNumArgs(1), ConstantType(Int64Type())
)
MONTH = ExpressionFunctionOperator(
    "MONTH", False, RequireNumArgs(1), ConstantType(Int64Type())
)
DAY = ExpressionFunctionOperator(
    "DAY", False, RequireNumArgs(1), ConstantType(Int64Type())
)
HOUR = ExpressionFunctionOperator(
    "HOUR", False, RequireNumArgs(1), ConstantType(Int64Type())
)
MINUTE = ExpressionFunctionOperator(
    "MINUTE", False, RequireNumArgs(1), ConstantType(Int64Type())
)
SECOND = ExpressionFunctionOperator(
    "SECOND", False, RequireNumArgs(1), ConstantType(Int64Type())
)
DATEDIFF = ExpressionFunctionOperator(
    "DATEDIFF", False, RequireNumArgs(3), ConstantType(Int64Type())
)
SLICE = ExpressionFunctionOperator(
    "SLICE", False, RequireNumArgs(4), SelectArgumentType(0)
)
NOT = ExpressionFunctionOperator(
    "NOT", False, RequireNumArgs(1), ConstantType(BooleanType())
)
ISIN = ExpressionFunctionOperator(
    "ISIN", False, RequireNumArgs(2), ConstantType(BooleanType())
)
ABSENT = ExpressionFunctionOperator(
    "ABSENT", False, RequireNumArgs(1), ConstantType(BooleanType())
)
PRESENT = ExpressionFunctionOperator(
    "PRESENT", False, RequireNumArgs(1), ConstantType(BooleanType())
)
ROUND = ExpressionFunctionOperator(
    "ROUND", False, RequireNumArgs(2), SelectArgumentType(0)
)
MONOTONIC = ExpressionFunctionOperator(
    "MONOTONIC", False, RequireMinArgs(1), ConstantType(BooleanType())
)
KEEP_IF = ExpressionFunctionOperator(
    "KEEP_IF", False, RequireNumArgs(2), SelectArgumentType(0)
)
JOIN_STRINGS = ExpressionFunctionOperator(
    "JOIN_STRINGS", False, RequireMinArgs(1), ConstantType(StringType())
)
ABS = ExpressionFunctionOperator("ABS", False, RequireNumArgs(1), SelectArgumentType(0))
RANKING = ExpressionWindowOperator(
    "RANKING", RequireNumArgs(0), ConstantType(Int64Type())
)
PERCENTILE = ExpressionWindowOperator(
    "PERCENTILE", RequireNumArgs(0), ConstantType(Int64Type())
)<|MERGE_RESOLUTION|>--- conflicted
+++ resolved
@@ -45,17 +45,11 @@
     "NOT",
     "PERCENTILE",
     "POW",
-<<<<<<< HEAD
-    "PRESENT",
-    "RANKING",
-    "ROUND",
-=======
     "POWER",
     "PRESENT",
     "RANKING",
     "ROUND",
     "SECOND",
->>>>>>> e2102e13
     "SLICE",
     "SQRT",
     "STARTSWITH",
@@ -72,11 +66,7 @@
     RequireNumArgs,
     SelectArgumentType,
 )
-<<<<<<< HEAD
-from pydough.types import BooleanType, Float64Type, Int64Type, StringType
-=======
 from pydough.types import BooleanType, DateType, Float64Type, Int64Type, StringType
->>>>>>> e2102e13
 
 from .binary_operators import BinaryOperator, BinOp
 from .expression_function_operators import ExpressionFunctionOperator

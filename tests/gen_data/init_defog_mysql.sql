--- conflicted
+++ resolved
@@ -553,21 +553,17 @@
  (14, 2, 3, 1, 23200.00, SUBDATE(CURDATE(), INTERVAL 21 DAY)),
  (15, 8, 6, 12, 43500.00, SUBDATE(CURDATE(), INTERVAL 3 DAY)),
  (16, 10, 4, 2, 29500.00, SUBDATE(CURDATE(), INTERVAL 5 DAY)),
-<<<<<<< HEAD
- (17, 3, 2, 3, 46000.00, CURRENT_DATE - INTERVAL 7 DAY + INTERVAL 1 DAY),
- (18, 3, 2, 7, 47500.00, CURRENT_DATE - INTERVAL 7 DAY),
- (19, 3, 2, 10, 46500.00, CURRENT_DATE - INTERVAL 7 DAY - INTERVAL 1 DAY),
- (20, 4, 1, 3, 48000.00, CURRENT_DATE - INTERVAL 56 DAY + INTERVAL 1 DAY),
- (21, 4, 1, 7, 45000.00, CURRENT_DATE - INTERVAL 56 DAY),
- (22, 4, 1, 10, 49000.00, CURRENT_DATE - INTERVAL 56 DAY - INTERVAL 1 DAY);
-=======
- (17, 3, 2, 3, 46000.00, CURRENT_DATE - INTERVAL ((DAYOFWEEK(CURRENT_DATE()) + 5) % 7) DAY - INTERVAL 7 DAY + INTERVAL 1 DAY),
- (18, 3, 2, 7, 47500.00, CURRENT_DATE - INTERVAL ((DAYOFWEEK(CURRENT_DATE()) + 5) % 7) DAY - INTERVAL 7 DAY),
- (19, 3, 2, 10, 46500.00, CURRENT_DATE - INTERVAL ((DAYOFWEEK(CURRENT_DATE()) + 5) % 7) DAY - INTERVAL 7 DAY - INTERVAL 1 DAY),
- (20, 4, 1, 3, 48000.00, CURRENT_DATE - INTERVAL ((DAYOFWEEK(CURRENT_DATE()) + 5) % 7) DAY - INTERVAL 56 DAY + INTERVAL 1 DAY),
- (21, 4, 1, 7, 45000.00, CURRENT_DATE - INTERVAL ((DAYOFWEEK(CURRENT_DATE()) + 5) % 7) DAY - INTERVAL 56 DAY),
- (22, 4, 1, 10, 49000.00, CURRENT_DATE - INTERVAL ((DAYOFWEEK(CURRENT_DATE()) + 5) % 7) DAY - INTERVAL 56 DAY - INTERVAL 1 DAY);
->>>>>>> 0d6eddf9
+ -- Expression to truncate the current date to the most recent Monday in MySQL:
+ --   `DT - INTERVAL ((DAYOFWEEK(CURRENT_DATE) - 2) % 7) DAY`
+ -- Reason: MySQL's DAYOFWEEK() returns 1 for Sunday, 2 for Monday, ..., 7 for
+ -- Saturday. We subtract 2 so that Monday becomes 0, Tuesday becomes 1, etc.
+ -- and Sunday becomes -1 (which becomes 6 when taken modulo 7).
+ (17, 3, 2, 3, 46000.00, CURRENT_DATE - INTERVAL ((DAYOFWEEK(CURRENT_DATE) - 2) % 7) DAY - INTERVAL 7 DAY + INTERVAL 1 DAY),
+ (18, 3, 2, 7, 47500.00, CURRENT_DATE - INTERVAL ((DAYOFWEEK(CURRENT_DATE) - 2) % 7) DAY - INTERVAL 7 DAY),
+ (19, 3, 2, 10, 46500.00, CURRENT_DATE - INTERVAL ((DAYOFWEEK(CURRENT_DATE) - 2) % 7) DAY - INTERVAL 7 DAY - INTERVAL 1 DAY),
+ (20, 4, 1, 3, 48000.00, CURRENT_DATE - INTERVAL ((DAYOFWEEK(CURRENT_DATE) - 2) % 7) DAY - INTERVAL 56 DAY + INTERVAL 1 DAY),
+ (21, 4, 1, 7, 45000.00, CURRENT_DATE - INTERVAL ((DAYOFWEEK(CURRENT_DATE) - 2) % 7) DAY - INTERVAL 56 DAY),
+ (22, 4, 1, 10, 49000.00, CURRENT_DATE - INTERVAL ((DAYOFWEEK(CURRENT_DATE) - 2) % 7) DAY - INTERVAL 56 DAY - INTERVAL 1 DAY);
 
 INSERT INTO `inventory_snapshots` (`_id`, `snapshot_date`, `car_id`, `is_in_inventory`) VALUES
  (1, '2023-03-15', 1, TRUE),
@@ -612,21 +608,12 @@
  (15, 14, SUBDATE(CURDATE(), INTERVAL 1 DAY), 17200.00, 'financing'),
  (16, 15, SUBDATE(CURDATE(), INTERVAL 1 DAY), 37500.00, 'credit_card'),
  (17, 16, SUBDATE(CURDATE(), INTERVAL 5 DAY), 26500.00, 'debit_card'),
-<<<<<<< HEAD
- (18, 17, CURRENT_DATE - INTERVAL 7 DAY + INTERVAL 1 DAY, 115000.00, 'financing'),
- (19, 18, CURRENT_DATE - INTERVAL 7 DAY, 115000.00, 'credit_card'),
- (20, 19, CURRENT_DATE - INTERVAL 7 DAY - INTERVAL 1 DAY, 115000.00, 'debit_card'),
- (21, 20, CURRENT_DATE - INTERVAL 56 DAY + INTERVAL 1 DAY, 115000.00, 'cash'),
- (22, 21, CURRENT_DATE - INTERVAL 56 DAY, 115000.00, 'check'),
- (23, 22, CURRENT_DATE - INTERVAL 56 DAY - INTERVAL 1 DAY, 115000.00, 'credit_card');
-=======
- (18, 17, CURRENT_DATE - INTERVAL ((DAYOFWEEK(CURRENT_DATE()) + 5) % 7) DAY - INTERVAL 7 DAY + INTERVAL 1 DAY, 115000.00, 'financing'),
- (19, 18, CURRENT_DATE - INTERVAL ((DAYOFWEEK(CURRENT_DATE()) + 5) % 7) DAY - INTERVAL 7 DAY, 115000.00, 'credit_card'),
- (20, 19, CURRENT_DATE - INTERVAL ((DAYOFWEEK(CURRENT_DATE()) + 5) % 7) DAY - INTERVAL 7 DAY - INTERVAL 1 DAY, 115000.00, 'debit_card'),
- (21, 20, CURRENT_DATE - INTERVAL ((DAYOFWEEK(CURRENT_DATE()) + 5) % 7) DAY - INTERVAL 56 DAY + INTERVAL 1 DAY, 115000.00, 'cash'),
- (22, 21, CURRENT_DATE - INTERVAL ((DAYOFWEEK(CURRENT_DATE()) + 5) % 7) DAY - INTERVAL 56 DAY, 115000.00, 'check'),
- (23, 22, CURRENT_DATE - INTERVAL ((DAYOFWEEK(CURRENT_DATE()) + 5) % 7) DAY - INTERVAL 56 DAY - INTERVAL 1 DAY, 115000.00, 'credit_card');
->>>>>>> 0d6eddf9
+ (18, 17, CURRENT_DATE - INTERVAL ((DAYOFWEEK(CURRENT_DATE) - 2) % 7) DAY - INTERVAL 7 DAY + INTERVAL 1 DAY, 115000.00, 'financing'),
+ (19, 18, CURRENT_DATE - INTERVAL ((DAYOFWEEK(CURRENT_DATE) - 2) % 7) DAY - INTERVAL 7 DAY, 115000.00, 'credit_card'),
+ (20, 19, CURRENT_DATE - INTERVAL ((DAYOFWEEK(CURRENT_DATE) - 2) % 7) DAY - INTERVAL 7 DAY - INTERVAL 1 DAY, 115000.00, 'debit_card'),
+ (21, 20, CURRENT_DATE - INTERVAL ((DAYOFWEEK(CURRENT_DATE) - 2) % 7) DAY - INTERVAL 56 DAY + INTERVAL 1 DAY, 115000.00, 'cash'),
+ (22, 21, CURRENT_DATE - INTERVAL ((DAYOFWEEK(CURRENT_DATE) - 2) % 7) DAY - INTERVAL 56 DAY, 115000.00, 'check'),
+ (23, 22, CURRENT_DATE - INTERVAL ((DAYOFWEEK(CURRENT_DATE) - 2) % 7) DAY - INTERVAL 56 DAY - INTERVAL 1 DAY, 115000.00, 'credit_card');
 
 
 INSERT INTO `payments_made` (`_id`, `vendor_name`, `payment_date`, `payment_amount`, `payment_method`, `invoice_number`, `invoice_date`, `due_date`) VALUES

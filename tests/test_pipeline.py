"""
Integration tests for the PyDough workflow on the TPC-H queries.
"""

from collections.abc import Callable

import pandas as pd
import pytest
from bad_pydough_functions import (
    bad_slice_1,
    bad_slice_2,
    bad_slice_3,
    bad_slice_4,
<<<<<<< HEAD
)
from simple_pydough_functions import (
    function_sampler,
=======
    bad_slice_5,
    bad_slice_6,
    bad_slice_7,
    bad_slice_8,
    bad_slice_9,
    bad_slice_10,
    bad_slice_11,
    bad_slice_12,
    bad_slice_13,
    bad_slice_14,
)
from correlated_pydough_functions import (
    correl_1,
    correl_2,
    correl_3,
    correl_4,
    correl_5,
    correl_6,
    correl_7,
    correl_8,
    correl_9,
    correl_10,
    correl_11,
    correl_12,
    correl_13,
    correl_14,
    correl_15,
    correl_16,
    correl_17,
    correl_18,
    correl_19,
    correl_20,
    correl_21,
    correl_22,
    correl_23,
)
from simple_pydough_functions import (
    agg_partition,
    datetime_current,
    datetime_relative,
    double_partition,
    exponentiation,
    function_sampler,
    hour_minute_day,
    minutes_seconds_datediff,
    multi_partition_access_1,
    multi_partition_access_2,
    multi_partition_access_3,
    multi_partition_access_4,
    multi_partition_access_5,
    multi_partition_access_6,
>>>>>>> e2102e13
    percentile_customers_per_region,
    percentile_nations,
    rank_nations_by_region,
    rank_nations_per_region_by_customers,
    rank_parts_per_supplier_region_by_size,
    rank_with_filters_a,
    rank_with_filters_b,
    rank_with_filters_c,
    regional_suppliers_percentile,
    simple_filter_top_five,
    simple_scan,
    simple_scan_top_five,
    step_slicing,
    triple_partition,
    years_months_days_hours_datediff,
)
from test_utils import (
    graph_fetcher,
)
from tpch_outputs import (
    tpch_q1_output,
    tpch_q2_output,
    tpch_q3_output,
    tpch_q4_output,
    tpch_q5_output,
    tpch_q6_output,
    tpch_q7_output,
    tpch_q8_output,
    tpch_q9_output,
    tpch_q10_output,
    tpch_q11_output,
    tpch_q12_output,
    tpch_q13_output,
    tpch_q14_output,
    tpch_q15_output,
    tpch_q16_output,
    tpch_q17_output,
    tpch_q18_output,
    tpch_q19_output,
    tpch_q20_output,
    tpch_q21_output,
    tpch_q22_output,
)
from tpch_test_functions import (
    impl_tpch_q1,
    impl_tpch_q2,
    impl_tpch_q3,
    impl_tpch_q4,
    impl_tpch_q5,
    impl_tpch_q6,
    impl_tpch_q7,
    impl_tpch_q8,
    impl_tpch_q9,
    impl_tpch_q10,
    impl_tpch_q11,
    impl_tpch_q12,
    impl_tpch_q13,
    impl_tpch_q14,
    impl_tpch_q15,
    impl_tpch_q16,
    impl_tpch_q17,
    impl_tpch_q18,
    impl_tpch_q19,
    impl_tpch_q20,
    impl_tpch_q21,
    impl_tpch_q22,
)

from pydough import init_pydough_context, to_df
from pydough.configs import PyDoughConfigs
from pydough.conversion.relational_converter import convert_ast_to_relational
from pydough.database_connectors import DatabaseContext
from pydough.evaluation.evaluate_unqualified import _load_column_selection
from pydough.metadata import GraphMetadata
from pydough.qdag import PyDoughCollectionQDAG, PyDoughQDAG
from pydough.relational import RelationalRoot
from pydough.unqualified import (
    UnqualifiedNode,
    UnqualifiedRoot,
    qualify_node,
)


@pytest.fixture(
    params=[
        pytest.param(
            (
                impl_tpch_q1,
                None,
                "tpch_q1",
                tpch_q1_output,
            ),
            id="tpch_q1",
        ),
        pytest.param(
            (
                impl_tpch_q2,
                None,
                "tpch_q2",
                tpch_q2_output,
            ),
            id="tpch_q2",
        ),
        pytest.param(
            (
                impl_tpch_q3,
                None,
                "tpch_q3",
                tpch_q3_output,
            ),
            id="tpch_q3",
        ),
        pytest.param(
            (
                impl_tpch_q4,
                None,
                "tpch_q4",
                tpch_q4_output,
            ),
            id="tpch_q4",
        ),
        pytest.param(
            (
                impl_tpch_q5,
                None,
                "tpch_q5",
                tpch_q5_output,
            ),
            id="tpch_q5",
        ),
        pytest.param(
            (
                impl_tpch_q6,
                None,
                "tpch_q6",
                tpch_q6_output,
            ),
            id="tpch_q6",
        ),
        pytest.param(
            (
                impl_tpch_q7,
                None,
                "tpch_q7",
                tpch_q7_output,
            ),
            id="tpch_q7",
        ),
        pytest.param(
            (
                impl_tpch_q8,
                None,
                "tpch_q8",
                tpch_q8_output,
            ),
            id="tpch_q8",
        ),
        pytest.param(
            (
                impl_tpch_q9,
                None,
                "tpch_q9",
                tpch_q9_output,
            ),
            id="tpch_q9",
        ),
        pytest.param(
            (
                impl_tpch_q10,
                None,
                "tpch_q10",
                tpch_q10_output,
            ),
            id="tpch_q10",
        ),
        pytest.param(
            (
                impl_tpch_q11,
                None,
                "tpch_q11",
                tpch_q11_output,
            ),
            id="tpch_q11",
        ),
        pytest.param(
            (
                impl_tpch_q12,
                None,
                "tpch_q12",
                tpch_q12_output,
            ),
            id="tpch_q12",
        ),
        pytest.param(
            (
                impl_tpch_q13,
                None,
                "tpch_q13",
                tpch_q13_output,
            ),
            id="tpch_q13",
        ),
        pytest.param(
            (
                impl_tpch_q14,
                None,
                "tpch_q14",
                tpch_q14_output,
            ),
            id="tpch_q14",
        ),
        pytest.param(
            (
                impl_tpch_q15,
                None,
                "tpch_q15",
                tpch_q15_output,
            ),
            id="tpch_q15",
        ),
        pytest.param(
            (
                impl_tpch_q16,
                None,
                "tpch_q16",
                tpch_q16_output,
            ),
            id="tpch_q16",
        ),
        pytest.param(
            (
                impl_tpch_q17,
                None,
                "tpch_q17",
                tpch_q17_output,
            ),
            id="tpch_q17",
        ),
        pytest.param(
            (
                impl_tpch_q18,
                None,
                "tpch_q18",
                tpch_q18_output,
            ),
            id="tpch_q18",
        ),
        pytest.param(
            (
                impl_tpch_q19,
                None,
                "tpch_q19",
                tpch_q19_output,
            ),
            id="tpch_q19",
        ),
        pytest.param(
            (
                impl_tpch_q20,
                None,
                "tpch_q20",
                tpch_q20_output,
            ),
            id="tpch_q20",
        ),
        pytest.param(
            (
                impl_tpch_q21,
                None,
                "tpch_q21",
                tpch_q21_output,
            ),
            id="tpch_q21",
        ),
        pytest.param(
            (
                impl_tpch_q22,
                None,
                "tpch_q22",
                tpch_q22_output,
            ),
            id="tpch_q22",
        ),
        pytest.param(
            (
                simple_scan_top_five,
                None,
                "simple_scan_top_five",
                lambda: pd.DataFrame(
                    {
                        "key": [1, 2, 3, 4, 5],
                    }
                ),
            ),
            id="simple_scan_top_five",
        ),
        pytest.param(
            (
                simple_filter_top_five,
                ["key"],
                "simple_filter_top_five",
                lambda: pd.DataFrame(
                    {
                        "key": [5989315, 5935174, 5881093, 5876066, 5866437],
                    }
                ),
            ),
            id="simple_filter_top_five",
        ),
        pytest.param(
            (
                rank_nations_by_region,
                None,
                "rank_nations_by_region",
                lambda: pd.DataFrame(
                    {
                        "name": [
                            "ALGERIA",
                            "ETHIOPIA",
                            "KENYA",
                            "MOROCCO",
                            "MOZAMBIQUE",
                            "ARGENTINA",
                            "BRAZIL",
                            "CANADA",
                            "PERU",
                            "UNITED STATES",
                            "INDIA",
                            "INDONESIA",
                            "JAPAN",
                            "CHINA",
                            "VIETNAM",
                            "FRANCE",
                            "GERMANY",
                            "ROMANIA",
                            "RUSSIA",
                            "UNITED KINGDOM",
                            "EGYPT",
                            "IRAN",
                            "IRAQ",
                            "JORDAN",
                            "SAUDI ARABIA",
                        ],
                        "rank": [1] * 5 + [6] * 5 + [11] * 5 + [16] * 5 + [21] * 5,
                    }
                ),
            ),
            id="rank_nations_by_region",
        ),
        pytest.param(
            (
                rank_nations_per_region_by_customers,
                None,
                "rank_nations_per_region_by_customers",
                lambda: pd.DataFrame(
                    {
                        "name": ["KENYA", "CANADA", "INDONESIA", "FRANCE", "JORDAN"],
                        "rank": [1] * 5,
                    }
                ),
            ),
            id="rank_nations_per_region_by_customers",
        ),
        pytest.param(
            (
                rank_parts_per_supplier_region_by_size,
                None,
                "rank_parts_per_supplier_region_by_size",
                lambda: pd.DataFrame(
                    {
                        "key": [1, 1, 1, 1, 2, 2, 2, 2, 3, 3, 3, 3, 4, 4, 4],
                        "region": [
                            "AFRICA",
                            "AMERICA",
                            "AMERICA",
                            "ASIA",
                            "AFRICA",
                            "AMERICA",
                            "AMERICA",
                            "EUROPE",
                            "AFRICA",
                            "EUROPE",
                            "MIDDLE EAST",
                            "MIDDLE EAST",
                            "AFRICA",
                            "AFRICA",
                            "ASIA",
                        ],
                        "rank": [
                            84220,
                            86395,
                            86395,
                            85307,
                            95711,
                            98092,
                            98092,
                            96476,
                            55909,
                            56227,
                            57062,
                            57062,
                            69954,
                            69954,
                            70899,
                        ],
                    }
                ),
            ),
            id="rank_parts_per_supplier_region_by_size",
        ),
        pytest.param(
            (
                rank_with_filters_a,
                None,
                "rank_with_filters_a",
                lambda: pd.DataFrame(
                    {
                        "n": [
                            "Customer#000015980",
                            "Customer#000025320",
                            "Customer#000089900",
                        ],
                        "r": [9, 25, 29],
                    }
                ),
            ),
            id="rank_with_filters_a",
        ),
        pytest.param(
            (
                rank_with_filters_b,
                None,
                "rank_with_filters_b",
                lambda: pd.DataFrame(
                    {
                        "n": [
                            "Customer#000015980",
                            "Customer#000025320",
                            "Customer#000089900",
                        ],
                        "r": [9, 25, 29],
                    }
                ),
            ),
            id="rank_with_filters_b",
        ),
        pytest.param(
            (
                rank_with_filters_c,
                {"pname": "name", "psize": "size"},
                "rank_with_filters_c",
                lambda: pd.DataFrame(
                    {
                        "pname": [
                            "frosted powder drab burnished grey",
                            "lace khaki orange bisque beige",
                            "steel chartreuse navy ivory brown",
                            "forest azure almond antique violet",
                            "blanched floral red maroon papaya",
                        ],
                        "psize": [46, 47, 48, 49, 50],
                    }
                ),
            ),
            id="rank_with_filters_c",
        ),
        pytest.param(
            (
                percentile_nations,
                {"name": "name", "p1": "p", "p2": "p"},
                "percentile_nations",
                lambda: pd.DataFrame(
                    {
                        "name": [
                            "ALGERIA",
                            "ARGENTINA",
                            "BRAZIL",
                            "CANADA",
                            "CHINA",
                            "EGYPT",
                            "ETHIOPIA",
                            "FRANCE",
                            "GERMANY",
                            "INDIA",
                            "INDONESIA",
                            "IRAN",
                            "IRAQ",
                            "JAPAN",
                            "JORDAN",
                            "KENYA",
                            "MOROCCO",
                            "MOZAMBIQUE",
                            "PERU",
                            "ROMANIA",
                            "RUSSIA",
                            "SAUDI ARABIA",
                            "UNITED KINGDOM",
                            "UNITED STATES",
                            "VIETNAM",
                        ],
                        "p1": [1] * 5 + [2] * 5 + [3] * 5 + [4] * 5 + [5] * 5,
                        "p2": [1] * 5 + [2] * 5 + [3] * 5 + [4] * 5 + [5] * 5,
                    }
                ),
            ),
            id="percentile_nations",
        ),
        pytest.param(
            (
                percentile_customers_per_region,
                None,
                "percentile_customers_per_region",
                lambda: pd.DataFrame(
                    {
                        "name": [
                            "Customer#000059661",
                            "Customer#000063999",
                            "Customer#000071528",
                            "Customer#000074375",
                            "Customer#000089686",
                            "Customer#000098778",
                            "Customer#000100935",
                            "Customer#000102081",
                            "Customer#000110285",
                            "Customer#000136477",
                        ],
                    }
                ),
            ),
            id="percentile_customers_per_region",
        ),
        pytest.param(
            (
                regional_suppliers_percentile,
                ["name"],
                "regional_suppliers_percentile",
                lambda: pd.DataFrame(
                    {
                        "name": [
                            "Supplier#000009997",
                            "Supplier#000009978",
                            "Supplier#000009998",
                            "Supplier#000009995",
                            "Supplier#000009999",
                            "Supplier#000010000",
                            "Supplier#000009991",
                            "Supplier#000009996",
                        ]
                    }
                ),
            ),
            id="regional_suppliers_percentile",
        ),
        pytest.param(
            (
                function_sampler,
<<<<<<< HEAD
                """
ROOT(columns=[('a', a), ('b', b), ('c', c), ('d', d), ('e', e)], orderings=[(ordering_0):asc_first])
 LIMIT(limit=Literal(value=10, type=Int64Type()), columns={'a': a, 'b': b, 'c': c, 'd': d, 'e': e, 'ordering_0': ordering_0}, orderings=[(ordering_0):asc_first])
  PROJECT(columns={'a': a, 'b': b, 'c': c, 'd': d, 'e': e, 'ordering_0': address})
   FILTER(condition=MONOTONIC(0.0:float64, acctbal, 100.0:float64), columns={'a': a, 'address': address, 'b': b, 'c': c, 'd': d, 'e': e})
    PROJECT(columns={'a': JOIN_STRINGS('-':string, name, name_3, SLICE(name_6, 16:int64, None:unknown, None:unknown)), 'acctbal': acctbal, 'address': address, 'b': ROUND(acctbal, 1:int64), 'c': KEEP_IF(name_6, SLICE(phone, None:unknown, 1:int64, None:unknown) == '3':string), 'd': PRESENT(KEEP_IF(name_6, SLICE(phone, 1:int64, 2:int64, None:unknown) == '1':string)), 'e': ABSENT(KEEP_IF(name_6, SLICE(phone, 14:int64, None:unknown, None:unknown) == '7':string))})
     JOIN(conditions=[t0.key_2 == t1.nation_key], types=['inner'], columns={'acctbal': t1.acctbal, 'address': t1.address, 'name': t0.name, 'name_3': t0.name_3, 'name_6': t1.name, 'phone': t1.phone})
      JOIN(conditions=[t0.key == t1.region_key], types=['inner'], columns={'key_2': t1.key, 'name': t0.name, 'name_3': t1.name})
       SCAN(table=tpch.REGION, columns={'key': r_regionkey, 'name': r_name})
       SCAN(table=tpch.NATION, columns={'key': n_nationkey, 'name': n_name, 'region_key': n_regionkey})
      SCAN(table=tpch.CUSTOMER, columns={'acctbal': c_acctbal, 'address': c_address, 'name': c_name, 'nation_key': c_nationkey, 'phone': c_phone})
                """,
=======
                None,
                "function_sampler",
>>>>>>> e2102e13
                lambda: pd.DataFrame(
                    {
                        "a": [
                            "ASIA-INDIA-74",
                            "AMERICA-CANADA-51",
                            "EUROPE-GERMANY-40",
                            "AMERICA-ARGENTINA-60",
                            "AMERICA-UNITED STATES-76",
                            "MIDDLE EAST-IRAN-80",
                            "MIDDLE EAST-IRAQ-12",
                            "AMERICA-ARGENTINA-69",
                            "AFRICA-MOROCCO-48",
                            "EUROPE-UNITED KINGDOM-17",
                        ],
                        "b": [
                            15.6,
                            61.5,
                            39.2,
                            27.5,
                            35.1,
                            56.4,
                            40.2,
                            38.0,
                            58.4,
                            70.4,
                        ],
                        "c": [None] * 4
                        + ["Customer#000122476"]
                        + [None] * 4
                        + ["Customer#000057817"],
                        "d": [0, 0, 0, 1, 0, 0, 1, 1, 0, 0],
                        "e": [1] * 9 + [0],
                    }
                ),
            ),
            id="function_sampler",
        ),
<<<<<<< HEAD
=======
        pytest.param(
            (
                datetime_current,
                None,
                "datetime_current",
                lambda: pd.DataFrame(
                    {
                        "d1": [f"{pd.Timestamp.now().year}-05-31 00:00:00"],
                        "d2": [
                            f"{pd.Timestamp.now().year}-{pd.Timestamp.now().month:02}-02 00:00:00"
                        ],
                        "d3": [
                            (
                                pd.Timestamp.now().normalize()
                                + pd.Timedelta(hours=12, minutes=-150, seconds=2)
                            ).strftime("%Y-%m-%d %H:%M:%S")
                        ],
                    },
                ),
            ),
            id="datetime_current",
        ),
        pytest.param(
            (
                datetime_relative,
                None,
                "datetime_relative",
                lambda: pd.DataFrame(
                    {
                        "d1": [
                            f"{y}-01-01 00:00:00"
                            for y in [1992] * 3 + [1994] * 3 + [1996] * 3 + [1997]
                        ],
                        "d2": [
                            "1992-04-01 00:00:00",
                            "1992-04-01 00:00:00",
                            "1992-08-01 00:00:00",
                            "1994-05-01 00:00:00",
                            "1994-08-01 00:00:00",
                            "1994-12-01 00:00:00",
                            "1996-06-01 00:00:00",
                            "1996-07-01 00:00:00",
                            "1996-12-01 00:00:00",
                            "1997-03-01 00:00:00",
                        ],
                        "d3": [
                            "1981-12-29 04:57:01",
                            "1982-01-12 04:57:01",
                            "1982-05-15 04:57:01",
                            "1984-02-14 04:57:01",
                            "1984-05-21 04:57:01",
                            "1984-09-17 04:57:01",
                            "1986-03-22 04:57:01",
                            "1986-03-25 04:57:01",
                            "1986-09-02 04:57:01",
                            "1986-12-16 04:57:01",
                        ],
                        "d4": ["2025-07-04 12:00:00"] * 10,
                        "d5": ["2025-07-04 12:58:00"] * 10,
                        "d6": ["2025-07-26 02:45:25"] * 10,
                    },
                ),
            ),
            id="datetime_relative_tpch",
        ),
        pytest.param(
            (
                agg_partition,
                None,
                "agg_partition",
                lambda: pd.DataFrame(
                    {
                        "best_year": [228637],
                    }
                ),
            ),
            id="agg_partition",
        ),
        pytest.param(
            (
                double_partition,
                None,
                "double_partition",
                lambda: pd.DataFrame(
                    {
                        "year": [1992, 1993, 1994, 1995, 1996, 1997, 1998],
                        "best_month": [19439, 19319, 19546, 19502, 19724, 19519, 19462],
                    }
                ),
            ),
            id="double_partition",
        ),
        pytest.param(
            (
                triple_partition,
                {"region": "supp_region", "avgpct": "avg_percentage"},
                "triple_partition",
                lambda: pd.DataFrame(
                    {
                        "region": [
                            "AFRICA",
                            "AMERICA",
                            "ASIA",
                            "EUROPE",
                            "MIDDLE EAST",
                        ],
                        "avgpct": [
                            1.8038152,
                            1.9968418,
                            1.6850716,
                            1.7673618,
                            1.7373118,
                        ],
                    }
                ),
            ),
            id="triple_partition",
        ),
        pytest.param(
            (
                correl_1,
                None,
                "correl_1",
                lambda: pd.DataFrame(
                    {
                        "region_name": [
                            "AFRICA",
                            "AMERICA",
                            "ASIA",
                            "EUROPE",
                            "MIDDLE EAST",
                        ],
                        "n_prefix_nations": [1, 1, 0, 0, 0],
                    }
                ),
            ),
            id="correl_1",
        ),
        pytest.param(
            (
                correl_2,
                None,
                "correl_2",
                lambda: pd.DataFrame(
                    {
                        "name": [
                            "EGYPT",
                            "FRANCE",
                            "GERMANY",
                            "IRAN",
                            "IRAQ",
                            "JORDAN",
                            "ROMANIA",
                            "RUSSIA",
                            "SAUDI ARABIA",
                            "UNITED KINGDOM",
                        ],
                        "n_selected_custs": [
                            19,
                            593,
                            595,
                            15,
                            21,
                            9,
                            588,
                            620,
                            19,
                            585,
                        ],
                    }
                ),
            ),
            id="correl_2",
        ),
        pytest.param(
            (
                correl_3,
                None,
                "correl_3",
                lambda: pd.DataFrame(
                    {
                        "region_name": [
                            "AFRICA",
                            "AMERICA",
                            "ASIA",
                            "EUROPE",
                            "MIDDLE EAST",
                        ],
                        "n_nations": [5, 5, 5, 0, 2],
                    }
                ),
            ),
            id="correl_3",
        ),
        pytest.param(
            (
                correl_4,
                None,
                "correl_4",
                lambda: pd.DataFrame(
                    {
                        "name": ["ARGENTINA", "KENYA", "UNITED KINGDOM"],
                    }
                ),
            ),
            id="correl_4",
        ),
        pytest.param(
            (
                correl_5,
                None,
                "correl_5",
                lambda: pd.DataFrame(
                    {
                        "name": ["AFRICA", "ASIA", "MIDDLE EAST"],
                    }
                ),
            ),
            id="correl_5",
        ),
        pytest.param(
            (
                correl_6,
                None,
                "correl_6",
                lambda: pd.DataFrame(
                    {
                        "name": ["AFRICA", "AMERICA"],
                        "n_prefix_nations": [1, 1],
                    }
                ),
            ),
            id="correl_6",
        ),
        pytest.param(
            (
                correl_7,
                None,
                "correl_7",
                lambda: pd.DataFrame(
                    {
                        "name": ["ASIA", "EUROPE", "MIDDLE EAST"],
                        "n_prefix_nations": [0] * 3,
                    }
                ),
            ),
            id="correl_7",
        ),
        pytest.param(
            (
                correl_8,
                None,
                "correl_8",
                lambda: pd.DataFrame(
                    {
                        "name": [
                            "ALGERIA",
                            "ARGENTINA",
                            "BRAZIL",
                            "CANADA",
                            "CHINA",
                            "EGYPT",
                            "ETHIOPIA",
                            "FRANCE",
                            "GERMANY",
                            "INDIA",
                            "INDONESIA",
                            "IRAN",
                            "IRAQ",
                            "JAPAN",
                            "JORDAN",
                            "KENYA",
                            "MOROCCO",
                            "MOZAMBIQUE",
                            "PERU",
                            "ROMANIA",
                            "RUSSIA",
                            "SAUDI ARABIA",
                            "UNITED KINGDOM",
                            "UNITED STATES",
                            "VIETNAM",
                        ],
                        "rname": ["AFRICA", "AMERICA"] + [None] * 23,
                    }
                ),
            ),
            id="correl_8",
        ),
        pytest.param(
            (
                correl_9,
                None,
                "correl_9",
                lambda: pd.DataFrame(
                    {
                        "name": [
                            "ALGERIA",
                            "ARGENTINA",
                        ],
                        "rname": ["AFRICA", "AMERICA"],
                    }
                ),
            ),
            id="correl_9",
        ),
        pytest.param(
            (
                correl_10,
                None,
                "correl_10",
                lambda: pd.DataFrame(
                    {
                        "name": [
                            "BRAZIL",
                            "CANADA",
                            "CHINA",
                            "EGYPT",
                            "ETHIOPIA",
                            "FRANCE",
                            "GERMANY",
                            "INDIA",
                            "INDONESIA",
                            "IRAN",
                            "IRAQ",
                            "JAPAN",
                            "JORDAN",
                            "KENYA",
                            "MOROCCO",
                            "MOZAMBIQUE",
                            "PERU",
                            "ROMANIA",
                            "RUSSIA",
                            "SAUDI ARABIA",
                            "UNITED KINGDOM",
                            "UNITED STATES",
                            "VIETNAM",
                        ],
                        "rname": [None] * 23,
                    }
                ),
            ),
            id="correl_10",
        ),
        pytest.param(
            (
                correl_11,
                None,
                "correl_11",
                lambda: pd.DataFrame(
                    {"brand": ["Brand#33", "Brand#43", "Brand#45", "Brand#55"]}
                ),
            ),
            id="correl_11",
        ),
        pytest.param(
            (
                correl_12,
                None,
                "correl_12",
                lambda: pd.DataFrame(
                    {
                        "brand": [
                            "Brand#14",
                            "Brand#31",
                            "Brand#33",
                            "Brand#43",
                            "Brand#55",
                        ]
                    }
                ),
            ),
            id="correl_12",
        ),
        pytest.param(
            (
                correl_13,
                None,
                "correl_13",
                lambda: pd.DataFrame({"n": [1129]}),
            ),
            id="correl_13",
        ),
        pytest.param(
            (
                correl_14,
                None,
                "correl_14",
                lambda: pd.DataFrame({"n": [66]}),
            ),
            id="correl_14",
        ),
        pytest.param(
            (
                correl_15,
                None,
                "correl_15",
                lambda: pd.DataFrame({"n": [61]}),
            ),
            id="correl_15",
        ),
        pytest.param(
            (
                correl_16,
                None,
                "correl_16",
                lambda: pd.DataFrame({"n": [929]}),
            ),
            id="correl_16",
        ),
        pytest.param(
            (
                correl_17,
                None,
                "correl_17",
                lambda: pd.DataFrame(
                    {
                        "fullname": [
                            "africa-algeria",
                            "africa-ethiopia",
                            "africa-kenya",
                            "africa-morocco",
                            "africa-mozambique",
                            "america-argentina",
                            "america-brazil",
                            "america-canada",
                            "america-peru",
                            "america-united states",
                            "asia-china",
                            "asia-india",
                            "asia-indonesia",
                            "asia-japan",
                            "asia-vietnam",
                            "europe-france",
                            "europe-germany",
                            "europe-romania",
                            "europe-russia",
                            "europe-united kingdom",
                            "middle east-egypt",
                            "middle east-iran",
                            "middle east-iraq",
                            "middle east-jordan",
                            "middle east-saudi arabia",
                        ]
                    }
                ),
            ),
            id="correl_17",
        ),
        pytest.param(
            (
                correl_18,
                None,
                "correl_18",
                lambda: pd.DataFrame({"n": [697]}),
            ),
            id="correl_18",
        ),
        pytest.param(
            (
                correl_19,
                None,
                "correl_19",
                lambda: pd.DataFrame(
                    {
                        "supplier_name": [
                            "Supplier#000003934",
                            "Supplier#000003887",
                            "Supplier#000002628",
                            "Supplier#000008722",
                            "Supplier#000007971",
                        ],
                        "n_super_cust": [6160, 6142, 6129, 6127, 6117],
                    }
                ),
            ),
            id="correl_19",
        ),
        pytest.param(
            (
                correl_20,
                None,
                "correl_20",
                lambda: pd.DataFrame({"n": [3002]}),
            ),
            id="correl_20",
        ),
        pytest.param(
            (
                correl_21,
                None,
                "correl_21",
                lambda: pd.DataFrame({"n_sizes": [30]}),
            ),
            id="correl_21",
        ),
        pytest.param(
            (
                correl_22,
                None,
                "correl_22",
                lambda: pd.DataFrame(
                    {
                        "container": [
                            "JUMBO DRUM",
                            "JUMBO PKG",
                            "MED DRUM",
                            "SM BAG",
                            "LG PKG",
                        ],
                        "n_types": [89, 86, 81, 81, 80],
                    }
                ),
            ),
            id="correl_22",
        ),
        pytest.param(
            (
                correl_23,
                None,
                "correl_23",
                lambda: pd.DataFrame({"n_sizes": [23]}),
            ),
            id="correl_23",
        ),
>>>>>>> e2102e13
    ],
)
def pydough_pipeline_test_data(
    request,
) -> tuple[
    Callable[[], UnqualifiedNode],
    dict[str, str] | list[str] | None,
    str,
    Callable[[], pd.DataFrame],
]:
    """
    Test data for test_pydough_pipeline. Returns a tuple of the following
    arguments:
    1. `unqualified_impl`: a function that takes in an unqualified root and
    creates the unqualified node for the TPCH query.
    2. `columns`: a valid value for the `columns` argument of `to_sql` or
    `to_df`.
    3. `file_name`: the name of the file containing the expected relational
    plan.
    4. `answer_impl`: a function that takes in nothing and returns the answer
    to a TPCH query as a Pandas DataFrame.
    """
    return request.param


def test_pipeline_until_relational(
    pydough_pipeline_test_data: tuple[
        Callable[[], UnqualifiedNode],
        dict[str, str] | list[str] | None,
        str,
        Callable[[], pd.DataFrame],
    ],
    get_sample_graph: graph_fetcher,
    default_config: PyDoughConfigs,
    get_plan_test_filename: Callable[[str], str],
    update_tests: bool,
) -> None:
    """
    Tests that a PyDough unqualified node can be correctly translated to its
    qualified DAG version, with the correct string representation.
    """
    # Run the query through the stages from unqualified node to qualified node
    # to relational tree, and confirm the tree string matches the expected
    # structure.
    unqualified_impl, columns, file_name, _ = pydough_pipeline_test_data
    file_path: str = get_plan_test_filename(file_name)
    graph: GraphMetadata = get_sample_graph("TPCH")
    UnqualifiedRoot(graph)
    unqualified: UnqualifiedNode = init_pydough_context(graph)(unqualified_impl)()
    qualified: PyDoughQDAG = qualify_node(unqualified, graph)
    assert isinstance(
        qualified, PyDoughCollectionQDAG
    ), "Expected qualified answer to be a collection, not an expression"
    relational: RelationalRoot = convert_ast_to_relational(
        qualified, _load_column_selection({"columns": columns}), default_config
    )
    if update_tests:
        with open(file_path, "w") as f:
            f.write(relational.to_tree_string() + "\n")
    else:
        with open(file_path) as f:
            expected_relational_string: str = f.read()
        assert (
            relational.to_tree_string() == expected_relational_string.strip()
        ), "Mismatch between tree string representation of relational node and expected Relational tree string"


@pytest.mark.execute
def test_pipeline_e2e(
    pydough_pipeline_test_data: tuple[
        Callable[[], UnqualifiedNode],
        dict[str, str] | list[str] | None,
        str,
        Callable[[], pd.DataFrame],
    ],
    get_sample_graph: graph_fetcher,
    sqlite_tpch_db_context: DatabaseContext,
):
    """
    Test executing the TPC-H queries from the original code generation.
    """
    unqualified_impl, columns, _, answer_impl = pydough_pipeline_test_data
    graph: GraphMetadata = get_sample_graph("TPCH")
    root: UnqualifiedNode = init_pydough_context(graph)(unqualified_impl)()
    result: pd.DataFrame = to_df(
<<<<<<< HEAD
        root, metadata=graph, database=sqlite_tpch_db_context, display_sql=True
=======
        root, columns=columns, metadata=graph, database=sqlite_tpch_db_context
>>>>>>> e2102e13
    )
    pd.testing.assert_frame_equal(result, answer_impl())


@pytest.mark.execute
@pytest.mark.parametrize(
<<<<<<< HEAD
    "impl, error_msg",
    [
        pytest.param(
            bad_slice_1,
            "SLICE function currently only supports non-negative stop indices",
=======
    "impl, columns, error_msg",
    [
        pytest.param(
            bad_slice_1,
            None,
            "SLICE function currently only supports the step being integer literal 1 or absent.",
>>>>>>> e2102e13
            id="bad_slice_1",
        ),
        pytest.param(
            bad_slice_2,
<<<<<<< HEAD
            "SLICE function currently only supports non-negative start indices",
=======
            None,
            "SLICE function currently only supports the step being integer literal 1 or absent.",
>>>>>>> e2102e13
            id="bad_slice_2",
        ),
        pytest.param(
            bad_slice_3,
<<<<<<< HEAD
            "SLICE function currently only supports a step of 1",
=======
            None,
            "SLICE function currently only supports the start index being integer literal or absent.",
>>>>>>> e2102e13
            id="bad_slice_3",
        ),
        pytest.param(
            bad_slice_4,
<<<<<<< HEAD
            "SLICE function currently only supports a step of 1",
            id="bad_slice_4",
        ),
    ],
)
def test_pipeline_e2e_errors(
    impl: Callable[[UnqualifiedRoot], UnqualifiedNode],
=======
            None,
            "SLICE function currently only supports the start index being integer literal or absent.",
            id="bad_slice_4",
        ),
        pytest.param(
            bad_slice_5,
            None,
            "SLICE function currently only supports the start index being integer literal or absent.",
            id="bad_slice_5",
        ),
        pytest.param(
            bad_slice_6,
            None,
            "SLICE function currently only supports the stop index being integer literal or absent.",
            id="bad_slice_6",
        ),
        pytest.param(
            bad_slice_7,
            None,
            "SLICE function currently only supports the stop index being integer literal or absent.",
            id="bad_slice_7",
        ),
        pytest.param(
            bad_slice_8,
            None,
            "SLICE function currently only supports the stop index being integer literal or absent.",
            id="bad_slice_8",
        ),
        pytest.param(
            bad_slice_9,
            None,
            "SLICE function currently only supports the step being integer literal 1 or absent.",
            id="bad_slice_9",
        ),
        pytest.param(
            bad_slice_10,
            None,
            "SLICE function currently only supports the step being integer literal 1 or absent.",
            id="bad_slice_10",
        ),
        pytest.param(
            bad_slice_11,
            None,
            "SLICE function currently only supports the step being integer literal 1 or absent.",
            id="bad_slice_11",
        ),
        pytest.param(
            bad_slice_12,
            None,
            "PyDough objects are currently not supported to be used as indices in Python slices.",
            id="bad_slice_12",
        ),
        pytest.param(
            bad_slice_13,
            None,
            "PyDough objects are currently not supported to be used as indices in Python slices.",
            id="bad_slice_13",
        ),
        pytest.param(
            bad_slice_14,
            None,
            "PyDough objects are currently not supported to be used as indices in Python slices.",
            id="bad_slice_14",
        ),
        pytest.param(
            simple_scan,
            [],
            "Column selection must not be empty",
            id="bad_columns_1",
        ),
        pytest.param(
            simple_scan,
            {},
            "Column selection must not be empty",
            id="bad_columns_2",
        ),
        pytest.param(
            simple_scan,
            ["A", "B", "C"],
            "Unrecognized term of simple table collection 'Orders' in graph 'TPCH': 'A'",
            id="bad_columns_3",
        ),
        pytest.param(
            simple_scan,
            {"X": "key", "W": "Y"},
            "Unrecognized term of simple table collection 'Orders' in graph 'TPCH': 'Y'",
            id="bad_columns_4",
        ),
        pytest.param(
            simple_scan,
            ["key", "key"],
            "Duplicate column names found in root.",
            id="bad_columns_5",
        ),
    ],
)
def test_pipeline_e2e_errors(
    impl: Callable[[], UnqualifiedNode],
    columns: dict[str, str] | list[str] | None,
>>>>>>> e2102e13
    error_msg: str,
    get_sample_graph: graph_fetcher,
    sqlite_tpch_db_context: DatabaseContext,
):
    """
    Tests running bad PyDough code through the entire pipeline to verify that
    a certain error is raised.
    """
    graph: GraphMetadata = get_sample_graph("TPCH")
    with pytest.raises(Exception, match=error_msg):
        root: UnqualifiedNode = init_pydough_context(graph)(impl)()
<<<<<<< HEAD
        to_df(root, metadata=graph, database=sqlite_tpch_db_context)
=======
        to_df(root, columns=columns, metadata=graph, database=sqlite_tpch_db_context)


@pytest.fixture(
    params=[
        pytest.param(
            (
                multi_partition_access_1,
                None,
                "Broker",
                "multi_partition_access_1",
                lambda: pd.DataFrame(
                    {"symbol": ["AAPL", "AMZN", "BRK.B", "FB", "GOOG"]}
                ),
            ),
            id="multi_partition_access_1",
        ),
        pytest.param(
            (
                multi_partition_access_2,
                None,
                "Broker",
                "multi_partition_access_2",
                lambda: pd.DataFrame(
                    {
                        "transaction_id": [f"TX{i:03}" for i in (22, 24, 25, 27, 56)],
                        "name": [
                            "Jane Smith",
                            "Samantha Lee",
                            "Michael Chen",
                            "David Kim",
                            "Jane Smith",
                        ],
                        "symbol": ["MSFT", "TSLA", "GOOGL", "BRK.B", "FB"],
                        "transaction_type": ["sell", "sell", "buy", "buy", "sell"],
                        "cus_tick_typ_avg_shares": [56.66667, 55.0, 4.0, 55.5, 47.5],
                        "cust_tick_avg_shares": [
                            50.0,
                            41.66667,
                            3.33333,
                            37.33333,
                            47.5,
                        ],
                        "cust_avg_shares": [50.625, 46.25, 40.0, 37.33333, 50.625],
                    }
                ),
            ),
            id="multi_partition_access_2",
        ),
        pytest.param(
            (
                multi_partition_access_3,
                None,
                "Broker",
                "multi_partition_access_3",
                lambda: pd.DataFrame(
                    {
                        "symbol": [
                            "AAPL",
                            "AMZN",
                            "FB",
                            "GOOGL",
                            "JPM",
                            "MSFT",
                            "NFLX",
                            "PG",
                            "TSLA",
                            "V",
                        ],
                        "close": [
                            153.5,
                            3235,
                            207,
                            2535,
                            133.75,
                            284,
                            320.5,
                            143.25,
                            187.75,
                            223.5,
                        ],
                    }
                ),
            ),
            id="multi_partition_access_3",
        ),
        pytest.param(
            (
                multi_partition_access_4,
                None,
                "Broker",
                "multi_partition_access_4",
                lambda: pd.DataFrame(
                    {
                        "transaction_id": [
                            f"TX{i:03}"
                            for i in (3, 4, 5, 6, 7, 8, 9, 40, 41, 42, 43, 47, 48, 49)
                        ],
                    }
                ),
            ),
            id="multi_partition_access_4",
        ),
        pytest.param(
            (
                multi_partition_access_5,
                None,
                "Broker",
                "multi_partition_access_5",
                lambda: pd.DataFrame(
                    {
                        "transaction_id": [
                            f"TX{i:03}"
                            for i in (
                                40,
                                41,
                                42,
                                43,
                                2,
                                4,
                                6,
                                22,
                                24,
                                26,
                                32,
                                34,
                                36,
                                46,
                                48,
                                50,
                                52,
                                54,
                                56,
                            )
                        ],
                        "n_ticker_type_trans": [1] * 4 + [5] * 15,
                        "n_ticker_trans": [1] * 4 + [6] * 15,
                        "n_type_trans": [29, 27] * 2 + [27] * 15,
                    }
                ),
            ),
            id="multi_partition_access_5",
        ),
        pytest.param(
            (
                multi_partition_access_6,
                None,
                "Broker",
                "multi_partition_access_6",
                lambda: pd.DataFrame(
                    {
                        "transaction_id": [
                            f"TX{i:03}"
                            for i in (
                                11,
                                12,
                                13,
                                14,
                                15,
                                16,
                                17,
                                18,
                                19,
                                20,
                                30,
                                46,
                                47,
                                48,
                                49,
                                50,
                            )
                        ],
                    }
                ),
            ),
            id="multi_partition_access_6",
        ),
        pytest.param(
            (
                hour_minute_day,
                None,
                "Broker",
                "hour_minute_day",
                lambda: pd.DataFrame(
                    {
                        "transaction_id": [
                            "TX001",
                            "TX005",
                            "TX011",
                            "TX015",
                            "TX021",
                            "TX025",
                            "TX031",
                            "TX033",
                            "TX035",
                            "TX044",
                            "TX045",
                            "TX049",
                            "TX051",
                            "TX055",
                        ],
                        "_expr0": [9, 12, 9, 12, 9, 12, 0, 0, 0, 10, 10, 16, 0, 0],
                        "_expr1": [30, 30, 30, 30, 30, 30, 0, 0, 0, 0, 30, 0, 0, 0],
                        "_expr2": [0, 0, 0, 0, 0, 0, 0, 0, 0, 0, 0, 0, 0, 0],
                    }
                ),
            ),
            id="hour_minute_day",
        ),
        pytest.param(
            (
                exponentiation,
                None,
                "Broker",
                "exponentiation",
                lambda: pd.DataFrame(
                    {
                        "low_square": [
                            6642.2500,
                            6740.4100,
                            6839.2900,
                            6938.8900,
                            7039.2100,
                            7140.2500,
                            7242.0100,
                            16576.5625,
                            16900.0000,
                            17292.2500,
                        ],
                        "low_sqrt": [
                            9.027735,
                            9.060905,
                            9.093954,
                            9.126883,
                            9.159694,
                            9.192388,
                            9.224966,
                            11.346806,
                            11.401754,
                            11.467345,
                        ],
                        "low_cbrt": [
                            4.335633,
                            4.346247,
                            4.356809,
                            4.367320,
                            4.377781,
                            4.388191,
                            4.398553,
                            5.049508,
                            5.065797,
                            5.085206,
                        ],
                    }
                ),
            ),
            id="exponentiation",
        ),
        pytest.param(
            (
                years_months_days_hours_datediff,
                None,
                "Broker",
                "years_months_days_hours_datediff",
                lambda: pd.DataFrame(
                    data={
                        "x": [
                            "2023-04-01 09:30:00",
                            "2023-04-01 10:15:00",
                            "2023-04-01 11:00:00",
                            "2023-04-01 11:45:00",
                            "2023-04-01 12:30:00",
                            "2023-04-01 13:15:00",
                            "2023-04-01 14:00:00",
                            "2023-04-01 14:45:00",
                            "2023-04-01 15:30:00",
                            "2023-04-01 16:15:00",
                            "2023-04-02 09:30:00",
                            "2023-04-02 10:15:00",
                            "2023-04-02 11:00:00",
                            "2023-04-02 11:45:00",
                            "2023-04-02 12:30:00",
                            "2023-04-02 13:15:00",
                            "2023-04-02 14:00:00",
                            "2023-04-02 14:45:00",
                            "2023-04-02 15:30:00",
                            "2023-04-02 16:15:00",
                            "2023-04-03 09:30:00",
                            "2023-04-03 10:15:00",
                            "2023-04-03 11:00:00",
                            "2023-04-03 11:45:00",
                            "2023-04-03 12:30:00",
                            "2023-04-03 13:15:00",
                            "2023-04-03 14:00:00",
                            "2023-04-03 14:45:00",
                            "2023-04-03 15:30:00",
                            "2023-04-03 16:15:00",
                        ],
                        "y1": ["2025-05-02 11:00:00"] * 30,
                        "years_diff": [2] * 30,
                        "c_years_diff": [2] * 30,
                        "c_y_diff": [2] * 30,
                        "y_diff": [2] * 30,
                        "months_diff": [25] * 30,
                        "c_months_diff": [25] * 30,
                        "mm_diff": [25] * 30,
                        "days_diff": [762] * 10 + [761] * 10 + [760] * 10,
                        "c_days_diff": [762] * 10 + [761] * 10 + [760] * 10,
                        "c_d_diff": [762] * 10 + [761] * 10 + [760] * 10,
                        "d_diff": [762] * 10 + [761] * 10 + [760] * 10,
                        "hours_diff": [
                            18290,
                            18289,
                            18288,
                            18288,
                            18287,
                            18286,
                            18285,
                            18285,
                            18284,
                            18283,
                            18266,
                            18265,
                            18264,
                            18264,
                            18263,
                            18262,
                            18261,
                            18261,
                            18260,
                            18259,
                            18242,
                            18241,
                            18240,
                            18240,
                            18239,
                            18238,
                            18237,
                            18237,
                            18236,
                            18235,
                        ],
                        "c_hours_diff": [
                            18290,
                            18289,
                            18288,
                            18288,
                            18287,
                            18286,
                            18285,
                            18285,
                            18284,
                            18283,
                            18266,
                            18265,
                            18264,
                            18264,
                            18263,
                            18262,
                            18261,
                            18261,
                            18260,
                            18259,
                            18242,
                            18241,
                            18240,
                            18240,
                            18239,
                            18238,
                            18237,
                            18237,
                            18236,
                            18235,
                        ],
                        "c_h_diff": [
                            18290,
                            18289,
                            18288,
                            18288,
                            18287,
                            18286,
                            18285,
                            18285,
                            18284,
                            18283,
                            18266,
                            18265,
                            18264,
                            18264,
                            18263,
                            18262,
                            18261,
                            18261,
                            18260,
                            18259,
                            18242,
                            18241,
                            18240,
                            18240,
                            18239,
                            18238,
                            18237,
                            18237,
                            18236,
                            18235,
                        ],
                    }
                ),
            ),
            id="years_months_days_hours_datediff",
        ),
        pytest.param(
            (
                minutes_seconds_datediff,
                None,
                "Broker",
                "minutes_seconds_datediff",
                lambda: pd.DataFrame(
                    {
                        "x": [
                            "2023-04-03 16:15:00",
                            "2023-04-03 15:30:00",
                            "2023-04-03 14:45:00",
                            "2023-04-03 14:00:00",
                            "2023-04-03 13:15:00",
                            "2023-04-03 12:30:00",
                            "2023-04-03 11:45:00",
                            "2023-04-03 11:00:00",
                            "2023-04-03 10:15:00",
                            "2023-04-03 09:30:00",
                            "2023-04-02 16:15:00",
                            "2023-04-02 15:30:00",
                            "2023-04-02 14:45:00",
                            "2023-04-02 14:00:00",
                            "2023-04-02 13:15:00",
                            "2023-04-02 12:30:00",
                            "2023-04-02 11:45:00",
                            "2023-04-02 11:00:00",
                            "2023-04-02 10:15:00",
                            "2023-04-02 09:30:00",
                            "2023-04-01 16:15:00",
                            "2023-04-01 15:30:00",
                            "2023-04-01 14:45:00",
                            "2023-04-01 14:00:00",
                            "2023-04-01 13:15:00",
                            "2023-04-01 12:30:00",
                            "2023-04-01 11:45:00",
                            "2023-04-01 11:00:00",
                            "2023-04-01 10:15:00",
                            "2023-04-01 09:30:00",
                        ],
                        "y": ["2023-04-03 13:16:30"] * 30,
                        "minutes_diff": [
                            -179,
                            -134,
                            -89,
                            -44,
                            1,
                            46,
                            91,
                            136,
                            181,
                            226,
                            1261,
                            1306,
                            1351,
                            1396,
                            1441,
                            1486,
                            1531,
                            1576,
                            1621,
                            1666,
                            2701,
                            2746,
                            2791,
                            2836,
                            2881,
                            2926,
                            2971,
                            3016,
                            3061,
                            3106,
                        ],
                        "seconds_diff": [
                            -10710,
                            -8010,
                            -5310,
                            -2610,
                            90,
                            2790,
                            5490,
                            8190,
                            10890,
                            13590,
                            75690,
                            78390,
                            81090,
                            83790,
                            86490,
                            89190,
                            91890,
                            94590,
                            97290,
                            99990,
                            162090,
                            164790,
                            167490,
                            170190,
                            172890,
                            175590,
                            178290,
                            180990,
                            183690,
                            186390,
                        ],
                    }
                ),
            ),
            id="minutes_seconds_datediff",
        ),
        pytest.param(
            (
                step_slicing,
                None,
                "Broker",
                "step_slicing",
                lambda: pd.DataFrame(
                    {
                        "name": [
                            "john doe",
                            "Jane Smith",
                            "Bob Johnson",
                            "Samantha Lee",
                            "Michael Chen",
                            "Emily Davis",
                            "David Kim",
                            "Sarah Nguyen",
                            "William Garcia",
                            "Jessica Hernandez",
                            "Alex Rodriguez",
                            "Olivia Johnson",
                            "Ethan Davis",
                            "Ava Wilson",
                            "Emma Brown",
                            "sophia martinez",
                            "Jacob Taylor",
                            "Michael Anderson",
                            "Isabella Thompson",
                            "Maurice Lee",
                        ]
                    }
                ).assign(
                    neg_none_step=lambda x: x["name"].str[-2::1],
                    pos_none_step=lambda x: x["name"].str[3::1],
                    none_pos_step=lambda x: x["name"].str[:3:1],
                    none_neg_step=lambda x: x["name"].str[:-2:1],
                    pos_pos_step=lambda x: x["name"].str[2:4:1],
                    pos_neg_step=lambda x: x["name"].str[2:-2:1],
                    neg_pos_step=lambda x: x["name"].str[-12:2:1],
                    neg_neg_step=lambda x: x["name"].str[-4:-2:1],
                    inbetween_chars=lambda x: x["name"].str[1:-1:1],
                    empty1=lambda x: x["name"].str[2:2:1],
                    empty2=lambda x: x["name"].str[-2:-2:1],
                    empty3=lambda x: x["name"].str[-2:-4:1],
                    empty4=lambda x: x["name"].str[4:2:1],
                    oob1=lambda x: x["name"].str[100:200:1],
                    oob2=lambda x: x["name"].str[-200:-100:1],
                    oob3=lambda x: x["name"].str[100::1],
                    oob4=lambda x: x["name"].str[-200::1],
                    oob5=lambda x: x["name"].str[:100:1],
                    oob6=lambda x: x["name"].str[:-200:1],
                    oob7=lambda x: x["name"].str[100:-200:1],
                    oob8=lambda x: x["name"].str[-200:100:1],
                    oob9=lambda x: x["name"].str[100:-1:1],
                    oob10=lambda x: x["name"].str[-100:-1:1],
                    oob11=lambda x: x["name"].str[-3:100:1],
                    oob12=lambda x: x["name"].str[-3:-100:1],
                    zero1=lambda x: x["name"].str[0:0:1],
                    zero2=lambda x: x["name"].str[0:1:1],
                    zero3=lambda x: x["name"].str[-1:0:1],
                    zero4=lambda x: x["name"].str[1:0:1],
                    zero5=lambda x: x["name"].str[0:-1:1],
                    zero6=lambda x: x["name"].str[0:-20:1],
                    zero7=lambda x: x["name"].str[0:100:1],
                    zero8=lambda x: x["name"].str[20:0:1],
                    zero9=lambda x: x["name"].str[-20:0:1],
                    wo_step1=lambda x: x["name"].str[-2:],
                    wo_step2=lambda x: x["name"].str[3:],
                    wo_step3=lambda x: x["name"].str[:3],
                    wo_step4=lambda x: x["name"].str[:-2],
                    wo_step5=lambda x: x["name"].str[2:4],
                    wo_step6=lambda x: x["name"].str[2:-2],
                    wo_step7=lambda x: x["name"].str[-4:2],
                    wo_step8=lambda x: x["name"].str[-4:-2],
                    wo_step9=lambda x: x["name"].str[2:2],
                ),
            ),
            id="step_slicing",
        ),
    ],
)
def custom_defog_test_data(
    request,
) -> tuple[
    Callable[[], UnqualifiedNode],
    dict[str, str] | list[str] | None,
    str,
    str,
    pd.DataFrame,
]:
    """
    Test data for test_defog_e2e. Returns a tuple of the following
    arguments:
    1. `unqualified_impl`: a PyDough implementation function.
    2. `columns`: the columns to select from the relational plan (optional).
    3. `graph_name`: the name of the graph from the defog database to use.
    4. `file_name`: the name of the file containing the expected relational
    plan.
    5. `answer_impl`: a function that takes in nothing and returns the answer
    to a defog query as a Pandas DataFrame.
    """
    return request.param


def test_defog_until_relational(
    custom_defog_test_data: tuple[
        Callable[[], UnqualifiedNode],
        dict[str, str] | list[str] | None,
        str,
        str,
        pd.DataFrame,
    ],
    defog_graphs: graph_fetcher,
    default_config: PyDoughConfigs,
    get_plan_test_filename: Callable[[str], str],
    update_tests: bool,
):
    """
    Same as `test_pipeline_until_relational`, but for defog data.
    """
    unqualified_impl, columns, graph_name, file_name, _ = custom_defog_test_data
    graph: GraphMetadata = defog_graphs(graph_name)
    init_pydough_context(graph)(unqualified_impl)()
    file_path: str = get_plan_test_filename(file_name)
    UnqualifiedRoot(graph)
    unqualified: UnqualifiedNode = init_pydough_context(graph)(unqualified_impl)()
    qualified: PyDoughQDAG = qualify_node(unqualified, graph)
    assert isinstance(
        qualified, PyDoughCollectionQDAG
    ), "Expected qualified answer to be a collection, not an expression"
    relational: RelationalRoot = convert_ast_to_relational(
        qualified, _load_column_selection({"columns": columns}), default_config
    )
    if update_tests:
        with open(file_path, "w") as f:
            f.write(relational.to_tree_string() + "\n")
    else:
        with open(file_path) as f:
            expected_relational_string: str = f.read()
        assert (
            relational.to_tree_string() == expected_relational_string.strip()
        ), "Mismatch between tree string representation of relational node and expected Relational tree string"


@pytest.mark.execute
def test_defog_e2e_with_custom_data(
    custom_defog_test_data: tuple[
        Callable[[], UnqualifiedNode],
        dict[str, str] | list[str] | None,
        str,
        str,
        pd.DataFrame,
    ],
    defog_graphs: graph_fetcher,
    sqlite_defog_connection: DatabaseContext,
):
    """
    Test executing the defog analytical questions on the sqlite database,
    comparing against the result of running the reference SQL query text on the
    same database connector.
    """
    unqualified_impl, columns, graph_name, _, answer_impl = custom_defog_test_data
    graph: GraphMetadata = defog_graphs(graph_name)
    root: UnqualifiedNode = init_pydough_context(graph)(unqualified_impl)()
    result: pd.DataFrame = to_df(
        root, columns=columns, metadata=graph, database=sqlite_defog_connection
    )
    pd.testing.assert_frame_equal(result, answer_impl())
>>>>>>> e2102e13
<|MERGE_RESOLUTION|>--- conflicted
+++ resolved
@@ -11,11 +11,6 @@
     bad_slice_2,
     bad_slice_3,
     bad_slice_4,
-<<<<<<< HEAD
-)
-from simple_pydough_functions import (
-    function_sampler,
-=======
     bad_slice_5,
     bad_slice_6,
     bad_slice_7,
@@ -67,7 +62,6 @@
     multi_partition_access_4,
     multi_partition_access_5,
     multi_partition_access_6,
->>>>>>> e2102e13
     percentile_customers_per_region,
     percentile_nations,
     rank_nations_by_region,
@@ -624,23 +618,8 @@
         pytest.param(
             (
                 function_sampler,
-<<<<<<< HEAD
-                """
-ROOT(columns=[('a', a), ('b', b), ('c', c), ('d', d), ('e', e)], orderings=[(ordering_0):asc_first])
- LIMIT(limit=Literal(value=10, type=Int64Type()), columns={'a': a, 'b': b, 'c': c, 'd': d, 'e': e, 'ordering_0': ordering_0}, orderings=[(ordering_0):asc_first])
-  PROJECT(columns={'a': a, 'b': b, 'c': c, 'd': d, 'e': e, 'ordering_0': address})
-   FILTER(condition=MONOTONIC(0.0:float64, acctbal, 100.0:float64), columns={'a': a, 'address': address, 'b': b, 'c': c, 'd': d, 'e': e})
-    PROJECT(columns={'a': JOIN_STRINGS('-':string, name, name_3, SLICE(name_6, 16:int64, None:unknown, None:unknown)), 'acctbal': acctbal, 'address': address, 'b': ROUND(acctbal, 1:int64), 'c': KEEP_IF(name_6, SLICE(phone, None:unknown, 1:int64, None:unknown) == '3':string), 'd': PRESENT(KEEP_IF(name_6, SLICE(phone, 1:int64, 2:int64, None:unknown) == '1':string)), 'e': ABSENT(KEEP_IF(name_6, SLICE(phone, 14:int64, None:unknown, None:unknown) == '7':string))})
-     JOIN(conditions=[t0.key_2 == t1.nation_key], types=['inner'], columns={'acctbal': t1.acctbal, 'address': t1.address, 'name': t0.name, 'name_3': t0.name_3, 'name_6': t1.name, 'phone': t1.phone})
-      JOIN(conditions=[t0.key == t1.region_key], types=['inner'], columns={'key_2': t1.key, 'name': t0.name, 'name_3': t1.name})
-       SCAN(table=tpch.REGION, columns={'key': r_regionkey, 'name': r_name})
-       SCAN(table=tpch.NATION, columns={'key': n_nationkey, 'name': n_name, 'region_key': n_regionkey})
-      SCAN(table=tpch.CUSTOMER, columns={'acctbal': c_acctbal, 'address': c_address, 'name': c_name, 'nation_key': c_nationkey, 'phone': c_phone})
-                """,
-=======
                 None,
                 "function_sampler",
->>>>>>> e2102e13
                 lambda: pd.DataFrame(
                     {
                         "a": [
@@ -678,8 +657,6 @@
             ),
             id="function_sampler",
         ),
-<<<<<<< HEAD
-=======
         pytest.param(
             (
                 datetime_current,
@@ -1204,7 +1181,6 @@
             ),
             id="correl_23",
         ),
->>>>>>> e2102e13
     ],
 )
 def pydough_pipeline_test_data(
@@ -1290,64 +1266,35 @@
     graph: GraphMetadata = get_sample_graph("TPCH")
     root: UnqualifiedNode = init_pydough_context(graph)(unqualified_impl)()
     result: pd.DataFrame = to_df(
-<<<<<<< HEAD
-        root, metadata=graph, database=sqlite_tpch_db_context, display_sql=True
-=======
         root, columns=columns, metadata=graph, database=sqlite_tpch_db_context
->>>>>>> e2102e13
     )
     pd.testing.assert_frame_equal(result, answer_impl())
 
 
 @pytest.mark.execute
 @pytest.mark.parametrize(
-<<<<<<< HEAD
-    "impl, error_msg",
-    [
-        pytest.param(
-            bad_slice_1,
-            "SLICE function currently only supports non-negative stop indices",
-=======
     "impl, columns, error_msg",
     [
         pytest.param(
             bad_slice_1,
             None,
             "SLICE function currently only supports the step being integer literal 1 or absent.",
->>>>>>> e2102e13
             id="bad_slice_1",
         ),
         pytest.param(
             bad_slice_2,
-<<<<<<< HEAD
-            "SLICE function currently only supports non-negative start indices",
-=======
             None,
             "SLICE function currently only supports the step being integer literal 1 or absent.",
->>>>>>> e2102e13
             id="bad_slice_2",
         ),
         pytest.param(
             bad_slice_3,
-<<<<<<< HEAD
-            "SLICE function currently only supports a step of 1",
-=======
             None,
             "SLICE function currently only supports the start index being integer literal or absent.",
->>>>>>> e2102e13
             id="bad_slice_3",
         ),
         pytest.param(
             bad_slice_4,
-<<<<<<< HEAD
-            "SLICE function currently only supports a step of 1",
-            id="bad_slice_4",
-        ),
-    ],
-)
-def test_pipeline_e2e_errors(
-    impl: Callable[[UnqualifiedRoot], UnqualifiedNode],
-=======
             None,
             "SLICE function currently only supports the start index being integer literal or absent.",
             id="bad_slice_4",
@@ -1447,7 +1394,6 @@
 def test_pipeline_e2e_errors(
     impl: Callable[[], UnqualifiedNode],
     columns: dict[str, str] | list[str] | None,
->>>>>>> e2102e13
     error_msg: str,
     get_sample_graph: graph_fetcher,
     sqlite_tpch_db_context: DatabaseContext,
@@ -1459,9 +1405,6 @@
     graph: GraphMetadata = get_sample_graph("TPCH")
     with pytest.raises(Exception, match=error_msg):
         root: UnqualifiedNode = init_pydough_context(graph)(impl)()
-<<<<<<< HEAD
-        to_df(root, metadata=graph, database=sqlite_tpch_db_context)
-=======
         to_df(root, columns=columns, metadata=graph, database=sqlite_tpch_db_context)
 
 
@@ -2150,5 +2093,4 @@
     result: pd.DataFrame = to_df(
         root, columns=columns, metadata=graph, database=sqlite_defog_connection
     )
-    pd.testing.assert_frame_equal(result, answer_impl())
->>>>>>> e2102e13
+    pd.testing.assert_frame_equal(result, answer_impl())
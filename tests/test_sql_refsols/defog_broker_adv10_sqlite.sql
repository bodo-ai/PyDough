--- conflicted
+++ resolved
@@ -1,74 +1,5 @@
 WITH "_t3_2" AS (
   SELECT
-<<<<<<< HEAD
-    _id,
-    name,
-    num_transactions,
-    ordering_1
-  FROM (
-    SELECT
-      COALESCE(agg_0, 0) AS num_transactions,
-      COALESCE(agg_0, 0) AS ordering_1,
-      _id,
-      name
-    FROM (
-      SELECT
-        _table_alias_0._id AS _id,
-        agg_0,
-        name
-      FROM (
-        SELECT
-          sbCustId AS _id,
-          sbCustName AS name
-        FROM main.sbCustomer
-      ) AS _table_alias_0
-      LEFT JOIN (
-        SELECT
-          COUNT() AS agg_0,
-          _id
-        FROM (
-          SELECT
-            _id
-          FROM (
-            SELECT
-              CAST(STRFTIME('%Y', join_date) AS INTEGER) AS join_year,
-              CAST(STRFTIME('%m', join_date) AS INTEGER) AS join_month,
-              _id
-            FROM (
-              SELECT
-                sbCustId AS _id,
-                sbCustJoinDate AS join_date
-              FROM main.sbCustomer
-            )
-          )
-          INNER JOIN (
-            SELECT
-              sbTxCustId AS customer_id,
-              sbTxDateTime AS date_time
-            FROM main.sbTransaction
-          )
-            ON (
-              _id = customer_id
-            )
-            AND (
-              (
-                CAST(STRFTIME('%m', date_time) AS INTEGER) = join_month
-              )
-              AND (
-                CAST(STRFTIME('%Y', date_time) AS INTEGER) = join_year
-              )
-            )
-        )
-        GROUP BY
-          _id
-      ) AS _table_alias_1
-        ON _table_alias_0._id = _table_alias_1._id
-    )
-  )
-  ORDER BY
-    ordering_1 DESC
-  LIMIT 1
-=======
     COUNT() AS "agg_0",
     "sbcustomer"."sbcustid" AS "_id"
   FROM "main"."sbcustomer" AS "sbcustomer"
@@ -78,7 +9,6 @@
     AND CAST(STRFTIME('%m', "sbcustomer"."sbcustjoindate") AS INTEGER) = CAST(STRFTIME('%m', "sbtransaction"."sbtxdatetime") AS INTEGER)
   GROUP BY
     "sbcustomer"."sbcustid"
->>>>>>> 50890fd8
 )
 SELECT
   "sbcustomer"."sbcustid" AS "_id",

--- conflicted
+++ resolved
@@ -1,8 +1,11 @@
 WITH _t0 AS (
   SELECT
     COUNT() AS agg_0,
-<<<<<<< HEAD
-    SUM(CAST(DAY_OF_WEEK(sbtransaction.sbtxdatetime) AS INT) IN (5, 6)) AS agg_1,
+    SUM((
+      (
+        DAY_OF_WEEK(sbtransaction.sbtxdatetime) + 6
+      ) % 7
+    ) IN (5, 6)) AS agg_1,
     DATE_TRUNC('WEEK', CAST(sbtransaction.sbtxdatetime AS TIMESTAMP)) AS week
   FROM main.sbtransaction AS sbtransaction
   JOIN main.sbticker AS sbticker
@@ -11,56 +14,6 @@
   WHERE
     sbtransaction.sbtxdatetime < DATE_TRUNC('WEEK', CURRENT_TIMESTAMP())
     AND sbtransaction.sbtxdatetime >= DATE_ADD(DATE_TRUNC('WEEK', CURRENT_TIMESTAMP()), -8, 'WEEK')
-=======
-    SUM(is_weekend) AS agg_1,
-    week
-  FROM (
-    SELECT
-      DATE_TRUNC('WEEK', CAST(date_time AS TIMESTAMP)) AS week,
-      (
-        (
-          (
-            DAY_OF_WEEK(date_time) + 6
-          ) % 7
-        )
-      ) IN (5, 6) AS is_weekend
-    FROM (
-      SELECT
-        date_time
-      FROM (
-        SELECT
-          date_time,
-          ticker_id
-        FROM (
-          SELECT
-            sbTxDateTime AS date_time,
-            sbTxTickerId AS ticker_id
-          FROM main.sbTransaction
-        )
-        WHERE
-          (
-            date_time < DATE_TRUNC('WEEK', CURRENT_TIMESTAMP())
-          )
-          AND (
-            date_time >= DATE_ADD(DATE_TRUNC('WEEK', CURRENT_TIMESTAMP()), -8, 'WEEK')
-          )
-      )
-      INNER JOIN (
-        SELECT
-          _id
-        FROM (
-          SELECT
-            sbTickerId AS _id,
-            sbTickerType AS ticker_type
-          FROM main.sbTicker
-        )
-        WHERE
-          ticker_type = 'stock'
-      )
-        ON ticker_id = _id
-    )
-  )
->>>>>>> 9b7a94d0
   GROUP BY
     DATE_TRUNC('WEEK', CAST(sbtransaction.sbtxdatetime AS TIMESTAMP))
 )

"""
TODO: add file-level docstring
"""

__all__ = [
    "graph_fetcher",
    "noun_fetcher",
    "map_over_dict_values",
    "AstNodeTestInfo",
    "LiteralInfo",
    "ColumnInfo",
    "FunctionInfo",
    "ReferenceInfo",
    "TableCollectionInfo",
    "SubCollectionInfo",
    "CalcInfo",
    "BackReferenceExpressionInfo",
    "ChildReferenceExpressionInfo",
    "BackReferenceCollectionInfo",
    "WhereInfo",
    "OrderInfo",
]

from abc import ABC, abstractmethod
from collections.abc import Callable, MutableMapping, MutableSequence
from typing import Any

from pydough.metadata import GraphMetadata
from pydough.pydough_ast import (
    AstNodeBuilder,
    Calc,
    ChildOperatorChildAccess,
    ChildReferenceExpression,
    CollationExpression,
    OrderBy,
    PartitionBy,
    PyDoughAST,
    PyDoughCollectionAST,
    PyDoughExpressionAST,
    TopK,
    Where,
)
from pydough.relational.relational_expressions import (
    ColumnReference,
    ColumnSortInfo,
    LiteralExpression,
)
from pydough.relational.relational_nodes import Scan
from pydough.types import PyDoughType, UnknownType

# Type alias for a function that takes in a string and generates metadata
# for a graph based on it.
graph_fetcher = Callable[[str], GraphMetadata]

# Type alias for a function that takes in a string and generates the
# representation of all the nouns in a metadata graphs based on it.
noun_fetcher = Callable[[str], MutableMapping[str, set[str]]]


def map_over_dict_values(
    dictionary: MutableMapping[Any, Any], func: Callable[[Any], Any]
) -> MutableMapping[Any, Any]:
    """
    Applies a lambda function to the values of a dictionary, returning a
    new dictionary with the transformation applied.

    Args:
        `dictionary`: The input dictionary whose values are to be transformed.
        `func`: The lambda to call that transforms each value in `dictionary`.

    Returns:
        The transformed dictionary, with the same keys as `dictionary`.
    """
    return {key: func(val) for key, val in dictionary.items()}


class AstNodeTestInfo(ABC):
    """
    Base class used in tests to specify information about an AST node
    before it can be created, e.g. describing column properties or
    function calls by name before a builder can be used to create them.
    """

    @abstractmethod
    def build(
        self,
        builder: AstNodeBuilder,
        context: PyDoughCollectionAST | None = None,
        children_contexts: MutableSequence[PyDoughCollectionAST] | None = None,
    ) -> PyDoughAST:
        """
        Uses a passed-in AST node builder to construct the node.

        Args:
            `builder`: the builder that should be used to create the AST
            objects.
            `context`: an optional collection AST used as the context within
            which the AST is created.
            `children_contexts`: an optional list of collection ASTs of
            child nodes of a CALC that are accessible for ChildReferenceExpression usage.

        Returns:
            The new instance of the AST object.
        """

    def __repr__(self):
        return self.to_string()

    @abstractmethod
    def to_string(self) -> str:
        """
        String representation of the TestInfo before it is built into an AST node.
        """


class LiteralInfo(AstNodeTestInfo):
    """
    TestInfo implementation class to build a PyDough literal. Contains the
    following fields:
    - `value`: the object stored in the literal
    - `data_type`: the PyDough type of the literal
    """

    def __init__(self, value: object, data_type: PyDoughType):
        self.value: object = value
        self.data_type: PyDoughType = data_type

    def to_string(self) -> str:
        return f"Literal[{self.value!r}]"

    def build(
        self,
        builder: AstNodeBuilder,
        context: PyDoughCollectionAST | None = None,
        children_contexts: MutableSequence[PyDoughCollectionAST] | None = None,
    ) -> PyDoughAST:
        return builder.build_literal(self.value, self.data_type)


class ColumnInfo(AstNodeTestInfo):
    """
    TestInfo implementation class to build a table column. Contains the
    following fields:
    - `collection_name`: the name of the collection for the table.
    - `property_name`: the name of the collection property for the column.
    """

    def __init__(self, collection_name: str, property_name: str):
        self.collection_name: str = collection_name
        self.property_name: str = property_name

    def to_string(self) -> str:
        return f"Column[{self.collection_name}.{self.property_name}]"

    def build(
        self,
        builder: AstNodeBuilder,
        context: PyDoughCollectionAST | None = None,
        children_contexts: MutableSequence[PyDoughCollectionAST] | None = None,
    ) -> PyDoughAST:
        return builder.build_column(self.collection_name, self.property_name)


class FunctionInfo(AstNodeTestInfo):
    """
    TestInfo implementation class to build a function call. Contains the
    following fields:
    - `function_name`: the name of PyDough operator to be invoked.
    - `args_info`: a list of TestInfo objects used to build the arguments.
    """

    def __init__(self, function_name: str, args_info: MutableSequence[AstNodeTestInfo]):
        self.function_name: str = function_name
        self.args_info: MutableSequence[AstNodeTestInfo] = args_info

    def to_string(self) -> str:
        arg_strings: MutableSequence[str] = [arg.to_string() for arg in self.args_info]
        return f"Call[{self.function_name} on ({', '.join(arg_strings)})]"

    def build(
        self,
        builder: AstNodeBuilder,
        context: PyDoughCollectionAST | None = None,
        children_contexts: MutableSequence[PyDoughCollectionAST] | None = None,
    ) -> PyDoughAST:
        args: MutableSequence[PyDoughAST] = [
            info.build(builder, context, children_contexts) for info in self.args_info
        ]
        return builder.build_expression_function_call(self.function_name, args)


class ReferenceInfo(AstNodeTestInfo):
    """
    TestInfo implementation class to build a reference. Contains the
    following fields:
    - `name`: the name of the calc term being referenced.
    """

    def __init__(self, name: str):
        self.name: str = name

    def to_string(self) -> str:
        return f"Reference[{self.name}]"

    def build(
        self,
        builder: AstNodeBuilder,
        context: PyDoughCollectionAST | None = None,
        children_contexts: MutableSequence[PyDoughCollectionAST] | None = None,
    ) -> PyDoughAST:
        assert (
            context is not None
        ), "Cannot call .build() on ReferenceInfo without providing a context"
        return builder.build_reference(context, self.name)


class BackReferenceExpressionInfo(AstNodeTestInfo):
    """
    TestInfo implementation class to build a back reference expression.
    Contains the following fields:
    - `name`: the name of the calc term being referenced.
    - `levels`: the number of levels upward to reference.
    """

    def __init__(self, name: str, levels: int):
        self.name: str = name
        self.levels: int = levels

    def to_string(self) -> str:
        return f"BackReferenceExpression[{self.levels}:{self.name}]"

    def build(
        self,
        builder: AstNodeBuilder,
        context: PyDoughCollectionAST | None = None,
        children_contexts: MutableSequence[PyDoughCollectionAST] | None = None,
    ) -> PyDoughAST:
        assert (
            context is not None
        ), "Cannot call .build() on BackReferenceExpressionInfo without providing a context"
        return builder.build_back_reference_expression(context, self.name, self.levels)


class ChildReferenceExpressionInfo(AstNodeTestInfo):
    """
    TestInfo implementation class to build a child reference expression.
    Contains the following fields:
    - `name`: the name of the calc term being referenced.
    - `child_idx`: the index of the child being referenced.
    """

    def __init__(self, name: str, child_idx: int):
        self.name: str = name
        self.child_idx: int = child_idx

    def to_string(self) -> str:
        return f"${self.child_idx}.{self.name}"

    def build(
        self,
        builder: AstNodeBuilder,
        context: PyDoughCollectionAST | None = None,
        children_contexts: MutableSequence[PyDoughCollectionAST] | None = None,
    ) -> PyDoughAST:
        assert (
            children_contexts is not None
        ), "Cannot call .build() on ChildReferenceExpressionInfo without providing a list of child contexts"
        return builder.build_child_reference_expression(
            children_contexts, self.child_idx, self.name
        )


class CollectionTestInfo(AstNodeTestInfo):
    """
    Abstract base class for TestInfo implementations that build collections.
    Each implementation the following additional features:
    - `successor`: the TestInfo for a collection node that is to be built using
      the collection node built by this builder as its parent/preceding context.
    - Can use the `**` operator to pipeline collection infos into one another.
    - `build` is already implemented and automatically pipelines into the next
      collection test info. Instead, each implementation class must implement
      a `local_build` method that works like the regular `build`.
    - `to_string` is already implemented and automatically concatenated with
      the next collection test info. Instead, each implementation class must
      implement a `local_string` method that works like the regular `to_string`.
    """

    def __init__(self):
        self.successor: CollectionTestInfo | None = None

    def __pow__(self, other):
        """
        Specifies that `other` is the successor of `self`, meaning that when
        `self.succeed` is called, it uses `self` as the predecessor/parent
        when building `other`.
        """
        assert isinstance(
            other, CollectionTestInfo
        ), f"can only use ** for pipelining collection info when the right hand side is a collection info, not {other.__class__.__name__}"
        self.successor = other
        return self

    @abstractmethod
    def local_string(self) -> str:
        """
        String representation of the TestInfo before it is built into an AST node.
        """

    def to_string(self) -> str:
        local_result: str = self.local_string()
        if self.successor is None:
            return local_result
        return f"{local_result} -> {self.successor.to_string()}"

    @abstractmethod
    def local_build(
        self,
        builder: AstNodeBuilder,
        context: PyDoughCollectionAST | None = None,
        children_contexts: MutableSequence[PyDoughCollectionAST] | None = None,
    ) -> PyDoughCollectionAST:
        """
        Uses a passed-in AST node builder to construct the collection node.

        Args:
            `builder`: the builder that should be used to create the AST
            objects.
            `context`: an optional collection AST used as the context within
            which the AST is created.
            `children_contexts`: an optional list of collection ASTs of child
            nodes of a CALC that are accessible for ChildReferenceExpression usage.

        Returns:
            The new instance of the collection AST object.
        """

    def build(
        self,
        builder: AstNodeBuilder,
        context: PyDoughCollectionAST | None = None,
        children_contexts: MutableSequence[PyDoughCollectionAST] | None = None,
    ) -> PyDoughCollectionAST:
        local_result: PyDoughCollectionAST = self.local_build(
            builder, context, children_contexts
        )
        if self.successor is None:
            return local_result
        return self.successor.build(builder, local_result, children_contexts)


class TableCollectionInfo(CollectionTestInfo):
    """
    CollectionTestInfo implementation class to build a table collection.
    Contains the following fields:
    - `name`: the name of the table collection within the graph.
    """

    def __init__(self, name: str):
        super().__init__()
        self.name: str = name

    def local_string(self) -> str:
        return f"Table[{self.name}]"

    def local_build(
        self,
        builder: AstNodeBuilder,
        context: PyDoughCollectionAST | None = None,
        children_contexts: MutableSequence[PyDoughCollectionAST] | None = None,
    ) -> PyDoughCollectionAST:
        if context is None:
            context = builder.build_global_context()
        return builder.build_child_access(self.name, context)


class SubCollectionInfo(TableCollectionInfo):
    """
    CollectionTestInfo implementation class to create a subcollection access,
    either as a direct subcollection or via a compound relationship. Contains
    the following fields:
    - `name`: the name of the subcollection property within the collection.

    NOTE: must provide a `context` when building.
    """

    def local_string(self) -> str:
        return f"SubCollection[{self.name}]"

    def local_build(
        self,
        builder: AstNodeBuilder,
        context: PyDoughCollectionAST | None = None,
        children_contexts: MutableSequence[PyDoughCollectionAST] | None = None,
    ) -> PyDoughCollectionAST:
        assert (
            context is not None
        ), "Cannot call .build() on ReferenceInfo without providing a context"
        return builder.build_child_access(self.name, context)


class ChildOperatorChildAccessInfo(CollectionTestInfo):
    """
    CollectionTestInfo implementation class that wraps around a subcollection
    info within a Calc context. Contains the following fields:
    - `child_info`: the collection info for the child subcollection.

    NOTE: must provide a `context` when building.
    """

    def __init__(self, child_info: CollectionTestInfo):
        self.child_info: CollectionTestInfo = child_info
        self.successor = child_info.successor

    def local_string(self) -> str:
        return f"ChildSubCollection[{self.child_info!r}]"

    def local_build(
        self,
        builder: AstNodeBuilder,
        context: PyDoughCollectionAST | None = None,
        children_contexts: MutableSequence[PyDoughCollectionAST] | None = None,
    ) -> PyDoughCollectionAST:
        assert (
            context is not None
        ), "Cannot call .build() on ReferenceInfo without providing a context"
        access: PyDoughCollectionAST = self.child_info.local_build(
            builder, context, children_contexts
        )
        return ChildOperatorChildAccess(access)


class BackReferenceCollectionInfo(CollectionTestInfo):
    """
    CollectionTestInfo implementation class to build a reference to an
    ancestor collection. Contains the following fields:
    - `name`: the name of the calc term being referenced.
    - `levels`: the number of levels upward to reference.

    NOTE: must provide a `context` when building.
    """

    def __init__(self, name: str, levels: int):
        super().__init__()
        self.name: str = name
        self.levels: int = levels

    def local_string(self) -> str:
        return f"BackReferenceCollection[{self.levels}:{self.name}]"

    def local_build(
        self,
        builder: AstNodeBuilder,
        context: PyDoughCollectionAST | None = None,
        children_contexts: MutableSequence[PyDoughCollectionAST] | None = None,
    ) -> PyDoughCollectionAST:
        assert (
            context is not None
        ), "Cannot call .build() on BackReferenceCollectionInfo without providing a context"
        return builder.build_back_reference_collection(context, self.name, self.levels)


class ChildReferenceCollectionInfo(CollectionTestInfo):
    """
    CollectionTestInfo implementation class to build a reference to a
    child collection. Contains the following fields:
    - `idx`: the index of the calc term being referenced.

    NOTE: must provide a `context` when building.
    """

    def __init__(self, idx: int):
        super().__init__()
        self.idx: int = idx

    def local_string(self) -> str:
        return f"ChildReferenceCollection[{self.idx}]"

    def local_build(
        self,
        builder: AstNodeBuilder,
        context: PyDoughCollectionAST | None = None,
        children_contexts: MutableSequence[PyDoughCollectionAST] | None = None,
    ) -> PyDoughCollectionAST:
        assert (
            context is not None
        ), "Cannot call .build() on ChildReferenceCollection without providing a context"
        assert (
            children_contexts is not None
        ), "Cannot call .build() on ChildReferenceCollection without providing a list of child contexts"
        return builder.build_child_reference_collection(
            context, children_contexts, self.idx
        )


class ChildOperatorInfo(CollectionTestInfo):
    """
    Base class for types of CollectionTestInfo that have child nodes, such as
    CALC or WHERE.  Contains the following fields:
    - `children_info`: a list of CollectionTestInfo objects that will be used
       to build the child contexts.
    """

    def __init__(self, children: MutableSequence[CollectionTestInfo]):
        super().__init__()
        self.children_info: MutableSequence[CollectionTestInfo] = children

    def child_strings(self) -> str:
        """
        Returns the string representations of all the children in a way that
        can be easily used in each `local_string` implementation.
        """
        child_strings: list[str] = []
        for idx, child in enumerate(self.children_info):
            child_strings.append(f"${idx}: {child.to_string()}")
        if len(self.children_info) == 0:
            return ""
        return "\n" + "\n".join(child_strings) + "\n"

    def build_children(
        self, builder: AstNodeBuilder, context: PyDoughCollectionAST | None = None
    ) -> MutableSequence[PyDoughCollectionAST]:
        """
        Builds all of the child infos into the children of the operator.

        Args:
            `builder`: the builder that should be used to create the AST
            objects.
            `context`: an optional collection AST used as the context within
            which the AST is created.

        Returns:
            The list of built child collections.
        """
        children: MutableSequence[PyDoughCollectionAST] = []
        for idx, child_info in enumerate(self.children_info):
<<<<<<< HEAD
            child = ChildOperatorChildAccessInfo(child_info).build(builder, context)
=======
            child = ChildOperatorChildAccessInfo(
                child_info,
            ).build(builder, context)
>>>>>>> c117d300
            assert isinstance(child, PyDoughCollectionAST)
            children.append(child)
        return children


class CalcInfo(ChildOperatorInfo):
    """
    CollectionTestInfo implementation class to build a CALC node.
    Contains the following fields:
    - `children_info`: a list of CollectionTestInfo objects that will be used
       to build the child contexts.
    - `args`: a list tuples containing a field name and a test info to derive
       an expression in the CALC. Passed in via keyword arguments to the
       constructor, where the argument names are the field names and the
       argument values are the expression infos.
    """

    def __init__(self, children: MutableSequence[CollectionTestInfo], **kwargs):
        super().__init__(children)
        self.args: MutableSequence[tuple[str, AstNodeTestInfo]] = list(kwargs.items())

    def local_string(self) -> str:
        args_strings: MutableSequence[str] = [
            f"{name}={arg.to_string()}" for name, arg in self.args
        ]
        return f"Calc[{self.child_strings()}{', '.join(args_strings)}]"

    def local_build(
        self,
        builder: AstNodeBuilder,
        context: PyDoughCollectionAST | None = None,
        children_contexts: MutableSequence[PyDoughCollectionAST] | None = None,
    ) -> PyDoughCollectionAST:
        if context is None:
            context = builder.build_global_context()
        children: MutableSequence[PyDoughCollectionAST] = self.build_children(
            builder,
            context,
        )
        raw_calc = builder.build_calc(context, children)
        assert isinstance(raw_calc, Calc)
        args: MutableSequence[tuple[str, PyDoughExpressionAST]] = []
        for name, info in self.args:
            expr = info.build(builder, context, children)
            assert isinstance(expr, PyDoughExpressionAST)
            args.append((name, expr))
        return raw_calc.with_terms(args)


class WhereInfo(ChildOperatorInfo):
    """
    CollectionTestInfo implementation class to build a WHERE clause.
    Contains the following fields:
    - `condition`: a test info describing the predicate for the WHERE clause.

    NOTE: must provide a `context` when building.
    """

    def __init__(
        self, children: MutableSequence[CollectionTestInfo], condition: AstNodeTestInfo
    ):
        super().__init__(children)
        self.condition: AstNodeTestInfo = condition

    def local_string(self) -> str:
        return f"WHERE[{self.child_strings()}{self.condition.to_string()}]"

    def local_build(
        self,
        builder: AstNodeBuilder,
        context: PyDoughCollectionAST | None = None,
        children_contexts: MutableSequence[PyDoughCollectionAST] | None = None,
    ) -> PyDoughCollectionAST:
        if context is None:
            raise Exception("Must provide a context when building a WHERE clause.")
        children: MutableSequence[PyDoughCollectionAST] = self.build_children(
            builder, context
        )
        raw_where = builder.build_where(context, children)
        assert isinstance(raw_where, Where)
        cond = self.condition.build(builder, context, children)
        assert isinstance(cond, PyDoughExpressionAST)
        return raw_where.with_condition(cond)


class OrderInfo(ChildOperatorInfo):
    """
    CollectionTestInfo implementation class to build a ORDERBEY clause.
    Contains the following fields:
    - `collations`: a list of tuples in the form `(test_info, asc, na_last)`
      ordering keys for the ORDER BY clause. Passed in via variadic arguments.

    NOTE: must provide a `context` when building.
    """

    def __init__(
        self,
        children: MutableSequence[CollectionTestInfo],
        *args,
    ):
        super().__init__(children)
        self.collation: tuple[tuple[AstNodeTestInfo, bool, bool]] = args

    def local_string(self) -> str:
        collation_strings: list[str] = []
        for info, asc, na_last in self.collation:
            suffix = "ASC" if asc else "DESC"
            kwarg = "'last'" if na_last else "'first'"
            collation_strings.append(f"({info.to_string()}).{suffix}(na_pos={kwarg})")
        return f"OrderBy[{self.child_strings()}{', '.join(collation_strings)}]"

    def local_build(
        self,
        builder: AstNodeBuilder,
        context: PyDoughCollectionAST | None = None,
        children_contexts: MutableSequence[PyDoughCollectionAST] | None = None,
    ) -> PyDoughCollectionAST:
        if context is None:
            raise Exception(
                "Must provide context and children_contexts when building an ORDER BY clause."
            )
        children: MutableSequence[PyDoughCollectionAST] = self.build_children(
            builder, context
        )
        raw_order = builder.build_order(context, children)
        assert isinstance(raw_order, OrderBy)
        collation: list[CollationExpression] = []
        for info, asc, na_last in self.collation:
            expr = info.build(builder, context, children)
            assert isinstance(expr, PyDoughExpressionAST)
            collation.append(CollationExpression(expr, asc, na_last))
        return raw_order.with_collation(collation)


class TopKInfo(ChildOperatorInfo):
    """
    CollectionTestInfo implementation class to build a TOP K clause.
    Contains the following fields:
    - `records_to_keep`: the `K` value in TOP K.
    - `collations`: a list of tuples in the form `(test_info, asc, na_last)`
      ordering keys for the ORDER BY clause. Passed in via variadic arguments.

    NOTE: must provide a `context` when building.
    """

    def __init__(
        self,
        children: MutableSequence[CollectionTestInfo],
        records_to_keep: int,
        *args,
    ):
        super().__init__(children)
        self.records_to_keep: int = records_to_keep
        self.collation: tuple[tuple[AstNodeTestInfo, bool, bool]] = args

    def local_string(self) -> str:
        collation_strings: list[str] = []
        for info, asc, na_last in self.collation:
            suffix = "ASC" if asc else "DESC"
            kwarg = "'last'" if na_last else "'first'"
            collation_strings.append(f"({info.to_string()}).{suffix}(na_pos={kwarg})")
        return f"TopK[{self.child_strings()}{self.records_to_keep}, {', '.join(collation_strings)}]"

    def local_build(
        self,
        builder: AstNodeBuilder,
        context: PyDoughCollectionAST | None = None,
        children_contexts: MutableSequence[PyDoughCollectionAST] | None = None,
    ) -> PyDoughCollectionAST:
        if context is None:
            raise Exception(
                "Must provide context and children_contexts when building a TOPK clause."
            )
        children: MutableSequence[PyDoughCollectionAST] = self.build_children(
            builder, context
        )
        raw_top_k = builder.build_top_k(context, children, self.records_to_keep)
        assert isinstance(raw_top_k, TopK)
        collation: list[CollationExpression] = []
        for info, asc, na_last in self.collation:
            expr = info.build(builder, context, children)
            assert isinstance(expr, PyDoughExpressionAST)
            collation.append(CollationExpression(expr, asc, na_last))
        return raw_top_k.with_collation(collation)


class PartitionInfo(ChildOperatorInfo):
    """
    CollectionTestInfo implementation class to build a PARTITION BY clause.
    Contains the following fields:
    - `child_name`: the name used to access the child.
    - `keys`: a list of test info for the keys to partition on.
    """

    def __init__(
        self,
        child: CollectionTestInfo,
        child_name: str,
        keys: list[AstNodeTestInfo],
    ):
        super().__init__([child])
        self.child_name: str = child_name
        self.keys: list[AstNodeTestInfo] = keys

    def local_string(self) -> str:
        key_strings_tup: tuple = tuple([key.to_string() for key in self.keys])
        return f"PartitionBy[{self.child_strings()}name={self.child_name!r}, by={key_strings_tup}]"

    def local_build(
        self,
        builder: AstNodeBuilder,
        context: PyDoughCollectionAST | None = None,
        children_contexts: MutableSequence[PyDoughCollectionAST] | None = None,
    ) -> PyDoughCollectionAST:
        if context is None:
            context = builder.build_global_context()
        children: MutableSequence[PyDoughCollectionAST] = self.build_children(
            builder, context
        )
        assert len(children) == 1
        raw_partition = builder.build_partition(context, children[0], self.child_name)
        assert isinstance(raw_partition, PartitionBy)
        keys: list[ChildReferenceExpression] = []
        for info in self.keys:
            expr = info.build(builder, context, children)
            assert isinstance(expr, ChildReferenceExpression)
            keys.append(expr)
        return raw_partition.with_keys(keys)


def make_relational_column_reference(
    name: str, typ: PyDoughType | None = None, input_name: str | None = None
) -> ColumnReference:
    """
    Make a column reference given name and type. This is used
    for generating various relational nodes.

    Args:
        name (str): The name of the column in the input.
        typ (PyDoughType | None): The PyDoughType of the column. Defaults to
            None.
        input_name (str | None): The name of the input node. This is
            used by Join to differentiate between the left and right.
            Defaults to None.

    Returns:
        Column: The output column.
    """
    pydough_type = typ if typ is not None else UnknownType()
    return ColumnReference(name, pydough_type, input_name)


def make_relational_literal(value: Any, typ: PyDoughType | None = None):
    """
    Make a literal given value and type. This is used for
    generating various relational nodes.

    Args:
        value (Any): The value of the literal.

    Returns:
        Literal: The output literal.
    """
    pydough_type = typ if typ is not None else UnknownType()
    return LiteralExpression(value, pydough_type)


def build_simple_scan() -> Scan:
    """
    Build a simple scan node for reuse in tests.

    Returns:
        Scan: The Scan node.
    """
    return Scan(
        "table",
        {
            "a": make_relational_column_reference("a"),
            "b": make_relational_column_reference("b"),
        },
    )


def make_relational_column_ordering(
    column: ColumnReference, ascending: bool = True, nulls_first: bool = True
):
    """
    Create a column ordering as a function of a Relational column reference
    with the given ascending and nulls_first parameters.

    Args:
        name (str): _description_
        typ (PyDoughType | None, optional): _description_. Defaults to None.
        ascending (bool, optional): _description_. Defaults to True.
        nulls_first (bool, optional): _description_. Defaults to True.

    Returns:
        ColumnSortInfo: The column ordering information.
    """
    return ColumnSortInfo(column, ascending, nulls_first)<|MERGE_RESOLUTION|>--- conflicted
+++ resolved
@@ -533,13 +533,7 @@
         """
         children: MutableSequence[PyDoughCollectionAST] = []
         for idx, child_info in enumerate(self.children_info):
-<<<<<<< HEAD
             child = ChildOperatorChildAccessInfo(child_info).build(builder, context)
-=======
-            child = ChildOperatorChildAccessInfo(
-                child_info,
-            ).build(builder, context)
->>>>>>> c117d300
             assert isinstance(child, PyDoughCollectionAST)
             children.append(child)
         return children

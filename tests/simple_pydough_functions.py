--- conflicted
+++ resolved
@@ -812,18 +812,21 @@
 def datediff():
     y1_datetime = datetime.datetime(2025, 5, 2, 11, 00, 0)
     y_datetime = datetime.datetime(2023, 4, 3, 13, 16, 30)
-<<<<<<< HEAD
-    return Transactions.WHERE((YEAR(date_time) < 2025))(
-        x=date_time,
-        y1=y1_datetime,
-        y=y_datetime,
-        years_diff=DATEDIFF("years", date_time, y1_datetime),
-        months_diff=DATEDIFF("months", date_time, y1_datetime),
-        days_diff=DATEDIFF("days", date_time, y1_datetime),
-        hours_diff=DATEDIFF("hours", date_time, y1_datetime),
-        minutes_diff=DATEDIFF("minutes", date_time, y_datetime),
-        seconds_diff=DATEDIFF("seconds", date_time, y_datetime),
-    ).TOP_K(30, by=years_diff.ASC())
+    return (
+        Transactions.WHERE((YEAR(date_time) < 2025))
+        .CALCULATE(
+            x=date_time,
+            y1=y1_datetime,
+            y=y_datetime,
+            years_diff=DATEDIFF("years", date_time, y1_datetime),
+            months_diff=DATEDIFF("months", date_time, y1_datetime),
+            days_diff=DATEDIFF("days", date_time, y1_datetime),
+            hours_diff=DATEDIFF("hours", date_time, y1_datetime),
+            minutes_diff=DATEDIFF("minutes", date_time, y_datetime),
+            seconds_diff=DATEDIFF("seconds", date_time, y_datetime),
+        )
+        .TOP_K(30, by=years_diff.ASC())
+    )
 
 
 def padding_functions():
@@ -837,21 +840,4 @@
         zero_pad_left=LPAD(name, 0, "."),
         right_padded_space=RPAD(name, 30, " "),
         left_padded_space=LPAD(name, 30, " "),
-    ).TOP_K(5, by=name.ASC())
-=======
-    return (
-        Transactions.WHERE((YEAR(date_time) < 2025))
-        .CALCULATE(
-            x=date_time,
-            y1=y1_datetime,
-            y=y_datetime,
-            years_diff=DATEDIFF("years", date_time, y1_datetime),
-            months_diff=DATEDIFF("months", date_time, y1_datetime),
-            days_diff=DATEDIFF("days", date_time, y1_datetime),
-            hours_diff=DATEDIFF("hours", date_time, y1_datetime),
-            minutes_diff=DATEDIFF("minutes", date_time, y_datetime),
-            seconds_diff=DATEDIFF("seconds", date_time, y_datetime),
-        )
-        .TOP_K(30, by=years_diff.ASC())
-    )
->>>>>>> 1636bfa0
+    ).TOP_K(5, by=name.ASC())
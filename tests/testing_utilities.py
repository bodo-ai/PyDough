"""
Utilities used by PyDough test files, such as the TestInfo classes used to
build QDAG nodes for unit tests.
"""

from types import NoneType

from dateutil import parser  # type: ignore[import-untyped]

__all__ = [
    "AstNodeTestInfo",
    "BackReferenceExpressionInfo",
    "CalculateInfo",
    "ChildReferenceExpressionInfo",
    "ColumnInfo",
    "FunctionInfo",
    "LiteralInfo",
    "OrderInfo",
    "PartitionInfo",
    "ReferenceInfo",
    "SingularInfo",
    "SubCollectionInfo",
    "TableCollectionInfo",
    "TopKInfo",
    "WhereInfo",
    "graph_fetcher",
    "map_over_dict_values",
]

import datetime
from abc import ABC, abstractmethod
from collections.abc import Callable
from dataclasses import dataclass
from decimal import Decimal
from typing import Any

import pandas as pd
import pytest

import pydough
import pydough.pydough_operators as pydop
from pydough import init_pydough_context, to_df, to_sql
from pydough.configs import PyDoughConfigs
from pydough.conversion import convert_ast_to_relational
from pydough.database_connectors import DatabaseContext
from pydough.errors import PyDoughTestingException
from pydough.evaluation.evaluate_unqualified import _load_column_selection
from pydough.metadata import GraphMetadata
from pydough.pydough_operators import get_operator_by_name
from pydough.qdag import (
    AstNodeBuilder,
    ChildOperatorChildAccess,
    ChildReferenceExpression,
    CollationExpression,
    PyDoughCollectionQDAG,
    PyDoughExpressionQDAG,
    PyDoughQDAG,
    Singular,
)
from pydough.relational import (
    ColumnReference,
    ExpressionSortInfo,
    LiteralExpression,
    RelationalExpression,
    RelationalRoot,
    Scan,
)
from pydough.types import PyDoughType, UnknownType
from pydough.unqualified import (
    UnqualifiedNode,
    qualify_node,
)

# Type alias for a function that takes in a string and generates metadata
# for a graph based on it.
graph_fetcher = Callable[[str], GraphMetadata]


def map_over_dict_values(
    dictionary: dict[Any, Any], func: Callable[[Any], Any]
) -> dict[Any, Any]:
    """
    Applies a lambda function to the values of a dictionary, returning a
    new dictionary with the transformation applied.

    Args:
        `dictionary`: The input dictionary whose values are to be transformed.
        `func`: The lambda to call that transforms each value in `dictionary`.

    Returns:
        The transformed dictionary, with the same keys as `dictionary`.
    """
    return {key: func(val) for key, val in dictionary.items()}


class AstNodeTestInfo(ABC):
    """
    Base class used in tests to specify information about a QDAG node
    before it can be created, e.g. describing column properties or
    function calls by name before a builder can be used to create them.
    """

    @abstractmethod
    def build(
        self,
        builder: AstNodeBuilder,
        context: PyDoughCollectionQDAG | None = None,
        children_contexts: list[PyDoughCollectionQDAG] | None = None,
    ) -> PyDoughQDAG:
        """
        Uses a passed-in QDAG node builder to construct the node.

        Args:
            `builder`: the builder that should be used to create the QDAG
            objects.
            `context`: an optional collection QDAG used as the context within
            which the QDAG is created.
            `children_contexts`: an optional list of collection QDAGs of
            child nodes of a CALCULATE that are accessible for
            ChildReferenceExpression usage.

        Returns:
            The new instance of the QDAG object.
        """

    def __repr__(self):
        return self.to_string()

    @abstractmethod
    def to_string(self) -> str:
        """
        String representation of the TestInfo before it is built into a QDAG node.
        """


class LiteralInfo(AstNodeTestInfo):
    """
    TestInfo implementation class to build a PyDough literal. Contains the
    following fields:
    - `value`: the object stored in the literal
    - `data_type`: the PyDough type of the literal
    """

    def __init__(self, value: object, data_type: PyDoughType):
        self.value: object = value
        self.data_type: PyDoughType = data_type

    def to_string(self) -> str:
        return f"Literal[{self.value!r}]"

    def build(
        self,
        builder: AstNodeBuilder,
        context: PyDoughCollectionQDAG | None = None,
        children_contexts: list[PyDoughCollectionQDAG] | None = None,
    ) -> PyDoughQDAG:
        return builder.build_literal(self.value, self.data_type)


class ColumnInfo(AstNodeTestInfo):
    """
    TestInfo implementation class to build a table column. Contains the
    following fields:
    - `collection_name`: the name of the collection for the table.
    - `property_name`: the name of the collection property for the column.
    """

    def __init__(self, collection_name: str, property_name: str):
        self.collection_name: str = collection_name
        self.property_name: str = property_name

    def to_string(self) -> str:
        return f"Column[{self.collection_name}.{self.property_name}]"

    def build(
        self,
        builder: AstNodeBuilder,
        context: PyDoughCollectionQDAG | None = None,
        children_contexts: list[PyDoughCollectionQDAG] | None = None,
    ) -> PyDoughQDAG:
        return builder.build_column(self.collection_name, self.property_name)


class FunctionInfo(AstNodeTestInfo):
    """
    TestInfo implementation class to build a function call. Contains the
    following fields:
    - `function_name`: the name of PyDough operator to be invoked.
    - `args_info`: a list of TestInfo objects used to build the arguments.
    """

    def __init__(self, function_name: str, args_info: list[AstNodeTestInfo]):
        self.function_name: str = function_name
        self.args_info: list[AstNodeTestInfo] = args_info

    def to_string(self) -> str:
        arg_strings: list[str] = [arg.to_string() for arg in self.args_info]
        return f"Call[{self.function_name} on ({', '.join(arg_strings)})]"

    def build(
        self,
        builder: AstNodeBuilder,
        context: PyDoughCollectionQDAG | None = None,
        children_contexts: list[PyDoughCollectionQDAG] | None = None,
    ) -> PyDoughQDAG:
        args: list[PyDoughQDAG] = [
            info.build(builder, context, children_contexts) for info in self.args_info
        ]
        operator = get_operator_by_name(self.function_name)
        return builder.build_expression_function_call(operator, args)


class WindowInfo(AstNodeTestInfo):
    """
    TestInfo implementation class to build a window call. Contains the
    following fields:
    - `function_name`: the name of the window function to be invoked.
    - `collation`: a list of TestInfo objects used to build the collation
        arguments (passed in via *args).
    - `levels`: the number of levels upward to reference (passed in via
        kwargs).
    - `kwargs`: any additional keyword arguments to the window function call.
    """

    def __init__(self, name: str, *args, **kwargs):
        self.name: str = name
        self.collation: tuple[tuple[AstNodeTestInfo, bool, bool]] = args
        self.levels: int | None = None
        if "levels" in kwargs:
            self.levels = kwargs.pop("levels")
        self.kwargs: dict[str, object] = kwargs

    def to_string(self) -> str:
        collation_strings: list[str] = []
        for info, asc, na_last in self.collation:
            suffix = "ASC" if asc else "DESC"
            kwarg = "'last'" if na_last else "'first'"
            collation_strings.append(f"({info.to_string()}).{suffix}(na_pos={kwarg})")
        kwargs_str: str = ""
        for kwarg, val in self.kwargs.items():
            kwargs_str += f", {kwarg}={val!r}"
        match self.name:
            case "RANKING":
                return f"{self.name}(by=({', '.join(collation_strings)}), levels={self.levels}{kwargs_str})"
            case _:
                raise PyDoughTestingException(
                    f"Unsupported window function {self.name}"
                )

    def build(
        self,
        builder: AstNodeBuilder,
        context: PyDoughCollectionQDAG | None = None,
        children_contexts: list[PyDoughCollectionQDAG] | None = None,
    ) -> PyDoughQDAG:
        assert context is not None, (
            "Cannot call .build() on RankingInfo without providing a context"
        )
        collation_args: list[CollationExpression] = []
        for arg in self.collation:
            expr = arg[0].build(builder, context, children_contexts)
            assert isinstance(expr, PyDoughExpressionQDAG)
            collation_args.append(CollationExpression(expr, arg[1], arg[2]))
        match self.name:
            case "RANKING":
                return builder.build_window_call(
                    pydop.RANKING,
                    [],
                    collation_args,
                    self.levels,
                    self.kwargs,
                )
            case _:
                raise PyDoughTestingException(
                    f"Unsupported window function {self.name}"
                )


class ReferenceInfo(AstNodeTestInfo):
    """
    TestInfo implementation class to build a reference. Contains the
    following fields:
    - `name`: the name of the term being referenced from the preceding context.
    """

    def __init__(self, name: str):
        self.name: str = name

    def to_string(self) -> str:
        return f"Reference[{self.name}]"

    def build(
        self,
        builder: AstNodeBuilder,
        context: PyDoughCollectionQDAG | None = None,
        children_contexts: list[PyDoughCollectionQDAG] | None = None,
    ) -> PyDoughQDAG:
        assert context is not None, (
            "Cannot call .build() on ReferenceInfo without providing a context"
        )
        typ: PyDoughType = context.get_expr(self.name).pydough_type
        return builder.build_reference(context, self.name, typ)


class BackReferenceExpressionInfo(AstNodeTestInfo):
    """
    TestInfo implementation class to build a back reference expression.
    Contains the following fields:
    - `name`: the name of the term being referenced.
    - `levels`: the number of levels upward to reference.
    """

    def __init__(self, name: str, levels: int):
        self.name: str = name
        self.levels: int = levels

    def to_string(self) -> str:
        return f"BackReferenceExpression[{self.levels}:{self.name}]"

    def build(
        self,
        builder: AstNodeBuilder,
        context: PyDoughCollectionQDAG | None = None,
        children_contexts: list[PyDoughCollectionQDAG] | None = None,
    ) -> PyDoughQDAG:
        assert context is not None, (
            "Cannot call .build() on BackReferenceExpressionInfo without providing a context"
        )
        return builder.build_back_reference_expression(context, self.name, self.levels)


class ChildReferenceExpressionInfo(AstNodeTestInfo):
    """
    TestInfo implementation class to build a child reference expression.
    Contains the following fields:
    - `name`: the name of the term being referenced.
    - `child_idx`: the index of the child being referenced.
    """

    def __init__(self, name: str, child_idx: int):
        self.name: str = name
        self.child_idx: int = child_idx

    def to_string(self) -> str:
        return f"${self.child_idx}.{self.name}"

    def build(
        self,
        builder: AstNodeBuilder,
        context: PyDoughCollectionQDAG | None = None,
        children_contexts: list[PyDoughCollectionQDAG] | None = None,
    ) -> PyDoughQDAG:
        assert children_contexts is not None, (
            "Cannot call .build() on ChildReferenceExpressionInfo without providing a list of child contexts"
        )
        return builder.build_child_reference_expression(
            children_contexts, self.child_idx, self.name
        )


class CollectionTestInfo(AstNodeTestInfo):
    """
    Abstract base class for TestInfo implementations that build collections.
    Each implementation the following additional features:
    - `successor`: the TestInfo for a collection node that is to be built using
      the collection node built by this builder as its parent/preceding context.
    - Can use the `**` operator to pipeline collection infos into one another.
    - `build` is already implemented and automatically pipelines into the next
      collection test info. Instead, each implementation class must implement
      a `local_build` method that works like the regular `build`.
    - `to_string` is already implemented and automatically concatenated with
      the next collection test info. Instead, each implementation class must
      implement a `local_string` method that works like the regular `to_string`.
    """

    def __init__(self):
        self.successor: CollectionTestInfo | None = None

    def __pow__(self, other):
        """
        Specifies that `other` is the successor of `self`, meaning that when
        `self.succeed` is called, it uses `self` as the predecessor/parent
        when building `other`.
        """
        assert isinstance(other, CollectionTestInfo), (
            f"can only use ** for pipelining collection info when the right hand side is a collection info, not {other.__class__.__name__}"
        )
        self.successor = other
        return self

    @abstractmethod
    def local_string(self) -> str:
        """
        String representation of the TestInfo before it is built into a QDAG node.
        """

    def to_string(self) -> str:
        local_result: str = self.local_string()
        if self.successor is None:
            return local_result
        return f"{local_result} -> {self.successor.to_string()}"

    @abstractmethod
    def local_build(
        self,
        builder: AstNodeBuilder,
        context: PyDoughCollectionQDAG | None = None,
        children_contexts: list[PyDoughCollectionQDAG] | None = None,
    ) -> PyDoughCollectionQDAG:
        """
        Uses a passed-in QDAG node builder to construct the collection node.

        Args:
            `builder`: the builder that should be used to create the QDAG
            objects.
            `context`: an optional collection QDAG used as the context within
            which the QDAG is created.
            `children_contexts`: an optional list of collection QDAG of child
            nodes of a CALCULATE that are accessible for
            ChildReferenceExpression usage.

        Returns:
            The new instance of the collection QDAG object.
        """

    def build(
        self,
        builder: AstNodeBuilder,
        context: PyDoughCollectionQDAG | None = None,
        children_contexts: list[PyDoughCollectionQDAG] | None = None,
    ) -> PyDoughCollectionQDAG:
        local_result: PyDoughCollectionQDAG = self.local_build(
            builder, context, children_contexts
        )
        if self.successor is None:
            return local_result
        return self.successor.build(builder, local_result, children_contexts)


class TableCollectionInfo(CollectionTestInfo):
    """
    CollectionTestInfo implementation class to build a table collection.
    Contains the following fields:
    - `name`: the name of the table collection within the graph.
    """

    def __init__(self, name: str):
        super().__init__()
        self.name: str = name

    def local_string(self) -> str:
        return f"Table[{self.name}]"

    def local_build(
        self,
        builder: AstNodeBuilder,
        context: PyDoughCollectionQDAG | None = None,
        children_contexts: list[PyDoughCollectionQDAG] | None = None,
    ) -> PyDoughCollectionQDAG:
        if context is None:
            context = builder.build_global_context()
        return builder.build_child_access(self.name, context)


class SubCollectionInfo(TableCollectionInfo):
    """
    CollectionTestInfo implementation class to create a subcollection access,
    either as a direct subcollection or via a compound relationship. Contains
    the following fields:
    - `name`: the name of the subcollection property within the collection.

    NOTE: must provide a `context` when building.
    """

    def local_string(self) -> str:
        return f"SubCollection[{self.name}]"

    def local_build(
        self,
        builder: AstNodeBuilder,
        context: PyDoughCollectionQDAG | None = None,
        children_contexts: list[PyDoughCollectionQDAG] | None = None,
    ) -> PyDoughCollectionQDAG:
        assert context is not None, (
            "Cannot call .build() on ReferenceInfo without providing a context"
        )
        return builder.build_child_access(self.name, context)


class ChildOperatorChildAccessInfo(CollectionTestInfo):
    """
    CollectionTestInfo implementation class that wraps around a subcollection
    info within a CALCULATE context. Contains the following fields:
    - `child_info`: the collection info for the child subcollection.

    NOTE: must provide a `context` when building.
    """

    def __init__(self, child_info: CollectionTestInfo):
        self.child_info: CollectionTestInfo = child_info
        self.successor = child_info.successor

    def local_string(self) -> str:
        return f"ChildSubCollection[{self.child_info!r}]"

    def local_build(
        self,
        builder: AstNodeBuilder,
        context: PyDoughCollectionQDAG | None = None,
        children_contexts: list[PyDoughCollectionQDAG] | None = None,
    ) -> PyDoughCollectionQDAG:
        assert context is not None, (
            "Cannot call .build() on ReferenceInfo without providing a context"
        )
        access: PyDoughCollectionQDAG = self.child_info.local_build(
            builder, context, children_contexts
        )
        return ChildOperatorChildAccess(access)


class ChildReferenceCollectionInfo(CollectionTestInfo):
    """
    CollectionTestInfo implementation class to build a reference to a
    child collection. Contains the following fields:
    - `idx`: the index of the child collection being referenced.

    NOTE: must provide a `context` when building.
    """

    def __init__(self, idx: int):
        super().__init__()
        self.idx: int = idx

    def local_string(self) -> str:
        return f"ChildReferenceCollection[{self.idx}]"

    def local_build(
        self,
        builder: AstNodeBuilder,
        context: PyDoughCollectionQDAG | None = None,
        children_contexts: list[PyDoughCollectionQDAG] | None = None,
    ) -> PyDoughCollectionQDAG:
        assert context is not None, (
            "Cannot call .build() on ChildReferenceCollection without providing a context"
        )
        assert children_contexts is not None, (
            "Cannot call .build() on ChildReferenceCollection without providing a list of child contexts"
        )
        return builder.build_child_reference_collection(
            context, children_contexts, self.idx
        )


class ChildOperatorInfo(CollectionTestInfo):
    """
    Base class for types of CollectionTestInfo that have child nodes, such as
    CALCULATE or WHERE.  Contains the following fields:
    - `children_info`: a list of CollectionTestInfo objects that will be used
       to build the child contexts.
    """

    def __init__(self, children: list[CollectionTestInfo]):
        super().__init__()
        self.children_info: list[CollectionTestInfo] = children

    def child_strings(self) -> str:
        """
        Returns the string representations of all the children in a way that
        can be easily used in each `local_string` implementation.
        """
        child_strings: list[str] = []
        for idx, child in enumerate(self.children_info):
            child_strings.append(f"${idx}: {child.to_string()}")
        if len(self.children_info) == 0:
            return ""
        return "\n" + "\n".join(child_strings) + "\n"

    def build_children(
        self, builder: AstNodeBuilder, context: PyDoughCollectionQDAG | None = None
    ) -> list[PyDoughCollectionQDAG]:
        """
        Builds all of the child infos into the children of the operator.

        Args:
            `builder`: the builder that should be used to create the QDAG
            objects.
            `context`: an optional collection QDAG used as the context within
            which the QDAG is created.

        Returns:
            The list of built child collections.
        """
        children: list[PyDoughCollectionQDAG] = []
        for idx, child_info in enumerate(self.children_info):
            child = ChildOperatorChildAccessInfo(child_info).build(builder, context)
            assert isinstance(child, PyDoughCollectionQDAG)
            children.append(child)
        return children


class CalculateInfo(ChildOperatorInfo):
    """
    CollectionTestInfo implementation class to build a CALCULATE node.
    Contains the following fields:
    - `children_info`: a list of CollectionTestInfo objects that will be used
       to build the child contexts.
    - `args`: a list tuples containing a field name and a test info to derive
       an expression in the CALCULATE. Passed in via keyword arguments to the
       constructor, where the argument names are the field names and the
       argument values are the expression infos.
    """

    def __init__(self, children: list[CollectionTestInfo], **kwargs):
        super().__init__(children)
        self.args: list[tuple[str, AstNodeTestInfo]] = list(kwargs.items())

    def local_string(self) -> str:
        args_strings: list[str] = [
            f"{name}={arg.to_string()}" for name, arg in self.args
        ]
        return f"Calculate[{self.child_strings()}{', '.join(args_strings)}]"

    def local_build(
        self,
        builder: AstNodeBuilder,
        context: PyDoughCollectionQDAG | None = None,
        children_contexts: list[PyDoughCollectionQDAG] | None = None,
    ) -> PyDoughCollectionQDAG:
        if context is None:
            context = builder.build_global_context()
        children: list[PyDoughCollectionQDAG] = self.build_children(
            builder,
            context,
        )
        args: list[tuple[str, PyDoughExpressionQDAG]] = []
        for name, info in self.args:
            expr = info.build(builder, context, children)
            assert isinstance(expr, PyDoughExpressionQDAG)
            args.append((name, expr))
        return builder.build_calculate(context, children, args)


class WhereInfo(ChildOperatorInfo):
    """
    CollectionTestInfo implementation class to build a WHERE clause.
    Contains the following fields:
    - `condition`: a test info describing the predicate for the WHERE clause.

    NOTE: must provide a `context` when building.
    """

    def __init__(self, children: list[CollectionTestInfo], condition: AstNodeTestInfo):
        super().__init__(children)
        self.condition: AstNodeTestInfo = condition

    def local_string(self) -> str:
        return f"WHERE[{self.child_strings()}{self.condition.to_string()}]"

    def local_build(
        self,
        builder: AstNodeBuilder,
        context: PyDoughCollectionQDAG | None = None,
        children_contexts: list[PyDoughCollectionQDAG] | None = None,
    ) -> PyDoughCollectionQDAG:
        if context is None:
            raise PyDoughTestingException(
                "Must provide a context when building a WHERE clause."
            )
        children: list[PyDoughCollectionQDAG] = self.build_children(builder, context)
        cond = self.condition.build(builder, context, children)
        assert isinstance(cond, PyDoughExpressionQDAG)
        return builder.build_where(context, children, cond)


class SingularInfo(ChildOperatorInfo):
    """
    CollectionTestInfo implementation class to build a SINGULAR clause.
    Contains the following fields:
    - `condition`: a test info describing the predicate for the WHERE clause.

    NOTE: must provide a `context` when building.
    """

    def __init__(
        self,
    ):
        super().__init__([])

    def local_string(self) -> str:
        return f"SINGULAR[{self.child_strings()}]"

    def local_build(
        self,
        builder: AstNodeBuilder,
        context: PyDoughCollectionQDAG | None = None,
        children_contexts: list[PyDoughCollectionQDAG] | None = None,
    ) -> PyDoughCollectionQDAG:
        if context is None:
            raise PyDoughTestingException(
                "Must provide a context when building a Singular clause."
            )
        raw_singular: Singular = builder.build_singular(context)
        return raw_singular


class OrderInfo(ChildOperatorInfo):
    """
    CollectionTestInfo implementation class to build a ORDERBEY clause.
    Contains the following fields:
    - `collations`: a list of tuples in the form `(test_info, asc, na_last)`
      ordering keys for the ORDER BY clause. Passed in via variadic arguments.

    NOTE: must provide a `context` when building.
    """

    def __init__(
        self,
        children: list[CollectionTestInfo],
        *args,
    ):
        super().__init__(children)
        self.collation: tuple[tuple[AstNodeTestInfo, bool, bool]] = args

    def local_string(self) -> str:
        collation_strings: list[str] = []
        for info, asc, na_last in self.collation:
            suffix = "ASC" if asc else "DESC"
            kwarg = "'last'" if na_last else "'first'"
            collation_strings.append(f"({info.to_string()}).{suffix}(na_pos={kwarg})")
        return f"OrderBy[{self.child_strings()}{', '.join(collation_strings)}]"

    def local_build(
        self,
        builder: AstNodeBuilder,
        context: PyDoughCollectionQDAG | None = None,
        children_contexts: list[PyDoughCollectionQDAG] | None = None,
    ) -> PyDoughCollectionQDAG:
        if context is None:
            raise PyDoughTestingException(
                "Must provide context and children_contexts when building an ORDER BY clause."
            )
        children: list[PyDoughCollectionQDAG] = self.build_children(builder, context)
        collation: list[CollationExpression] = []
        for info, asc, na_last in self.collation:
            expr = info.build(builder, context, children)
            assert isinstance(expr, PyDoughExpressionQDAG)
            collation.append(CollationExpression(expr, asc, na_last))
        return builder.build_order(context, children, collation)


class TopKInfo(ChildOperatorInfo):
    """
    CollectionTestInfo implementation class to build a TOP K clause.
    Contains the following fields:
    - `records_to_keep`: the `K` value in TOP K.
    - `collations`: a list of tuples in the form `(test_info, asc, na_last)`
      ordering keys for the ORDER BY clause. Passed in via variadic arguments.

    NOTE: must provide a `context` when building.
    """

    def __init__(
        self,
        children: list[CollectionTestInfo],
        records_to_keep: int,
        *args,
    ):
        super().__init__(children)
        self.records_to_keep: int = records_to_keep
        self.collation: tuple[tuple[AstNodeTestInfo, bool, bool]] = args

    def local_string(self) -> str:
        collation_strings: list[str] = []
        for info, asc, na_last in self.collation:
            suffix = "ASC" if asc else "DESC"
            kwarg = "'last'" if na_last else "'first'"
            collation_strings.append(f"({info.to_string()}).{suffix}(na_pos={kwarg})")
        return f"TopK[{self.child_strings()}{self.records_to_keep}, {', '.join(collation_strings)}]"

    def local_build(
        self,
        builder: AstNodeBuilder,
        context: PyDoughCollectionQDAG | None = None,
        children_contexts: list[PyDoughCollectionQDAG] | None = None,
    ) -> PyDoughCollectionQDAG:
        if context is None:
            raise PyDoughTestingException(
                "Must provide context and children_contexts when building a TOPK clause."
            )
        children: list[PyDoughCollectionQDAG] = self.build_children(builder, context)
        collation: list[CollationExpression] = []
        for info, asc, na_last in self.collation:
            expr = info.build(builder, context, children)
            assert isinstance(expr, PyDoughExpressionQDAG)
            collation.append(CollationExpression(expr, asc, na_last))
        return builder.build_top_k(context, children, self.records_to_keep, collation)


class PartitionInfo(ChildOperatorInfo):
    """
    CollectionTestInfo implementation class to build a PARTITION BY clause.
    Contains the following fields:
    - `child_name`: the name used to access the child.
    - `keys`: a list of test info for the keys to partition on.
    """

    def __init__(
        self,
        child: CollectionTestInfo,
        name: str,
        keys: list[AstNodeTestInfo],
    ):
        super().__init__([child])
        self.name: str = name
        self.keys: list[AstNodeTestInfo] = keys

    def local_string(self) -> str:
        key_strings_tup: tuple = tuple([key.to_string() for key in self.keys])
        return f"PartitionBy[{self.child_strings()}name={self.name!r}, by={key_strings_tup}]"

    def local_build(
        self,
        builder: AstNodeBuilder,
        context: PyDoughCollectionQDAG | None = None,
        children_contexts: list[PyDoughCollectionQDAG] | None = None,
    ) -> PyDoughCollectionQDAG:
        if context is None:
            context = builder.build_global_context()
        children: list[PyDoughCollectionQDAG] = self.build_children(builder, context)
        assert len(children) == 1
        keys: list[ChildReferenceExpression] = []
        for info in self.keys:
            expr = info.build(builder, context, children)
            assert isinstance(expr, ChildReferenceExpression)
            keys.append(expr)
        return builder.build_partition(context, children[0], self.name, keys)


def make_relational_column_reference(
    name: str, typ: PyDoughType | None = None, input_name: str | None = None
) -> ColumnReference:
    """
    Make a column reference given name and type. This is used
    for generating various relational nodes.

    Args:
        `name`: The name of the column in the input.
        `typ`: The PyDoughType of the column. Defaults to
            None.
        `input_name`: The name of the input node. This is
            used by Join to differentiate between the left and right.
            Defaults to None.

    Returns:
        The output column.
    """
    pydough_type = typ if typ is not None else UnknownType()
    return ColumnReference(name, pydough_type, input_name)


def make_relational_literal(value: Any, typ: PyDoughType | None = None):
    """
    Make a literal given value and type. This is used for
    generating various relational nodes.

    Args:
        `value`: The value of the literal.

    Returns:
        The output literal.
    """
    pydough_type = typ if typ is not None else UnknownType()
    return LiteralExpression(value, pydough_type)


def build_simple_scan() -> Scan:
    """
    Build a simple scan node for reuse in tests.

    Returns:
        The Scan node.
    """
    return Scan(
        "table",
        {
            "a": make_relational_column_reference("a"),
            "b": make_relational_column_reference("b"),
        },
    )


def make_relational_ordering(
    expr: RelationalExpression, ascending: bool = True, nulls_first: bool = True
):
    """
    Create an ordering as a function of a Relational column reference
    with the given ascending and nulls_first parameters.

    Args:
        `expr`: The expression used as a sorting key.
        `ascending`: Whether the ordering is ascending or descending.
        `nulls_first`: Whether the ordering places nulls first or last.

    Returns:
        The column ordering information.
    """
    return ExpressionSortInfo(expr, ascending, nulls_first)


def transform_and_exec_pydough(
    pydough_impl: Callable[..., UnqualifiedNode] | str,
    graph: GraphMetadata,
    kwargs: dict | None,
) -> UnqualifiedNode:
    """
    Obtains the unqualified node from a PyDough function by invoking the
    decorator to transform it (or evaluating the string if provided), then
    calling the transformed function.

    Args:
        `pydough_impl`: The PyDough function to be transformed and executed,
        or the string containing the PyDough code to be executed.
        `graph`: The metadata being used.
        `kwargs`: The keyword arguments to pass to the PyDough function, if
        any.

    Returns:
        The unqualified node created by running the transformed version of
        `pydough_impl`.
    """
    kwargs = kwargs if kwargs is not None else {}
    if isinstance(pydough_impl, str):
        # If the pydough_impl is a string, parse it with pydough.from_string.
        return pydough.from_string(pydough_impl, metadata=graph, environment=kwargs)
    else:
        # OTherwise, transform the function with the decorator and call it.
        return init_pydough_context(graph)(pydough_impl)(**kwargs)


@dataclass
class PyDoughSQLComparisonTest:
    """
    The data packet encapsulating the information to run a PyDough e2e test
    that compares the result against a reference answer derived by executing a
    SQL query.
    """

    pydough_function: Callable[..., UnqualifiedNode]
    """
    Function that returns the PyDough code evaluated by the unit test.
    """

    graph_name: str
    """
    The graph that the PyDough code will use.
    """

    sql_function: Callable[[], str]
    """
    Function that returns the SQL code that should be executed on the database
    to derive the reference solution.
    """

    test_name: str
    """
    The name of the unit test
    """

    columns: dict[str, str] | list[str] | None = None
    """
    If provided, passed in as the columns argument to the `to_sql` or `to_df`
    function.
    """

    order_sensitive: bool = False
    """
    If False, the resulting data frames will be sorted so the order
    of the results is not taken into account
    """

    fix_column_names: bool = True
    """
    If True, ignore whatever column names are in the output and just use the
    same column names as in the reference solution.
    """

    def run_e2e_test(
        self,
        fetcher: graph_fetcher,
        database: DatabaseContext,
        config: PyDoughConfigs | None = None,
        reference_database: DatabaseContext | None = None,
        coerce_types: bool = False,
    ):
        """
        Runs an end-to-end test using the data in the SQL comparison test,
        comparing the result of the PyDough code against the reference solution
        derived by executing the SQL query.

        Args:
            `fetcher`: The function that takes in the name of the graph used
            by the test and fetches the graph metadata.
            `database`: The database context to use for executing SQL.
            `config`: The PyDough configuration to use for the test, if any.
            `reference_database`: The database context to use for executing
                                the reference SQL.
            `coerce_types`: If True, coerces the types of the result and reference
            solution DataFrames to ensure compatibility.
        """
        # Obtain the graph and the unqualified node
        graph: GraphMetadata = fetcher(self.graph_name)
        root: UnqualifiedNode = transform_and_exec_pydough(
            self.pydough_function, graph, None
        )

        # Obtain the DataFrame result from the PyDough code
        call_kwargs: dict = {"metadata": graph, "database": database}
        if config is not None:
            call_kwargs["config"] = config
        if self.columns is not None:
            call_kwargs["columns"] = self.columns
        result: pd.DataFrame = to_df(root, **call_kwargs)

        # Obtain the reference solution by executing the refsol SQL query
        sql_text: str = self.sql_function()
        refsol: pd.DataFrame
        if reference_database is not None:
            refsol = reference_database.connection.execute_query_df(sql_text)
        else:
            refsol = database.connection.execute_query_df(sql_text)

        # If the query does not care about column names, update the answer to use
        # the column names in the refsol.
        if self.fix_column_names:
            assert len(result.columns) == len(refsol.columns)
            result.columns = refsol.columns

        # If the query is not order-sensitive, sort the DataFrames before comparison
        if not self.order_sensitive:
            result = result.sort_values(by=list(result.columns)).reset_index(drop=True)
            refsol = refsol.sort_values(by=list(refsol.columns)).reset_index(drop=True)

        # Harmonize types between result and reference solution
        if coerce_types:
            for col_name in result.columns:
                result[col_name], refsol[col_name] = harmonize_types(
                    result[col_name], refsol[col_name]
                )
<<<<<<< HEAD

=======
>>>>>>> c2405ac3
        # Perform the comparison between the result and the reference solution
        pd.testing.assert_frame_equal(result, refsol, rtol=1.0e-5, atol=1.0e-5)


@dataclass
class PyDoughPandasTest:
    """
    The data packet encapsulating the information to run a PyDough e2e test
    that compares the result against a reference answer derived by running
    a function that returns a Pandas DataFrame. The dataclass contains the
    following fields:
    - `pydough_function`: the function that returns the PyDough code evaluated
      by the unit test, or a string representing the PyDough code.
    - `graph_name`: the name of the graph that the PyDough code will use.
    - `pd_function`: the function that returns the Pandas DataFrame that should
      be used as the reference solution.
    - `test_name`: the name of the unit test.
    - `columns` (optional): if provided, passed in as the columns argument to
      the `to_sql` or `to_df` function.
    - `order_sensitive` (optional): if False, the resulting data frames will be
      sorted so the order of the results is not taken into account.
    - `fix_column_names` (optional): if True, ignore whatever column names are
      in the output and just use the same column names as in the reference
      solution.
    - `args` (optional): additional arguments to pass to the PyDough function.
    - `skip_relational`: (optional): if True, does not run the test as part of
       relational plan testing. Default is False.
    - `skip_sql`: (optional): if True, does not run the test as part of SQL
       testing. Default is False.
    - `fix_output_dialect`: (optional): update refsol to match Dialect behavior
    """

    pydough_function: Callable[..., UnqualifiedNode] | str
    """
    Function that returns the PyDough code evaluated by the unit test, or a
    string representing the PyDough code.
    """

    graph_name: str
    """
    The graph that the PyDough code will use.
    """

    pd_function: Callable[[], pd.DataFrame]
    """
    Function that returns the SQL code that should be executed on the database
    to derive the reference solution.
    """

    test_name: str
    """
    The name of the unit test
    """

    columns: dict[str, str] | list[str] | None = None
    """
    If provided, passed in as the columns argument to the `to_sql` or `to_df`
    function.
    """

    order_sensitive: bool = False
    """
    If False, the resulting data frames will be sorted so the order
    of the results is not taken into account
    """

    fix_column_names: bool = True
    """
    If True, ignore whatever column names are in the output and just use the
    same column names as in the reference solution.
    """

    kwargs: dict | None = None
    """
    Any additional keyword arguments to pass to the PyDough function when
    executing it. If None, no additional keyword arguments are passed.
    """

    skip_relational: bool = False
    """
    If True, does not run the test as part of relational plan testing.
    """

    skip_sql: bool = False
    """
    If True, does not run the test as part of SQL testing.
    """

    fix_output_dialect: str = "sqlite"
    """
    Dialect name to update output
    """

    def run_relational_test(
        self,
        fetcher: graph_fetcher,
        file_path: str,
        update: bool,
        config: PyDoughConfigs | None = None,
    ) -> None:
        """
        Runs a test on the relational plan code generated by the PyDough code,
        comparing the generated relational plan against the expected SQL stored
        in the reference file.

        Args:
            `fetcher`: The function that takes in the name of the graph used
            by the test and fetches the graph metadata.
            `file_path`: The path to the file containing the expected SQL text.
            `update`: If True, updates the file with the generated relational
            plan text, otherwise compares the generated relational plan text
            against the expected relational plan text in the file.
            `config`: The PyDough configuration to use for the test, if any.
        """
        # Skip if indicated.
        if self.skip_relational:
            pytest.skip(f"Skipping relational plan test for {self.test_name}")

        # Obtain the graph and the unqualified node
        graph: GraphMetadata = fetcher(self.graph_name)
        root: UnqualifiedNode = transform_and_exec_pydough(
            self.pydough_function, graph, self.kwargs
        )

        # Run the PyDough code through the pipeline up until it is converted to
        # a relational plan.
        if config is None:
            config = pydough.active_session.config
        qualified: PyDoughQDAG = qualify_node(root, graph, config)
        assert isinstance(qualified, PyDoughCollectionQDAG), (
            "Expected qualified answer to be a collection, not an expression"
        )
        relational: RelationalRoot = convert_ast_to_relational(
            qualified, _load_column_selection({"columns": self.columns}), config
        )

        # Either update the reference solution, or compare the generated
        # relational plan text against it.
        if update:
            with open(file_path, "w") as f:
                f.write(relational.to_tree_string() + "\n")
        else:
            with open(file_path) as f:
                expected_relational_string: str = f.read()
            assert relational.to_tree_string() == expected_relational_string.strip(), (
                "Mismatch between tree string representation of relational node and expected Relational tree string"
            )

    def run_sql_test(
        self,
        fetcher: graph_fetcher,
        file_path: str,
        update: bool,
        database: DatabaseContext,
        config: PyDoughConfigs | None = None,
    ) -> None:
        """
        Runs a test on the SQL code generated by the PyDough code,
        comparing the generated SQL against the expected SQL stored in
        the reference file.

        Args:
            `fetcher`: The function that takes in the name of the graph used
            by the test and fetches the graph metadata.
            `file_path`: The path to the file containing the expected SQL text.
            `update`: If True, updates the file with the generated SQL text,
            otherwise compares the generated SQL text against the expected SQL
            text in the file.
            `database`: The database context to determine what dialect of SQL
            to use when generating the SQL test.
            `config`: The PyDough configuration to use for the test, if any.
        """
        # Skip if indicated.
        if self.skip_sql:
            pytest.skip(f"Skipping SQL text test for {self.test_name}")

        # Obtain the graph and the unqualified node
        graph: GraphMetadata = fetcher(self.graph_name)
        root: UnqualifiedNode = transform_and_exec_pydough(
            self.pydough_function, graph, self.kwargs
        )

        # Convert the PyDough code to SQL text
        call_kwargs: dict = {"metadata": graph, "database": database}
        if config is not None:
            call_kwargs["config"] = config
        if self.columns is not None:
            call_kwargs["columns"] = self.columns
        sql_text: str = to_sql(root, **call_kwargs)

        # Either update the reference solution, or compare the generated sql
        # text against it.
        if update:
            with open(file_path, "w") as f:
                f.write(sql_text + "\n")
        else:
            with open(file_path) as f:
                expected_sql_text: str = f.read()
            assert sql_text == expected_sql_text.strip(), (
                "Mismatch between SQL text produced expected SQL text"
            )

    def run_e2e_test(
        self,
        fetcher: graph_fetcher,
        database: DatabaseContext,
        config: PyDoughConfigs | None = None,
        display_sql: bool = False,
        coerce_types: bool = False,
    ):
        """
        Runs an end-to-end test using the data in the SQL comparison test,
        comparing the result of the PyDough code against the reference solution
        stored in pd_function.

        Args:
            `fetcher`: The function that takes in the name of the graph used
            by the test and fetches the graph metadata.
            `database`: The database context to use for executing SQL.
            `config`: The PyDough configuration to use for the test, if any.
            `display_sql`: If True, displays the SQL generated by PyDough.
            `coerce_types`: If True, coerces the types of the result and reference
            solution DataFrames to ensure compatibility.
        """
        # Obtain the graph and the unqualified node
        graph: GraphMetadata = fetcher(self.graph_name)
        root: UnqualifiedNode = transform_and_exec_pydough(
            self.pydough_function, graph, self.kwargs
        )
        # Obtain the DataFrame result from the PyDough code
        call_kwargs: dict = {
            "metadata": graph,
            "database": database,
            "display_sql": display_sql,
        }
        if config is not None:
            call_kwargs["config"] = config
        if self.columns is not None:
            call_kwargs["columns"] = self.columns
        result: pd.DataFrame = to_df(root, **call_kwargs)
        # Extract the reference solution from the function
        refsol: pd.DataFrame = self.pd_function()

        # If the query does not care about column names, update the answer to use
        # the column names in the refsol.
        if self.fix_column_names:
            assert len(result.columns) == len(refsol.columns)
            result.columns = refsol.columns

        # FIXME:
        if self.fix_output_dialect == "snowflake":
            # Update column "q"
            # Start of Week in Snowflake is Monday
            if self.test_name == "smoke_b":
                refsol["q"] = [
                    "1994-06-06",
                    "1994-05-23",
                    "1998-02-16",
                    "1993-06-07",
                    "1992-10-19",
                ]

        # If the query is not order-sensitive, sort the DataFrames before comparison
        if not self.order_sensitive:
            result = result.sort_values(by=list(result.columns)).reset_index(drop=True)
            refsol = refsol.sort_values(by=list(refsol.columns)).reset_index(drop=True)

        if coerce_types:
            for col_name in result.columns:
                result[col_name], refsol[col_name] = harmonize_types(
                    result[col_name], refsol[col_name]
                )
        # Perform the comparison between the result and the reference solution
        pd.testing.assert_frame_equal(
            result, refsol, check_dtype=(not coerce_types), check_exact=False, atol=1e-8
        )


def harmonize_types(column_a, column_b):
    """
    Harmonizes data types between two Pandas columns to ensure compatibility
    for comparison equality check operations.

    The function performs type conversions based on common mismatches, including:
    - None to ' ' for string and NoneType columns
    - Decimal to integer conversion
    - Decimal to float conversion
    - String to datetime or date conversion
    - Date to string or datetime conversion

    If no known mismatch pattern is found, the original columns are returned unchanged.

    Parameters:
        `column_a`: The first column to harmonize.
        `column_b`: The second column to harmonize.

    Returns:
        A tuple of the two harmonized columns.
    """
    # Different integer types
    if pd.api.types.is_integer_dtype(column_a) and pd.api.types.is_integer_dtype(
        column_b
    ):
        # cast both to the largest integer type among the two
        max_bits = max(column_a.dtype.itemsize, column_b.dtype.itemsize) * 8
        target_type = getattr(pd, f"Int{max_bits}") if max_bits != 64 else "int64"
        return column_a.astype(target_type), column_b.astype(target_type)

    # bool vs int, convert bool to int.
    if any(isinstance(elem, bool) for elem in column_a) and any(
        isinstance(elem, int) for elem in column_b
    ):
        return column_a.astype(int), column_b
    if any(isinstance(elem, int) for elem in column_a) and any(
        isinstance(elem, bool) for elem in column_b
    ):
        return column_a, column_b.astype(int)

    # int vs float
    if any(isinstance(elem, int) for elem in column_a) and any(
        isinstance(elem, float) for elem in column_b
    ):
        return column_a.astype(float), column_b

    # float vs int
    if any(isinstance(elem, float) for elem in column_a) and any(
        isinstance(elem, int) for elem in column_b
    ):
        return column_a, column_b.astype(float)

    # Decimal vs float
    if any(isinstance(elem, Decimal) for elem in column_a) and any(
        isinstance(elem, float) for elem in column_b
    ):
        return column_a.apply(lambda x: pd.NA if pd.isna(x) else float(x)), column_b

    # float vs Decimal
    if any(isinstance(elem, float) for elem in column_a) and any(
        isinstance(elem, Decimal) for elem in column_b
    ):
        return column_a, column_b.apply(lambda x: pd.NA if pd.isna(x) else float(x))

    if any(isinstance(elem, (str, NoneType)) for elem in column_a) and any(
        isinstance(elem, (str, NoneType)) for elem in column_b
    ):
        return column_a.apply(lambda x: "" if pd.isna(x) else str(x)), column_b.apply(
            lambda x: "" if pd.isna(x) else str(x)
        )
    # float vs None. Convert to nullable floats
    if any(isinstance(elem, (float, NoneType)) for elem in column_a) and any(
        isinstance(elem, (float, NoneType)) for elem in column_b
    ):
        return column_a.astype("Float64"), column_b.astype("Float64")

    if any(isinstance(elem, Decimal) for elem in column_a) and any(
        isinstance(elem, int) for elem in column_b
    ):
        return column_a.apply(lambda x: pd.NA if pd.isna(x) else int(x)), column_b
    if any(isinstance(elem, int) for elem in column_a) and any(
        isinstance(elem, Decimal) for elem in column_b
    ):
        return column_a, column_b.apply(lambda x: pd.NA if pd.isna(x) else int(x))
    if any(isinstance(elem, Decimal) for elem in column_a) and any(
        isinstance(elem, float) for elem in column_b
    ):
        return column_a.apply(lambda x: pd.NA if pd.isna(x) else float(x)), column_b
    if any(isinstance(elem, float) for elem in column_a) and any(
        isinstance(elem, Decimal) for elem in column_b
    ):
        return column_a, column_b.apply(lambda x: pd.NA if pd.isna(x) else float(x))
    if any(isinstance(elem, pd.Timestamp) for elem in column_a) and any(
        isinstance(elem, str) for elem in column_b
    ):
        return column_a, column_b.apply(
            lambda x: pd.NA if pd.isna(x) else pd.Timestamp(x)
        )
    if any(isinstance(elem, str) for elem in column_a) and any(
        isinstance(elem, datetime.date) for elem in column_b
    ):
        return column_a.apply(
            lambda x: pd.NA if pd.isna(x) else pd.Timestamp(x)
        ), column_b
    if any(isinstance(elem, datetime.date) for elem in column_a) and any(
        isinstance(elem, str) for elem in column_b
    ):
        return column_a, column_b.apply(
            lambda x: parser.parse(x).date() if isinstance(x, str) else x
        )
    if any(isinstance(elem, str) for elem in column_a) and any(
        isinstance(elem, datetime.date) for elem in column_b
    ):
        return column_a.apply(
            lambda x: parser.parse(x).date() if isinstance(x, str) else x
        ), column_b
    return column_a, column_b


def run_e2e_error_test(
    pydough_impl: Callable[[], UnqualifiedNode] | str,
    error_message: str,
    graph: GraphMetadata,
    columns: dict[str, str] | list[str] | None = None,
    database: DatabaseContext | None = None,
    config: PyDoughConfigs | None = None,
) -> None:
    """
    Runs an end-to-end test that expects an error to be raised when
    executing the PyDough code. The error message is checked against the
    provided `error_message`.

    Args:
        `pydough_impl`: The PyDough function to be tested, or the string that
        should be evaluated to obtain the PyDough code.
        `error_message`: The error message that is expected to be raised.
        `graph`: The metadata graph to use for the test.
        `columns`: The columns argument to use for the test, if any.
        `database`: The database context to use for the test, if any.
        `config`: The PyDough configuration to use for the test, if any.
    """
    with pytest.raises(Exception, match=error_message):
        root: UnqualifiedNode = transform_and_exec_pydough(pydough_impl, graph, None)
        call_kwargs: dict = {}
        if graph is not None:
            call_kwargs["metadata"] = graph
        if config is not None:
            call_kwargs["config"] = config
        if database is not None:
            call_kwargs["database"] = database
        if columns is not None:
            call_kwargs["columns"] = columns
        to_df(root, **call_kwargs)<|MERGE_RESOLUTION|>--- conflicted
+++ resolved
@@ -1046,10 +1046,7 @@
                 result[col_name], refsol[col_name] = harmonize_types(
                     result[col_name], refsol[col_name]
                 )
-<<<<<<< HEAD
-
-=======
->>>>>>> c2405ac3
+
         # Perform the comparison between the result and the reference solution
         pd.testing.assert_frame_equal(result, refsol, rtol=1.0e-5, atol=1.0e-5)
 

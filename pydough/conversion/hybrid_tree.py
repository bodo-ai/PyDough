"""
The definitions of the hybrid classes used as an intermediary representation
during QDAG to Relational conversion, as well as the conversion logic from QDAG
nodes to said hybrid nodes.

Definition of the HybridTree class, used as a intermediary representation
between QDAG nodes and the relational tree structure. Each hybrid tree can be
linked to other hybrid trees in a parent-successor chain, contains a pipeline
of 1+ hybrid operations, and can have a list of children which are hybrid
connections pointing to other hybrid trees.
"""

__all__ = ["HybridTree"]

from typing import Optional

import pydough.pydough_operators as pydop
from pydough.metadata import (
    SubcollectionRelationshipMetadata,
)
from pydough.metadata.properties import ReversiblePropertyMetadata
from pydough.qdag import (
    Literal,
    SubCollection,
    TableCollection,
)
from pydough.relational import JoinCardinality
from pydough.types import BooleanType, NumericType

from .hybrid_connection import ConnectionType, HybridConnection
from .hybrid_expressions import (
    HybridChildRefExpr,
    HybridCorrelExpr,
    HybridExpr,
    HybridFunctionExpr,
    HybridLiteralExpr,
    HybridRefExpr,
    HybridWindowExpr,
)
from .hybrid_operations import (
    HybridCalculate,
    HybridChildPullUp,
    HybridCollectionAccess,
    HybridFilter,
    HybridLimit,
    HybridNoop,
    HybridOperation,
    HybridPartition,
    HybridPartitionChild,
    HybridRoot,
    HybridUserGeneratedCollection,
)


class HybridTree:
    """
    The datastructure class used to keep track of the overall computation in
    a tree structure where each level has a pipeline of operations, possibly
    has a singular predecessor and/or successor, and can have children that
    the operations in the pipeline can access.
    """

    def __init__(
        self,
        root_operation: HybridOperation,
        ancestral_mapping: dict[str, int],
        is_hidden_level: bool = False,
        is_connection_root: bool = False,
    ):
        self._pipeline: list[HybridOperation] = [root_operation]
        self._children: list[HybridConnection] = []
        self._ancestral_mapping: dict[str, int] = dict(ancestral_mapping)
        self._successor: HybridTree | None = None
        self._parent: HybridTree | None = None
        self._is_hidden_level: bool = is_hidden_level
        self._is_connection_root: bool = is_connection_root
        self._agg_keys: list[HybridExpr] | None = None
        self._join_keys: list[tuple[HybridExpr, HybridExpr]] | None = None
        self._general_join_condition: HybridExpr | None = None
        self._correlated_children: set[int] = set()
        self._blocking_idx: int = 0
        if isinstance(root_operation, HybridPartition):
            self._join_keys = []

    def to_string(self, verbose: bool = False) -> str:
        """
        Converts the hybrid tree to a string representation.

        Args:
            `verbose`: if True, includes additional information such as
            definition ranges and not hiding hidden operations. This should
            be true when printing a hybrid tree for debugging, but false when
            converting the hybrid tree to a string for the purposes of checking
            equality.
        """
        lines = []
        # Obtain the string representation of the parent, if present.
        if self.parent is not None:
            lines.extend(self.parent.to_string(verbose).splitlines())
        # Add the string representation of the current hybrid tree's pipeline
        # of operators, ignoring hidden operations if `verbose` is False.'
        lines.append(
            " -> ".join(
                repr(operation)
                for operation in self.pipeline
                if (verbose or not operation.is_hidden)
            )
        )
        # Add the string representation of the current hybrid tree's children,
        # adding certain extra fields of information depending on what the
        # child contains and whether verbose is True.
        prefix = " " if self.successor is None else "↓"
        for idx, child in enumerate(self.children):
            lines.append(f"{prefix} child #{idx} ({child.connection_type.name}):")
            if verbose:
                if idx in self._correlated_children:
                    lines.append(f"{prefix}  correlated: True")
                lines.append(
                    f"{prefix}  definition range: ({child.min_steps}, {child.max_steps})"
                )
            if child.connection_type.is_aggregation:
                if child.subtree.agg_keys is not None:
                    lines.append(f"{prefix}  aggregate: {child.subtree.agg_keys}")
                if len(child.aggs):
                    lines.append(f"{prefix}  aggs: {child.aggs}:")
            if child.subtree.join_keys is not None:
                lines.append(f"{prefix}  join: {child.subtree.join_keys}")
            if child.subtree.general_join_condition is not None:
                lines.append(f"{prefix}  join: {child.subtree.general_join_condition}")
            lines.append(f"{prefix}  subtree:")
            for line in repr(child.subtree).splitlines():
                lines.append(f"{prefix}   {line}")
        return "\n".join(lines)

    def __repr__(self):
        return self.to_string(True)

    def __eq__(self, other):
        return type(self) is type(other) and self.to_string(False) == other.to_string(
            False
        )

    @property
    def pipeline(self) -> list[HybridOperation]:
        """
        The sequence of operations done in the current level of the hybrid
        tree.
        """
        return self._pipeline

    @property
    def children(self) -> list[HybridConnection]:
        """
        The child operations evaluated so that they can be used by operations
        in the pipeline.
        """
        return self._children

    @property
    def ancestral_mapping(self) -> dict[str, int]:
        """
        The mapping used to identify terms that are references to an alias
        defined in an ancestor.
        """
        return self._ancestral_mapping

    @property
    def correlated_children(self) -> set[int]:
        """
        The set of indices of children that contain correlated references to
        the current hybrid tree.
        """
        return self._correlated_children

    @property
    def successor(self) -> Optional["HybridTree"]:
        """
        The next level below in the HybridTree, if present.
        """
        return self._successor

    @property
    def parent(self) -> Optional["HybridTree"]:
        """
        The previous level above in the HybridTree, if present.
        """
        return self._parent

    @property
    def is_hidden_level(self) -> bool:
        """
        True if the current level should be disregarded when converting
        PyDoughQDAG BACK terms to HybridExpr BACK terms.
        """
        return self._is_hidden_level

    @property
    def is_connection_root(self) -> bool:
        """
        True if the current level is the top of a subtree located inside of
        a HybridConnection.
        """
        return self._is_connection_root

    @property
    def agg_keys(self) -> list[HybridExpr] | None:
        """
        The list of keys used to aggregate this HybridTree relative to its
        ancestor, if it is the base of a HybridConnection.
        """
        return self._agg_keys

    @agg_keys.setter
    def agg_keys(self, agg_keys: list[HybridExpr] | None) -> None:
        """
        Assigns the aggregation keys to a hybrid tree.
        """
        self._agg_keys = agg_keys

    @property
    def join_keys(self) -> list[tuple[HybridExpr, HybridExpr]] | None:
        """
        The list of keys used to join this HybridTree relative to its
        ancestor, if it is the base of a HybridConnection.
        """
        return self._join_keys

    @join_keys.setter
    def join_keys(self, join_keys: list[tuple[HybridExpr, HybridExpr]] | None) -> None:
        """
        Assigns the join keys to a hybrid tree.
        """
        self._join_keys = join_keys

    @property
    def general_join_condition(self) -> HybridExpr | None:
        """
        A hybrid expression used as a general join condition joining this
        HybridTree to its ancestor, if it is the base of a HybridConnection.
        """
        return self._general_join_condition

    @general_join_condition.setter
    def general_join_condition(self, condition: HybridExpr | None) -> None:
        """
        Assigns the general join condition to a hybrid tree.
        """
        self._general_join_condition = condition

    def get_tree_height(self) -> int:
        """
        Returns the number of levels in the hybrid tree, starting from the
        current level and counting upward.
        """
        parent_height: int = 0 if self.parent is None else self.parent.get_tree_height()
        return parent_height + 1

    def add_operation(self, operation: HybridOperation) -> None:
        """
        Appends a new hybrid operation to the end of the hybrid tree's pipeline.
        If the operation depends on whether a child filters the current level,
        the tree's blocking index is updated to this operation's index.
        This ensures that any child operations filtering the current level
        are executed only after this one.

        Args:
            `operation`: the hybrid operation to be added to the pipeline.
        """
        blocking_idx: int = len(self.pipeline)
        self.pipeline.append(operation)
        is_blocking_operation: bool = False
        # CALCULATE and FILTER clauses are blocking if they contain window
        # functions, since their return values may change if rows are filtered
        # before computing the window function.
        if isinstance(operation, HybridCalculate):
            is_blocking_operation = any(
                term.contains_window_functions()
                for term in operation.new_expressions.values()
            )
        elif isinstance(operation, HybridFilter):
            is_blocking_operation = operation.condition.contains_window_functions()
        elif isinstance(operation, HybridLimit):
            # LIMIT clauses are always blocking, since filtering before the
            # limit will change which rows are returned.
            is_blocking_operation = True
        if is_blocking_operation:
            self._blocking_idx = blocking_idx

    def insert_count_filter(self, child_idx: int, is_semi: bool) -> None:
        """
        Inserts a filter into the hybrid tree that checks whether there is at
        least one record of a child hybrid tree (e.g. COUNT(*) > 0) to emulate
        a SEMI join, or that there are no such records (e.g. COUNT(*) IS NULL)
        to emulate an ANTI join.

        Args:
            `child_idx`: the index of the child hybrid tree to insert the
            COUNT(*) > 0 filter for.
            `is_semi`: True if the filter is to be used for a SEMI join, False
            if it is to be used for an ANTI join.
        """
        hybrid_call: HybridFunctionExpr = HybridFunctionExpr(
            pydop.COUNT, [], NumericType()
        )
        child_connection: HybridConnection = self.children[child_idx]
        # If the aggregation already exists in the child, use a child reference
        # to it.
        agg_name: str
        if hybrid_call in child_connection.aggs.values():
            agg_name = child_connection.fetch_agg_name(hybrid_call)
        else:
            # Otherwise, Generate a unique name for the agg call to push into the
            # child connection.
            agg_idx: int = 0
            while True:
                agg_name = f"agg_{agg_idx}"
                if agg_name not in child_connection.aggs:
                    break
                agg_idx += 1
            child_connection.aggs[agg_name] = hybrid_call
        # Generate the comparison to zero based on whether this is a SEMI or
        # ANTI join.
        result_ref: HybridExpr = HybridChildRefExpr(agg_name, child_idx, NumericType())
        condition: HybridExpr
        if is_semi:
            condition = HybridFunctionExpr(
                pydop.GRT,
                [result_ref, HybridLiteralExpr(Literal(0, NumericType()))],
                BooleanType(),
            )
        else:
            condition = HybridFunctionExpr(
                pydop.ABSENT,
                [result_ref],
                BooleanType(),
            )
        self.add_operation(HybridFilter(self.pipeline[-1], condition))

    def insert_presence_filter(self, child_idx: int, is_semi: bool) -> None:
        """
        The exact same idea as `insert_count_filter`, but for singular
        children without any aggregation. This is done by inserting a dummy
        value (the literal 1) into the child then checking if, after joining
        it is present or not.

        Args:
            `child_idx`: the index of the child hybrid tree to insert the
            PRESENT(x) filter for.
            `is_semi`: True if the filter is to be used for a SEMI join (so
            checks PRESENT(x)), False if it is to be used for an ANTI join (so
            checks ABSENT(x)).
        """
        literal_expr: HybridExpr = HybridLiteralExpr(Literal(1, NumericType()))
        child_connection: HybridConnection = self.children[child_idx]
        # Generate a unique name for the dummy expresionn to push into the
        # child connection.
        expr_idx: int = 0
        expr_name: str
        while True:
            expr_name = f"expr_{expr_idx}"
            if expr_name not in child_connection.subtree.pipeline[-1].terms:
                break
            expr_idx += 1
        new_operation: HybridOperation = HybridCalculate(
            child_connection.subtree.pipeline[-1],
            {expr_name: literal_expr},
            child_connection.subtree.pipeline[-1].orderings,
        )
        new_operation.is_hidden = True
        child_connection.subtree.add_operation(new_operation)
        # Generate the comparison to zero based on whether this is a SEMI or
        # ANTI join.
        result_ref: HybridExpr = HybridChildRefExpr(expr_name, child_idx, NumericType())
        condition: HybridExpr = HybridFunctionExpr(
            pydop.PRESENT if is_semi else pydop.ABSENT,
            [result_ref],
            BooleanType(),
        )
        self.add_operation(HybridFilter(self.pipeline[-1], condition))

    def get_correlate_names(self, levels: int) -> set[str]:
        """
        Obtains the set of names of all correlated expressions in the hybrid
        tree, including its parents and children, that are wrapped in a
        specific number of levels of correlation.

        Args:
            `levels`: the exact number of levels of correlation that the names
            must be wrapped in for them to be included in the result.

        Returns:
            The set of all names of qualifying correlated expressions.
        """
        result: set[str] = set()
        # Recursively fetch the names of from the children, adding one to
        # levels to account for the fact that the subtree is now nested one
        # level deeper in the hierarchy.
        for child in self.children:
            result.update(child.subtree.get_correlate_names(levels + 1))
        # Recursively fetch the names of from the parents
        if self.parent is not None:
            result.update(self.parent.get_correlate_names(levels))
        # Search for any correlated names with the sufficient number of levels
        # of correlation from the expressions of the current pipeline.
        for operation in self.pipeline:
            if isinstance(operation, HybridCalculate):
                for term in operation.new_expressions.values():
                    result.update(term.get_correlate_names(levels))
            elif isinstance(operation, HybridFilter):
                result.update(operation.condition.get_correlate_names(levels))
        return result

    def has_correlated_window_function(self, levels: int) -> bool:
        """
        Returns whether the hybrid tree, its children, or its parent
        contains any window functions containing a partition argument that is
        wrapped in a certain minimum number of levels of correlation.

        Args:
            `levels`: the minimum number of levels of correlation that the
            window function must be wrapped in for its correlations to be
            considered.

        Returns:
            True if there is at least one correlated window function in the
            hybrid tree, its children, or its parent that is wrapped in the
            specified number of levels of correlation, False otherwise.
        """
        for operation in self.pipeline:
            if isinstance(operation, HybridCalculate):
                for term in operation.new_expressions.values():
                    if term.has_correlated_window_function(levels):
                        return True
            elif isinstance(operation, HybridFilter):
                if operation.condition.has_correlated_window_function(levels):
                    return True
        for child in self.children:
            if child.subtree.has_correlated_window_function(levels + 1):
                return True
        return self.parent is not None and self.parent.has_correlated_window_function(
            levels
        )

    def is_same_child(self, child_idx: int, new_tree: "HybridTree") -> bool:
        """
        Returns whether the hybrid tree specified by `new_tree` is the same as
        the child specified by `child_idx` in the current hybrid tree, meaning
        that instead of inserting `new_tree` as a child of self, it is
        potentially possible to just reuse the existing child.

        Args:
            `child_idx`: the index of the child in the current hybrid tree.
            `new_tree`: the new hybrid tree to be compared against the child.

        Returns:
            True if the child at `child_idx` is the same as `new_tree`, False
            otherwise.
        """
        existing_connection: HybridConnection = self.children[child_idx]
        return (
            new_tree == existing_connection.subtree
            and (new_tree.join_keys, new_tree.general_join_condition)
            == (
                existing_connection.subtree.join_keys,
                existing_connection.subtree.general_join_condition,
            )
        ) or (
            child_idx == 0
            and isinstance(self.pipeline[0], HybridPartition)
            and (new_tree.parent is None)
            and all(
                operation in existing_connection.subtree.pipeline
                for operation in new_tree.pipeline[1:]
            )
            and all(
                grandchild in existing_connection.subtree.children
                for grandchild in new_tree.children
            )
            and all(
                (c1.subtree, c1.connection_type) == (c2.subtree, c2.connection_type)
                for c1, c2 in zip(
                    new_tree.children, existing_connection.subtree.children
                )
            )
        )

    def add_child(
        self,
        child: "HybridTree",
        connection_type: ConnectionType,
        min_steps: int,
        max_steps: int,
        cannot_filter: bool = False,
    ) -> int:
        """
        Adds a new child operation to the current level so that operations in
        the pipeline can make use of it.

        Args:
            `child`: the subtree to be connected to `self` as a child
            (starting at the bottom of the subtree).
            `connection_type`: enum indicating what kind of connection is to be
            used to link `self` to `child`.
            `min_steps`: the index of the step in the pipeline that must
            be completed before the child can be defined.
            `max_steps`: the index of the step in the pipeline that the child
            must be defined before.
            `cannot_filter`: True if it is illegal to insert the child in such
            a way that it filters the current level. This is used to prevent
            filters that should occur after a window function from happening
            before it.

        Returns:
            The index of the newly inserted child (or the index of an existing
            child that matches it).
        """
        is_singular: bool = child.is_singular()
        always_exists: bool = child.always_exists()
        for idx, existing_connection in enumerate(self.children):
            # Identify whether the child is the same as an existing one, and
            # therefore the existing one can potentially be reused.
            if self.is_same_child(idx, child):
                # Skip if re-using the child would break the min/max bounds and
                # have filtering issues.
                if min_steps >= existing_connection.max_steps:
                    if connection_type.is_anti:
                        continue
                    if connection_type.is_semi:
                        if not (
                            always_exists or existing_connection.connection_type.is_semi
                        ):
                            # Special case: When applying a SEMI join:
                            # - If the child is an AGGREGATION, add a COUNT to
                            #   the aggregation and filter in the parent tree
                            #   to check that the count is greater than zero.
                            # - If the child is SINGULAR, do the same but
                            #   use a PRESENT filter to check that a value
                            #   exists.
                            if is_singular:
                                self.insert_presence_filter(
                                    idx, connection_type.is_semi
                                )
                            else:
                                self.insert_count_filter(idx, True)
                            return idx
                # If combining a semi/anti with an existing non-semi/anti
                # and filters are banned, keep the existing connection type
                # and insert a count/presence filter into the tree so that it
                # occurs after whatever window operation is in play.
                if (
                    (connection_type.is_semi and not always_exists)
                    or connection_type.is_anti
                ) and not (
                    existing_connection.connection_type.is_semi
                    or existing_connection.connection_type.is_anti
                ):
                    if cannot_filter:
                        if is_singular:
                            self.insert_presence_filter(idx, connection_type.is_semi)
                        else:
                            self.insert_count_filter(idx, connection_type.is_semi)
                        connection_type = existing_connection.connection_type
                    else:
                        # Same idea but if filtering is allowed, ensure the
                        # existing connection is updated so it is defined after
                        # the minimum point that is safe for the new child.
                        existing_connection.min_steps = max(
                            existing_connection.min_steps, min_steps
                        )
                        connection_type = connection_type.reconcile_connection_types(
                            existing_connection.connection_type
                        )
                else:
                    # Otherwise, reconcile the connection types.
                    connection_type = connection_type.reconcile_connection_types(
                        existing_connection.connection_type
                    )
                existing_connection.connection_type = connection_type
                if existing_connection.subtree.agg_keys is None:
                    existing_connection.subtree.agg_keys = child.agg_keys

                # Return the index of the existing child.
                return idx

        # Infer the cardinality of the join from the perspective of the new
        # collection to the existing data.
        reverse_cardinality: JoinCardinality = child.infer_root_reverse_cardinality(
            self
        )

        # Create and insert the new child connection.
        new_child_idx = len(self.children)
        connection: HybridConnection = HybridConnection(
            self,
            child,
            connection_type,
            min_steps,
            max_steps,
            {},
            reverse_cardinality,
        )
        self._children.append(connection)

        # Augment the reverse cardinality if the parent does not always exist.
        if (not reverse_cardinality.filters) and (not self.always_exists()):
            connection.reverse_cardinality = reverse_cardinality.add_filter()

        # If an operation prevents the child's presence from directly
        # filtering the current level, update its connection type to be either
        # SINGULAR or AGGREGATION, then insert a similar COUNT(*)/PRESENT
        # filter into the pipeline.
        if cannot_filter and (
            (connection_type.is_semi and not always_exists) or connection_type.is_anti
        ):
            use_semi: bool = connection_type.is_semi
            connection.connection_type = (
                ConnectionType.SINGULAR if is_singular else ConnectionType.AGGREGATION
            )
            if is_singular:
                self.insert_presence_filter(new_child_idx, use_semi)
            else:
                self.insert_count_filter(new_child_idx, use_semi)

        # Return the index of the newly created child.
        return new_child_idx

    @staticmethod
    def infer_metadata_reverse_cardinality(
        metadata: SubcollectionRelationshipMetadata,
    ) -> JoinCardinality:
        """
        Infers the cardinality of the reverse of a join (child → parent)
        based on the metadata of the reverse-relationship, if one exists.
        If no reverse metadata exists, defaults to PLURAL_FILTER (safest assumption)

        Args:
            `metadata`: the metadata for the sub-collection property mapping
            the parent to the child.

        Returns:
            The join cardinality for the connection from the child back to the
            parent, if it can be inferred. Uses `PLURAL_FILTER` as a fallback.
        """
        # If there is no reverse, fall back to plural filter (which is the
        # safest default assumption).
        if (
            not isinstance(metadata, ReversiblePropertyMetadata)
            or metadata.reverse is None
        ):
            return JoinCardinality.PLURAL_FILTER

        # If the reverse property exists, use its properties to
        # infer if the reverse cardinality is singular or plural
        # and whether a match always exists or not.
        cardinality: JoinCardinality
        match (metadata.reverse.is_plural, metadata.reverse.always_matches):
            case (False, True):
                cardinality = JoinCardinality.SINGULAR_ACCESS
            case (False, False):
                cardinality = JoinCardinality.SINGULAR_FILTER
            case (True, True):
                cardinality = JoinCardinality.PLURAL_ACCESS
            case (True, False):
                cardinality = JoinCardinality.PLURAL_FILTER
        return cardinality

    def infer_root_reverse_cardinality(self, context: "HybridTree") -> JoinCardinality:
        """
        Infers the cardinality of the join connecting the root of the hybrid
        tree back to its parent context.

        Args:
            `context`: the parent context that the root of the hybrid tree is
            being connected to.

        Returns:
            The inferred cardinality of the join connecting the root of the
            hybrid tree to its parent context.
        """
        # Keep traversing upward until we find the root of the current tree.
        if self.parent is not None:
            return self.parent.infer_root_reverse_cardinality(context)

        # Once we find the root, infer the cardinality of the join that would
        # connect just this node to the parent context.
        # At the root, only this node’s type matters for reverse cardinality.
        # Deeper nodes do not affect parent-child match guarantees.
        match self.pipeline[0]:
            case HybridRoot():
                # If the parent of the child is a root, it means a cross join
                # is occurring, so the cardinality depends on whether
                # the parent context is singular or plural.
                return (
                    JoinCardinality.SINGULAR_ACCESS
                    if context.is_singular()
                    else JoinCardinality.PLURAL_ACCESS
                )
            case HybridCollectionAccess():
                # For non sub-collection accesses, use plural access.
                # For a sub-collection, infer from the reverse property.
                if isinstance(self.pipeline[0].collection, SubCollection):
                    return self.infer_metadata_reverse_cardinality(
                        self.pipeline[0].collection.subcollection_property
                    )
                else:
                    return JoinCardinality.PLURAL_ACCESS
            # For partition & partition child, infer from the underlying child.
            case HybridPartition():
                return self.children[0].subtree.infer_root_reverse_cardinality(context)
            case HybridPartitionChild():
                return self.pipeline[0].subtree.infer_root_reverse_cardinality(context)
            case _:
                raise NotImplementedError(
                    f"Invalid start of pipeline: {self.pipeline[0].__class__.__name__}"
                )

    def add_successor(self, successor: "HybridTree") -> None:
        """
        Marks two hybrid trees in a predecessor-successor relationship.

        Args:
            `successor`: the HybridTree to be marked as one level below `self`.
        """
        if self._successor is not None:
            raise ValueError("Duplicate successor")
        self._successor = successor
        successor._parent = self
        # Shift the aggregation keys and rhs of join keys back by 1 level to
        # account for the fact that the successor must use the same aggregation
        # and join keys as `self`, but they have now become backreferences.
        # Do the same for the general join condition, if one is present.
        if self.agg_keys is not None:
            successor_agg_keys: list[HybridExpr] = []
            for key in self.agg_keys:
                successor_agg_keys.append(key.shift_back(1))
            successor.agg_keys = successor_agg_keys
        if self.join_keys is not None:
            successor_join_keys: list[tuple[HybridExpr, HybridExpr]] = []
            for lhs_key, rhs_key in self.join_keys:
                successor_join_keys.append((lhs_key, rhs_key.shift_back(1)))
            successor.join_keys = successor_join_keys
        else:
            successor.join_keys = None
        if self.general_join_condition is not None:
            successor.general_join_condition = self.general_join_condition.shift_back(1)
        else:
            successor.general_join_condition = None

    def always_exists(self) -> bool:
        """
        Returns whether the hybrid tree & its ancestors always exist with
        regards to the parent context. This is true if all of the level
        changing operations (e.g. sub-collection accesses) are guaranteed to
        always have a match, and all other pipeline operations are guaranteed
        to not filter out any records.

        There is no need to check the children data (except for partitions &
        pull-ups) since the only way a child could cause the current context
        to reduce records is if there is a HAS/HASNOT somewhere, which
        would mean there is a filter in the pipeline.
        """
        # Verify that the first operation in the pipeline guarantees a match
        # with every record from the previous level (or parent context if it
        # is the top level)
        start_operation: HybridOperation = self.pipeline[0]
        match start_operation:
            case HybridRoot():
                return True
            case HybridCollectionAccess():
                if isinstance(start_operation.collection, TableCollection):
                    # Regular table collection accesses always exist.
                    pass
                else:
                    # Sub-collection accesses are only guaranteed to exist if
                    # the metadata property has `always matches` set to True.
                    assert isinstance(start_operation.collection, SubCollection)
                    meta: SubcollectionRelationshipMetadata = (
                        start_operation.collection.subcollection_property
                    )
                    if not meta.always_matches:
                        return False
            case HybridPartition():
                # For partition nodes, verify the data being partitioned always
                # exists.
                if not self.children[0].subtree.always_exists():
                    return False
            case HybridChildPullUp():
                # For pull-up nodes, make sure the data being pulled up always
                # exists.
                if not start_operation.child.subtree.always_exists():
                    return False
            case HybridPartitionChild():
                # Stepping into a partition child always has a matching data
                # record for each parent, by definition.
                pass
            case HybridUserGeneratedCollection():
                return start_operation.user_collection.collection.always_exists()
            case _:
                raise NotImplementedError(
                    f"Invalid start of pipeline: {start_operation.__class__.__name__}"
                )
        # Check the operations after the start of the pipeline, returning False if
        # there are any operations that could remove a row.
        for operation in self.pipeline[1:]:
            match operation:
                case HybridCalculate() | HybridNoop() | HybridRoot():
                    continue
                case HybridFilter():
                    if not operation.condition.condition_maintains_existence():
                        return False
                case HybridLimit():
                    return False
                case operation:
                    raise NotImplementedError(
                        f"Invalid intermediary pipeline operation: {operation.__class__.__name__}"
                    )

        for child in self.children:
            if child.connection_type.is_anti:
                return False
            if child.connection_type.is_semi and not child.subtree.always_exists():
                return False

        # The current level is fine, so check any levels above it next.
        return self.parent is None or self.parent.always_exists()

    def is_singular(self) -> bool:
        """
        Returns whether the hybrid tree is always guaranteed to return a single
        record with regards to its parent context. This is true if every
        operation that starts each pipeline in the tree and its parents is an
        operation that is singular.
        """
        match self.pipeline[0]:
            case HybridCollectionAccess():
                if isinstance(self.pipeline[0].collection, TableCollection):
                    return False
                else:
                    assert isinstance(self.pipeline[0].collection, SubCollection)
                    meta: SubcollectionRelationshipMetadata = self.pipeline[
                        0
                    ].collection.subcollection_property
                    if not meta.singular:
                        return False
            case HybridChildPullUp():
                if not self.children[self.pipeline[0].child_idx].subtree.is_singular():
                    return False
<<<<<<< HEAD
            case HybridUserGeneratedCollection():
                return self.pipeline[0].user_collection.collection.is_singular()
=======
            case HybridRoot():
                pass
>>>>>>> 878e2b0f
            case _:
                return False
        # The current level is fine, so check any levels above it next.
        return True if self.parent is None else self.parent.always_exists()

    def equals_ignoring_successors(self, other: "HybridTree") -> bool:
        """
        Compares two hybrid trees without taking into account their
        successors.

        Args:
            `other`: the other HybridTree to compare to.

        Returns:
            True if the two trees are equal, False otherwise.
        """
        successor1: HybridTree | None = self.successor
        successor2: HybridTree | None = other.successor
        self._successor = None
        other._successor = None
        result: bool = self == other and (
            self.join_keys,
            self.general_join_condition,
        ) == (other.join_keys, other.general_join_condition)
        self._successor = successor1
        other._successor = successor2
        return result

    @staticmethod
    def identify_children_used(expr: HybridExpr, unused_children: set[int]) -> None:
        """
        Find all child indices used in an expression and remove them from
        a set of indices.

        Args:
            `expr`: the expression being checked for child reference indices.
            `unused_children`: the set of all children that are unused. This
            starts out as the set of all children, and whenever a child
            reference is found within `expr`, it is removed from the set.
        """
        match expr:
            case HybridChildRefExpr():
                unused_children.discard(expr.child_idx)
            case HybridFunctionExpr():
                for arg in expr.args:
                    HybridTree.identify_children_used(arg, unused_children)
            case HybridWindowExpr():
                for arg in expr.args:
                    HybridTree.identify_children_used(arg, unused_children)
                for part_arg in expr.partition_args:
                    HybridTree.identify_children_used(part_arg, unused_children)
                for order_arg in expr.order_args:
                    HybridTree.identify_children_used(order_arg.expr, unused_children)
            case HybridCorrelExpr():
                HybridTree.identify_children_used(expr.expr, unused_children)

    @staticmethod
    def renumber_children_indices(
        expr: HybridExpr, child_remapping: dict[int, int]
    ) -> None:
        """
        Replaces all child reference indices in a hybrid expression in-place
        when the children list was shifted, therefore the index-to-child
        correspondence must be re-numbered.

        Args:
            `expr`: the expression having its child references modified.
            `child_remapping`: the mapping of old->new indices for child
            references.
        """
        match expr:
            case HybridChildRefExpr():
                assert expr.child_idx in child_remapping
                expr.child_idx = child_remapping[expr.child_idx]
            case HybridFunctionExpr():
                for arg in expr.args:
                    HybridTree.renumber_children_indices(arg, child_remapping)
            case HybridWindowExpr():
                for arg in expr.args:
                    HybridTree.renumber_children_indices(arg, child_remapping)
                for part_arg in expr.partition_args:
                    HybridTree.renumber_children_indices(part_arg, child_remapping)
                for order_arg in expr.order_args:
                    HybridTree.renumber_children_indices(
                        order_arg.expr, child_remapping
                    )
            case HybridCorrelExpr():
                HybridTree.renumber_children_indices(expr.expr, child_remapping)

    def remove_dead_children(self, must_remove: set[int]) -> dict[int, int]:
        """
        Deletes any children of a hybrid tree that are no longer referenced
        after de-correlation.

        Args:
            `must_remove`: the set of indices of children that must be removed
            if possible, even if their join type filters the current level.

        Returns:
            The mapping of children before vs after other children are deleted.
        """
        # Identify which children are no longer used
        children_to_delete: set[int] = set(range(len(self.children)))
        for operation in self.pipeline:
            match operation:
                case HybridChildPullUp():
                    children_to_delete.discard(operation.child_idx)
                case HybridFilter():
                    self.identify_children_used(operation.condition, children_to_delete)
                case HybridCalculate():
                    for term in operation.new_expressions.values():
                        self.identify_children_used(term, children_to_delete)
                case _:
                    for term in operation.terms.values():
                        self.identify_children_used(term, children_to_delete)

        for child_idx in range(len(self.children)):
            if child_idx in must_remove:
                continue
            if (
                self.children[child_idx].connection_type.is_semi
                and not self.children[child_idx].subtree.always_exists()
            ) or self.children[child_idx].connection_type.is_anti:
                children_to_delete.discard(child_idx)

        if len(children_to_delete) == 0:
            return {i: i for i in range(len(self.children))}

        # Build a renumbering of the remaining children
        child_remapping: dict[int, int] = {}
        for i in range(len(self.children)):
            if i not in children_to_delete:
                child_remapping[i] = len(child_remapping)

        # Remove all the unused children (starting from the end)
        for child_idx in sorted(children_to_delete, reverse=True):
            self.children.pop(child_idx)

        for operation in self.pipeline:
            match operation:
                case HybridChildPullUp():
                    operation.child_idx = child_remapping[operation.child_idx]
                case HybridFilter():
                    self.renumber_children_indices(operation.condition, child_remapping)
                case HybridCalculate():
                    for term in operation.new_expressions.values():
                        self.renumber_children_indices(term, child_remapping)
                case _:
                    continue

        return child_remapping

    def get_min_child_idx(
        self, child_subtree: "HybridTree", connection_type: ConnectionType
    ) -> int:
        """
        Identifies the minimum index in the pipeline that a child subtree must
        be defined after, based on whether that index in the pipeline defined
        terms required for the subtree or if the subtree filters in a way that
        would affect the results of that operation in the pieeline.

        Args:
            `child_subtree`: the child hybrid tree that the minimum possible
            index for is being sought.
            `connection_type`: the type of connection that the child subtree
            is being connected with, which may affect the minimum index.

        Returns:
            The minimum index value.
        """
        correl_names: set[str] = child_subtree.get_correlate_names(1)
        has_correlated_window_function: bool = (
            child_subtree.has_correlated_window_function(1)
        )

        # Start the minimum index at the most recent blocking index value
        # stored in the hybrid tree.
        min_idx: int = self._blocking_idx
        if not (
            connection_type.is_anti
            or (connection_type.is_semi and not child_subtree.always_exists())
        ):
            # If the connection is not anti or semi, we can use the first
            # operation in the pipeline as the minimum index.
            min_idx = 0

        # Move backwards from the end of the pipeline to the current minimum
        # index candidate, stopping if an operation is found that requires the
        # child subtree to be defined before after it due to correlations.
        if correl_names:
            for pipeline_idx in range(len(self.pipeline) - 1, min_idx, -1):
                operation: HybridOperation = self.pipeline[pipeline_idx]
                # Filters/limits are blocking if the subtree contains a
                # correlated window function, since the window function's
                # outputs will change if it is defined before the filter/limit.
                if (
                    isinstance(operation, (HybridFilter, HybridLimit))
                    and has_correlated_window_function
                ):
                    return pipeline_idx
                # Calculates are blocking if they define a term that is used in
                # a correlated reference (ignoring redundant x=x definitions).
                if isinstance(operation, HybridCalculate):
                    for name in correl_names:
                        if name in operation.new_expressions:
                            term: HybridExpr = operation.new_expressions[name]
                            if not isinstance(term, HybridRefExpr) or term.name != name:
                                return pipeline_idx
        return min_idx

    def squish_backrefs_into_correl(
        self, levels_up: int | None, levels_out: int
    ) -> None:
        """
        Transforms the expressions within the hybrid tree and its
        parents/children to account for the fact that the subtree has been
        split off from one of its ancestors and moved into a child, thus
        meaning that back-references to that ancestor & above become correlated
        references, and any correlated references to above that point must now
        be wrapped in another correlated reference.

        Args:
            `level_threshold`: the number of back levels required for a back
            reference to be split into a correlated reference. If None, then
            back references are ignored. This is used so back references are
            squished into correlated references only if they point to a level
            of the hybrid tree that is now separated from the current tree due
            to moving it into a child.
            `depth_threshold`: the depth of correlated nesting required to
            warrant wrapping a correlated reference in another correlated
            reference. This is used so correlated references only gain another
            layer if they point to a layer that has been moved further away
            from the expression by separating the containing tree into a child.
        """
        for operation in self.pipeline:
            for term_name, term in operation.terms.items():
                operation.terms[term_name] = term.squish_backrefs_into_correl(
                    levels_up, levels_out
                )
            if isinstance(operation, HybridFilter):
                operation.condition = operation.condition.squish_backrefs_into_correl(
                    levels_up, levels_out
                )
            if isinstance(operation, HybridCalculate):
                for term_name, term in operation.new_expressions.items():
                    operation.new_expressions[term_name] = operation.terms[term_name]
        for child in self.children:
            child.subtree.squish_backrefs_into_correl(None, levels_out + 1)
        if self.parent is not None:
            self.parent.squish_backrefs_into_correl(levels_up, levels_out)<|MERGE_RESOLUTION|>--- conflicted
+++ resolved
@@ -845,13 +845,10 @@
             case HybridChildPullUp():
                 if not self.children[self.pipeline[0].child_idx].subtree.is_singular():
                     return False
-<<<<<<< HEAD
             case HybridUserGeneratedCollection():
                 return self.pipeline[0].user_collection.collection.is_singular()
-=======
             case HybridRoot():
                 pass
->>>>>>> 878e2b0f
             case _:
                 return False
         # The current level is fine, so check any levels above it next.

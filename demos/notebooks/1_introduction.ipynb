--- conflicted
+++ resolved
@@ -41,11 +41,7 @@
    "metadata": {},
    "outputs": [],
    "source": [
-<<<<<<< HEAD
-    "pydough.active_session.load_metadata_graph(\"../../tests/test_metadata/defog_graphs.json\", \"DermTreatment\");"
-=======
     "pydough.active_session.load_metadata_graph(\"../metadata/tpch_demo_graph.json\", \"TPCH\")"
->>>>>>> 7860cc59
    ]
   },
   {

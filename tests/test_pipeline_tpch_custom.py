"""
Integration tests for the PyDough workflow with custom questions on the TPC-H
dataset.
"""

from collections.abc import Callable

import pandas as pd
import pytest
from bad_pydough_functions import (
    bad_slice_1,
    bad_slice_2,
    bad_slice_3,
    bad_slice_4,
    bad_slice_5,
    bad_slice_6,
    bad_slice_7,
    bad_slice_8,
    bad_slice_9,
    bad_slice_10,
    bad_slice_11,
    bad_slice_12,
    bad_slice_13,
    bad_slice_14,
)
from simple_pydough_functions import (
    agg_partition,
    avg_order_diff_per_customer,
    customer_largest_order_deltas,
    datetime_current,
    datetime_relative,
    double_partition,
    first_order_in_year,
    first_order_per_customer,
    function_sampler,
<<<<<<< HEAD
    order_info_per_priority,
=======
    month_year_sliding_windows,
>>>>>>> 935ecf26
    percentile_customers_per_region,
    percentile_nations,
    prev_next_regions,
    rank_nations_by_region,
    rank_nations_per_region_by_customers,
    rank_parts_per_supplier_region_by_size,
    rank_with_filters_a,
    rank_with_filters_b,
    rank_with_filters_c,
    regional_suppliers_percentile,
    simple_filter_top_five,
    simple_scan,
    simple_scan_top_five,
    suppliers_bal_diffs,
    triple_partition,
    year_month_nation_orders,
    yoy_change_in_num_orders,
)
from test_utils import (
    graph_fetcher,
)

from pydough import init_pydough_context, to_df
from pydough.configs import PyDoughConfigs
from pydough.conversion.relational_converter import convert_ast_to_relational
from pydough.database_connectors import DatabaseContext
from pydough.evaluation.evaluate_unqualified import _load_column_selection
from pydough.metadata import GraphMetadata
from pydough.qdag import PyDoughCollectionQDAG, PyDoughQDAG
from pydough.relational import RelationalRoot
from pydough.unqualified import (
    UnqualifiedNode,
    UnqualifiedRoot,
    qualify_node,
)


@pytest.fixture(
    params=[
        pytest.param(
            (
                simple_scan_top_five,
                None,
                "simple_scan_top_five",
                lambda: pd.DataFrame(
                    {
                        "key": [1, 2, 3, 4, 5],
                    }
                ),
            ),
            id="simple_scan_top_five",
        ),
        pytest.param(
            (
                simple_filter_top_five,
                ["key"],
                "simple_filter_top_five",
                lambda: pd.DataFrame(
                    {
                        "key": [5989315, 5935174, 5881093, 5876066, 5866437],
                    }
                ),
            ),
            id="simple_filter_top_five",
        ),
        pytest.param(
            (
                rank_nations_by_region,
                None,
                "rank_nations_by_region",
                lambda: pd.DataFrame(
                    {
                        "name": [
                            "ALGERIA",
                            "ETHIOPIA",
                            "KENYA",
                            "MOROCCO",
                            "MOZAMBIQUE",
                            "ARGENTINA",
                            "BRAZIL",
                            "CANADA",
                            "PERU",
                            "UNITED STATES",
                            "INDIA",
                            "INDONESIA",
                            "JAPAN",
                            "CHINA",
                            "VIETNAM",
                            "FRANCE",
                            "GERMANY",
                            "ROMANIA",
                            "RUSSIA",
                            "UNITED KINGDOM",
                            "EGYPT",
                            "IRAN",
                            "IRAQ",
                            "JORDAN",
                            "SAUDI ARABIA",
                        ],
                        "rank": [1] * 5 + [6] * 5 + [11] * 5 + [16] * 5 + [21] * 5,
                    }
                ),
            ),
            id="rank_nations_by_region",
        ),
        pytest.param(
            (
                rank_nations_per_region_by_customers,
                None,
                "rank_nations_per_region_by_customers",
                lambda: pd.DataFrame(
                    {
                        "name": ["KENYA", "CANADA", "INDONESIA", "FRANCE", "JORDAN"],
                        "rank": [1] * 5,
                    }
                ),
            ),
            id="rank_nations_per_region_by_customers",
        ),
        pytest.param(
            (
                rank_parts_per_supplier_region_by_size,
                None,
                "rank_parts_per_supplier_region_by_size",
                lambda: pd.DataFrame(
                    {
                        "key": [1, 1, 1, 1, 2, 2, 2, 2, 3, 3, 3, 3, 4, 4, 4],
                        "region": [
                            "AFRICA",
                            "AMERICA",
                            "AMERICA",
                            "ASIA",
                            "AFRICA",
                            "AMERICA",
                            "AMERICA",
                            "EUROPE",
                            "AFRICA",
                            "EUROPE",
                            "MIDDLE EAST",
                            "MIDDLE EAST",
                            "AFRICA",
                            "AFRICA",
                            "ASIA",
                        ],
                        "rank": [
                            84220,
                            86395,
                            86395,
                            85307,
                            95711,
                            98092,
                            98092,
                            96476,
                            55909,
                            56227,
                            57062,
                            57062,
                            69954,
                            69954,
                            70899,
                        ],
                    }
                ),
            ),
            id="rank_parts_per_supplier_region_by_size",
        ),
        pytest.param(
            (
                rank_with_filters_a,
                None,
                "rank_with_filters_a",
                lambda: pd.DataFrame(
                    {
                        "n": [
                            "Customer#000015980",
                            "Customer#000025320",
                            "Customer#000089900",
                        ],
                        "r": [9, 25, 29],
                    }
                ),
            ),
            id="rank_with_filters_a",
        ),
        pytest.param(
            (
                rank_with_filters_b,
                None,
                "rank_with_filters_b",
                lambda: pd.DataFrame(
                    {
                        "n": [
                            "Customer#000015980",
                            "Customer#000025320",
                            "Customer#000089900",
                        ],
                        "r": [9, 25, 29],
                    }
                ),
            ),
            id="rank_with_filters_b",
        ),
        pytest.param(
            (
                rank_with_filters_c,
                {"pname": "name", "psize": "size"},
                "rank_with_filters_c",
                lambda: pd.DataFrame(
                    {
                        "pname": [
                            "frosted powder drab burnished grey",
                            "lace khaki orange bisque beige",
                            "steel chartreuse navy ivory brown",
                            "forest azure almond antique violet",
                            "blanched floral red maroon papaya",
                        ],
                        "psize": [46, 47, 48, 49, 50],
                    }
                ),
            ),
            id="rank_with_filters_c",
        ),
        pytest.param(
            (
                percentile_nations,
                {"name": "name", "p1": "p", "p2": "p"},
                "percentile_nations",
                lambda: pd.DataFrame(
                    {
                        "name": [
                            "ALGERIA",
                            "ARGENTINA",
                            "BRAZIL",
                            "CANADA",
                            "CHINA",
                            "EGYPT",
                            "ETHIOPIA",
                            "FRANCE",
                            "GERMANY",
                            "INDIA",
                            "INDONESIA",
                            "IRAN",
                            "IRAQ",
                            "JAPAN",
                            "JORDAN",
                            "KENYA",
                            "MOROCCO",
                            "MOZAMBIQUE",
                            "PERU",
                            "ROMANIA",
                            "RUSSIA",
                            "SAUDI ARABIA",
                            "UNITED KINGDOM",
                            "UNITED STATES",
                            "VIETNAM",
                        ],
                        "p1": [1] * 5 + [2] * 5 + [3] * 5 + [4] * 5 + [5] * 5,
                        "p2": [1] * 5 + [2] * 5 + [3] * 5 + [4] * 5 + [5] * 5,
                    }
                ),
            ),
            id="percentile_nations",
        ),
        pytest.param(
            (
                percentile_customers_per_region,
                None,
                "percentile_customers_per_region",
                lambda: pd.DataFrame(
                    {
                        "name": [
                            "Customer#000059661",
                            "Customer#000063999",
                            "Customer#000071528",
                            "Customer#000074375",
                            "Customer#000089686",
                            "Customer#000098778",
                            "Customer#000100935",
                            "Customer#000102081",
                            "Customer#000110285",
                            "Customer#000136477",
                        ],
                    }
                ),
            ),
            id="percentile_customers_per_region",
        ),
        pytest.param(
            (
                regional_suppliers_percentile,
                ["name"],
                "regional_suppliers_percentile",
                lambda: pd.DataFrame(
                    {
                        "name": [
                            "Supplier#000009997",
                            "Supplier#000009978",
                            "Supplier#000009998",
                            "Supplier#000009995",
                            "Supplier#000009999",
                            "Supplier#000010000",
                            "Supplier#000009991",
                            "Supplier#000009996",
                        ]
                    }
                ),
            ),
            id="regional_suppliers_percentile",
        ),
        pytest.param(
            (
                function_sampler,
                None,
                "function_sampler",
                lambda: pd.DataFrame(
                    {
                        "a": [
                            "ASIA-INDIA-74",
                            "AMERICA-CANADA-51",
                            "EUROPE-GERMANY-40",
                            "AMERICA-ARGENTINA-60",
                            "AMERICA-UNITED STATES-76",
                            "MIDDLE EAST-IRAN-80",
                            "MIDDLE EAST-IRAQ-12",
                            "AMERICA-ARGENTINA-69",
                            "AFRICA-MOROCCO-48",
                            "EUROPE-UNITED KINGDOM-17",
                        ],
                        "b": [
                            15.6,
                            61.5,
                            39.2,
                            27.5,
                            35.1,
                            56.4,
                            40.2,
                            38.0,
                            58.4,
                            70.4,
                        ],
                        "c": [None] * 4
                        + ["Customer#000122476"]
                        + [None] * 4
                        + ["Customer#000057817"],
                        "d": [0, 0, 0, 1, 0, 0, 1, 1, 0, 0],
                        "e": [1] * 9 + [0],
                        "f": [
                            16.0,
                            61.0,
                            39.0,
                            28.0,
                            35.0,
                            56.0,
                            40.0,
                            38.0,
                            58.0,
                            70.0,
                        ],
                    }
                ),
            ),
            id="function_sampler",
        ),
        pytest.param(
            (
                order_info_per_priority,
                None,
                "order_info_per_priority",
                lambda: pd.DataFrame(
                    {
                        "order_priority": [
                            "1-URGENT",
                            "2-HIGH",
                            "3-MEDIUM",
                            "4-NOT SPECIFIED",
                            "5-LOW",
                        ],
                        "order_key": [3586919, 1474818, 972901, 1750466, 631651],
                        "order_total_price": [
                            522644.48,
                            491348.26,
                            508668.52,
                            555285.16,
                            504509.06,
                        ],
                    }
                ),
            ),
            id="order_info_per_priority",
        ),
        pytest.param(
            (
                year_month_nation_orders,
                None,
                "year_month_nation_orders",
                lambda: pd.DataFrame(
                    {
                        "nation_name": [
                            "MOZAMBIQUE",
                            "MOZAMBIQUE",
                            "CHINA",
                            "ALGERIA",
                            "INDONESIA",
                        ],
                        "order_year": [1992, 1997, 1993, 1996, 1996],
                        "order_month": [10, 7, 8, 4, 5],
                        "n_orders": [198, 194, 188, 186, 185],
                    }
                ),
            ),
            id="year_month_nation_orders",
        ),
        pytest.param(
            (
                datetime_current,
                None,
                "datetime_current",
                lambda: pd.DataFrame(
                    {
                        "d1": [f"{pd.Timestamp.now().year}-05-31"],
                        "d2": [
                            f"{pd.Timestamp.now().year}-{pd.Timestamp.now().month:02}-02 00:00:00"
                        ],
                        "d3": [
                            (
                                pd.Timestamp.now().normalize()
                                + pd.Timedelta(hours=12, minutes=-150, seconds=2)
                            ).strftime("%Y-%m-%d %H:%M:%S")
                        ],
                    },
                ),
            ),
            id="datetime_current",
        ),
        pytest.param(
            (
                datetime_relative,
                None,
                "datetime_relative",
                lambda: pd.DataFrame(
                    {
                        "d1": [
                            f"{y}-01-01"
                            for y in [1992] * 3 + [1994] * 3 + [1996] * 3 + [1997]
                        ],
                        "d2": [
                            "1992-04-01",
                            "1992-04-01",
                            "1992-08-01",
                            "1994-05-01",
                            "1994-08-01",
                            "1994-12-01",
                            "1996-06-01",
                            "1996-07-01",
                            "1996-12-01",
                            "1997-03-01",
                        ],
                        "d3": [
                            "1981-12-29 04:57:01",
                            "1982-01-12 04:57:01",
                            "1982-05-15 04:57:01",
                            "1984-02-14 04:57:01",
                            "1984-05-21 04:57:01",
                            "1984-09-17 04:57:01",
                            "1986-03-22 04:57:01",
                            "1986-03-25 04:57:01",
                            "1986-09-02 04:57:01",
                            "1986-12-16 04:57:01",
                        ],
                        "d4": ["2025-07-04 12:00:00"] * 10,
                        "d5": ["2025-07-04 12:58:00"] * 10,
                        "d6": ["2025-07-26 02:45:25"] * 10,
                    },
                ),
            ),
            id="datetime_relative_tpch",
        ),
        pytest.param(
            (
                agg_partition,
                None,
                "agg_partition",
                lambda: pd.DataFrame(
                    {
                        "best_year": [228637],
                    }
                ),
            ),
            id="agg_partition",
        ),
        pytest.param(
            (
                double_partition,
                None,
                "double_partition",
                lambda: pd.DataFrame(
                    {
                        "year": [1992, 1993, 1994, 1995, 1996, 1997, 1998],
                        "best_month": [19439, 19319, 19546, 19502, 19724, 19519, 19462],
                    }
                ),
            ),
            id="double_partition",
        ),
        pytest.param(
            (
                triple_partition,
                {"region": "supp_region", "avgpct": "avg_percentage"},
                "triple_partition",
                lambda: pd.DataFrame(
                    {
                        "region": [
                            "AFRICA",
                            "AMERICA",
                            "ASIA",
                            "EUROPE",
                            "MIDDLE EAST",
                        ],
                        "avgpct": [
                            1.8038152,
                            1.9968418,
                            1.6850716,
                            1.7673618,
                            1.7373118,
                        ],
                    }
                ),
            ),
            id="triple_partition",
        ),
        pytest.param(
            (
                first_order_per_customer,
                None,
                "first_order_per_customer",
                lambda: pd.DataFrame(
                    {
                        "name": [
                            "Customer#000097444",
                            "Customer#000092695",
                            "Customer#000142948",
                            "Customer#000095797",
                            "Customer#000050726",
                        ],
                        "first_order_date": [
                            "1992-03-01",
                            "1992-09-10",
                            "1992-09-07",
                            "1992-06-18",
                            "1992-11-01",
                        ],
                        "first_order_price": [
                            454639.91,
                            448940.71,
                            447699.76,
                            446979.77,
                            443394.94,
                        ],
                    }
                ),
            ),
            id="first_order_per_customer",
        ),
        pytest.param(
            (
                prev_next_regions,
                None,
                "prev_next_regions",
                lambda: pd.DataFrame(
                    {
                        "two_preceding": [None, None, "AFRICA", "AMERICA", "ASIA"],
                        "one_preceding": [None, "AFRICA", "AMERICA", "ASIA", "EUROPE"],
                        "current": [
                            "AFRICA",
                            "AMERICA",
                            "ASIA",
                            "EUROPE",
                            "MIDDLE EAST",
                        ],
                        "one_following": [
                            "AMERICA",
                            "ASIA",
                            "EUROPE",
                            "MIDDLE EAST",
                            None,
                        ],
                        "two_following": ["ASIA", "EUROPE", "MIDDLE EAST", None, None],
                    }
                ),
            ),
            id="prev_next_regions",
        ),
        pytest.param(
            (
                avg_order_diff_per_customer,
                None,
                "avg_order_diff_per_customer",
                lambda: pd.DataFrame(
                    {
                        "name": [
                            "Customer#000075872",
                            "Customer#000004796",
                            "Customer#000112880",
                            "Customer#000041345",
                            "Customer#000119474",
                        ],
                        "avg_diff": [2195.0, 1998.0, 1995.0, 1863.0, 1787.0],
                    }
                ),
            ),
            id="avg_order_diff_per_customer",
        ),
        pytest.param(
            (
                yoy_change_in_num_orders,
                None,
                "yoy_change_in_num_orders",
                lambda: pd.DataFrame(
                    {
                        "year": range(1992, 1999),
                        "current_year_orders": [
                            227089,
                            226645,
                            227597,
                            228637,
                            228626,
                            227783,
                            133623,
                        ],
                        "pct_change": [
                            None,
                            -0.195518,
                            0.420040,
                            0.456948,
                            -0.0048111,
                            -0.368724,
                            -41.337589,
                        ],
                    }
                ),
            ),
            id="yoy_change_in_num_orders",
        ),
        pytest.param(
            (
                first_order_in_year,
                None,
                "first_order_in_year",
                lambda: pd.DataFrame(
                    {
                        "order_date": [f"{yr}-01-01" for yr in range(1992, 1999)],
                        "key": [3271, 15233, 290, 14178, 4640, 5895, 20064],
                    }
                ),
            ),
            id="first_order_in_year",
        ),
        pytest.param(
            (
                customer_largest_order_deltas,
                None,
                "customer_largest_order_deltas",
                lambda: pd.DataFrame(
                    {
                        "name": [
                            "Customer#000054733",
                            "Customer#000107128",
                            "Customer#000019063",
                            "Customer#000100810",
                            "Customer#000127003",
                        ],
                        "largest_diff": [
                            454753.9935,
                            447181.8195,
                            446706.3978,
                            443366.9780,
                            442893.6328,
                        ],
                    }
                ),
            ),
            id="customer_largest_order_deltas",
        ),
        pytest.param(
            (
                suppliers_bal_diffs,
                None,
                "suppliers_bal_diffs",
                lambda: pd.DataFrame(
                    {
                        "name": [
                            "Supplier#000004473",
                            "Supplier#000000188",
                            "Supplier#000005963",
                            "Supplier#000004115",
                            "Supplier#000007267",
                        ],
                        "region_name": [
                            "ASIA",
                            "MIDDLE EAST",
                            "AMERICA",
                            "EUROPE",
                            "EUROPE",
                        ],
                        "acctbal_delta": [44.43, 43.25, 43.15, 41.54, 41.48],
                    }
                ),
            ),
            id="suppliers_bal_diffs",
        ),
        pytest.param(
            (
                month_year_sliding_windows,
                None,
                "month_year_sliding_windows",
                lambda: pd.DataFrame(
                    {
                        "year": [1996] * 6 + [1997] * 4 + [1998] * 4,
                        "month": [1, 3, 5, 8, 10, 12, 3, 5, 7, 10, 1, 3, 5, 7],
                    }
                ),
            ),
            id="month_year_sliding_windows",
        ),
    ],
)
def pydough_pipeline_test_data(
    request,
) -> tuple[
    Callable[[], UnqualifiedNode],
    dict[str, str] | list[str] | None,
    str,
    Callable[[], pd.DataFrame],
]:
    """
    Test data for `test_pipeline_e2e_tpch_custom`. Returns a tuple of the
    following arguments:
    1. `unqualified_impl`: a function that takes in an unqualified root and
    creates the unqualified node for the TPCH query.
    2. `columns`: a valid value for the `columns` argument of `to_sql` or
    `to_df`.
    3. `file_name`: the name of the file containing the expected relational
    plan.
    4. `answer_impl`: a function that takes in nothing and returns the answer
    to a TPCH query as a Pandas DataFrame.
    """
    return request.param


def test_pipeline_until_relational_tpch_custom(
    pydough_pipeline_test_data: tuple[
        Callable[[], UnqualifiedNode],
        dict[str, str] | list[str] | None,
        str,
        Callable[[], pd.DataFrame],
    ],
    get_sample_graph: graph_fetcher,
    default_config: PyDoughConfigs,
    get_plan_test_filename: Callable[[str], str],
    update_tests: bool,
) -> None:
    """
    Tests that a PyDough unqualified node can be correctly translated to its
    qualified DAG version, with the correct string representation. Run on
    custom queries with the TPC-H graph.
    """
    # Run the query through the stages from unqualified node to qualified node
    # to relational tree, and confirm the tree string matches the expected
    # structure.
    unqualified_impl, columns, file_name, _ = pydough_pipeline_test_data
    file_path: str = get_plan_test_filename(file_name)
    graph: GraphMetadata = get_sample_graph("TPCH")
    UnqualifiedRoot(graph)
    unqualified: UnqualifiedNode = init_pydough_context(graph)(unqualified_impl)()
    qualified: PyDoughQDAG = qualify_node(unqualified, graph, default_config)
    assert isinstance(qualified, PyDoughCollectionQDAG), (
        "Expected qualified answer to be a collection, not an expression"
    )
    relational: RelationalRoot = convert_ast_to_relational(
        qualified, _load_column_selection({"columns": columns}), default_config
    )
    if update_tests:
        with open(file_path, "w") as f:
            f.write(relational.to_tree_string() + "\n")
    else:
        with open(file_path) as f:
            expected_relational_string: str = f.read()
        assert relational.to_tree_string() == expected_relational_string.strip(), (
            "Mismatch between tree string representation of relational node and expected Relational tree string"
        )


@pytest.mark.execute
def test_pipeline_e2e_tpch_custom(
    pydough_pipeline_test_data: tuple[
        Callable[[], UnqualifiedNode],
        dict[str, str] | list[str] | None,
        str,
        Callable[[], pd.DataFrame],
    ],
    get_sample_graph: graph_fetcher,
    sqlite_tpch_db_context: DatabaseContext,
):
    """
    Test executing the the custom queries with TPC-H data from the original
    code generation.
    """
    unqualified_impl, columns, _, answer_impl = pydough_pipeline_test_data
    graph: GraphMetadata = get_sample_graph("TPCH")
    root: UnqualifiedNode = init_pydough_context(graph)(unqualified_impl)()
    result: pd.DataFrame = to_df(
        root, columns=columns, metadata=graph, database=sqlite_tpch_db_context
    )
    pd.testing.assert_frame_equal(result, answer_impl())


@pytest.mark.execute
@pytest.mark.parametrize(
    "impl, columns, error_msg",
    [
        pytest.param(
            bad_slice_1,
            None,
            "SLICE function currently only supports the step being integer literal 1 or absent.",
            id="bad_slice_1",
        ),
        pytest.param(
            bad_slice_2,
            None,
            "SLICE function currently only supports the step being integer literal 1 or absent.",
            id="bad_slice_2",
        ),
        pytest.param(
            bad_slice_3,
            None,
            "SLICE function currently only supports the start index being integer literal or absent.",
            id="bad_slice_3",
        ),
        pytest.param(
            bad_slice_4,
            None,
            "SLICE function currently only supports the start index being integer literal or absent.",
            id="bad_slice_4",
        ),
        pytest.param(
            bad_slice_5,
            None,
            "SLICE function currently only supports the start index being integer literal or absent.",
            id="bad_slice_5",
        ),
        pytest.param(
            bad_slice_6,
            None,
            "SLICE function currently only supports the stop index being integer literal or absent.",
            id="bad_slice_6",
        ),
        pytest.param(
            bad_slice_7,
            None,
            "SLICE function currently only supports the stop index being integer literal or absent.",
            id="bad_slice_7",
        ),
        pytest.param(
            bad_slice_8,
            None,
            "SLICE function currently only supports the stop index being integer literal or absent.",
            id="bad_slice_8",
        ),
        pytest.param(
            bad_slice_9,
            None,
            "SLICE function currently only supports the step being integer literal 1 or absent.",
            id="bad_slice_9",
        ),
        pytest.param(
            bad_slice_10,
            None,
            "SLICE function currently only supports the step being integer literal 1 or absent.",
            id="bad_slice_10",
        ),
        pytest.param(
            bad_slice_11,
            None,
            "SLICE function currently only supports the step being integer literal 1 or absent.",
            id="bad_slice_11",
        ),
        pytest.param(
            bad_slice_12,
            None,
            "PyDough objects are currently not supported to be used as indices in Python slices.",
            id="bad_slice_12",
        ),
        pytest.param(
            bad_slice_13,
            None,
            "PyDough objects are currently not supported to be used as indices in Python slices.",
            id="bad_slice_13",
        ),
        pytest.param(
            bad_slice_14,
            None,
            "PyDough objects are currently not supported to be used as indices in Python slices.",
            id="bad_slice_14",
        ),
        pytest.param(
            simple_scan,
            [],
            "Column selection must not be empty",
            id="bad_columns_1",
        ),
        pytest.param(
            simple_scan,
            {},
            "Column selection must not be empty",
            id="bad_columns_2",
        ),
        pytest.param(
            simple_scan,
            ["A", "B", "C"],
            "Unrecognized term of simple table collection 'Orders' in graph 'TPCH': 'A'",
            id="bad_columns_3",
        ),
        pytest.param(
            simple_scan,
            {"X": "key", "W": "Y"},
            "Unrecognized term of simple table collection 'Orders' in graph 'TPCH': 'Y'",
            id="bad_columns_4",
        ),
        pytest.param(
            simple_scan,
            ["key", "key"],
            "Duplicate column names found in root.",
            id="bad_columns_5",
        ),
    ],
)
def test_pipeline_e2e_errors(
    impl: Callable[[], UnqualifiedNode],
    columns: dict[str, str] | list[str] | None,
    error_msg: str,
    get_sample_graph: graph_fetcher,
    sqlite_tpch_db_context: DatabaseContext,
):
    """
    Tests running bad PyDough code through the entire pipeline to verify that
    a certain error is raised.
    """
    graph: GraphMetadata = get_sample_graph("TPCH")
    with pytest.raises(Exception, match=error_msg):
        root: UnqualifiedNode = init_pydough_context(graph)(impl)()
        to_df(root, columns=columns, metadata=graph, database=sqlite_tpch_db_context)<|MERGE_RESOLUTION|>--- conflicted
+++ resolved
@@ -33,11 +33,8 @@
     first_order_in_year,
     first_order_per_customer,
     function_sampler,
-<<<<<<< HEAD
+    month_year_sliding_windows,
     order_info_per_priority,
-=======
-    month_year_sliding_windows,
->>>>>>> 935ecf26
     percentile_customers_per_region,
     percentile_nations,
     prev_next_regions,

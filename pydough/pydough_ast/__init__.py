--- conflicted
+++ resolved
@@ -14,13 +14,7 @@
     "TableCollection",
     "SubCollection",
     "Calc",
-<<<<<<< HEAD
-    "CalcSubCollection",
-    "GlobalCalc",
-    "GlobalCalcTableCollection",
-=======
     "CalcChildCollection",
->>>>>>> e6b0f4be
 ]
 
 from .abstract_pydough_ast import PyDoughAST
@@ -36,12 +30,6 @@
     TableCollection,
     SubCollection,
     Calc,
-<<<<<<< HEAD
-    CalcSubCollection,
-    GlobalCalc,
-    GlobalCalcTableCollection,
-=======
     CalcChildCollection,
->>>>>>> e6b0f4be
 )
 from .node_builder import AstNodeBuilder
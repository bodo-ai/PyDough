--- conflicted
+++ resolved
@@ -1,20 +1,11 @@
 WITH _s3 AS (
   SELECT
-<<<<<<< HEAD
-    MEDIAN(CASE WHEN customer.c_acctbal >= 0 THEN customer.c_acctbal ELSE NULL END) AS agg_0,
-    MEDIAN(CASE WHEN customer.c_acctbal < 0 THEN customer.c_acctbal ELSE NULL END) AS agg_2,
-    COUNT(CASE WHEN customer.c_acctbal >= 0 THEN customer.c_acctbal ELSE NULL END) AS agg_3,
-    COUNT(CASE WHEN customer.c_acctbal < 0 THEN customer.c_acctbal ELSE NULL END) AS agg_4,
-    MEDIAN(customer.c_acctbal) AS median_c_acctbal,
-    nation.n_regionkey
-=======
     nation.n_regionkey,
     COUNT(CASE WHEN customer.c_acctbal < 0 THEN customer.c_acctbal ELSE NULL END) AS count_negative_acctbal,
     COUNT(CASE WHEN customer.c_acctbal >= 0 THEN customer.c_acctbal ELSE NULL END) AS count_non_negative_acctbal,
     MEDIAN(customer.c_acctbal) AS median_c_acctbal,
     MEDIAN(CASE WHEN customer.c_acctbal < 0 THEN customer.c_acctbal ELSE NULL END) AS median_negative_acctbal,
     MEDIAN(CASE WHEN customer.c_acctbal >= 0 THEN customer.c_acctbal ELSE NULL END) AS median_non_negative_acctbal
->>>>>>> 72bc7682
   FROM tpch.nation AS nation
   JOIN tpch.customer AS customer
     ON customer.c_nationkey = nation.n_nationkey
@@ -23,17 +14,10 @@
 )
 SELECT
   region.r_name AS region_name,
-<<<<<<< HEAD
-  _s3.agg_4 AS n_red_acctbal,
-  _s3.agg_3 AS n_black_acctbal,
-  _s3.agg_2 AS median_red_acctbal,
-  _s3.agg_0 AS median_black_acctbal,
-=======
   _s3.count_negative_acctbal AS n_red_acctbal,
   _s3.count_non_negative_acctbal AS n_black_acctbal,
   _s3.median_negative_acctbal AS median_red_acctbal,
   _s3.median_non_negative_acctbal AS median_black_acctbal,
->>>>>>> 72bc7682
   _s3.median_c_acctbal AS median_overall_acctbal
 FROM tpch.region AS region
 JOIN _s3 AS _s3

--- conflicted
+++ resolved
@@ -994,7 +994,6 @@
             out_columns[expr] = context.expressions[expr].with_input(None)
         # Populate every expression into the project's columns by translating
         # it relative to the input context.
-        print(node)
         for name in node.new_expressions:
             name = node.renamings.get(name, name)
             hybrid_expr: HybridExpr = node.terms[name]
@@ -1439,10 +1438,7 @@
     # print()
     # print(hybrid)
     # breakpoint()
-<<<<<<< HEAD
     hybrid_translator.syncretize_children(hybrid)
-=======
->>>>>>> 48b28281
     # print()
     # print(hybrid)
     # breakpoint()

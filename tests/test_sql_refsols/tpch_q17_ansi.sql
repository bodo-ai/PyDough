--- conflicted
+++ resolved
@@ -7,64 +7,6 @@
     "lineitem"."l_partkey"
 ), "_t0_2" AS (
   SELECT
-<<<<<<< HEAD
-    SUM(extended_price) AS agg_0
-  FROM (
-    SELECT
-      extended_price
-    FROM (
-      SELECT
-        agg_0 AS part_avg_quantity,
-        key
-      FROM (
-        SELECT
-          key
-        FROM (
-          SELECT
-            p_brand AS brand,
-            p_container AS container,
-            p_partkey AS key
-          FROM tpch.PART
-        )
-        WHERE
-          (
-            brand = 'Brand#23'
-          ) AND (
-            container = 'MED BOX'
-          )
-      )
-      LEFT JOIN (
-        SELECT
-          AVG(quantity) AS agg_0,
-          part_key
-        FROM (
-          SELECT
-            l_partkey AS part_key,
-            l_quantity AS quantity
-          FROM tpch.LINEITEM
-        )
-        GROUP BY
-          part_key
-      )
-        ON key = part_key
-    )
-    INNER JOIN (
-      SELECT
-        l_extendedprice AS extended_price,
-        l_partkey AS part_key,
-        l_quantity AS quantity
-      FROM tpch.LINEITEM
-    )
-      ON (
-        key = part_key
-      ) AND (
-        quantity < (
-          0.2 * part_avg_quantity
-        )
-      )
-  )
-)
-=======
     SUM("lineitem"."l_extendedprice") AS "agg_0"
   FROM "tpch"."part" AS "part"
   LEFT JOIN "_t1" AS "_t1"
@@ -79,5 +21,4 @@
 )
 SELECT
   COALESCE("_t0"."agg_0", 0) / 7.0 AS "AVG_YEARLY"
-FROM "_t0_2" AS "_t0"
->>>>>>> 50890fd8
+FROM "_t0_2" AS "_t0"
--- conflicted
+++ resolved
@@ -246,20 +246,11 @@
 
     def add_operation(self, operation: HybridOperation) -> None:
         """
-<<<<<<< HEAD
-        Appends a new hybrid operation to the end of the pipeline of the
-        hybrid tree. If the operation is affected by whether a child that
-        filters the current level exists, the blocking index of the tree is
-        updated to the index of the operation in the pipeline since any
-        subsequent child accesses that filter the current level must occur
-        after this operation.
-=======
         Appends a new hybrid operation to the end of the hybrid tree's pipeline.
         If the operation depends on whether a child filters the current level,
         the tree's blocking index is updated to this operation's index.
         This ensures that any child operations filtering the current level
         are executed only after this one.
->>>>>>> 3360e7fc
 
         Args:
             `operation`: the hybrid operation to be added to the pipeline.
@@ -438,7 +429,49 @@
         return self.parent is not None and self.parent.has_correlated_window_function(
             levels
         )
-<<<<<<< HEAD
+
+    def is_same_child(self, child_idx: int, new_tree: "HybridTree") -> bool:
+        """
+        Returns whether the hybrid tree specified by `new_tree` is the same as
+        the child specified by `child_idx` in the current hybrid tree, meaning
+        that instead of inserting `new_tree` as a child of self, it is
+        potentially possible to just reuse the existing child.
+
+        Args:
+            `child_idx`: the index of the child in the current hybrid tree.
+            `new_tree`: the new hybrid tree to be compared against the child.
+
+        Returns:
+            True if the child at `child_idx` is the same as `new_tree`, False
+            otherwise.
+        """
+        existing_connection: HybridConnection = self.children[child_idx]
+        return (
+            new_tree == existing_connection.subtree
+            and (new_tree.join_keys, new_tree.general_join_condition)
+            == (
+                existing_connection.subtree.join_keys,
+                existing_connection.subtree.general_join_condition,
+            )
+        ) or (
+            child_idx == 0
+            and isinstance(self.pipeline[0], HybridPartition)
+            and (new_tree.parent is None)
+            and all(
+                operation in existing_connection.subtree.pipeline
+                for operation in new_tree.pipeline[1:]
+            )
+            and all(
+                grandchild in existing_connection.subtree.children
+                for grandchild in new_tree.children
+            )
+            and all(
+                (c1.subtree, c1.connection_type) == (c2.subtree, c2.connection_type)
+                for c1, c2 in zip(
+                    new_tree.children, existing_connection.subtree.children
+                )
+            )
+        )
 
     def add_child(
         self,
@@ -473,32 +506,9 @@
         is_singular: bool = child.is_singular()
         always_exists: bool = child.always_exists()
         for idx, existing_connection in enumerate(self.children):
-            if (
-                child == existing_connection.subtree
-                and (child.join_keys, child.general_join_condition)
-                == (
-                    existing_connection.subtree.join_keys,
-                    existing_connection.subtree.general_join_condition,
-                )
-            ) or (
-                idx == 0
-                and isinstance(self.pipeline[0], HybridPartition)
-                and (child.parent is None)
-                and all(
-                    operation in existing_connection.subtree.pipeline
-                    for operation in child.pipeline[1:]
-                )
-                and all(
-                    grandchild in existing_connection.subtree.children
-                    for grandchild in child.children
-                )
-                and all(
-                    (c1.subtree, c1.connection_type) == (c2.subtree, c2.connection_type)
-                    for c1, c2 in zip(
-                        child.children, existing_connection.subtree.children
-                    )
-                )
-            ):
+            # Identify whether the child is the same as an existing one, and
+            # therefore the existing one can potentially be reused.
+            if self.is_same_child(idx, child):
                 # Skip if re-using the child would break the min/max bounds and
                 # have filtering issues.
                 if min_steps >= existing_connection.max_steps:
@@ -508,11 +518,13 @@
                         if not (
                             always_exists or existing_connection.connection_type.is_semi
                         ):
-                            # Special case: if adding a SEMI onto AGGREGATION,
-                            # add a COUNT to the aggregation then add a filter
-                            # to the parent tree on the count being positive.
-                            # If adding a SEMI onto SINGULAR, do the same but
-                            # with a PRESENT filter.
+                            # Special case: When applying a SEMI join:
+                            # - If the child is an AGGREGATION, add a COUNT to
+                            #   the aggregation and filter in the parent tree
+                            #   to check that the count is greater than zero.
+                            # - If the child is SINGULAR, do the same but
+                            #   use a PRESENT filter to check that a value
+                            #   exists.
                             if is_singular:
                                 self.insert_presence_filter(
                                     idx, connection_type.is_semi
@@ -548,164 +560,6 @@
                             existing_connection.connection_type
                         )
                 else:
-                    connection_type = connection_type.reconcile_connection_types(
-                        existing_connection.connection_type
-                    )
-                existing_connection.connection_type = connection_type
-                if existing_connection.subtree.agg_keys is None:
-                    existing_connection.subtree.agg_keys = child.agg_keys
-                return idx
-        new_child_idx = len(self.children)
-        connection: HybridConnection = HybridConnection(
-            self, child, connection_type, min_steps, max_steps, {}
-        )
-        self._children.append(connection)
-        if cannot_filter and (
-            (connection_type.is_semi and not always_exists) or connection_type.is_anti
-        ):
-            use_semi: bool = connection_type.is_semi
-            connection.connection_type = (
-                ConnectionType.SINGULAR if is_singular else ConnectionType.AGGREGATION
-            )
-            if is_singular:
-                self.insert_presence_filter(new_child_idx, use_semi)
-            else:
-                self.insert_count_filter(new_child_idx, use_semi)
-        return new_child_idx
-
-=======
-
-    def is_same_child(self, child_idx: int, new_tree: "HybridTree") -> bool:
-        """
-        Returns whether the hybrid tree specified by `new_tree` is the same as
-        the child specified by `child_idx` in the current hybrid tree, meaning
-        that instead of inserting `new_tree` as a child of self, it is
-        potentially possible to just reuse the existing child.
-
-        Args:
-            `child_idx`: the index of the child in the current hybrid tree.
-            `new_tree`: the new hybrid tree to be compared against the child.
-
-        Returns:
-            True if the child at `child_idx` is the same as `new_tree`, False
-            otherwise.
-        """
-        existing_connection: HybridConnection = self.children[child_idx]
-        return (
-            new_tree == existing_connection.subtree
-            and (new_tree.join_keys, new_tree.general_join_condition)
-            == (
-                existing_connection.subtree.join_keys,
-                existing_connection.subtree.general_join_condition,
-            )
-        ) or (
-            child_idx == 0
-            and isinstance(self.pipeline[0], HybridPartition)
-            and (new_tree.parent is None)
-            and all(
-                operation in existing_connection.subtree.pipeline
-                for operation in new_tree.pipeline[1:]
-            )
-            and all(
-                grandchild in existing_connection.subtree.children
-                for grandchild in new_tree.children
-            )
-            and all(
-                (c1.subtree, c1.connection_type) == (c2.subtree, c2.connection_type)
-                for c1, c2 in zip(
-                    new_tree.children, existing_connection.subtree.children
-                )
-            )
-        )
-
-    def add_child(
-        self,
-        child: "HybridTree",
-        connection_type: ConnectionType,
-        min_steps: int,
-        max_steps: int,
-        cannot_filter: bool = False,
-    ) -> int:
-        """
-        Adds a new child operation to the current level so that operations in
-        the pipeline can make use of it.
-
-        Args:
-            `child`: the subtree to be connected to `self` as a child
-            (starting at the bottom of the subtree).
-            `connection_type`: enum indicating what kind of connection is to be
-            used to link `self` to `child`.
-            `min_steps`: the index of the step in the pipeline that must
-            be completed before the child can be defined.
-            `max_steps`: the index of the step in the pipeline that the child
-            must be defined before.
-            `cannot_filter`: True if it is illegal to insert the child in such
-            a way that it filters the current level. This is used to prevent
-            filters that should occur after a window function from happening
-            before it.
-
-        Returns:
-            The index of the newly inserted child (or the index of an existing
-            child that matches it).
-        """
-        is_singular: bool = child.is_singular()
-        always_exists: bool = child.always_exists()
-        for idx, existing_connection in enumerate(self.children):
-            # Identify whether the child is the same as an existing one, and
-            # therefore the existing one can potentially be reused.
-            if self.is_same_child(idx, child):
-                # Skip if re-using the child would break the min/max bounds and
-                # have filtering issues.
-                if min_steps >= existing_connection.max_steps:
-                    if connection_type.is_anti:
-                        continue
-                    if connection_type.is_semi:
-                        if not (
-                            always_exists or existing_connection.connection_type.is_semi
-                        ):
-                            # Special case: When applying a SEMI join:
-                            # - If the child is an AGGREGATION, add a COUNT to
-                            #   the aggregation and filter in the parent tree
-                            #   to check that the count is greater than zero.
-                            # - If the child is SINGULAR, do the same but
-                            #   use a PRESENT filter to check that a value
-                            #   exists.
-                            if is_singular:
-                                self.insert_presence_filter(
-                                    idx, connection_type.is_semi
-                                )
-                            else:
-                                self.insert_count_filter(idx, True)
-                            return idx
-
-                # If combining a semi/anti with an existing non-semi/anti
-                # and filters are banned, keep the existing connection type
-                # and insert a count/presence filter into the tree so that it
-                # occurs after whatever window operation is in play.
-                if (
-                    (connection_type.is_semi and not always_exists)
-                    or connection_type.is_anti
-                ) and not (
-                    existing_connection.connection_type.is_semi
-                    or existing_connection.connection_type.is_anti
-                ):
-                    if cannot_filter:
-                        if is_singular:
-                            self.insert_presence_filter(idx, connection_type.is_semi)
-                        else:
-                            self.insert_count_filter(idx, connection_type.is_semi)
-                        connection_type = existing_connection.connection_type
-                    else:
-                        # Same idea but if filtering is allowed, ensure the
-                        # existing connection is updated so it is defined after
-                        # the minimum point that is safe for the new child.
-                        existing_connection.min_steps = max(
-                            existing_connection.min_steps, min_steps
-                        )
-                        connection_type = connection_type.reconcile_connection_types(
-                            existing_connection.connection_type
-                        )
-                else:
                     # Otherwise, reconcile the connection types.
                     connection_type = connection_type.reconcile_connection_types(
                         existing_connection.connection_type
@@ -743,7 +597,6 @@
         # Return the index of the newly created child.
         return new_child_idx
 
->>>>>>> 3360e7fc
     def add_successor(self, successor: "HybridTree") -> None:
         """
         Marks two hybrid trees in a predecessor-successor relationship.
@@ -878,11 +731,7 @@
         # The current level is fine, so check any levels above it next.
         return True if self.parent is None else self.parent.always_exists()
 
-<<<<<<< HEAD
-    def equalsIgnoringSuccessors(self, other: "HybridTree") -> bool:
-=======
     def equals_ignoring_successors(self, other: "HybridTree") -> bool:
->>>>>>> 3360e7fc
         """
         Compares two hybrid trees without taking into account their
         successors.

WITH "_t1" AS (
  SELECT
    COUNT("wallet_transactions_daily"."txid") AS "agg_0",
    SUM("wallet_transactions_daily"."amount") AS "agg_1",
    "wallet_transactions_daily"."coupon_id" AS "coupon_id"
  FROM "main"."wallet_transactions_daily" AS "wallet_transactions_daily"
  GROUP BY
    "wallet_transactions_daily"."coupon_id"
), "_t0_2" AS (
  SELECT
<<<<<<< HEAD
    COALESCE(agg_0, 0) AS redemption_count,
    COALESCE(agg_1, 0) AS total_discount,
    code AS coupon_code
  FROM (
    SELECT
      agg_0,
      agg_1,
      code
    FROM (
      SELECT
        cid,
        code
      FROM main.coupons
    )
    LEFT JOIN (
      SELECT
        COUNT(txid) AS agg_0,
        SUM(amount) AS agg_1,
        coupon_id
      FROM (
        SELECT
          amount,
          coupon_id,
          txid
        FROM main.wallet_transactions_daily
      )
      GROUP BY
        coupon_id
    )
      ON cid = coupon_id
  )
=======
    "coupons"."code" AS "coupon_code",
    COALESCE("_t1"."agg_0", 0) AS "ordering_2",
    COALESCE("_t1"."agg_0", 0) AS "redemption_count",
    COALESCE("_t1"."agg_1", 0) AS "total_discount"
  FROM "main"."coupons" AS "coupons"
  LEFT JOIN "_t1" AS "_t1"
    ON "_t1"."coupon_id" = "coupons"."cid"
  ORDER BY
    "ordering_2" DESC
  LIMIT 3
>>>>>>> 245465a3
)
SELECT
  "_t0"."coupon_code" AS "coupon_code",
  "_t0"."redemption_count" AS "redemption_count",
  "_t0"."total_discount" AS "total_discount"
FROM "_t0_2" AS "_t0"
ORDER BY
<<<<<<< HEAD
  redemption_count DESC
LIMIT 3
=======
  "_t0"."ordering_2" DESC
>>>>>>> 245465a3
<|MERGE_RESOLUTION|>--- conflicted
+++ resolved
@@ -6,62 +6,14 @@
   FROM "main"."wallet_transactions_daily" AS "wallet_transactions_daily"
   GROUP BY
     "wallet_transactions_daily"."coupon_id"
-), "_t0_2" AS (
-  SELECT
-<<<<<<< HEAD
-    COALESCE(agg_0, 0) AS redemption_count,
-    COALESCE(agg_1, 0) AS total_discount,
-    code AS coupon_code
-  FROM (
-    SELECT
-      agg_0,
-      agg_1,
-      code
-    FROM (
-      SELECT
-        cid,
-        code
-      FROM main.coupons
-    )
-    LEFT JOIN (
-      SELECT
-        COUNT(txid) AS agg_0,
-        SUM(amount) AS agg_1,
-        coupon_id
-      FROM (
-        SELECT
-          amount,
-          coupon_id,
-          txid
-        FROM main.wallet_transactions_daily
-      )
-      GROUP BY
-        coupon_id
-    )
-      ON cid = coupon_id
-  )
-=======
-    "coupons"."code" AS "coupon_code",
-    COALESCE("_t1"."agg_0", 0) AS "ordering_2",
-    COALESCE("_t1"."agg_0", 0) AS "redemption_count",
-    COALESCE("_t1"."agg_1", 0) AS "total_discount"
-  FROM "main"."coupons" AS "coupons"
-  LEFT JOIN "_t1" AS "_t1"
-    ON "_t1"."coupon_id" = "coupons"."cid"
-  ORDER BY
-    "ordering_2" DESC
-  LIMIT 3
->>>>>>> 245465a3
 )
 SELECT
-  "_t0"."coupon_code" AS "coupon_code",
-  "_t0"."redemption_count" AS "redemption_count",
-  "_t0"."total_discount" AS "total_discount"
-FROM "_t0_2" AS "_t0"
+  "coupons"."code" AS "coupon_code",
+  COALESCE("_t1"."agg_0", 0) AS "redemption_count",
+  COALESCE("_t1"."agg_1", 0) AS "total_discount"
+FROM "main"."coupons" AS "coupons"
+LEFT JOIN "_t1" AS "_t1"
+  ON "_t1"."coupon_id" = "coupons"."cid"
 ORDER BY
-<<<<<<< HEAD
-  redemption_count DESC
-LIMIT 3
-=======
-  "_t0"."ordering_2" DESC
->>>>>>> 245465a3
+  "redemption_count" DESC
+LIMIT 3
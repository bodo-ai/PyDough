WITH _t0_2 AS (
  SELECT
    user_setting_snapshot.marketing_opt_in,
    users.uid
  FROM main.users AS users
  JOIN main.user_setting_snapshot AS user_setting_snapshot
    ON user_setting_snapshot.user_id = users.uid
  QUALIFY
    ROW_NUMBER() OVER (PARTITION BY users.uid ORDER BY user_setting_snapshot.created_at DESC NULLS FIRST) = 1
)
SELECT
  uid,
  marketing_opt_in
<<<<<<< HEAD
FROM (
  SELECT
    uid
  FROM main.users
)
INNER JOIN (
  SELECT
    marketing_opt_in,
    user_id
  FROM (
    SELECT
      *
    FROM (
      SELECT
        created_at,
        marketing_opt_in,
        user_id
      FROM main.user_setting_snapshot
    )
    QUALIFY
      ROW_NUMBER() OVER (PARTITION BY user_id ORDER BY created_at DESC NULLS FIRST) = 1
  )
)
  ON uid = user_id
=======
FROM _t0_2
>>>>>>> fe705f21
<|MERGE_RESOLUTION|>--- conflicted
+++ resolved
@@ -1,41 +1,14 @@
 WITH _t0_2 AS (
-  SELECT
-    user_setting_snapshot.marketing_opt_in,
-    users.uid
-  FROM main.users AS users
-  JOIN main.user_setting_snapshot AS user_setting_snapshot
-    ON user_setting_snapshot.user_id = users.uid
-  QUALIFY
-    ROW_NUMBER() OVER (PARTITION BY users.uid ORDER BY user_setting_snapshot.created_at DESC NULLS FIRST) = 1
-)
-SELECT
-  uid,
-  marketing_opt_in
-<<<<<<< HEAD
-FROM (
-  SELECT
-    uid
-  FROM main.users
-)
-INNER JOIN (
   SELECT
     marketing_opt_in,
     user_id
-  FROM (
-    SELECT
-      *
-    FROM (
-      SELECT
-        created_at,
-        marketing_opt_in,
-        user_id
-      FROM main.user_setting_snapshot
-    )
-    QUALIFY
-      ROW_NUMBER() OVER (PARTITION BY user_id ORDER BY created_at DESC NULLS FIRST) = 1
-  )
+  FROM main.user_setting_snapshot
+  QUALIFY
+    ROW_NUMBER() OVER (PARTITION BY user_id ORDER BY created_at DESC NULLS FIRST) = 1
 )
-  ON uid = user_id
-=======
-FROM _t0_2
->>>>>>> fe705f21
+SELECT
+  users.uid,
+  _t0.marketing_opt_in
+FROM main.users AS users
+JOIN _t0_2 AS _t0
+  ON _t0.user_id = users.uid
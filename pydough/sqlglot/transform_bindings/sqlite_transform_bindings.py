--- conflicted
+++ resolved
@@ -10,11 +10,7 @@
 from sqlglot.expressions import Expression as SQLGlotExpression
 
 import pydough.pydough_operators as pydop
-<<<<<<< HEAD
-from pydough.types import DatetimeType, PyDoughType, StringType
-=======
-from pydough.types import DateType, Int32Type, PyDoughType, StringType
->>>>>>> a9315d1b
+from pydough.types import DatetimeType, NumericType, PyDoughType, StringType
 
 from .base_transform_bindings import BaseTransformBindings
 from .sqlglot_transform_utils import (
@@ -343,7 +339,7 @@
                         month_expr,
                         sqlglot_expressions.Literal.number(end_month),
                     ],
-                    [Int32Type(), Int32Type(), Int32Type()],
+                    [NumericType(), NumericType(), NumericType()],
                 ),
                 sqlglot_expressions.Literal.number(quarter_num),
             )
@@ -408,7 +404,7 @@
                     this=apply_parens(
                         sqlglot_expressions.Sub(
                             this=self.convert_extract_datetime(
-                                [base], [DateType()], DateTimeUnit.MONTH
+                                [base], [DatetimeType()], DateTimeUnit.MONTH
                             ),
                             expression=sqlglot_expressions.Literal.number(1),
                         )

WITH _s14 AS (
  SELECT
    ANY_VALUE(pr_release) AS anything_pr_release
  FROM main.PRODUCTS
  WHERE
    pr_name = 'GoldCopper-Star'
), _s6 AS (
  SELECT
    ca_dt
  FROM main.CALENDAR
), _t5 AS (
  SELECT
    pr_id,
    pr_name
  FROM main.PRODUCTS
  WHERE
    pr_name = 'GoldCopper-Star'
), _s7 AS (
  SELECT
    _s0.ca_dt,
    COUNT(*) AS n_rows
  FROM _s6 AS _s0
  JOIN main.INCIDENTS AS INCIDENTS
    ON _s0.ca_dt = CAST(CAST(INCIDENTS.in_error_report_ts AS DATETIME) AS DATE)
  JOIN main.DEVICES AS DEVICES
    ON DEVICES.de_id = INCIDENTS.in_device_id
  JOIN _t5 AS _t5
    ON DEVICES.de_product_id = _t5.pr_id
  GROUP BY
    1
), _s13 AS (
  SELECT
    _s8.ca_dt,
    COUNT(*) AS n_rows
  FROM _s6 AS _s8
  JOIN main.DEVICES AS DEVICES
    ON _s8.ca_dt = CAST(CAST(DEVICES.de_purchase_ts AS DATETIME) AS DATE)
  JOIN _t5 AS _t7
    ON DEVICES.de_product_id = _t7.pr_id
  GROUP BY
    1
), _s15 AS (
  SELECT
    EXTRACT(YEAR FROM CAST(_s6.ca_dt AS DATETIME)) AS year_ca_dt,
    SUM(_s7.n_rows) AS sum_expr_4,
<<<<<<< HEAD
    SUM(_s13.n_rows) AS sum_n_rows,
    EXTRACT(YEAR FROM CAST(_s6.ca_dt AS DATETIME)) AS year
=======
    SUM(_s13.n_rows) AS sum_n_rows
>>>>>>> 72bc7682
  FROM _s6 AS _s6
  LEFT JOIN _s7 AS _s7
    ON _s6.ca_dt = _s7.ca_dt
  LEFT JOIN _s13 AS _s13
    ON _s13.ca_dt = _s6.ca_dt
  GROUP BY
    1
)
SELECT
<<<<<<< HEAD
  _s15.year - EXTRACT(YEAR FROM CAST(_s14.release_date AS DATETIME)) AS years_since_release,
  ROUND(
    SUM(COALESCE(_s15.sum_expr_4, 0)) OVER (ORDER BY _s15.year ROWS BETWEEN UNBOUNDED PRECEDING AND CURRENT ROW) / SUM(COALESCE(_s15.sum_n_rows, 0)) OVER (ORDER BY _s15.year ROWS BETWEEN UNBOUNDED PRECEDING AND CURRENT ROW),
=======
  _s15.year_ca_dt - EXTRACT(YEAR FROM CAST(_s14.anything_pr_release AS DATETIME)) AS years_since_release,
  ROUND(
    SUM(COALESCE(_s15.sum_expr_4, 0)) OVER (ORDER BY _s15.year_ca_dt ROWS BETWEEN UNBOUNDED PRECEDING AND CURRENT ROW) / SUM(COALESCE(_s15.sum_n_rows, 0)) OVER (ORDER BY _s15.year_ca_dt ROWS BETWEEN UNBOUNDED PRECEDING AND CURRENT ROW),
>>>>>>> 72bc7682
    2
  ) AS cum_ir,
  ROUND(
    (
      100.0 * (
<<<<<<< HEAD
        COALESCE(_s15.sum_n_rows, 0) - LAG(COALESCE(_s15.sum_n_rows, 0), 1) OVER (ORDER BY CASE WHEN _s15.year IS NULL THEN 1 ELSE 0 END, _s15.year)
      )
    ) / LAG(COALESCE(_s15.sum_n_rows, 0), 1) OVER (ORDER BY CASE WHEN _s15.year IS NULL THEN 1 ELSE 0 END, _s15.year),
=======
        COALESCE(_s15.sum_n_rows, 0) - LAG(COALESCE(_s15.sum_n_rows, 0), 1) OVER (ORDER BY CASE WHEN _s15.year_ca_dt IS NULL THEN 1 ELSE 0 END, _s15.year_ca_dt)
      )
    ) / LAG(COALESCE(_s15.sum_n_rows, 0), 1) OVER (ORDER BY CASE WHEN _s15.year_ca_dt IS NULL THEN 1 ELSE 0 END, _s15.year_ca_dt),
>>>>>>> 72bc7682
    2
  ) AS pct_bought_change,
  ROUND(
    (
      100.0 * (
<<<<<<< HEAD
        COALESCE(_s15.sum_expr_4, 0) - LAG(COALESCE(_s15.sum_expr_4, 0), 1) OVER (ORDER BY CASE WHEN _s15.year IS NULL THEN 1 ELSE 0 END, _s15.year)
      )
    ) / LAG(COALESCE(_s15.sum_expr_4, 0), 1) OVER (ORDER BY CASE WHEN _s15.year IS NULL THEN 1 ELSE 0 END, _s15.year),
=======
        COALESCE(_s15.sum_expr_4, 0) - LAG(COALESCE(_s15.sum_expr_4, 0), 1) OVER (ORDER BY CASE WHEN _s15.year_ca_dt IS NULL THEN 1 ELSE 0 END, _s15.year_ca_dt)
      )
    ) / LAG(COALESCE(_s15.sum_expr_4, 0), 1) OVER (ORDER BY CASE WHEN _s15.year_ca_dt IS NULL THEN 1 ELSE 0 END, _s15.year_ca_dt),
>>>>>>> 72bc7682
    2
  ) AS pct_incident_change,
  COALESCE(_s15.sum_n_rows, 0) AS bought,
  COALESCE(_s15.sum_expr_4, 0) AS incidents
FROM _s14 AS _s14
JOIN _s15 AS _s15
<<<<<<< HEAD
  ON _s15.year >= EXTRACT(YEAR FROM CAST(_s14.release_date AS DATETIME))
=======
  ON _s15.year_ca_dt >= EXTRACT(YEAR FROM CAST(_s14.anything_pr_release AS DATETIME))
>>>>>>> 72bc7682
ORDER BY
  1<|MERGE_RESOLUTION|>--- conflicted
+++ resolved
@@ -43,12 +43,7 @@
   SELECT
     EXTRACT(YEAR FROM CAST(_s6.ca_dt AS DATETIME)) AS year_ca_dt,
     SUM(_s7.n_rows) AS sum_expr_4,
-<<<<<<< HEAD
-    SUM(_s13.n_rows) AS sum_n_rows,
-    EXTRACT(YEAR FROM CAST(_s6.ca_dt AS DATETIME)) AS year
-=======
     SUM(_s13.n_rows) AS sum_n_rows
->>>>>>> 72bc7682
   FROM _s6 AS _s6
   LEFT JOIN _s7 AS _s7
     ON _s6.ca_dt = _s7.ca_dt
@@ -58,53 +53,31 @@
     1
 )
 SELECT
-<<<<<<< HEAD
-  _s15.year - EXTRACT(YEAR FROM CAST(_s14.release_date AS DATETIME)) AS years_since_release,
-  ROUND(
-    SUM(COALESCE(_s15.sum_expr_4, 0)) OVER (ORDER BY _s15.year ROWS BETWEEN UNBOUNDED PRECEDING AND CURRENT ROW) / SUM(COALESCE(_s15.sum_n_rows, 0)) OVER (ORDER BY _s15.year ROWS BETWEEN UNBOUNDED PRECEDING AND CURRENT ROW),
-=======
   _s15.year_ca_dt - EXTRACT(YEAR FROM CAST(_s14.anything_pr_release AS DATETIME)) AS years_since_release,
   ROUND(
     SUM(COALESCE(_s15.sum_expr_4, 0)) OVER (ORDER BY _s15.year_ca_dt ROWS BETWEEN UNBOUNDED PRECEDING AND CURRENT ROW) / SUM(COALESCE(_s15.sum_n_rows, 0)) OVER (ORDER BY _s15.year_ca_dt ROWS BETWEEN UNBOUNDED PRECEDING AND CURRENT ROW),
->>>>>>> 72bc7682
     2
   ) AS cum_ir,
   ROUND(
     (
       100.0 * (
-<<<<<<< HEAD
-        COALESCE(_s15.sum_n_rows, 0) - LAG(COALESCE(_s15.sum_n_rows, 0), 1) OVER (ORDER BY CASE WHEN _s15.year IS NULL THEN 1 ELSE 0 END, _s15.year)
-      )
-    ) / LAG(COALESCE(_s15.sum_n_rows, 0), 1) OVER (ORDER BY CASE WHEN _s15.year IS NULL THEN 1 ELSE 0 END, _s15.year),
-=======
         COALESCE(_s15.sum_n_rows, 0) - LAG(COALESCE(_s15.sum_n_rows, 0), 1) OVER (ORDER BY CASE WHEN _s15.year_ca_dt IS NULL THEN 1 ELSE 0 END, _s15.year_ca_dt)
       )
     ) / LAG(COALESCE(_s15.sum_n_rows, 0), 1) OVER (ORDER BY CASE WHEN _s15.year_ca_dt IS NULL THEN 1 ELSE 0 END, _s15.year_ca_dt),
->>>>>>> 72bc7682
     2
   ) AS pct_bought_change,
   ROUND(
     (
       100.0 * (
-<<<<<<< HEAD
-        COALESCE(_s15.sum_expr_4, 0) - LAG(COALESCE(_s15.sum_expr_4, 0), 1) OVER (ORDER BY CASE WHEN _s15.year IS NULL THEN 1 ELSE 0 END, _s15.year)
-      )
-    ) / LAG(COALESCE(_s15.sum_expr_4, 0), 1) OVER (ORDER BY CASE WHEN _s15.year IS NULL THEN 1 ELSE 0 END, _s15.year),
-=======
         COALESCE(_s15.sum_expr_4, 0) - LAG(COALESCE(_s15.sum_expr_4, 0), 1) OVER (ORDER BY CASE WHEN _s15.year_ca_dt IS NULL THEN 1 ELSE 0 END, _s15.year_ca_dt)
       )
     ) / LAG(COALESCE(_s15.sum_expr_4, 0), 1) OVER (ORDER BY CASE WHEN _s15.year_ca_dt IS NULL THEN 1 ELSE 0 END, _s15.year_ca_dt),
->>>>>>> 72bc7682
     2
   ) AS pct_incident_change,
   COALESCE(_s15.sum_n_rows, 0) AS bought,
   COALESCE(_s15.sum_expr_4, 0) AS incidents
 FROM _s14 AS _s14
 JOIN _s15 AS _s15
-<<<<<<< HEAD
-  ON _s15.year >= EXTRACT(YEAR FROM CAST(_s14.release_date AS DATETIME))
-=======
   ON _s15.year_ca_dt >= EXTRACT(YEAR FROM CAST(_s14.anything_pr_release AS DATETIME))
->>>>>>> 72bc7682
 ORDER BY
   1
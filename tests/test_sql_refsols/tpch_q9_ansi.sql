--- conflicted
+++ resolved
@@ -1,8 +1,4 @@
-<<<<<<< HEAD
-WITH "_t1_2" AS (
-=======
-WITH _t2_2 AS (
->>>>>>> a57d0640
+WITH _t1_2 AS (
   SELECT
     SUM(
       lineitem.l_extendedprice * (
@@ -24,41 +20,15 @@
   LEFT JOIN tpch.orders AS orders
     ON lineitem.l_orderkey = orders.o_orderkey
   GROUP BY
-<<<<<<< HEAD
-    "nation"."n_name",
-    EXTRACT(YEAR FROM "orders"."o_orderdate")
+    nation.n_name,
+    EXTRACT(YEAR FROM orders.o_orderdate)
 )
 SELECT
-  "_t1"."nation_name" AS "NATION",
-  "_t1"."o_year" AS "O_YEAR",
-  COALESCE("_t1"."agg_0", 0) AS "AMOUNT"
-FROM "_t1_2" AS "_t1"
+  nation_name AS NATION,
+  o_year AS O_YEAR,
+  COALESCE(agg_0, 0) AS AMOUNT
+FROM _t1_2
 ORDER BY
-  "nation",
-  "o_year" DESC
-LIMIT 10
-=======
-    nation.n_name,
-    EXTRACT(YEAR FROM orders.o_orderdate)
-), _t0_2 AS (
-  SELECT
-    COALESCE(agg_0, 0) AS amount,
-    nation_name AS nation,
-    o_year,
-    nation_name AS ordering_1,
-    o_year AS ordering_2
-  FROM _t2_2
-  ORDER BY
-    ordering_1,
-    ordering_2 DESC
-  LIMIT 10
-)
-SELECT
-  nation AS NATION,
-  o_year AS O_YEAR,
-  amount AS AMOUNT
-FROM _t0_2
-ORDER BY
-  ordering_1,
-  ordering_2 DESC
->>>>>>> a57d0640
+  nation,
+  o_year DESC
+LIMIT 10
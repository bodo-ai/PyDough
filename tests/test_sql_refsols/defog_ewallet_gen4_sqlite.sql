--- conflicted
+++ resolved
@@ -1,118 +1,22 @@
-WITH "_t1" AS (
+WITH "_t0_2" AS (
   SELECT
     "coupons"."merchant_id" AS "merchant_id",
     "coupons"."start_date" AS "start_date"
   FROM "main"."coupons" AS "coupons"
-), "_t1_2" AS (
+), "_t1" AS (
   SELECT
-    MIN("_t1"."start_date") AS "agg_0",
-    "_t1"."merchant_id" AS "merchant_id"
-  FROM "_t1" AS "_t1"
+    MIN("_t0"."start_date") AS "agg_0",
+    "_t0"."merchant_id" AS "merchant_id"
+  FROM "_t0_2" AS "_t0"
   GROUP BY
-    "_t1"."merchant_id"
+    "_t0"."merchant_id"
 ), "_t3" AS (
   SELECT
-<<<<<<< HEAD
-    _table_alias_0.mid AS mid,
-    agg_1 AS earliest_coupon_id,
-    earliest_coupon_start_date,
-    merchant_registration_date,
-    merchants_id
-  FROM (
-    SELECT
-      agg_0 AS earliest_coupon_start_date,
-      created_at AS merchant_registration_date,
-      mid AS merchants_id,
-      mid
-    FROM (
-      SELECT
-        created_at,
-        mid
-      FROM main.merchants
-    )
-    LEFT JOIN (
-      SELECT
-        MIN(start_date) AS agg_0,
-        merchant_id
-      FROM (
-        SELECT
-          merchant_id,
-          start_date
-        FROM main.coupons
-      )
-      GROUP BY
-        merchant_id
-    )
-      ON mid = merchant_id
-  ) AS _table_alias_0
-  LEFT JOIN (
-    SELECT
-      MAX(cid) AS agg_1,
-      mid
-    FROM (
-      SELECT
-        cid,
-        mid
-      FROM (
-        SELECT
-          agg_0 AS earliest_coupon_start_date,
-          mid
-        FROM (
-          SELECT
-            mid
-          FROM main.merchants
-        )
-        LEFT JOIN (
-          SELECT
-            MIN(start_date) AS agg_0,
-            merchant_id
-          FROM (
-            SELECT
-              merchant_id,
-              start_date
-            FROM main.coupons
-          )
-          GROUP BY
-            merchant_id
-        )
-          ON mid = merchant_id
-      )
-      INNER JOIN (
-        SELECT
-          cid,
-          merchant_id,
-          start_date
-        FROM main.coupons
-      )
-        ON (
-          mid = merchant_id
-        ) AND (
-          earliest_coupon_start_date = start_date
-        )
-    )
-    GROUP BY
-      mid
-  ) AS _table_alias_1
-    ON _table_alias_0.mid = _table_alias_1.mid
-)
-INNER JOIN (
-  SELECT
-    merchant_id,
-    start_date
-  FROM main.coupons
-)
-  ON (
-    mid = merchant_id
-  )
-  AND (
-    start_date <= DATETIME(merchant_registration_date, '1 year')
-  )
-=======
-    MIN("_t4"."start_date") AS "agg_0",
-    "_t4"."merchant_id" AS "merchant_id"
-  FROM "_t1" AS "_t4"
+    MIN("_t2"."start_date") AS "agg_0",
+    "_t2"."merchant_id" AS "merchant_id"
+  FROM "_t0_2" AS "_t2"
   GROUP BY
-    "_t4"."merchant_id"
+    "_t2"."merchant_id"
 ), "_t7" AS (
   SELECT
     MAX("coupons"."cid") AS "agg_1",
@@ -132,11 +36,10 @@
   "_t1"."agg_0" AS "earliest_coupon_start_date",
   "_t7"."agg_1" AS "earliest_coupon_id"
 FROM "main"."merchants" AS "merchants"
-LEFT JOIN "_t1_2" AS "_t1"
+LEFT JOIN "_t1" AS "_t1"
   ON "_t1"."merchant_id" = "merchants"."mid"
 LEFT JOIN "_t7" AS "_t7"
   ON "_t7"."mid" = "merchants"."mid"
-JOIN "_t1" AS "_t9"
+JOIN "_t0_2" AS "_t9"
   ON "_t9"."merchant_id" = "merchants"."mid"
-  AND "_t9"."start_date" <= DATETIME("merchants"."created_at", '1 year')
->>>>>>> 50890fd8
+  AND "_t9"."start_date" <= DATETIME("merchants"."created_at", '1 year')
--- conflicted
+++ resolved
@@ -1286,7 +1286,6 @@
         ),
         pytest.param(
             (
-<<<<<<< HEAD
                 simple_int_float_string_cast,
                 None,
                 "simple_int_float_string_cast",
@@ -1384,7 +1383,9 @@
                 ),
             ),
             id="part_reduced_size",
-=======
+        ),
+        pytest.param(
+            (
                 simple_smallest_or_largest,
                 None,
                 "simple_smallest_or_largest",
@@ -1468,7 +1469,6 @@
                 ),
             ),
             id="dumb_aggregation",
->>>>>>> d1e694e4
         ),
     ],
 )

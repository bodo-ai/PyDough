"""
TODO: add file-level docstring.
"""

import pytest
from test_utils import (
    BackReferenceExpressionInfo,
    CalcInfo,
    ChildReferenceCollectionInfo,
    ChildReferenceExpressionInfo,
    CollectionTestInfo,
    FunctionInfo,
    LiteralInfo,
    PartitionInfo,
    ReferenceInfo,
    SubCollectionInfo,
    TableCollectionInfo,
    WhereInfo,
)

from pydough.configs import PyDoughConfigs
from pydough.conversion.relational_converter import convert_ast_to_relational
from pydough.pydough_ast import AstNodeBuilder, PyDoughCollectionAST
from pydough.types import (
    BooleanType,
    Float64Type,
    Int64Type,
    StringType,
)


@pytest.fixture(
    params=[
        pytest.param(
            (
                TableCollectionInfo("Regions"),
                """
ROOT(columns=[('key', key), ('name', name), ('comment', comment)], orderings=[])
 SCAN(table=tpch.REGION, columns={'comment': r_comment, 'key': r_regionkey, 'name': r_name})
""",
            ),
            id="scan_regions",
        ),
        pytest.param(
            (
                TableCollectionInfo("Nations"),
                """
ROOT(columns=[('key', key), ('name', name), ('region_key', region_key), ('comment', comment)], orderings=[])
 SCAN(table=tpch.NATION, columns={'comment': n_comment, 'key': n_nationkey, 'name': n_name, 'region_key': n_regionkey})
""",
            ),
            id="scan_nations",
        ),
        pytest.param(
            (
                TableCollectionInfo("Regions")
                ** CalcInfo(
                    [],
                    region_name=ReferenceInfo("name"),
                    magic_word=LiteralInfo("foo", StringType()),
                ),
                """
ROOT(columns=[('region_name', region_name), ('magic_word', magic_word)], orderings=[])
 PROJECT(columns={'magic_word': 'foo':string, 'region_name': name})
  SCAN(table=tpch.REGION, columns={'name': r_name})
""",
            ),
            id="scan_calc",
        ),
        pytest.param(
            (
                TableCollectionInfo("Regions")
                ** CalcInfo([], name=LiteralInfo("foo", StringType()))
                ** CalcInfo([], fizz=ReferenceInfo("name"), buzz=ReferenceInfo("key")),
                """
ROOT(columns=[('fizz', fizz), ('buzz', buzz)], orderings=[])
 PROJECT(columns={'buzz': key, 'fizz': name_0})
  PROJECT(columns={'key': key, 'name_0': 'foo':string})
   SCAN(table=tpch.REGION, columns={'key': r_regionkey})
""",
            ),
            id="scan_calc_calc",
        ),
        pytest.param(
            (
                TableCollectionInfo("Regions") ** SubCollectionInfo("nations"),
                """
ROOT(columns=[('key', key), ('name', name), ('region_key', region_key), ('comment', comment)], orderings=[])
 PROJECT(columns={'comment': comment_1, 'key': key_2, 'name': name_3, 'region_key': region_key})
  JOIN(conditions=[t0.key == t1.region_key], types=['inner'], columns={'comment_1': t1.comment, 'key_2': t1.key, 'name_3': t1.name, 'region_key': t1.region_key})
   SCAN(table=tpch.REGION, columns={'key': r_regionkey})
   SCAN(table=tpch.NATION, columns={'comment': n_comment, 'key': n_nationkey, 'name': n_name, 'region_key': n_regionkey})
""",
            ),
            id="join_region_nations",
        ),
        pytest.param(
            (
                TableCollectionInfo("Regions")
                ** SubCollectionInfo("nations")
                ** SubCollectionInfo("customers"),
                """
ROOT(columns=[('key', key), ('name', name), ('address', address), ('nation_key', nation_key), ('phone', phone), ('acctbal', acctbal), ('mktsegment', mktsegment), ('comment', comment)], orderings=[])
 PROJECT(columns={'acctbal': acctbal, 'address': address, 'comment': comment_4, 'key': key_5, 'mktsegment': mktsegment, 'name': name_6, 'nation_key': nation_key, 'phone': phone})
  JOIN(conditions=[t0.key_2 == t1.nation_key], types=['inner'], columns={'acctbal': t1.acctbal, 'address': t1.address, 'comment_4': t1.comment, 'key_5': t1.key, 'mktsegment': t1.mktsegment, 'name_6': t1.name, 'nation_key': t1.nation_key, 'phone': t1.phone})
   JOIN(conditions=[t0.key == t1.region_key], types=['inner'], columns={'key_2': t1.key})
    SCAN(table=tpch.REGION, columns={'key': r_regionkey})
    SCAN(table=tpch.NATION, columns={'key': n_nationkey, 'region_key': n_regionkey})
   SCAN(table=tpch.CUSTOMER, columns={'acctbal': c_acctbal, 'address': c_address, 'comment': c_comment, 'key': c_custkey, 'mktsegment': c_mktsegment, 'name': c_name, 'nation_key': c_nationkey, 'phone': c_phone})
""",
            ),
            id="join_region_nations_customers",
        ),
        pytest.param(
            (
                TableCollectionInfo("Customers")
                ** CalcInfo(
                    [],
                    name=FunctionInfo("LOWER", [ReferenceInfo("name")]),
                    country_code=FunctionInfo(
                        "SLICE",
                        [
                            ReferenceInfo("phone"),
                            LiteralInfo(0, Int64Type()),
                            LiteralInfo(3, Int64Type()),
                            LiteralInfo(1, Int64Type()),
                        ],
                    ),
                    adjusted_account_balance=FunctionInfo(
                        "IFF",
                        [
                            FunctionInfo(
                                "LET",
                                [
                                    ReferenceInfo("acctbal"),
                                    LiteralInfo(0, Int64Type()),
                                ],
                            ),
                            LiteralInfo(0, Int64Type()),
                            ReferenceInfo("acctbal"),
                        ],
                    ),
                    is_named_john=FunctionInfo(
                        "LET",
                        [
                            FunctionInfo("LOWER", [ReferenceInfo("name")]),
                            LiteralInfo("john", StringType()),
                        ],
                    ),
                ),
                """
ROOT(columns=[('name', name_0), ('country_code', country_code), ('adjusted_account_balance', adjusted_account_balance), ('is_named_john', is_named_john)], orderings=[])
 PROJECT(columns={'adjusted_account_balance': IFF(acctbal < 0:int64, 0:int64, acctbal), 'country_code': SLICE(phone, 0:int64, 3:int64, 1:int64), 'is_named_john': LOWER(name) < 'john':string, 'name_0': LOWER(name)})
  SCAN(table=tpch.CUSTOMER, columns={'acctbal': c_acctbal, 'name': c_name, 'phone': c_phone})
""",
            ),
            id="scan_customer_call_functions",
        ),
        pytest.param(
            (
                TableCollectionInfo("Nations")
                ** CalcInfo(
                    [SubCollectionInfo("region")],
                    nation_name=ReferenceInfo("name"),
                    region_name=ChildReferenceExpressionInfo("name", 0),
                ),
                """
ROOT(columns=[('nation_name', nation_name), ('region_name', region_name)], orderings=[])
 PROJECT(columns={'nation_name': name, 'region_name': name_3})
  JOIN(conditions=[t0.region_key == t1.key], types=['left'], columns={'name': t0.name, 'name_3': t1.name})
   SCAN(table=tpch.NATION, columns={'name': n_name, 'region_key': n_regionkey})
   SCAN(table=tpch.REGION, columns={'key': r_regionkey, 'name': r_name})
""",
            ),
            id="nations_access_region",
        ),
        pytest.param(
            (
                TableCollectionInfo("Lineitems")
                ** CalcInfo(
                    [
                        SubCollectionInfo("part_and_supplier")
                        ** SubCollectionInfo("supplier")
                        ** SubCollectionInfo("nation"),
                        SubCollectionInfo("order")
                        ** SubCollectionInfo("customer")
                        ** SubCollectionInfo("nation"),
                    ],
                    ship_year=FunctionInfo("YEAR", [ReferenceInfo("ship_date")]),
                    supplier_nation=ChildReferenceExpressionInfo("name", 0),
                    customer_nation=ChildReferenceExpressionInfo("name", 1),
                    value=FunctionInfo(
                        "MUL",
                        [
                            ReferenceInfo("extended_price"),
                            FunctionInfo(
                                "SUB",
                                [
                                    LiteralInfo(1.0, Float64Type()),
                                    ReferenceInfo("discount"),
                                ],
                            ),
                        ],
                    ),
                ),
                """
ROOT(columns=[('ship_year', ship_year), ('supplier_nation', supplier_nation), ('customer_nation', customer_nation), ('value', value)], orderings=[])
 PROJECT(columns={'customer_nation': name_9, 'ship_year': YEAR(ship_date), 'supplier_nation': name_4, 'value': extended_price * 1.0:float64 - discount})
  JOIN(conditions=[t0.order_key == t1.key], types=['left'], columns={'discount': t0.discount, 'extended_price': t0.extended_price, 'name_4': t0.name_4, 'name_9': t1.name_9, 'ship_date': t0.ship_date})
   JOIN(conditions=[t0.part_key == t1.part_key & t0.supplier_key == t1.supplier_key], types=['left'], columns={'discount': t0.discount, 'extended_price': t0.extended_price, 'name_4': t1.name_4, 'order_key': t0.order_key, 'ship_date': t0.ship_date})
    SCAN(table=tpch.LINEITEM, columns={'discount': l_discount, 'extended_price': l_extendedprice, 'order_key': l_orderkey, 'part_key': l_partkey, 'ship_date': l_shipdate, 'supplier_key': l_suppkey})
    JOIN(conditions=[t0.nation_key == t1.key], types=['inner'], columns={'name_4': t1.name, 'part_key': t0.part_key, 'supplier_key': t0.supplier_key})
     JOIN(conditions=[t0.supplier_key == t1.key], types=['inner'], columns={'nation_key': t1.nation_key, 'part_key': t0.part_key, 'supplier_key': t0.supplier_key})
      SCAN(table=tpch.PARTSUPP, columns={'part_key': ps_partkey, 'supplier_key': ps_suppkey})
      SCAN(table=tpch.SUPPLIER, columns={'key': s_suppkey, 'nation_key': s_nationkey})
     SCAN(table=tpch.NATION, columns={'key': n_nationkey, 'name': n_name})
   JOIN(conditions=[t0.nation_key == t1.key], types=['inner'], columns={'key': t0.key, 'name_9': t1.name})
    JOIN(conditions=[t0.customer_key == t1.key], types=['inner'], columns={'key': t0.key, 'nation_key': t1.nation_key})
     SCAN(table=tpch.ORDER, columns={'customer_key': o_custkey, 'key': o_orderkey})
     SCAN(table=tpch.CUSTOMER, columns={'key': c_custkey, 'nation_key': c_nationkey})
    SCAN(table=tpch.NATION, columns={'key': n_nationkey, 'name': n_name})
""",
            ),
            id="lineitems_access_cust_supplier_nations",
        ),
        pytest.param(
            (
                TableCollectionInfo("Regions")
                ** CalcInfo([], key=LiteralInfo(-1, Int64Type()))
                ** SubCollectionInfo("nations")
                ** CalcInfo([], key=LiteralInfo(-2, Int64Type()))
                ** SubCollectionInfo("customers")
                ** CalcInfo(
                    [],
                    key=LiteralInfo(-3, Int64Type()),
                    name=ReferenceInfo("name"),
                    phone=ReferenceInfo("phone"),
                    mktsegment=ReferenceInfo("mktsegment"),
                ),
                """
ROOT(columns=[('key', key_0), ('name', name), ('phone', phone), ('mktsegment', mktsegment)], orderings=[])
 PROJECT(columns={'key_0': -3:int64, 'mktsegment': mktsegment, 'name': name_6, 'phone': phone})
  JOIN(conditions=[t0.key_2 == t1.nation_key], types=['inner'], columns={'mktsegment': t1.mktsegment, 'name_6': t1.name, 'phone': t1.phone})
   JOIN(conditions=[t0.key == t1.region_key], types=['inner'], columns={'key_2': t1.key})
    SCAN(table=tpch.REGION, columns={'key': r_regionkey})
    SCAN(table=tpch.NATION, columns={'key': n_nationkey, 'region_key': n_regionkey})
   SCAN(table=tpch.CUSTOMER, columns={'mktsegment': c_mktsegment, 'name': c_name, 'nation_key': c_nationkey, 'phone': c_phone})
""",
            ),
            id="join_regions_nations_calc_override",
        ),
        pytest.param(
            (
                TableCollectionInfo("Regions")
                ** SubCollectionInfo("nations")
                ** CalcInfo(
                    [],
                    region_name=BackReferenceExpressionInfo("name", 1),
                    nation_name=ReferenceInfo("name"),
                ),
                """
ROOT(columns=[('region_name', region_name), ('nation_name', nation_name)], orderings=[])
 PROJECT(columns={'nation_name': name_3, 'region_name': name})
  JOIN(conditions=[t0.key == t1.region_key], types=['inner'], columns={'name': t0.name, 'name_3': t1.name})
   SCAN(table=tpch.REGION, columns={'key': r_regionkey, 'name': r_name})
   SCAN(table=tpch.NATION, columns={'name': n_name, 'region_key': n_regionkey})
""",
            ),
            id="region_nations_backref",
        ),
        pytest.param(
            (
                TableCollectionInfo("Regions")
                ** TableCollectionInfo("nations")
                ** TableCollectionInfo("customers")
                ** TableCollectionInfo("orders")
                ** SubCollectionInfo("lines")
                ** CalcInfo(
                    [
                        SubCollectionInfo("part_and_supplier")
                        ** SubCollectionInfo("supplier")
                        ** SubCollectionInfo("nation")
                        ** SubCollectionInfo("region")
                        ** CalcInfo(
                            [], nation_name=BackReferenceExpressionInfo("name", 1)
                        )
                    ],
                    order_year=FunctionInfo(
                        "YEAR", [BackReferenceExpressionInfo("order_date", 1)]
                    ),
                    customer_region=BackReferenceExpressionInfo("name", 4),
                    customer_nation=BackReferenceExpressionInfo("name", 3),
                    supplier_region=ChildReferenceExpressionInfo("name", 0),
                    nation_name=ChildReferenceExpressionInfo("nation_name", 0),
                ),
                """
ROOT(columns=[('order_year', order_year), ('customer_region', customer_region), ('customer_nation', customer_nation), ('supplier_region', supplier_region), ('nation_name', nation_name)], orderings=[])
 PROJECT(columns={'customer_nation': name_3, 'customer_region': name, 'nation_name': nation_name, 'order_year': YEAR(order_date), 'supplier_region': name_16})
  JOIN(conditions=[t0.part_key == t1.part_key & t0.supplier_key == t1.supplier_key], types=['left'], columns={'name': t0.name, 'name_16': t1.name_16, 'name_3': t0.name_3, 'nation_name': t1.nation_name, 'order_date': t0.order_date})
   JOIN(conditions=[t0.key_8 == t1.order_key], types=['inner'], columns={'name': t0.name, 'name_3': t0.name_3, 'order_date': t0.order_date, 'part_key': t1.part_key, 'supplier_key': t1.supplier_key})
    JOIN(conditions=[t0.key_5 == t1.customer_key], types=['inner'], columns={'key_8': t1.key, 'name': t0.name, 'name_3': t0.name_3, 'order_date': t1.order_date})
     JOIN(conditions=[t0.key_2 == t1.nation_key], types=['inner'], columns={'key_5': t1.key, 'name': t0.name, 'name_3': t0.name_3})
      JOIN(conditions=[t0.key == t1.region_key], types=['inner'], columns={'key_2': t1.key, 'name': t0.name, 'name_3': t1.name})
       SCAN(table=tpch.REGION, columns={'key': r_regionkey, 'name': r_name})
       SCAN(table=tpch.NATION, columns={'key': n_nationkey, 'name': n_name, 'region_key': n_regionkey})
      SCAN(table=tpch.CUSTOMER, columns={'key': c_custkey, 'nation_key': c_nationkey})
     SCAN(table=tpch.ORDER, columns={'customer_key': o_custkey, 'key': o_orderkey, 'order_date': o_orderdate})
    SCAN(table=tpch.LINEITEM, columns={'order_key': l_orderkey, 'part_key': l_partkey, 'supplier_key': l_suppkey})
   PROJECT(columns={'name_16': name_16, 'nation_name': name_13, 'part_key': part_key, 'supplier_key': supplier_key})
    JOIN(conditions=[t0.region_key == t1.key], types=['inner'], columns={'name_13': t0.name_13, 'name_16': t1.name, 'part_key': t0.part_key, 'supplier_key': t0.supplier_key})
     JOIN(conditions=[t0.nation_key == t1.key], types=['inner'], columns={'name_13': t1.name, 'part_key': t0.part_key, 'region_key': t1.region_key, 'supplier_key': t0.supplier_key})
      JOIN(conditions=[t0.supplier_key == t1.key], types=['inner'], columns={'nation_key': t1.nation_key, 'part_key': t0.part_key, 'supplier_key': t0.supplier_key})
       SCAN(table=tpch.PARTSUPP, columns={'part_key': ps_partkey, 'supplier_key': ps_suppkey})
       SCAN(table=tpch.SUPPLIER, columns={'key': s_suppkey, 'nation_key': s_nationkey})
      SCAN(table=tpch.NATION, columns={'key': n_nationkey, 'name': n_name, 'region_key': n_regionkey})
     SCAN(table=tpch.REGION, columns={'key': r_regionkey, 'name': r_name})
""",
            ),
            id="lines_shipping_vs_customer_region",
        ),
        pytest.param(
            (
                TableCollectionInfo("Orders")
                ** CalcInfo(
                    [SubCollectionInfo("lines")],
                    okey=ReferenceInfo("key"),
                    lsum=FunctionInfo(
                        "SUM", [ChildReferenceExpressionInfo("extended_price", 0)]
                    ),
                ),
                """
ROOT(columns=[('okey', okey), ('lsum', lsum)], orderings=[])
 PROJECT(columns={'lsum': DEFAULT_TO(agg_0, 0:int64), 'okey': key})
  JOIN(conditions=[t0.key == t1.order_key], types=['left'], columns={'agg_0': t1.agg_0, 'key': t0.key})
   SCAN(table=tpch.ORDER, columns={'key': o_orderkey})
   AGGREGATE(keys={'order_key': order_key}, aggregations={'agg_0': SUM(extended_price)})
    SCAN(table=tpch.LINEITEM, columns={'extended_price': l_extendedprice, 'order_key': l_orderkey})
""",
            ),
            id="orders_sum_line_price",
        ),
        pytest.param(
            (
                TableCollectionInfo("Customers")
                ** CalcInfo(
                    [SubCollectionInfo("orders") ** SubCollectionInfo("lines")],
                    okey=ReferenceInfo("key"),
                    lsum=FunctionInfo(
                        "SUM", [ChildReferenceExpressionInfo("extended_price", 0)]
                    ),
                ),
                """
ROOT(columns=[('okey', okey), ('lsum', lsum)], orderings=[])
 PROJECT(columns={'lsum': DEFAULT_TO(agg_0, 0:int64), 'okey': key})
  JOIN(conditions=[t0.key == t1.customer_key], types=['left'], columns={'agg_0': t1.agg_0, 'key': t0.key})
   SCAN(table=tpch.CUSTOMER, columns={'key': c_custkey})
   AGGREGATE(keys={'customer_key': customer_key}, aggregations={'agg_0': SUM(extended_price)})
    JOIN(conditions=[t0.key == t1.order_key], types=['inner'], columns={'customer_key': t0.customer_key, 'extended_price': t1.extended_price})
     SCAN(table=tpch.ORDER, columns={'customer_key': o_custkey, 'key': o_orderkey})
     SCAN(table=tpch.LINEITEM, columns={'extended_price': l_extendedprice, 'order_key': l_orderkey})
""",
            ),
            id="customers_sum_line_price",
        ),
        pytest.param(
            (
                TableCollectionInfo("Nations")
                ** CalcInfo(
                    [
                        SubCollectionInfo("customers")
                        ** SubCollectionInfo("orders")
                        ** SubCollectionInfo("lines")
                    ],
                    okey=ReferenceInfo("key"),
                    lsum=FunctionInfo(
                        "SUM", [ChildReferenceExpressionInfo("extended_price", 0)]
                    ),
                ),
                """
ROOT(columns=[('okey', okey), ('lsum', lsum)], orderings=[])
 PROJECT(columns={'lsum': DEFAULT_TO(agg_0, 0:int64), 'okey': key})
  JOIN(conditions=[t0.key == t1.nation_key], types=['left'], columns={'agg_0': t1.agg_0, 'key': t0.key})
   SCAN(table=tpch.NATION, columns={'key': n_nationkey})
   AGGREGATE(keys={'nation_key': nation_key}, aggregations={'agg_0': SUM(extended_price)})
    JOIN(conditions=[t0.key_2 == t1.order_key], types=['inner'], columns={'extended_price': t1.extended_price, 'nation_key': t0.nation_key})
     JOIN(conditions=[t0.key == t1.customer_key], types=['inner'], columns={'key_2': t1.key, 'nation_key': t0.nation_key})
      SCAN(table=tpch.CUSTOMER, columns={'key': c_custkey, 'nation_key': c_nationkey})
      SCAN(table=tpch.ORDER, columns={'customer_key': o_custkey, 'key': o_orderkey})
     SCAN(table=tpch.LINEITEM, columns={'extended_price': l_extendedprice, 'order_key': l_orderkey})
""",
            ),
            id="nations_sum_line_price",
        ),
        pytest.param(
            (
                TableCollectionInfo("Regions")
                ** CalcInfo(
                    [
                        SubCollectionInfo("nations")
                        ** SubCollectionInfo("customers")
                        ** SubCollectionInfo("orders")
                        ** SubCollectionInfo("lines")
                    ],
                    okey=ReferenceInfo("key"),
                    lsum=FunctionInfo(
                        "SUM", [ChildReferenceExpressionInfo("extended_price", 0)]
                    ),
                ),
                """
ROOT(columns=[('okey', okey), ('lsum', lsum)], orderings=[])
 PROJECT(columns={'lsum': DEFAULT_TO(agg_0, 0:int64), 'okey': key})
  JOIN(conditions=[t0.key == t1.region_key], types=['left'], columns={'agg_0': t1.agg_0, 'key': t0.key})
   SCAN(table=tpch.REGION, columns={'key': r_regionkey})
   AGGREGATE(keys={'region_key': region_key}, aggregations={'agg_0': SUM(extended_price)})
    JOIN(conditions=[t0.key_5 == t1.order_key], types=['inner'], columns={'extended_price': t1.extended_price, 'region_key': t0.region_key})
     JOIN(conditions=[t0.key_2 == t1.customer_key], types=['inner'], columns={'key_5': t1.key, 'region_key': t0.region_key})
      JOIN(conditions=[t0.key == t1.nation_key], types=['inner'], columns={'key_2': t1.key, 'region_key': t0.region_key})
       SCAN(table=tpch.NATION, columns={'key': n_nationkey, 'region_key': n_regionkey})
       SCAN(table=tpch.CUSTOMER, columns={'key': c_custkey, 'nation_key': c_nationkey})
      SCAN(table=tpch.ORDER, columns={'customer_key': o_custkey, 'key': o_orderkey})
     SCAN(table=tpch.LINEITEM, columns={'extended_price': l_extendedprice, 'order_key': l_orderkey})
""",
            ),
            id="regions_sum_line_price",
        ),
        pytest.param(
            (
                TableCollectionInfo("Orders")
                ** CalcInfo(
                    [SubCollectionInfo("lines")],
                    okey=ReferenceInfo("key"),
                    lavg=FunctionInfo(
                        "DIV",
                        [
                            FunctionInfo(
                                "SUM",
                                [ChildReferenceExpressionInfo("extended_price", 0)],
                            ),
                            FunctionInfo(
                                "COUNT",
                                [ChildReferenceExpressionInfo("extended_price", 0)],
                            ),
                        ],
                    ),
                ),
                """
ROOT(columns=[('okey', okey), ('lavg', lavg)], orderings=[])
 PROJECT(columns={'lavg': DEFAULT_TO(agg_0, 0:int64) / DEFAULT_TO(agg_1, 0:int64), 'okey': key})
  JOIN(conditions=[t0.key == t1.order_key], types=['left'], columns={'agg_0': t1.agg_0, 'agg_1': t1.agg_1, 'key': t0.key})
   SCAN(table=tpch.ORDER, columns={'key': o_orderkey})
   AGGREGATE(keys={'order_key': order_key}, aggregations={'agg_0': SUM(extended_price), 'agg_1': COUNT(extended_price)})
    SCAN(table=tpch.LINEITEM, columns={'extended_price': l_extendedprice, 'order_key': l_orderkey})
""",
            ),
            id="orders_sum_vs_count_line_price",
        ),
        pytest.param(
            (
                TableCollectionInfo("Nations")
                ** CalcInfo(
                    [
                        SubCollectionInfo("customers"),
                        SubCollectionInfo("suppliers"),
                    ],
                    nation_name=ReferenceInfo("key"),
                    consumer_value=FunctionInfo(
                        "SUM", [ChildReferenceExpressionInfo("acctbal", 0)]
                    ),
                    producer_value=FunctionInfo(
                        "SUM", [ChildReferenceExpressionInfo("account_balance", 1)]
                    ),
                ),
                """
ROOT(columns=[('nation_name', nation_name), ('consumer_value', consumer_value), ('producer_value', producer_value)], orderings=[])
 PROJECT(columns={'consumer_value': DEFAULT_TO(agg_0, 0:int64), 'nation_name': key, 'producer_value': DEFAULT_TO(agg_1, 0:int64)})
  JOIN(conditions=[t0.key == t1.nation_key], types=['left'], columns={'agg_0': t0.agg_0, 'agg_1': t1.agg_1, 'key': t0.key})
   JOIN(conditions=[t0.key == t1.nation_key], types=['left'], columns={'agg_0': t1.agg_0, 'key': t0.key})
    SCAN(table=tpch.NATION, columns={'key': n_nationkey})
    AGGREGATE(keys={'nation_key': nation_key}, aggregations={'agg_0': SUM(acctbal)})
     SCAN(table=tpch.CUSTOMER, columns={'acctbal': c_acctbal, 'nation_key': c_nationkey})
   AGGREGATE(keys={'nation_key': nation_key}, aggregations={'agg_1': SUM(account_balance)})
    SCAN(table=tpch.SUPPLIER, columns={'account_balance': s_acctbal, 'nation_key': s_nationkey})
""",
            ),
            id="multiple_simple_aggregations_single_calc",
        ),
        pytest.param(
            (
                TableCollectionInfo("Nations")
                ** CalcInfo(
                    [SubCollectionInfo("customers")],
                    total_consumer_value=FunctionInfo(
                        "SUM", [ChildReferenceExpressionInfo("acctbal", 0)]
                    ),
                    avg_consumer_value=FunctionInfo(
                        "AVG", [ChildReferenceExpressionInfo("acctbal", 0)]
                    ),
                )
                ** CalcInfo(
                    [SubCollectionInfo("suppliers")],
                    nation_name=ReferenceInfo("key"),
                    total_supplier_value=FunctionInfo(
                        "SUM", [ChildReferenceExpressionInfo("account_balance", 0)]
                    ),
                    avg_supplier_value=FunctionInfo(
                        "AVG", [ChildReferenceExpressionInfo("account_balance", 0)]
                    ),
                )
                ** CalcInfo(
                    [SubCollectionInfo("suppliers"), SubCollectionInfo("customers")],
                    nation_name=ReferenceInfo("key"),
                    total_consumer_value=ReferenceInfo("total_consumer_value"),
                    total_supplier_value=ReferenceInfo("total_supplier_value"),
                    avg_consumer_value=ReferenceInfo("avg_consumer_value"),
                    avg_supplier_value=ReferenceInfo("avg_supplier_value"),
                    best_consumer_value=FunctionInfo(
                        "MAX", [ChildReferenceExpressionInfo("acctbal", 1)]
                    ),
                    best_supplier_value=FunctionInfo(
                        "MAX", [ChildReferenceExpressionInfo("account_balance", 0)]
                    ),
                ),
                """
ROOT(columns=[('nation_name', nation_name_0), ('total_consumer_value', total_consumer_value), ('total_supplier_value', total_supplier_value), ('avg_consumer_value', avg_consumer_value), ('avg_supplier_value', avg_supplier_value), ('best_consumer_value', best_consumer_value), ('best_supplier_value', best_supplier_value)], orderings=[])
 PROJECT(columns={'avg_consumer_value': avg_consumer_value, 'avg_supplier_value': avg_supplier_value, 'best_consumer_value': agg_4, 'best_supplier_value': agg_5, 'nation_name_0': key, 'total_consumer_value': total_consumer_value, 'total_supplier_value': total_supplier_value})
  PROJECT(columns={'agg_4': agg_4, 'agg_5': agg_5, 'avg_consumer_value': avg_consumer_value, 'avg_supplier_value': agg_2, 'key': key, 'total_consumer_value': total_consumer_value, 'total_supplier_value': DEFAULT_TO(agg_3, 0:int64)})
   JOIN(conditions=[t0.key == t1.nation_key], types=['left'], columns={'agg_2': t1.agg_2, 'agg_3': t1.agg_3, 'agg_4': t0.agg_4, 'agg_5': t1.agg_5, 'avg_consumer_value': t0.avg_consumer_value, 'key': t0.key, 'total_consumer_value': t0.total_consumer_value})
    PROJECT(columns={'agg_4': agg_4, 'avg_consumer_value': agg_0, 'key': key, 'total_consumer_value': DEFAULT_TO(agg_1, 0:int64)})
     JOIN(conditions=[t0.key == t1.nation_key], types=['left'], columns={'agg_0': t1.agg_0, 'agg_1': t1.agg_1, 'agg_4': t1.agg_4, 'key': t0.key})
      SCAN(table=tpch.NATION, columns={'key': n_nationkey})
      AGGREGATE(keys={'nation_key': nation_key}, aggregations={'agg_0': AVG(acctbal), 'agg_1': SUM(acctbal), 'agg_4': MAX(acctbal)})
       SCAN(table=tpch.CUSTOMER, columns={'acctbal': c_acctbal, 'nation_key': c_nationkey})
    AGGREGATE(keys={'nation_key': nation_key}, aggregations={'agg_2': AVG(account_balance), 'agg_3': SUM(account_balance), 'agg_5': MAX(account_balance)})
     SCAN(table=tpch.SUPPLIER, columns={'account_balance': s_acctbal, 'nation_key': s_nationkey})
""",
            ),
            id="multiple_simple_aggregations_multiple_calcs",
        ),
        pytest.param(
            (
                TableCollectionInfo("Nations")
                ** CalcInfo(
                    [SubCollectionInfo("customers")],
                    nation_name=ReferenceInfo("key"),
                    num_customers=FunctionInfo(
                        "COUNT", [ChildReferenceCollectionInfo(0)]
                    ),
                ),
                """
ROOT(columns=[('nation_name', nation_name), ('num_customers', num_customers)], orderings=[])
 PROJECT(columns={'nation_name': key, 'num_customers': DEFAULT_TO(agg_0, 0:int64)})
  JOIN(conditions=[t0.key == t1.nation_key], types=['left'], columns={'agg_0': t1.agg_0, 'key': t0.key})
   SCAN(table=tpch.NATION, columns={'key': n_nationkey})
   AGGREGATE(keys={'nation_key': nation_key}, aggregations={'agg_0': COUNT()})
    SCAN(table=tpch.CUSTOMER, columns={'nation_key': c_nationkey})
""",
            ),
            id="count_single_subcollection",
        ),
        pytest.param(
            (
                TableCollectionInfo("Nations")
                ** CalcInfo(
                    [SubCollectionInfo("customers"), SubCollectionInfo("suppliers")],
                    nation_name=ReferenceInfo("key"),
                    num_customers=FunctionInfo(
                        "COUNT", [ChildReferenceCollectionInfo(0)]
                    ),
                    num_suppliers=FunctionInfo(
                        "COUNT", [ChildReferenceCollectionInfo(1)]
                    ),
                    customer_to_supplier_wealth_ratio=FunctionInfo(
                        "DIV",
                        [
                            FunctionInfo(
                                "SUM", [ChildReferenceExpressionInfo("acctbal", 0)]
                            ),
                            FunctionInfo(
                                "SUM",
                                [ChildReferenceExpressionInfo("account_balance", 1)],
                            ),
                        ],
                    ),
                ),
                """
ROOT(columns=[('nation_name', nation_name), ('num_customers', num_customers), ('num_suppliers', num_suppliers), ('customer_to_supplier_wealth_ratio', customer_to_supplier_wealth_ratio)], orderings=[])
 PROJECT(columns={'customer_to_supplier_wealth_ratio': DEFAULT_TO(agg_0, 0:int64) / DEFAULT_TO(agg_1, 0:int64), 'nation_name': key, 'num_customers': DEFAULT_TO(agg_2, 0:int64), 'num_suppliers': DEFAULT_TO(agg_3, 0:int64)})
  JOIN(conditions=[t0.key == t1.nation_key], types=['left'], columns={'agg_0': t0.agg_0, 'agg_1': t1.agg_1, 'agg_2': t0.agg_2, 'agg_3': t1.agg_3, 'key': t0.key})
   JOIN(conditions=[t0.key == t1.nation_key], types=['left'], columns={'agg_0': t1.agg_0, 'agg_2': t1.agg_2, 'key': t0.key})
    SCAN(table=tpch.NATION, columns={'key': n_nationkey})
    AGGREGATE(keys={'nation_key': nation_key}, aggregations={'agg_0': SUM(acctbal), 'agg_2': COUNT()})
     SCAN(table=tpch.CUSTOMER, columns={'acctbal': c_acctbal, 'nation_key': c_nationkey})
   AGGREGATE(keys={'nation_key': nation_key}, aggregations={'agg_1': SUM(account_balance), 'agg_3': COUNT()})
    SCAN(table=tpch.SUPPLIER, columns={'account_balance': s_acctbal, 'nation_key': s_nationkey})
""",
            ),
            id="count_multiple_subcollections_alongside_aggs",
        ),
        pytest.param(
            (
                TableCollectionInfo("Nations")
                ** CalcInfo(
                    [
                        SubCollectionInfo("customers"),
                    ],
                    nation_name=ReferenceInfo("key"),
                    avg_consumer_value=FunctionInfo(
                        "MAX",
                        [
                            FunctionInfo(
                                "IFF",
                                [
                                    FunctionInfo(
                                        "LET",
                                        [
                                            ChildReferenceExpressionInfo("acctbal", 0),
                                            LiteralInfo(0.0, Float64Type()),
                                        ],
                                    ),
                                    LiteralInfo(0.0, Float64Type()),
                                    ChildReferenceExpressionInfo("acctbal", 0),
                                ],
                            )
                        ],
                    ),
                ),
                """
ROOT(columns=[('nation_name', nation_name), ('avg_consumer_value', avg_consumer_value)], orderings=[])
 PROJECT(columns={'avg_consumer_value': agg_0, 'nation_name': key})
  JOIN(conditions=[t0.key == t1.nation_key], types=['left'], columns={'agg_0': t1.agg_0, 'key': t0.key})
   SCAN(table=tpch.NATION, columns={'key': n_nationkey})
   AGGREGATE(keys={'nation_key': nation_key}, aggregations={'agg_0': MAX(IFF(acctbal < 0.0:float64, 0.0:float64, acctbal))})
    SCAN(table=tpch.CUSTOMER, columns={'acctbal': c_acctbal, 'nation_key': c_nationkey})
""",
            ),
            id="aggregate_on_function_call",
        ),
        pytest.param(
            (
                TableCollectionInfo("Orders")
                ** CalcInfo(
                    [
                        SubCollectionInfo("lines")
                        ** SubCollectionInfo("part_and_supplier")
                        ** CalcInfo(
                            [],
                            ratio=FunctionInfo(
                                "DIV",
                                [
                                    BackReferenceExpressionInfo("quantity", 1),
                                    ReferenceInfo("availqty"),
                                ],
                            ),
                        ),
                    ],
                    order_key=ReferenceInfo("key"),
                    max_ratio=FunctionInfo(
                        "MAX", [ChildReferenceExpressionInfo("ratio", 0)]
                    ),
                ),
                """
ROOT(columns=[('order_key', order_key), ('max_ratio', max_ratio)], orderings=[])
 PROJECT(columns={'max_ratio': agg_0, 'order_key': key})
  JOIN(conditions=[t0.key == t1.order_key], types=['left'], columns={'agg_0': t1.agg_0, 'key': t0.key})
   SCAN(table=tpch.ORDER, columns={'key': o_orderkey})
   AGGREGATE(keys={'order_key': order_key}, aggregations={'agg_0': MAX(ratio)})
    PROJECT(columns={'order_key': order_key, 'ratio': quantity / availqty})
     JOIN(conditions=[t0.part_key == t1.part_key & t0.supplier_key == t1.supplier_key], types=['inner'], columns={'availqty': t1.availqty, 'order_key': t0.order_key, 'quantity': t0.quantity})
      SCAN(table=tpch.LINEITEM, columns={'order_key': l_orderkey, 'part_key': l_partkey, 'quantity': l_quantity, 'supplier_key': l_suppkey})
      SCAN(table=tpch.PARTSUPP, columns={'availqty': ps_availqty, 'part_key': ps_partkey, 'supplier_key': ps_suppkey})
""",
            ),
            id="aggregate_mixed_levels_simple",
        ),
        pytest.param(
            (
                TableCollectionInfo("Orders")
                ** CalcInfo(
                    [SubCollectionInfo("lines")],
                    total_quantity=FunctionInfo(
                        "SUM", [ChildReferenceExpressionInfo("quantity", 0)]
                    ),
                )
                ** SubCollectionInfo("lines")
                ** CalcInfo(
                    [],
                    part_key=ReferenceInfo("part_key"),
                    supplier_key=ReferenceInfo("supplier_key"),
                    order_key=ReferenceInfo("order_key"),
                    order_quantity_ratio=FunctionInfo(
                        "DIV",
                        [
                            ReferenceInfo("quantity"),
                            BackReferenceExpressionInfo("total_quantity", 1),
                        ],
                    ),
                ),
                """
ROOT(columns=[('part_key', part_key), ('supplier_key', supplier_key), ('order_key', order_key), ('order_quantity_ratio', order_quantity_ratio)], orderings=[])
 PROJECT(columns={'order_key': order_key_2, 'order_quantity_ratio': quantity / total_quantity, 'part_key': part_key, 'supplier_key': supplier_key})
  JOIN(conditions=[t0.key == t1.order_key], types=['inner'], columns={'order_key_2': t1.order_key, 'part_key': t1.part_key, 'quantity': t1.quantity, 'supplier_key': t1.supplier_key, 'total_quantity': t0.total_quantity})
   PROJECT(columns={'key': key, 'total_quantity': DEFAULT_TO(agg_0, 0:int64)})
    JOIN(conditions=[t0.key == t1.order_key], types=['left'], columns={'agg_0': t1.agg_0, 'key': t0.key})
     SCAN(table=tpch.ORDER, columns={'key': o_orderkey})
     AGGREGATE(keys={'order_key': order_key}, aggregations={'agg_0': SUM(quantity)})
      SCAN(table=tpch.LINEITEM, columns={'order_key': l_orderkey, 'quantity': l_quantity})
   SCAN(table=tpch.LINEITEM, columns={'order_key': l_orderkey, 'part_key': l_partkey, 'quantity': l_quantity, 'supplier_key': l_suppkey})
""",
            ),
            id="aggregate_then_backref",
        ),
        pytest.param(
            (
                CalcInfo(
                    [],
                    a=LiteralInfo(0, Int64Type()),
                    b=LiteralInfo("X", StringType()),
                    c=LiteralInfo(3.14, Float64Type()),
                    d=LiteralInfo(True, BooleanType()),
                ),
                """
ROOT(columns=[('a', a), ('b', b), ('c', c), ('d', d)], orderings=[])
 PROJECT(columns={'a': 0:int64, 'b': 'X':string, 'c': 3.14:float64, 'd': True:bool})
  EMPTYSINGLETON()
""",
            ),
            id="global_calc_simple",
        ),
        pytest.param(
            (
                CalcInfo(
                    [],
                    a=LiteralInfo(0, Int64Type()),
                    b=LiteralInfo("X", StringType()),
                )
                ** CalcInfo(
                    [],
                    a=ReferenceInfo("a"),
                    b=ReferenceInfo("b"),
                    c=LiteralInfo(3.14, Float64Type()),
                    d=LiteralInfo(True, BooleanType()),
                ),
                """
ROOT(columns=[('a', a), ('b', b), ('c', c), ('d', d)], orderings=[])
 PROJECT(columns={'a': a, 'b': b, 'c': 3.14:float64, 'd': True:bool})
  PROJECT(columns={'a': 0:int64, 'b': 'X':string})
   EMPTYSINGLETON()
""",
            ),
            id="global_calc_multiple",
        ),
        pytest.param(
            (
                CalcInfo(
                    [TableCollectionInfo("Customers")],
                    total_bal=FunctionInfo(
                        "SUM", [ChildReferenceExpressionInfo("acctbal", 0)]
                    ),
                    num_bal=FunctionInfo(
                        "COUNT", [ChildReferenceExpressionInfo("acctbal", 0)]
                    ),
                    avg_bal=FunctionInfo(
                        "AVG", [ChildReferenceExpressionInfo("acctbal", 0)]
                    ),
                    min_bal=FunctionInfo(
                        "MIN", [ChildReferenceExpressionInfo("acctbal", 0)]
                    ),
                    max_bal=FunctionInfo(
                        "MAX", [ChildReferenceExpressionInfo("acctbal", 0)]
                    ),
                    num_cust=FunctionInfo("COUNT", [ChildReferenceCollectionInfo(0)]),
                ),
                """
ROOT(columns=[('total_bal', total_bal), ('num_bal', num_bal), ('avg_bal', avg_bal), ('min_bal', min_bal), ('max_bal', max_bal), ('num_cust', num_cust)], orderings=[])
 PROJECT(columns={'avg_bal': agg_0, 'max_bal': agg_1, 'min_bal': agg_2, 'num_bal': agg_3, 'num_cust': agg_4, 'total_bal': DEFAULT_TO(agg_5, 0:int64)})
  AGGREGATE(keys={}, aggregations={'agg_0': AVG(acctbal), 'agg_1': MAX(acctbal), 'agg_2': MIN(acctbal), 'agg_3': COUNT(acctbal), 'agg_4': COUNT(), 'agg_5': SUM(acctbal)})
   SCAN(table=tpch.CUSTOMER, columns={'acctbal': c_acctbal})
""",
            ),
            id="global_aggfuncs",
        ),
        pytest.param(
            (
                CalcInfo(
                    [
                        TableCollectionInfo("Customers"),
                        TableCollectionInfo("Suppliers"),
                        TableCollectionInfo("Parts"),
                    ],
                    num_cust=FunctionInfo("COUNT", [ChildReferenceCollectionInfo(0)]),
                    num_supp=FunctionInfo("COUNT", [ChildReferenceCollectionInfo(1)]),
                    num_part=FunctionInfo("COUNT", [ChildReferenceCollectionInfo(2)]),
                ),
                """
ROOT(columns=[('num_cust', num_cust), ('num_supp', num_supp), ('num_part', num_part)], orderings=[])
 PROJECT(columns={'num_cust': agg_0, 'num_part': agg_1, 'num_supp': agg_2})
  JOIN(conditions=[True:bool], types=['left'], columns={'agg_0': t0.agg_0, 'agg_1': t1.agg_1, 'agg_2': t0.agg_2})
   JOIN(conditions=[True:bool], types=['left'], columns={'agg_0': t0.agg_0, 'agg_2': t1.agg_2})
    AGGREGATE(keys={}, aggregations={'agg_0': COUNT()})
     SCAN(table=tpch.CUSTOMER, columns={})
    AGGREGATE(keys={}, aggregations={'agg_2': COUNT()})
     SCAN(table=tpch.SUPPLIER, columns={})
   AGGREGATE(keys={}, aggregations={'agg_1': COUNT()})
    SCAN(table=tpch.PART, columns={})
""",
            ),
            id="global_aggfuncs_multiple_children",
        ),
        pytest.param(
            (
                CalcInfo(
                    [],
                    a=LiteralInfo(28.15, Int64Type()),
                    b=LiteralInfo("NICKEL", StringType()),
                )
                ** TableCollectionInfo("Parts")
                ** CalcInfo(
                    [],
                    part_name=ReferenceInfo("name"),
                    is_above_cutoff=FunctionInfo(
                        "GRT",
                        [
                            ReferenceInfo("retail_price"),
                            BackReferenceExpressionInfo("a", 1),
                        ],
                    ),
                    is_nickel=FunctionInfo(
                        "CONTAINS",
                        [
                            ReferenceInfo("part_type"),
                            BackReferenceExpressionInfo("b", 1),
                        ],
                    ),
                ),
                """
ROOT(columns=[('part_name', part_name), ('is_above_cutoff', is_above_cutoff), ('is_nickel', is_nickel)], orderings=[])
 PROJECT(columns={'is_above_cutoff': retail_price > a, 'is_nickel': CONTAINS(part_type, b), 'part_name': name})
  JOIN(conditions=[True:bool], types=['inner'], columns={'a': t0.a, 'b': t0.b, 'name': t1.name, 'part_type': t1.part_type, 'retail_price': t1.retail_price})
   PROJECT(columns={'a': 28.15:int64, 'b': 'NICKEL':string})
    EMPTYSINGLETON()
   SCAN(table=tpch.PART, columns={'name': p_name, 'part_type': p_type, 'retail_price': p_retailprice})
""",
            ),
            id="global_calc_backref",
        ),
        pytest.param(
            (
                CalcInfo(
                    [TableCollectionInfo("Parts")],
                    avg_price=FunctionInfo(
                        "AVG", [ChildReferenceExpressionInfo("retail_price", 0)]
                    ),
                )
                ** TableCollectionInfo("Parts")
                ** CalcInfo(
                    [],
                    part_name=ReferenceInfo("name"),
                    is_above_avg=FunctionInfo(
                        "GRT",
                        [
                            ReferenceInfo("retail_price"),
                            BackReferenceExpressionInfo("avg_price", 1),
                        ],
                    ),
                ),
                """
ROOT(columns=[('part_name', part_name), ('is_above_avg', is_above_avg)], orderings=[])
 PROJECT(columns={'is_above_avg': retail_price > avg_price, 'part_name': name})
  JOIN(conditions=[True:bool], types=['inner'], columns={'avg_price': t0.avg_price, 'name': t1.name, 'retail_price': t1.retail_price})
   PROJECT(columns={'avg_price': agg_0})
    AGGREGATE(keys={}, aggregations={'agg_0': AVG(retail_price)})
     SCAN(table=tpch.PART, columns={'retail_price': p_retailprice})
   SCAN(table=tpch.PART, columns={'name': p_name, 'retail_price': p_retailprice})
""",
            ),
            id="global_aggfunc_backref",
        ),
        pytest.param(
            (
                TableCollectionInfo("Parts")
                ** CalcInfo(
                    [SubCollectionInfo("supply_records")],
                    name=ReferenceInfo("name"),
                    total_delta=FunctionInfo(
                        "SUM",
                        [
                            FunctionInfo(
                                "SUB",
                                [
                                    ReferenceInfo("retail_price"),
                                    ChildReferenceExpressionInfo("supplycost", 0),
                                ],
                            )
                        ],
                    ),
                ),
                """
""",
            ),
            id="aggregate_mixed_levels_advanced",
            marks=pytest.mark.skip("TODO"),
        ),
        pytest.param(
            (
<<<<<<< HEAD
                PartitionInfo(
                    TableCollectionInfo("Parts"),
                    "p",
                    [ChildReferenceExpressionInfo("part_type", 0)],
                )
                ** CalcInfo(
                    [SubCollectionInfo("p")],
                    part_type=ReferenceInfo("part_type"),
                    num_parts=FunctionInfo("COUNT", [ChildReferenceCollectionInfo(0)]),
                    avg_price=FunctionInfo(
                        "AVG", [ChildReferenceExpressionInfo("retail_price", 0)]
                    ),
                ),
                """
""",
            ),
            id="agg_parts_by_type_simple",
        ),
        pytest.param(
            (
                PartitionInfo(
                    TableCollectionInfo("Nations")
                    ** SubCollectionInfo("customers")
                    ** SubCollectionInfo("orders")
                    ** SubCollectionInfo("lines")
                    ** SubCollectionInfo("part_and_supplier")
                    ** SubCollectionInfo("supplier")
                    ** SubCollectionInfo("nation")
                    ** CalcInfo(
                        [],
                        year=FunctionInfo(
                            "YEAR", [BackReferenceExpressionInfo("order_date", 4)]
                        ),
                        customer_nation=BackReferenceExpressionInfo("name", 6),
                        supplier_nation=ReferenceInfo("name"),
                        value=BackReferenceExpressionInfo("extended_price", 3),
                    ),
                    "combos",
                    [
                        ChildReferenceExpressionInfo("year", 0),
                        ChildReferenceExpressionInfo("customer_nation", 0),
                        ChildReferenceExpressionInfo("supplier_nation", 0),
                    ],
                )
                ** CalcInfo(
                    [SubCollectionInfo("combos")],
                    year=ReferenceInfo("year"),
                    customer_nation=ReferenceInfo("customer_nation"),
                    supplier_nation=ReferenceInfo("supplier_nation"),
                    num_occurrences=FunctionInfo(
                        "COUNT", [ChildReferenceCollectionInfo(0)]
                    ),
                    total_value=FunctionInfo(
                        "SUM", [ChildReferenceExpressionInfo("value", 0)]
                    ),
                ),
                """
""",
            ),
            id="count_cust_supplier_nation_combos",
        ),
        pytest.param(
            (
                CalcInfo(
                    [TableCollectionInfo("Parts")],
                    total_num_parts=FunctionInfo(
                        "COUNT", [ChildReferenceCollectionInfo(0)]
                    ),
                    global_avg_price=FunctionInfo(
                        "AVG", [ChildReferenceExpressionInfo("retail_price", 0)]
                    ),
                )
                ** PartitionInfo(
                    TableCollectionInfo("Parts"),
                    "p",
                    [ChildReferenceExpressionInfo("part_type", 0)],
                )
                ** CalcInfo(
                    [SubCollectionInfo("p")],
                    part_type=ReferenceInfo("part_type"),
                    percentage_of_parts=FunctionInfo(
                        "DIV",
                        [
                            FunctionInfo("COUNT", [ChildReferenceCollectionInfo(0)]),
                            BackReferenceExpressionInfo("total_num_parts", 1),
                        ],
                    ),
                    avg_price=FunctionInfo(
                        "AVG", [ChildReferenceExpressionInfo("retail_price", 0)]
                    ),
                )
                ** WhereInfo(
                    [],
                    FunctionInfo(
                        "GEQ",
                        [
                            ReferenceInfo("avg_price"),
                            BackReferenceExpressionInfo("global_avg_price", 1),
                        ],
                    ),
                ),
                """
""",
            ),
            id="agg_parts_by_type_backref_global",
        ),
        pytest.param(
            (
=======
>>>>>>> 5e92659e
                TableCollectionInfo("Regions")
                ** WhereInfo(
                    [],
                    FunctionInfo(
                        "EQU",
                        [ReferenceInfo("name"), LiteralInfo("ASIA", StringType())],
                    ),
                )
                ** SubCollectionInfo("nations"),
                """\
ROOT(columns=[('key', key), ('name', name), ('region_key', region_key), ('comment', comment)], orderings=[])
 PROJECT(columns={'comment': comment_1, 'key': key_2, 'name': name_3, 'region_key': region_key})
  JOIN(conditions=[t0.key == t1.region_key], types=['inner'], columns={'comment_1': t1.comment, 'key_2': t1.key, 'name_3': t1.name, 'region_key': t1.region_key})
   FILTER(condition=name == 'ASIA':string, columns={'key': key})
    SCAN(table=tpch.REGION, columns={'key': r_regionkey, 'name': r_name})
   SCAN(table=tpch.NATION, columns={'comment': n_comment, 'key': n_nationkey, 'name': n_name, 'region_key': n_regionkey})
""",
            ),
            id="join_asia_region_nations",
        ),
        pytest.param(
            (
                TableCollectionInfo("Nations")
                ** WhereInfo(
                    [SubCollectionInfo("region")],
                    FunctionInfo(
                        "EQU",
                        [
                            ChildReferenceExpressionInfo("name", 0),
                            LiteralInfo("ASIA", StringType()),
                        ],
                    ),
                ),
                """
ROOT(columns=[('key', key), ('name', name), ('region_key', region_key), ('comment', comment)], orderings=[])
 FILTER(condition=name_3 == 'ASIA':string, columns={'comment': comment, 'key': key, 'name': name, 'region_key': region_key})
  JOIN(conditions=[t0.region_key == t1.key], types=['left'], columns={'comment': t0.comment, 'key': t0.key, 'name': t0.name, 'name_3': t1.name, 'region_key': t0.region_key})
   SCAN(table=tpch.NATION, columns={'comment': n_comment, 'key': n_nationkey, 'name': n_name, 'region_key': n_regionkey})
   SCAN(table=tpch.REGION, columns={'key': r_regionkey, 'name': r_name})
""",
            ),
            id="asian_regions",
        ),
        pytest.param(
            (
                TableCollectionInfo("Lineitems")
                ** WhereInfo(
                    [
                        SubCollectionInfo("part_and_supplier")
                        ** SubCollectionInfo("supplier")
                        ** SubCollectionInfo("nation"),
                        SubCollectionInfo("part_and_supplier")
                        ** SubCollectionInfo("part"),
                    ],
                    FunctionInfo(
                        "BAN",
                        [
                            FunctionInfo(
                                "EQU",
                                [
                                    ChildReferenceExpressionInfo("name", 0),
                                    LiteralInfo("GERMANY", StringType()),
                                ],
                            ),
                            FunctionInfo(
                                "STARTSWITH",
                                [
                                    ChildReferenceExpressionInfo("part_type", 1),
                                    LiteralInfo("ECONOMY", StringType()),
                                ],
                            ),
                        ],
                    ),
                )
                ** CalcInfo(
                    [],
                    order_key=ReferenceInfo("order_key"),
                    ship_date=ReferenceInfo("ship_date"),
                    extended_price=ReferenceInfo("extended_price"),
                ),
                """
ROOT(columns=[('order_key', order_key), ('ship_date', ship_date), ('extended_price', extended_price)], orderings=[])
 FILTER(condition=name_4 == 'GERMANY':string & STARTSWITH(part_type, 'ECONOMY':string), columns={'extended_price': extended_price, 'order_key': order_key, 'ship_date': ship_date})
  JOIN(conditions=[t0.part_key == t1.part_key & t0.supplier_key == t1.supplier_key], types=['left'], columns={'extended_price': t0.extended_price, 'name_4': t0.name_4, 'order_key': t0.order_key, 'part_type': t1.part_type, 'ship_date': t0.ship_date})
   JOIN(conditions=[t0.part_key == t1.part_key & t0.supplier_key == t1.supplier_key], types=['left'], columns={'extended_price': t0.extended_price, 'name_4': t1.name_4, 'order_key': t0.order_key, 'part_key': t0.part_key, 'ship_date': t0.ship_date, 'supplier_key': t0.supplier_key})
    SCAN(table=tpch.LINEITEM, columns={'extended_price': l_extendedprice, 'order_key': l_orderkey, 'part_key': l_partkey, 'ship_date': l_shipdate, 'supplier_key': l_suppkey})
    JOIN(conditions=[t0.nation_key == t1.key], types=['inner'], columns={'name_4': t1.name, 'part_key': t0.part_key, 'supplier_key': t0.supplier_key})
     JOIN(conditions=[t0.supplier_key == t1.key], types=['inner'], columns={'nation_key': t1.nation_key, 'part_key': t0.part_key, 'supplier_key': t0.supplier_key})
      SCAN(table=tpch.PARTSUPP, columns={'part_key': ps_partkey, 'supplier_key': ps_suppkey})
      SCAN(table=tpch.SUPPLIER, columns={'key': s_suppkey, 'nation_key': s_nationkey})
     SCAN(table=tpch.NATION, columns={'key': n_nationkey, 'name': n_name})
   JOIN(conditions=[t0.part_key == t1.key], types=['inner'], columns={'part_key': t0.part_key, 'part_type': t1.part_type, 'supplier_key': t0.supplier_key})
    SCAN(table=tpch.PARTSUPP, columns={'part_key': ps_partkey, 'supplier_key': ps_suppkey})
    SCAN(table=tpch.PART, columns={'key': p_partkey, 'part_type': p_type})
""",
            ),
            id="lines_german_supplier_economy_part",
        ),
        pytest.param(
            (
                TableCollectionInfo("Regions")
                ** SubCollectionInfo("nations")
                ** WhereInfo(
                    [],
                    FunctionInfo(
                        "CONTAINS",
                        [ReferenceInfo("name"), BackReferenceExpressionInfo("name", 1)],
                    ),
                ),
                """
ROOT(columns=[('key', key), ('name', name), ('region_key', region_key), ('comment', comment)], orderings=[])
 PROJECT(columns={'comment': comment_1, 'key': key_2, 'name': name_3, 'region_key': region_key})
  FILTER(condition=CONTAINS(name_3, name), columns={'comment_1': comment_1, 'key_2': key_2, 'name_3': name_3, 'region_key': region_key})
   JOIN(conditions=[t0.key == t1.region_key], types=['inner'], columns={'comment_1': t1.comment, 'key_2': t1.key, 'name': t0.name, 'name_3': t1.name, 'region_key': t1.region_key})
    SCAN(table=tpch.REGION, columns={'key': r_regionkey, 'name': r_name})
    SCAN(table=tpch.NATION, columns={'comment': n_comment, 'key': n_nationkey, 'name': n_name, 'region_key': n_regionkey})
""",
            ),
            id="nation_name_contains_region_name",
        ),
        pytest.param(
            (
                TableCollectionInfo("Regions")
                ** SubCollectionInfo("nations")
                ** SubCollectionInfo("customers")
                ** SubCollectionInfo("orders")
                ** SubCollectionInfo("lines")
                ** WhereInfo(
                    [
                        SubCollectionInfo("part_and_supplier")
                        ** SubCollectionInfo("supplier")
                        ** SubCollectionInfo("nation")
                        ** SubCollectionInfo("region")
                    ],
                    FunctionInfo(
                        "EQU",
                        [
                            BackReferenceExpressionInfo("name", 4),
                            ChildReferenceExpressionInfo("name", 0),
                        ],
                    ),
                )
                ** CalcInfo(
                    [],
                    rname=BackReferenceExpressionInfo("name", 4),
                    price=ReferenceInfo("extended_price"),
                ),
                """
ROOT(columns=[('rname', rname), ('price', price)], orderings=[])
 PROJECT(columns={'price': extended_price, 'rname': name})
  FILTER(condition=name == name_16, columns={'extended_price': extended_price, 'name': name})
   JOIN(conditions=[t0.part_key == t1.part_key & t0.supplier_key == t1.supplier_key], types=['left'], columns={'extended_price': t0.extended_price, 'name': t0.name, 'name_16': t1.name_16})
    JOIN(conditions=[t0.key_8 == t1.order_key], types=['inner'], columns={'extended_price': t1.extended_price, 'name': t0.name, 'part_key': t1.part_key, 'supplier_key': t1.supplier_key})
     JOIN(conditions=[t0.key_5 == t1.customer_key], types=['inner'], columns={'key_8': t1.key, 'name': t0.name})
      JOIN(conditions=[t0.key_2 == t1.nation_key], types=['inner'], columns={'key_5': t1.key, 'name': t0.name})
       JOIN(conditions=[t0.key == t1.region_key], types=['inner'], columns={'key_2': t1.key, 'name': t0.name})
        SCAN(table=tpch.REGION, columns={'key': r_regionkey, 'name': r_name})
        SCAN(table=tpch.NATION, columns={'key': n_nationkey, 'region_key': n_regionkey})
       SCAN(table=tpch.CUSTOMER, columns={'key': c_custkey, 'nation_key': c_nationkey})
      SCAN(table=tpch.ORDER, columns={'customer_key': o_custkey, 'key': o_orderkey})
     SCAN(table=tpch.LINEITEM, columns={'extended_price': l_extendedprice, 'order_key': l_orderkey, 'part_key': l_partkey, 'supplier_key': l_suppkey})
    JOIN(conditions=[t0.region_key == t1.key], types=['inner'], columns={'name_16': t1.name, 'part_key': t0.part_key, 'supplier_key': t0.supplier_key})
     JOIN(conditions=[t0.nation_key == t1.key], types=['inner'], columns={'part_key': t0.part_key, 'region_key': t1.region_key, 'supplier_key': t0.supplier_key})
      JOIN(conditions=[t0.supplier_key == t1.key], types=['inner'], columns={'nation_key': t1.nation_key, 'part_key': t0.part_key, 'supplier_key': t0.supplier_key})
       SCAN(table=tpch.PARTSUPP, columns={'part_key': ps_partkey, 'supplier_key': ps_suppkey})
       SCAN(table=tpch.SUPPLIER, columns={'key': s_suppkey, 'nation_key': s_nationkey})
      SCAN(table=tpch.NATION, columns={'key': n_nationkey, 'region_key': n_regionkey})
     SCAN(table=tpch.REGION, columns={'key': r_regionkey, 'name': r_name})
""",
            ),
            id="lineitem_regional_shipments",
        ),
        pytest.param(
            (
                TableCollectionInfo("Lineitems")
                ** WhereInfo(
                    [
                        SubCollectionInfo("order")
                        ** SubCollectionInfo("customer")
                        ** SubCollectionInfo("nation")
                        ** SubCollectionInfo("region"),
                        SubCollectionInfo("part_and_supplier")
                        ** SubCollectionInfo("supplier")
                        ** SubCollectionInfo("nation")
                        ** SubCollectionInfo("region"),
                    ],
                    FunctionInfo(
                        "EQU",
                        [
                            ChildReferenceExpressionInfo("name", 0),
                            ChildReferenceExpressionInfo("name", 1),
                        ],
                    ),
                )
                ** CalcInfo(
                    [
                        SubCollectionInfo("order")
                        ** SubCollectionInfo("customer")
                        ** SubCollectionInfo("nation")
                        ** SubCollectionInfo("region")
                    ],
                    rname=ChildReferenceExpressionInfo("name", 0),
                    price=ReferenceInfo("extended_price"),
                ),
                """
ROOT(columns=[('rname', rname), ('price', price)], orderings=[])
 PROJECT(columns={'price': extended_price, 'rname': name_8})
  FILTER(condition=name_8 == name_15, columns={'extended_price': extended_price, 'name_8': name_8})
   JOIN(conditions=[t0.part_key == t1.part_key & t0.supplier_key == t1.supplier_key], types=['left'], columns={'extended_price': t0.extended_price, 'name_15': t1.name_15, 'name_8': t0.name_8})
    JOIN(conditions=[t0.order_key == t1.key], types=['left'], columns={'extended_price': t0.extended_price, 'name_8': t1.name_8, 'part_key': t0.part_key, 'supplier_key': t0.supplier_key})
     SCAN(table=tpch.LINEITEM, columns={'extended_price': l_extendedprice, 'order_key': l_orderkey, 'part_key': l_partkey, 'supplier_key': l_suppkey})
     JOIN(conditions=[t0.region_key == t1.key], types=['inner'], columns={'key': t0.key, 'name_8': t1.name})
      JOIN(conditions=[t0.nation_key == t1.key], types=['inner'], columns={'key': t0.key, 'region_key': t1.region_key})
       JOIN(conditions=[t0.customer_key == t1.key], types=['inner'], columns={'key': t0.key, 'nation_key': t1.nation_key})
        SCAN(table=tpch.ORDER, columns={'customer_key': o_custkey, 'key': o_orderkey})
        SCAN(table=tpch.CUSTOMER, columns={'key': c_custkey, 'nation_key': c_nationkey})
       SCAN(table=tpch.NATION, columns={'key': n_nationkey, 'region_key': n_regionkey})
      SCAN(table=tpch.REGION, columns={'key': r_regionkey, 'name': r_name})
    JOIN(conditions=[t0.region_key == t1.key], types=['inner'], columns={'name_15': t1.name, 'part_key': t0.part_key, 'supplier_key': t0.supplier_key})
     JOIN(conditions=[t0.nation_key == t1.key], types=['inner'], columns={'part_key': t0.part_key, 'region_key': t1.region_key, 'supplier_key': t0.supplier_key})
      JOIN(conditions=[t0.supplier_key == t1.key], types=['inner'], columns={'nation_key': t1.nation_key, 'part_key': t0.part_key, 'supplier_key': t0.supplier_key})
       SCAN(table=tpch.PARTSUPP, columns={'part_key': ps_partkey, 'supplier_key': ps_suppkey})
       SCAN(table=tpch.SUPPLIER, columns={'key': s_suppkey, 'nation_key': s_nationkey})
      SCAN(table=tpch.NATION, columns={'key': n_nationkey, 'region_key': n_regionkey})
     SCAN(table=tpch.REGION, columns={'key': r_regionkey, 'name': r_name})
""",
            ),
            id="lineitem_regional_shipments2",
        ),
        pytest.param(
            (
                TableCollectionInfo("Regions")
                ** SubCollectionInfo("nations")
                ** SubCollectionInfo("customers")
                ** SubCollectionInfo("orders")
                ** SubCollectionInfo("lines")
                ** SubCollectionInfo("order")
                ** SubCollectionInfo("customer")
                ** SubCollectionInfo("nation")
                ** SubCollectionInfo("region")
                ** WhereInfo(
                    [],
                    FunctionInfo(
                        "EQU",
                        [
                            ReferenceInfo("name"),
                            BackReferenceExpressionInfo("name", 8),
                        ],
                    ),
                ),
                """
ROOT(columns=[('key', key), ('name', name), ('comment', comment)], orderings=[])
 PROJECT(columns={'comment': comment_31, 'key': key_32, 'name': name_33})
  FILTER(condition=name_33 == name, columns={'comment_31': comment_31, 'key_32': key_32, 'name_33': name_33})
   JOIN(conditions=[t0.region_key_30 == t1.key], types=['inner'], columns={'comment_31': t1.comment, 'key_32': t1.key, 'name': t0.name, 'name_33': t1.name})
    JOIN(conditions=[t0.nation_key_25 == t1.key], types=['inner'], columns={'name': t0.name, 'region_key_30': t1.region_key})
     JOIN(conditions=[t0.customer_key_12 == t1.key], types=['inner'], columns={'name': t0.name, 'nation_key_25': t1.nation_key})
      JOIN(conditions=[t0.order_key == t1.key], types=['inner'], columns={'customer_key_12': t1.customer_key, 'name': t0.name})
       JOIN(conditions=[t0.key_8 == t1.order_key], types=['inner'], columns={'name': t0.name, 'order_key': t1.order_key})
        JOIN(conditions=[t0.key_5 == t1.customer_key], types=['inner'], columns={'key_8': t1.key, 'name': t0.name})
         JOIN(conditions=[t0.key_2 == t1.nation_key], types=['inner'], columns={'key_5': t1.key, 'name': t0.name})
          JOIN(conditions=[t0.key == t1.region_key], types=['inner'], columns={'key_2': t1.key, 'name': t0.name})
           SCAN(table=tpch.REGION, columns={'key': r_regionkey, 'name': r_name})
           SCAN(table=tpch.NATION, columns={'key': n_nationkey, 'region_key': n_regionkey})
          SCAN(table=tpch.CUSTOMER, columns={'key': c_custkey, 'nation_key': c_nationkey})
         SCAN(table=tpch.ORDER, columns={'customer_key': o_custkey, 'key': o_orderkey})
        SCAN(table=tpch.LINEITEM, columns={'order_key': l_orderkey})
       SCAN(table=tpch.ORDER, columns={'customer_key': o_custkey, 'key': o_orderkey})
      SCAN(table=tpch.CUSTOMER, columns={'key': c_custkey, 'nation_key': c_nationkey})
     SCAN(table=tpch.NATION, columns={'key': n_nationkey, 'region_key': n_regionkey})
    SCAN(table=tpch.REGION, columns={'comment': r_comment, 'key': r_regionkey, 'name': r_name})
""",
            ),
            id="lineitem_regional_shipments3",
        ),
        pytest.param(
            (
                TableCollectionInfo("Nations")
                ** CalcInfo(
                    [
                        SubCollectionInfo("suppliers")
                        ** WhereInfo(
                            [],
                            FunctionInfo(
                                "GRT",
                                [
                                    ReferenceInfo("account_balance"),
                                    LiteralInfo(0.0, Float64Type()),
                                ],
                            ),
                        ),
                        SubCollectionInfo("suppliers"),
                    ],
                    name=ReferenceInfo("name"),
                    suppliers_in_black=FunctionInfo(
                        "COUNT", [ChildReferenceExpressionInfo("key", 0)]
                    ),
                    total_suppliers=FunctionInfo(
                        "COUNT", [ChildReferenceExpressionInfo("key", 1)]
                    ),
                ),
                """
ROOT(columns=[('name', name), ('suppliers_in_black', suppliers_in_black), ('total_suppliers', total_suppliers)], orderings=[])
 PROJECT(columns={'name': name, 'suppliers_in_black': DEFAULT_TO(agg_0, 0:int64), 'total_suppliers': DEFAULT_TO(agg_1, 0:int64)})
  JOIN(conditions=[t0.key == t1.nation_key], types=['left'], columns={'agg_0': t0.agg_0, 'agg_1': t1.agg_1, 'name': t0.name})
   JOIN(conditions=[t0.key == t1.nation_key], types=['left'], columns={'agg_0': t1.agg_0, 'key': t0.key, 'name': t0.name})
    SCAN(table=tpch.NATION, columns={'key': n_nationkey, 'name': n_name})
    AGGREGATE(keys={'nation_key': nation_key}, aggregations={'agg_0': COUNT(key)})
     FILTER(condition=account_balance > 0.0:float64, columns={'key': key, 'nation_key': nation_key})
      SCAN(table=tpch.SUPPLIER, columns={'account_balance': s_acctbal, 'key': s_suppkey, 'nation_key': s_nationkey})
   AGGREGATE(keys={'nation_key': nation_key}, aggregations={'agg_1': COUNT(key)})
    SCAN(table=tpch.SUPPLIER, columns={'key': s_suppkey, 'nation_key': s_nationkey})
""",
            ),
            id="num_positive_accounts_per_nation",
        ),
        pytest.param(
            (
                TableCollectionInfo("Nations")
                ** CalcInfo([], name=ReferenceInfo("name"))
                ** WhereInfo(
                    [
                        SubCollectionInfo("suppliers")
                        ** WhereInfo(
                            [],
                            FunctionInfo(
                                "GRT",
                                [
                                    ReferenceInfo("account_balance"),
                                    LiteralInfo(0.0, Float64Type()),
                                ],
                            ),
                        ),
                        SubCollectionInfo("suppliers"),
                    ],
                    FunctionInfo(
                        "GRT",
                        [
                            FunctionInfo(
                                "COUNT", [ChildReferenceExpressionInfo("key", 0)]
                            ),
                            FunctionInfo(
                                "MUL",
                                [
                                    LiteralInfo(0.5, Float64Type()),
                                    FunctionInfo(
                                        "COUNT",
                                        [ChildReferenceExpressionInfo("key", 1)],
                                    ),
                                ],
                            ),
                        ],
                    ),
                ),
                """
ROOT(columns=[('name', name)], orderings=[])
 FILTER(condition=DEFAULT_TO(agg_0, 0:int64) > 0.5:float64 * DEFAULT_TO(agg_1, 0:int64), columns={'name': name})
  JOIN(conditions=[t0.key == t1.nation_key], types=['left'], columns={'agg_0': t0.agg_0, 'agg_1': t1.agg_1, 'name': t0.name})
   JOIN(conditions=[t0.key == t1.nation_key], types=['left'], columns={'agg_0': t1.agg_0, 'key': t0.key, 'name': t0.name})
    SCAN(table=tpch.NATION, columns={'key': n_nationkey, 'name': n_name})
    AGGREGATE(keys={'nation_key': nation_key}, aggregations={'agg_0': COUNT(key)})
     FILTER(condition=account_balance > 0.0:float64, columns={'key': key, 'nation_key': nation_key})
      SCAN(table=tpch.SUPPLIER, columns={'account_balance': s_acctbal, 'key': s_suppkey, 'nation_key': s_nationkey})
   AGGREGATE(keys={'nation_key': nation_key}, aggregations={'agg_1': COUNT(key)})
    SCAN(table=tpch.SUPPLIER, columns={'key': s_suppkey, 'nation_key': s_nationkey})
""",
            ),
            id="mostly_positive_accounts_per_nation1",
        ),
        pytest.param(
            (
                TableCollectionInfo("Nations")
                ** CalcInfo(
                    [
                        SubCollectionInfo("suppliers")
                        ** WhereInfo(
                            [],
                            FunctionInfo(
                                "GRT",
                                [
                                    ReferenceInfo("account_balance"),
                                    LiteralInfo(0.0, Float64Type()),
                                ],
                            ),
                        ),
                        SubCollectionInfo("suppliers"),
                    ],
                    name=ReferenceInfo("name"),
                    suppliers_in_black=FunctionInfo(
                        "COUNT", [ChildReferenceExpressionInfo("key", 0)]
                    ),
                    total_suppliers=FunctionInfo(
                        "COUNT", [ChildReferenceExpressionInfo("key", 1)]
                    ),
                )
                ** WhereInfo(
                    [
                        SubCollectionInfo("suppliers")
                        ** WhereInfo(
                            [],
                            FunctionInfo(
                                "GRT",
                                [
                                    ReferenceInfo("account_balance"),
                                    LiteralInfo(0.0, Float64Type()),
                                ],
                            ),
                        ),
                        SubCollectionInfo("suppliers"),
                    ],
                    FunctionInfo(
                        "GRT",
                        [
                            FunctionInfo(
                                "COUNT", [ChildReferenceExpressionInfo("key", 0)]
                            ),
                            FunctionInfo(
                                "MUL",
                                [
                                    LiteralInfo(0.5, Float64Type()),
                                    FunctionInfo(
                                        "COUNT",
                                        [ChildReferenceExpressionInfo("key", 1)],
                                    ),
                                ],
                            ),
                        ],
                    ),
                ),
                """
ROOT(columns=[('name', name), ('suppliers_in_black', suppliers_in_black), ('total_suppliers', total_suppliers)], orderings=[])
 FILTER(condition=DEFAULT_TO(agg_2, 0:int64) > 0.5:float64 * DEFAULT_TO(agg_3, 0:int64), columns={'name': name, 'suppliers_in_black': suppliers_in_black, 'total_suppliers': total_suppliers})
  PROJECT(columns={'agg_2': agg_2, 'agg_3': agg_3, 'name': name, 'suppliers_in_black': DEFAULT_TO(agg_0, 0:int64), 'total_suppliers': DEFAULT_TO(agg_1, 0:int64)})
   JOIN(conditions=[t0.key == t1.nation_key], types=['left'], columns={'agg_0': t0.agg_0, 'agg_1': t1.agg_1, 'agg_2': t0.agg_2, 'agg_3': t1.agg_3, 'name': t0.name})
    JOIN(conditions=[t0.key == t1.nation_key], types=['left'], columns={'agg_0': t1.agg_0, 'agg_2': t1.agg_2, 'key': t0.key, 'name': t0.name})
     SCAN(table=tpch.NATION, columns={'key': n_nationkey, 'name': n_name})
     AGGREGATE(keys={'nation_key': nation_key}, aggregations={'agg_0': COUNT(key), 'agg_2': COUNT(key)})
      FILTER(condition=account_balance > 0.0:float64, columns={'key': key, 'nation_key': nation_key})
       SCAN(table=tpch.SUPPLIER, columns={'account_balance': s_acctbal, 'key': s_suppkey, 'nation_key': s_nationkey})
    AGGREGATE(keys={'nation_key': nation_key}, aggregations={'agg_1': COUNT(key), 'agg_3': COUNT(key)})
     SCAN(table=tpch.SUPPLIER, columns={'key': s_suppkey, 'nation_key': s_nationkey})
""",
            ),
            id="mostly_positive_accounts_per_nation2",
        ),
        pytest.param(
            (
                TableCollectionInfo("Nations")
                ** CalcInfo(
                    [
                        SubCollectionInfo("suppliers")
                        ** WhereInfo(
                            [],
                            FunctionInfo(
                                "GRT",
                                [
                                    ReferenceInfo("account_balance"),
                                    LiteralInfo(0.0, Float64Type()),
                                ],
                            ),
                        ),
                        SubCollectionInfo("suppliers"),
                    ],
                    name=ReferenceInfo("name"),
                    suppliers_in_black=FunctionInfo(
                        "COUNT", [ChildReferenceExpressionInfo("key", 0)]
                    ),
                    total_suppliers=FunctionInfo(
                        "COUNT", [ChildReferenceExpressionInfo("key", 1)]
                    ),
                )
                ** WhereInfo(
                    [],
                    FunctionInfo(
                        "GRT",
                        [
                            ReferenceInfo("suppliers_in_black"),
                            FunctionInfo(
                                "MUL",
                                [
                                    LiteralInfo(0.5, Float64Type()),
                                    ReferenceInfo("total_suppliers"),
                                ],
                            ),
                        ],
                    ),
                ),
                """
ROOT(columns=[('name', name), ('suppliers_in_black', suppliers_in_black), ('total_suppliers', total_suppliers)], orderings=[])
 FILTER(condition=suppliers_in_black > 0.5:float64 * total_suppliers, columns={'name': name, 'suppliers_in_black': suppliers_in_black, 'total_suppliers': total_suppliers})
  PROJECT(columns={'name': name, 'suppliers_in_black': DEFAULT_TO(agg_0, 0:int64), 'total_suppliers': DEFAULT_TO(agg_1, 0:int64)})
   JOIN(conditions=[t0.key == t1.nation_key], types=['left'], columns={'agg_0': t0.agg_0, 'agg_1': t1.agg_1, 'name': t0.name})
    JOIN(conditions=[t0.key == t1.nation_key], types=['left'], columns={'agg_0': t1.agg_0, 'key': t0.key, 'name': t0.name})
     SCAN(table=tpch.NATION, columns={'key': n_nationkey, 'name': n_name})
     AGGREGATE(keys={'nation_key': nation_key}, aggregations={'agg_0': COUNT(key)})
      FILTER(condition=account_balance > 0.0:float64, columns={'key': key, 'nation_key': nation_key})
       SCAN(table=tpch.SUPPLIER, columns={'account_balance': s_acctbal, 'key': s_suppkey, 'nation_key': s_nationkey})
    AGGREGATE(keys={'nation_key': nation_key}, aggregations={'agg_1': COUNT(key)})
     SCAN(table=tpch.SUPPLIER, columns={'key': s_suppkey, 'nation_key': s_nationkey})
""",
            ),
            id="mostly_positive_accounts_per_nation3",
        ),
    ],
)
def relational_test_data(request) -> tuple[CollectionTestInfo, str]:
    """
    Input data for `test_ast_to_relational`. Parameters are the info to build
    the input AST nodes, and the expected output string after converting to a
    relational tree.
    """
    return request.param


def test_ast_to_relational(
    relational_test_data: tuple[CollectionTestInfo, str],
    tpch_node_builder: AstNodeBuilder,
    default_config: PyDoughConfigs,
) -> None:
    """
    Tests whether the AST nodes are correctly translated into Relational nodes
    with the expected string representation.
    """
    calc_pipeline, expected_relational_string = relational_test_data
    collection: PyDoughCollectionAST = calc_pipeline.build(tpch_node_builder)
    relational = convert_ast_to_relational(collection, default_config)
    assert (
        relational.to_tree_string() == expected_relational_string.strip()
    ), "Mismatch between full string representation of output Relational node versus expected string"


@pytest.fixture(
    params=[
        pytest.param(
            (
                TableCollectionInfo("Nations")
                ** CalcInfo(
                    [SubCollectionInfo("customers")],
                    nation_name=ReferenceInfo("name"),
                    total_bal=FunctionInfo(
                        "SUM", [ChildReferenceExpressionInfo("acctbal", 0)]
                    ),
                    num_bal=FunctionInfo(
                        "COUNT", [ChildReferenceExpressionInfo("acctbal", 0)]
                    ),
                    avg_bal=FunctionInfo(
                        "AVG", [ChildReferenceExpressionInfo("acctbal", 0)]
                    ),
                    min_bal=FunctionInfo(
                        "MIN", [ChildReferenceExpressionInfo("acctbal", 0)]
                    ),
                    max_bal=FunctionInfo(
                        "MAX", [ChildReferenceExpressionInfo("acctbal", 0)]
                    ),
                    num_cust=FunctionInfo("COUNT", [ChildReferenceCollectionInfo(0)]),
                ),
                """
ROOT(columns=[('nation_name', nation_name), ('total_bal', total_bal), ('num_bal', num_bal), ('avg_bal', avg_bal), ('min_bal', min_bal), ('max_bal', max_bal), ('num_cust', num_cust)], orderings=[])
 PROJECT(columns={'avg_bal': DEFAULT_TO(agg_0, 0:int64), 'max_bal': agg_1, 'min_bal': agg_2, 'nation_name': name, 'num_bal': DEFAULT_TO(agg_3, 0:int64), 'num_cust': DEFAULT_TO(agg_4, 0:int64), 'total_bal': agg_5})
  JOIN(conditions=[t0.key == t1.nation_key], types=['left'], columns={'agg_0': t1.agg_0, 'agg_1': t1.agg_1, 'agg_2': t1.agg_2, 'agg_3': t1.agg_3, 'agg_4': t1.agg_4, 'agg_5': t1.agg_5, 'name': t0.name})
   SCAN(table=tpch.NATION, columns={'key': n_nationkey, 'name': n_name})
   AGGREGATE(keys={'nation_key': nation_key}, aggregations={'agg_0': AVG(acctbal), 'agg_1': MAX(acctbal), 'agg_2': MIN(acctbal), 'agg_3': COUNT(acctbal), 'agg_4': COUNT(), 'agg_5': SUM(acctbal)})
    SCAN(table=tpch.CUSTOMER, columns={'acctbal': c_acctbal, 'nation_key': c_nationkey})
""",
            ),
            id="various_aggfuncs_simple",
        ),
        pytest.param(
            (
                CalcInfo(
                    [TableCollectionInfo("Customers")],
                    total_bal=FunctionInfo(
                        "SUM", [ChildReferenceExpressionInfo("acctbal", 0)]
                    ),
                    num_bal=FunctionInfo(
                        "COUNT", [ChildReferenceExpressionInfo("acctbal", 0)]
                    ),
                    avg_bal=FunctionInfo(
                        "AVG", [ChildReferenceExpressionInfo("acctbal", 0)]
                    ),
                    min_bal=FunctionInfo(
                        "MIN", [ChildReferenceExpressionInfo("acctbal", 0)]
                    ),
                    max_bal=FunctionInfo(
                        "MAX", [ChildReferenceExpressionInfo("acctbal", 0)]
                    ),
                    num_cust=FunctionInfo("COUNT", [ChildReferenceCollectionInfo(0)]),
                ),
                """
ROOT(columns=[('total_bal', total_bal), ('num_bal', num_bal), ('avg_bal', avg_bal), ('min_bal', min_bal), ('max_bal', max_bal), ('num_cust', num_cust)], orderings=[])
 PROJECT(columns={'avg_bal': DEFAULT_TO(agg_0, 0:int64), 'max_bal': agg_1, 'min_bal': agg_2, 'num_bal': agg_3, 'num_cust': agg_4, 'total_bal': agg_5})
  AGGREGATE(keys={}, aggregations={'agg_0': AVG(acctbal), 'agg_1': MAX(acctbal), 'agg_2': MIN(acctbal), 'agg_3': COUNT(acctbal), 'agg_4': COUNT(), 'agg_5': SUM(acctbal)})
   SCAN(table=tpch.CUSTOMER, columns={'acctbal': c_acctbal})
""",
            ),
            id="various_aggfuncs_global",
        ),
    ],
)
def relational_alternative_config_test_data(request) -> tuple[CollectionTestInfo, str]:
    """
    Input data for `test_ast_to_relational_alternative_aggregation_configs`.
    Parameters are the info to build the input AST nodes, and the expected
    output string after converting to a relational tree.
    """
    return request.param


def test_ast_to_relational_alternative_aggregation_configs(
    relational_alternative_config_test_data: tuple[CollectionTestInfo, str],
    tpch_node_builder: AstNodeBuilder,
    default_config: PyDoughConfigs,
) -> None:
    """
    Same as `test_ast_to_relational` but with various alternative aggregation
    configs:
    - `SUM` defaulting to zero is disabled.
    - `COUNT` defaulting to zero is disabled.
    """
    calc_pipeline, expected_relational_string = relational_alternative_config_test_data
    default_config.sum_default_zero = False
    default_config.avg_default_zero = True
    collection: PyDoughCollectionAST = calc_pipeline.build(tpch_node_builder)
    relational = convert_ast_to_relational(collection, default_config)
    assert (
        relational.to_tree_string() == expected_relational_string.strip()
    ), "Mismatch between full string representation of output Relational node versus expected string"<|MERGE_RESOLUTION|>--- conflicted
+++ resolved
@@ -902,7 +902,6 @@
         ),
         pytest.param(
             (
-<<<<<<< HEAD
                 PartitionInfo(
                     TableCollectionInfo("Parts"),
                     "p",
@@ -917,6 +916,10 @@
                     ),
                 ),
                 """
+ROOT(columns=[('part_type', part_type), ('num_parts', num_parts), ('avg_price', avg_price)], orderings=[])
+ PROJECT(columns={'avg_price': agg_0, 'num_parts': DEFAULT_TO(agg_1, 0:int64), 'part_type': part_type})
+  AGGREGATE(keys={'part_type': part_type}, aggregations={'agg_0': AVG(retail_price), 'agg_1': COUNT()})
+   SCAN(table=tpch.PART, columns={'part_type': p_type, 'retail_price': p_retailprice})
 """,
             ),
             id="agg_parts_by_type_simple",
@@ -960,6 +963,23 @@
                     ),
                 ),
                 """
+ROOT(columns=[('year', year), ('customer_nation', customer_nation), ('supplier_nation', supplier_nation), ('num_occurrences', num_occurrences), ('total_value', total_value)], orderings=[])
+ PROJECT(columns={'customer_nation': customer_nation, 'num_occurrences': DEFAULT_TO(agg_0, 0:int64), 'supplier_nation': supplier_nation, 'total_value': DEFAULT_TO(agg_1, 0:int64), 'year': year})
+  AGGREGATE(keys={'customer_nation': customer_nation, 'supplier_nation': supplier_nation, 'year': year}, aggregations={'agg_0': COUNT(), 'agg_1': SUM(value)})
+   PROJECT(columns={'customer_nation': name, 'supplier_nation': name_18, 'value': extended_price, 'year': YEAR(order_date)})
+    JOIN(conditions=[t0.nation_key_14 == t1.key], types=['inner'], columns={'extended_price': t0.extended_price, 'name': t0.name, 'name_18': t1.name, 'order_date': t0.order_date})
+     JOIN(conditions=[t0.supplier_key_9 == t1.key], types=['inner'], columns={'extended_price': t0.extended_price, 'name': t0.name, 'nation_key_14': t1.nation_key, 'order_date': t0.order_date})
+      JOIN(conditions=[t0.part_key == t1.part_key & t0.supplier_key == t1.supplier_key], types=['inner'], columns={'extended_price': t0.extended_price, 'name': t0.name, 'order_date': t0.order_date, 'supplier_key_9': t1.supplier_key})
+       JOIN(conditions=[t0.key_5 == t1.order_key], types=['inner'], columns={'extended_price': t1.extended_price, 'name': t0.name, 'order_date': t0.order_date, 'part_key': t1.part_key, 'supplier_key': t1.supplier_key})
+        JOIN(conditions=[t0.key_2 == t1.customer_key], types=['inner'], columns={'key_5': t1.key, 'name': t0.name, 'order_date': t1.order_date})
+         JOIN(conditions=[t0.key == t1.nation_key], types=['inner'], columns={'key_2': t1.key, 'name': t0.name})
+          SCAN(table=tpch.NATION, columns={'key': n_nationkey, 'name': n_name})
+          SCAN(table=tpch.CUSTOMER, columns={'key': c_custkey, 'nation_key': c_nationkey})
+         SCAN(table=tpch.ORDER, columns={'customer_key': o_custkey, 'key': o_orderkey, 'order_date': o_orderdate})
+        SCAN(table=tpch.LINEITEM, columns={'extended_price': l_extendedprice, 'order_key': l_orderkey, 'part_key': l_partkey, 'supplier_key': l_suppkey})
+       SCAN(table=tpch.PARTSUPP, columns={'part_key': ps_partkey, 'supplier_key': ps_suppkey})
+      SCAN(table=tpch.SUPPLIER, columns={'key': s_suppkey, 'nation_key': s_nationkey})
+     SCAN(table=tpch.NATION, columns={'key': n_nationkey, 'name': n_name})
 """,
             ),
             id="count_cust_supplier_nation_combos",
@@ -1005,14 +1025,21 @@
                     ),
                 ),
                 """
+ROOT(columns=[('part_type', part_type), ('percentage_of_parts', percentage_of_parts), ('avg_price', avg_price)], orderings=[])
+ FILTER(condition=avg_price >= global_avg_price, columns={'avg_price': avg_price, 'part_type': part_type, 'percentage_of_parts': percentage_of_parts})
+  PROJECT(columns={'avg_price': agg_2, 'global_avg_price': global_avg_price, 'part_type': part_type, 'percentage_of_parts': DEFAULT_TO(agg_3, 0:int64) / total_num_parts})
+   JOIN(conditions=[True:bool], types=['left'], columns={'agg_2': t1.agg_2, 'agg_3': t1.agg_3, 'global_avg_price': t0.global_avg_price, 'part_type': t1.part_type, 'total_num_parts': t0.total_num_parts})
+    PROJECT(columns={'global_avg_price': agg_0, 'total_num_parts': agg_1})
+     AGGREGATE(keys={}, aggregations={'agg_0': AVG(retail_price), 'agg_1': COUNT()})
+      SCAN(table=tpch.PART, columns={'retail_price': p_retailprice})
+    AGGREGATE(keys={'part_type': part_type}, aggregations={'agg_2': AVG(retail_price), 'agg_3': COUNT()})
+     SCAN(table=tpch.PART, columns={'part_type': p_type, 'retail_price': p_retailprice})
 """,
             ),
             id="agg_parts_by_type_backref_global",
         ),
         pytest.param(
             (
-=======
->>>>>>> 5e92659e
                 TableCollectionInfo("Regions")
                 ** WhereInfo(
                     [],

WITH _u_0 AS (
  SELECT
    receiver_id AS _u_1
  FROM main.wallet_transactions_daily
  WHERE
<<<<<<< HEAD
    _t0.receiver_type = 1
), _s0 AS (
  SELECT
    merchants.mid AS mid
  FROM main.merchants AS merchants
)
SELECT
  _s0.mid AS merchant
FROM _s0 AS _s0
=======
    receiver_type = 1
  GROUP BY
    receiver_id
)
SELECT
  merchants.mid AS merchant
FROM main.merchants AS merchants
LEFT JOIN _u_0 AS _u_0
  ON _u_0._u_1 = merchants.mid
>>>>>>> 30d7d0e9
WHERE
  NOT _u_0._u_1 IS NULL<|MERGE_RESOLUTION|>--- conflicted
+++ resolved
@@ -3,17 +3,6 @@
     receiver_id AS _u_1
   FROM main.wallet_transactions_daily
   WHERE
-<<<<<<< HEAD
-    _t0.receiver_type = 1
-), _s0 AS (
-  SELECT
-    merchants.mid AS mid
-  FROM main.merchants AS merchants
-)
-SELECT
-  _s0.mid AS merchant
-FROM _s0 AS _s0
-=======
     receiver_type = 1
   GROUP BY
     receiver_id
@@ -23,6 +12,5 @@
 FROM main.merchants AS merchants
 LEFT JOIN _u_0 AS _u_0
   ON _u_0._u_1 = merchants.mid
->>>>>>> 30d7d0e9
 WHERE
   NOT _u_0._u_1 IS NULL
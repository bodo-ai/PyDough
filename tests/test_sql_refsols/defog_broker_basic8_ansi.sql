<<<<<<< HEAD
WITH "_t1" AS (
=======
WITH _t2 AS (
>>>>>>> a57d0640
  SELECT
    COUNT() AS agg_0,
    sbcustcountry AS country
  FROM main.sbcustomer
  GROUP BY
<<<<<<< HEAD
    "sbcustomer"."sbcustcountry"
)
SELECT
  "_t1"."country" AS "country",
  COALESCE("_t1"."agg_0", 0) AS "num_customers"
FROM "_t1" AS "_t1"
ORDER BY
  "num_customers" DESC
LIMIT 5
=======
    sbcustcountry
), _t0 AS (
  SELECT
    country,
    COALESCE(agg_0, 0) AS num_customers,
    COALESCE(agg_0, 0) AS ordering_1
  FROM _t2
  ORDER BY
    ordering_1 DESC
  LIMIT 5
)
SELECT
  country,
  num_customers
FROM _t0
ORDER BY
  ordering_1 DESC
>>>>>>> a57d0640
<|MERGE_RESOLUTION|>--- conflicted
+++ resolved
@@ -1,39 +1,15 @@
-<<<<<<< HEAD
-WITH "_t1" AS (
-=======
-WITH _t2 AS (
->>>>>>> a57d0640
+WITH _t1 AS (
   SELECT
     COUNT() AS agg_0,
     sbcustcountry AS country
   FROM main.sbcustomer
   GROUP BY
-<<<<<<< HEAD
-    "sbcustomer"."sbcustcountry"
-)
-SELECT
-  "_t1"."country" AS "country",
-  COALESCE("_t1"."agg_0", 0) AS "num_customers"
-FROM "_t1" AS "_t1"
-ORDER BY
-  "num_customers" DESC
-LIMIT 5
-=======
     sbcustcountry
-), _t0 AS (
-  SELECT
-    country,
-    COALESCE(agg_0, 0) AS num_customers,
-    COALESCE(agg_0, 0) AS ordering_1
-  FROM _t2
-  ORDER BY
-    ordering_1 DESC
-  LIMIT 5
 )
 SELECT
   country,
-  num_customers
-FROM _t0
+  COALESCE(agg_0, 0) AS num_customers
+FROM _t1
 ORDER BY
-  ordering_1 DESC
->>>>>>> a57d0640
+  num_customers DESC
+LIMIT 5
--- conflicted
+++ resolved
@@ -4,6 +4,7 @@
 
 __all__ = [
     "ADD",
+    "AND",
     "BAN",
     "BOR",
     "BXR",
@@ -107,11 +108,9 @@
 NOT = ExpressionFunctionOperator(
     "NOT", False, RequireNumArgs(1), ConstantType(BooleanType())
 )
-<<<<<<< HEAD
 AND = ExpressionFunctionOperator(
     "AND", False, RequireMinArgs(2), ConstantType(BooleanType())
-=======
+)
 ISIN = ExpressionFunctionOperator(
     "ISIN", False, RequireNumArgs(2), ConstantType(BooleanType())
->>>>>>> a6244d8f
 )
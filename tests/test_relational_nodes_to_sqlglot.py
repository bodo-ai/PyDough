--- conflicted
+++ resolved
@@ -5,16 +5,6 @@
 """
 
 import pytest
-<<<<<<< HEAD
-import sqlglot.expressions as sqlglot_expressions
-from conftest import (
-    build_simple_scan,
-    make_relational_column_ordering,
-    make_relational_column_reference,
-    make_relational_literal,
-)
-=======
->>>>>>> 60549d0b
 from sqlglot.expressions import (
     EQ,
     GTE,
@@ -30,6 +20,7 @@
 from sqlglot.expressions import Identifier as Ident
 from test_utils import (
     build_simple_scan,
+    make_relational_column_ordering,
     make_relational_column_reference,
     make_relational_literal,
 )
@@ -96,16 +87,12 @@
         }
     )
     if "where" in kwargs:
-<<<<<<< HEAD
-        query = query.where(kwargs["where"])
+        query = query.where(kwargs.pop("where"))
     if "order_by" in kwargs:
-        query = query.order_by(*kwargs["order_by"])
+        query = query.order_by(*kwargs.pop("order_by"))
     if "limit" in kwargs:
-        query = query.limit(kwargs["limit"])
-=======
-        query = query.where(kwargs.pop("where"))
+        query = query.limit(kwargs.pop("limit"))
     assert not kwargs, f"Unexpected keyword arguments: {kwargs}"
->>>>>>> 60549d0b
     return query
 
 
@@ -347,8 +334,8 @@
                 },
             ),
             mkglot(
-                expressions=[Identifier(this="a"), Identifier(this="b")],
-                _from=Table(this=Identifier(this="table")),
+                expressions=[Ident(this="a"), Ident(this="b")],
+                _from=Table(this=Ident(this="table")),
                 limit=Literal(value=1),
             ),
             id="simple_limit",
@@ -375,11 +362,11 @@
                 ],
             ),
             mkglot(
-                expressions=[Identifier(this="a"), Identifier(this="b")],
-                _from=Table(this=Identifier(this="table")),
+                expressions=[Ident(this="a"), Ident(this="b")],
+                _from=Table(this=Ident(this="table")),
                 order_by=[
-                    Identifier(this="a").asc(nulls_first=True),
-                    Identifier(this="b").desc(nulls_first=False),
+                    Ident(this="a").asc(nulls_first=True),
+                    Ident(this="b").desc(nulls_first=False),
                 ],
                 limit=Literal(value=1),
             ),
@@ -408,12 +395,12 @@
                 },
             ),
             mkglot(
-                expressions=[Identifier(this="a")],
+                expressions=[Ident(this="a")],
                 limit=Literal(value=2),
                 _from=mkglot(
-                    expressions=[Identifier(this="a"), Identifier(this="b")],
-                    _from=Table(this=Identifier(this="table")),
-                    order_by=[Identifier(this="b").asc(nulls_first=False)],
+                    expressions=[Ident(this="a"), Ident(this="b")],
+                    _from=Table(this=Ident(this="table")),
+                    order_by=[Ident(this="b").asc(nulls_first=False)],
                     limit=Literal(value=5),
                 ),
             ),
@@ -441,14 +428,12 @@
                 },
             ),
             mkglot(
-                expressions=[Identifier(this="b")],
-                where=sqlglot_expressions.EQ(
-                    this=Identifier(this="a"), expression=Literal(value=1)
-                ),
+                expressions=[Ident(this="b")],
+                where=EQ(this=Ident(this="a"), expression=Literal(value=1)),
                 limit=Literal(value=2),
                 _from=mkglot(
-                    expressions=[Identifier(this="a"), Identifier(this="b")],
-                    _from=Table(this=Identifier(this="table")),
+                    expressions=[Ident(this="a"), Ident(this="b")],
+                    _from=Table(this=Ident(this="table")),
                 ),
             ),
             id="filter_before_limit",
@@ -476,13 +461,11 @@
                 },
             ),
             mkglot(
-                expressions=[Identifier(this="b")],
-                where=sqlglot_expressions.EQ(
-                    this=Identifier(this="a"), expression=Literal(value=1)
-                ),
+                expressions=[Ident(this="b")],
+                where=EQ(this=Ident(this="a"), expression=Literal(value=1)),
                 _from=mkglot(
-                    expressions=[Identifier(this="a"), Identifier(this="b")],
-                    _from=Table(this=Identifier(this="table")),
+                    expressions=[Ident(this="a"), Ident(this="b")],
+                    _from=Table(this=Ident(this="table")),
                     limit=Literal(value=2),
                 ),
             ),
@@ -503,8 +486,8 @@
                 },
             ),
             mkglot(
-                expressions=[Identifier(this="b"), set_alias(Literal(value=1), "c")],
-                _from=Table(this=Identifier(this="table")),
+                expressions=[Ident(this="b"), set_alias(Literal(value=1), "c")],
+                _from=Table(this=Ident(this="table")),
                 limit=Literal(value=2),
             ),
             id="project_limit_combine",

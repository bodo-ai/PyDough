<<<<<<< HEAD
WITH "_t14" AS (
=======
WITH _t0 AS (
>>>>>>> 5a60492b
  SELECT
    SUM(
      IIF(
        nation.n_name = 'BRAZIL',
        lineitem.l_extendedprice * (
          1 - lineitem.l_discount
        ),
        0
      )
<<<<<<< HEAD
    ) AS "agg_0",
    SUM("lineitem"."l_extendedprice" * (
      1 - "lineitem"."l_discount"
    )) AS "agg_1",
    "orders"."o_custkey" AS "customer_key",
    CAST(STRFTIME('%Y', "orders"."o_orderdate") AS INTEGER) AS "o_year"
  FROM "tpch"."nation" AS "nation"
  JOIN "tpch"."supplier" AS "supplier"
    ON "nation"."n_nationkey" = "supplier"."s_nationkey"
  JOIN "tpch"."partsupp" AS "partsupp"
    ON "partsupp"."ps_suppkey" = "supplier"."s_suppkey"
  JOIN "tpch"."part" AS "part"
    ON "part"."p_partkey" = "partsupp"."ps_partkey"
    AND "part"."p_type" = 'ECONOMY ANODIZED STEEL'
  JOIN "tpch"."lineitem" AS "lineitem"
    ON "lineitem"."l_partkey" = "partsupp"."ps_partkey"
    AND "lineitem"."l_suppkey" = "partsupp"."ps_suppkey"
  JOIN "tpch"."orders" AS "orders"
    ON "lineitem"."l_orderkey" = "orders"."o_orderkey"
    AND "orders"."o_orderdate" <= '1996-12-31'
    AND "orders"."o_orderdate" >= '1995-01-01'
  GROUP BY
    "orders"."o_custkey",
    CAST(STRFTIME('%Y', "orders"."o_orderdate") AS INTEGER)
), "_t0_2" AS (
  SELECT
    SUM("_t14"."agg_0") AS "agg_0",
    SUM("_t14"."agg_1") AS "agg_1",
    "_t14"."o_year" AS "o_year"
  FROM "_t14" AS "_t14"
  JOIN "tpch"."customer" AS "customer"
    ON "_t14"."customer_key" = "customer"."c_custkey"
  JOIN "tpch"."nation" AS "nation"
    ON "customer"."c_nationkey" = "nation"."n_nationkey"
  JOIN "tpch"."region" AS "region"
    ON "nation"."n_regionkey" = "region"."r_regionkey" AND "region"."r_name" = 'AMERICA'
  GROUP BY
    "_t14"."o_year"
=======
    ) AS agg_0,
    SUM(lineitem.l_extendedprice * (
      1 - lineitem.l_discount
    )) AS agg_1,
    CAST(STRFTIME('%Y', orders.o_orderdate) AS INTEGER) AS o_year
  FROM tpch.nation AS nation
  JOIN tpch.supplier AS supplier
    ON nation.n_nationkey = supplier.s_nationkey
  JOIN tpch.partsupp AS partsupp
    ON partsupp.ps_suppkey = supplier.s_suppkey
  JOIN tpch.part AS part
    ON part.p_partkey = partsupp.ps_partkey AND part.p_type = 'ECONOMY ANODIZED STEEL'
  JOIN tpch.lineitem AS lineitem
    ON lineitem.l_partkey = partsupp.ps_partkey
    AND lineitem.l_suppkey = partsupp.ps_suppkey
  JOIN tpch.orders AS orders
    ON lineitem.l_orderkey = orders.o_orderkey
    AND orders.o_orderdate <= '1996-12-31'
    AND orders.o_orderdate >= '1995-01-01'
  JOIN tpch.customer AS customer
    ON customer.c_custkey = orders.o_custkey
  JOIN tpch.nation AS nation_2
    ON customer.c_nationkey = nation_2.n_nationkey
  JOIN tpch.region AS region
    ON nation_2.n_regionkey = region.r_regionkey AND region.r_name = 'AMERICA'
  GROUP BY
    CAST(STRFTIME('%Y', orders.o_orderdate) AS INTEGER)
>>>>>>> 5a60492b
)
SELECT
  o_year AS O_YEAR,
  CAST(COALESCE(agg_0, 0) AS REAL) / COALESCE(agg_1, 0) AS MKT_SHARE
FROM _t0<|MERGE_RESOLUTION|>--- conflicted
+++ resolved
@@ -1,8 +1,4 @@
-<<<<<<< HEAD
-WITH "_t14" AS (
-=======
-WITH _t0 AS (
->>>>>>> 5a60492b
+WITH _s14 AS (
   SELECT
     SUM(
       IIF(
@@ -12,50 +8,11 @@
         ),
         0
       )
-<<<<<<< HEAD
-    ) AS "agg_0",
-    SUM("lineitem"."l_extendedprice" * (
-      1 - "lineitem"."l_discount"
-    )) AS "agg_1",
-    "orders"."o_custkey" AS "customer_key",
-    CAST(STRFTIME('%Y', "orders"."o_orderdate") AS INTEGER) AS "o_year"
-  FROM "tpch"."nation" AS "nation"
-  JOIN "tpch"."supplier" AS "supplier"
-    ON "nation"."n_nationkey" = "supplier"."s_nationkey"
-  JOIN "tpch"."partsupp" AS "partsupp"
-    ON "partsupp"."ps_suppkey" = "supplier"."s_suppkey"
-  JOIN "tpch"."part" AS "part"
-    ON "part"."p_partkey" = "partsupp"."ps_partkey"
-    AND "part"."p_type" = 'ECONOMY ANODIZED STEEL'
-  JOIN "tpch"."lineitem" AS "lineitem"
-    ON "lineitem"."l_partkey" = "partsupp"."ps_partkey"
-    AND "lineitem"."l_suppkey" = "partsupp"."ps_suppkey"
-  JOIN "tpch"."orders" AS "orders"
-    ON "lineitem"."l_orderkey" = "orders"."o_orderkey"
-    AND "orders"."o_orderdate" <= '1996-12-31'
-    AND "orders"."o_orderdate" >= '1995-01-01'
-  GROUP BY
-    "orders"."o_custkey",
-    CAST(STRFTIME('%Y', "orders"."o_orderdate") AS INTEGER)
-), "_t0_2" AS (
-  SELECT
-    SUM("_t14"."agg_0") AS "agg_0",
-    SUM("_t14"."agg_1") AS "agg_1",
-    "_t14"."o_year" AS "o_year"
-  FROM "_t14" AS "_t14"
-  JOIN "tpch"."customer" AS "customer"
-    ON "_t14"."customer_key" = "customer"."c_custkey"
-  JOIN "tpch"."nation" AS "nation"
-    ON "customer"."c_nationkey" = "nation"."n_nationkey"
-  JOIN "tpch"."region" AS "region"
-    ON "nation"."n_regionkey" = "region"."r_regionkey" AND "region"."r_name" = 'AMERICA'
-  GROUP BY
-    "_t14"."o_year"
-=======
     ) AS agg_0,
     SUM(lineitem.l_extendedprice * (
       1 - lineitem.l_discount
     )) AS agg_1,
+    orders.o_custkey AS customer_key,
     CAST(STRFTIME('%Y', orders.o_orderdate) AS INTEGER) AS o_year
   FROM tpch.nation AS nation
   JOIN tpch.supplier AS supplier
@@ -71,15 +28,23 @@
     ON lineitem.l_orderkey = orders.o_orderkey
     AND orders.o_orderdate <= '1996-12-31'
     AND orders.o_orderdate >= '1995-01-01'
+  GROUP BY
+    orders.o_custkey,
+    CAST(STRFTIME('%Y', orders.o_orderdate) AS INTEGER)
+), _t0 AS (
+  SELECT
+    SUM(_s14.agg_0) AS agg_0,
+    SUM(_s14.agg_1) AS agg_1,
+    _s14.o_year
+  FROM _s14 AS _s14
   JOIN tpch.customer AS customer
-    ON customer.c_custkey = orders.o_custkey
-  JOIN tpch.nation AS nation_2
-    ON customer.c_nationkey = nation_2.n_nationkey
+    ON _s14.customer_key = customer.c_custkey
+  JOIN tpch.nation AS nation
+    ON customer.c_nationkey = nation.n_nationkey
   JOIN tpch.region AS region
-    ON nation_2.n_regionkey = region.r_regionkey AND region.r_name = 'AMERICA'
+    ON nation.n_regionkey = region.r_regionkey AND region.r_name = 'AMERICA'
   GROUP BY
-    CAST(STRFTIME('%Y', orders.o_orderdate) AS INTEGER)
->>>>>>> 5a60492b
+    _s14.o_year
 )
 SELECT
   o_year AS O_YEAR,

--- conflicted
+++ resolved
@@ -12,41 +12,22 @@
   FROM events
 ), _s9 AS (
   SELECT
-<<<<<<< HEAD
-    COUNT() AS agg_0,
+    COUNT(*) AS agg_0,
     _s2.s_name AS name,
     searches.search_id
   FROM _s0 AS _s2
   JOIN searches AS searches
-    ON _s2.s_month1 = EXTRACT(MONTH FROM searches.search_ts)
-    OR _s2.s_month2 = EXTRACT(MONTH FROM searches.search_ts)
-    OR _s2.s_month3 = EXTRACT(MONTH FROM searches.search_ts)
+    ON _s2.s_month1 = EXTRACT(MONTH FROM CAST(searches.search_ts AS DATETIME))
+    OR _s2.s_month2 = EXTRACT(MONTH FROM CAST(searches.search_ts AS DATETIME))
+    OR _s2.s_month3 = EXTRACT(MONTH FROM CAST(searches.search_ts AS DATETIME))
   JOIN _s5 AS _s5
     ON LOWER(searches.search_string) LIKE CONCAT('%', LOWER(_s5.ev_name), '%')
   JOIN _s0 AS _s7
     ON _s2.s_name = _s7.s_name
     AND (
-      _s7.s_month1 = EXTRACT(MONTH FROM _s5.ev_dt)
-      OR _s7.s_month2 = EXTRACT(MONTH FROM _s5.ev_dt)
-      OR _s7.s_month3 = EXTRACT(MONTH FROM _s5.ev_dt)
-=======
-    COUNT(*) AS agg_0,
-    _s2.name,
-    searches.search_id
-  FROM _s0 AS _s2
-  JOIN searches AS searches
-    ON _s2.first_month = EXTRACT(MONTH FROM CAST(searches.search_ts AS DATETIME))
-    OR _s2.second_month = EXTRACT(MONTH FROM CAST(searches.search_ts AS DATETIME))
-    OR _s2.third_month = EXTRACT(MONTH FROM CAST(searches.search_ts AS DATETIME))
-  JOIN events AS events
-    ON LOWER(searches.search_string) LIKE CONCAT('%', LOWER(events.ev_name), '%')
-  JOIN _s7 AS _s7
-    ON _s2.season_name = _s7.name
-    AND (
-      _s7.first_month = EXTRACT(MONTH FROM CAST(events.ev_dt AS DATETIME))
-      OR _s7.second_month = EXTRACT(MONTH FROM CAST(events.ev_dt AS DATETIME))
-      OR _s7.third_month = EXTRACT(MONTH FROM CAST(events.ev_dt AS DATETIME))
->>>>>>> 30d7d0e9
+      _s7.s_month1 = EXTRACT(MONTH FROM CAST(_s5.ev_dt AS DATETIME))
+      OR _s7.s_month2 = EXTRACT(MONTH FROM CAST(_s5.ev_dt AS DATETIME))
+      OR _s7.s_month3 = EXTRACT(MONTH FROM CAST(_s5.ev_dt AS DATETIME))
     )
   GROUP BY
     _s2.s_name,
@@ -57,59 +38,32 @@
     SUM((
       NOT _s9.agg_0 IS NULL AND _s9.agg_0 > 0
     )) AS agg_2,
-<<<<<<< HEAD
-    COUNT() AS agg_3
+    COUNT(*) AS agg_3
   FROM _s0 AS _s0
   JOIN searches AS searches
-    ON _s0.s_month1 = EXTRACT(MONTH FROM searches.search_ts)
-    OR _s0.s_month2 = EXTRACT(MONTH FROM searches.search_ts)
-    OR _s0.s_month3 = EXTRACT(MONTH FROM searches.search_ts)
-=======
-    COUNT(*) AS agg_3,
-    ANY_VALUE(_s0.season_name) AS agg_4
-  FROM _s0 AS _s0
-  JOIN searches AS searches
-    ON _s0.first_month = EXTRACT(MONTH FROM CAST(searches.search_ts AS DATETIME))
-    OR _s0.second_month = EXTRACT(MONTH FROM CAST(searches.search_ts AS DATETIME))
-    OR _s0.third_month = EXTRACT(MONTH FROM CAST(searches.search_ts AS DATETIME))
->>>>>>> 30d7d0e9
+    ON _s0.s_month1 = EXTRACT(MONTH FROM CAST(searches.search_ts AS DATETIME))
+    OR _s0.s_month2 = EXTRACT(MONTH FROM CAST(searches.search_ts AS DATETIME))
+    OR _s0.s_month3 = EXTRACT(MONTH FROM CAST(searches.search_ts AS DATETIME))
   LEFT JOIN _s9 AS _s9
     ON _s0.s_name = _s9.name AND _s9.search_id = searches.search_id
   GROUP BY
     _s0.s_name
 ), _s17 AS (
   SELECT
-<<<<<<< HEAD
     SUM(_s15.s_name = _s10.s_name) AS agg_0,
-    COUNT() AS agg_1,
+    COUNT(*) AS agg_1,
     _s10.s_name AS name
   FROM _s0 AS _s10
   JOIN _s5 AS _s11
-    ON _s10.s_month1 = EXTRACT(MONTH FROM _s11.ev_dt)
-    OR _s10.s_month2 = EXTRACT(MONTH FROM _s11.ev_dt)
-    OR _s10.s_month3 = EXTRACT(MONTH FROM _s11.ev_dt)
+    ON _s10.s_month1 = EXTRACT(MONTH FROM CAST(_s11.ev_dt AS DATETIME))
+    OR _s10.s_month2 = EXTRACT(MONTH FROM CAST(_s11.ev_dt AS DATETIME))
+    OR _s10.s_month3 = EXTRACT(MONTH FROM CAST(_s11.ev_dt AS DATETIME))
   JOIN searches AS searches
     ON LOWER(searches.search_string) LIKE CONCAT('%', LOWER(_s11.ev_name), '%')
   JOIN _s0 AS _s15
-    ON _s15.s_month1 = EXTRACT(MONTH FROM searches.search_ts)
-    OR _s15.s_month2 = EXTRACT(MONTH FROM searches.search_ts)
-    OR _s15.s_month3 = EXTRACT(MONTH FROM searches.search_ts)
-=======
-    SUM(_s10.season_name = _s15.name) AS agg_0,
-    COUNT(*) AS agg_1,
-    _s10.name
-  FROM _s0 AS _s10
-  JOIN events AS events
-    ON _s10.first_month = EXTRACT(MONTH FROM CAST(events.ev_dt AS DATETIME))
-    OR _s10.second_month = EXTRACT(MONTH FROM CAST(events.ev_dt AS DATETIME))
-    OR _s10.third_month = EXTRACT(MONTH FROM CAST(events.ev_dt AS DATETIME))
-  JOIN searches AS searches
-    ON LOWER(searches.search_string) LIKE CONCAT('%', LOWER(events.ev_name), '%')
-  JOIN _s7 AS _s15
-    ON _s15.first_month = EXTRACT(MONTH FROM CAST(searches.search_ts AS DATETIME))
-    OR _s15.second_month = EXTRACT(MONTH FROM CAST(searches.search_ts AS DATETIME))
-    OR _s15.third_month = EXTRACT(MONTH FROM CAST(searches.search_ts AS DATETIME))
->>>>>>> 30d7d0e9
+    ON _s15.s_month1 = EXTRACT(MONTH FROM CAST(searches.search_ts AS DATETIME))
+    OR _s15.s_month2 = EXTRACT(MONTH FROM CAST(searches.search_ts AS DATETIME))
+    OR _s15.s_month3 = EXTRACT(MONTH FROM CAST(searches.search_ts AS DATETIME))
   GROUP BY
     _s10.s_name
 )

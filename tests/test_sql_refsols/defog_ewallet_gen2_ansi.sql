WITH _s0 AS (
  SELECT
    MIN(snapshot_date) AS min_date
  FROM main.user_setting_snapshot
  WHERE
    EXTRACT(YEAR FROM CAST(snapshot_date AS DATETIME)) = 2023
)
SELECT
  AVG(user_setting_snapshot.tx_limit_daily) AS avg_daily_limit,
  AVG(user_setting_snapshot.tx_limit_monthly) AS avg_monthly_limit
FROM _s0 AS _s0
JOIN main.user_setting_snapshot AS user_setting_snapshot
<<<<<<< HEAD
  ON EXTRACT(YEAR FROM user_setting_snapshot.snapshot_date) = 2023
=======
  ON EXTRACT(YEAR FROM CAST(user_setting_snapshot.snapshot_date AS DATETIME)) = 2023
>>>>>>> 30d7d0e9
  AND _s0.min_date = user_setting_snapshot.snapshot_date<|MERGE_RESOLUTION|>--- conflicted
+++ resolved
@@ -10,9 +10,5 @@
   AVG(user_setting_snapshot.tx_limit_monthly) AS avg_monthly_limit
 FROM _s0 AS _s0
 JOIN main.user_setting_snapshot AS user_setting_snapshot
-<<<<<<< HEAD
-  ON EXTRACT(YEAR FROM user_setting_snapshot.snapshot_date) = 2023
-=======
   ON EXTRACT(YEAR FROM CAST(user_setting_snapshot.snapshot_date AS DATETIME)) = 2023
->>>>>>> 30d7d0e9
   AND _s0.min_date = user_setting_snapshot.snapshot_date
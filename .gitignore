# Byte-compiled / optimized / DLL files
__pycache__/
*.py[cod]
*$py.class

# C extensions
*.so

# Distribution / packaging
.Python
build/
develop-eggs/
dist/
downloads/
eggs/
.eggs/
lib/
lib64/
parts/
sdist/
var/
wheels/
share/python-wheels/
*.egg-info/
.installed.cfg
*.egg
MANIFEST
test-output.xml
<<<<<<< HEAD
tpch_demo/tpch.db
=======
*.db
>>>>>>> 7fa3ab47

# PyInstaller
#  Usually these files are written by a python script from a template
#  before PyInstaller builds the exe, so as to inject date/other infos into it.
*.manifest
*.spec

# Installer logs
pip-log.txt
pip-delete-this-directory.txt
uv.lock

# Unit test / coverage reports
htmlcov/
.tox/
.nox/
.coverage
.coverage.*
.cache
nosetests.xml
coverage.xml
*.cover
*.py,cover
.hypothesis/
.pytest_cache/
cover/

# Translations
*.mo
*.pot

# Django stuff:
*.log
local_settings.py
db.sqlite3
db.sqlite3-journal

# Flask stuff:
instance/
.webassets-cache

# Scrapy stuff:
.scrapy

# Sphinx documentation
docs/_build/

# PyBuilder
.pybuilder/
target/

# Jupyter Notebook
.ipynb_checkpoints

# IPython
profile_default/
ipython_config.py

# pyenv
#   For a library or package, you might want to ignore these files since the code is
#   intended to run in multiple environments; otherwise, check them in:
# .python-version

# pipenv
#   According to pypa/pipenv#598, it is recommended to include Pipfile.lock in version control.
#   However, in case of collaboration, if having platform-specific dependencies or dependencies
#   having no cross-platform support, pipenv may install dependencies that don't work, or not
#   install all needed dependencies.
#Pipfile.lock

# poetry
#   Similar to Pipfile.lock, it is generally recommended to include poetry.lock in version control.
#   This is especially recommended for binary packages to ensure reproducibility, and is more
#   commonly ignored for libraries.
#   https://python-poetry.org/docs/basic-usage/#commit-your-poetrylock-file-to-version-control
#poetry.lock

# pdm
#   Similar to Pipfile.lock, it is generally recommended to include pdm.lock in version control.
#pdm.lock
#   pdm stores project-wide configurations in .pdm.toml, but it is recommended to not include it
#   in version control.
#   https://pdm.fming.dev/latest/usage/project/#working-with-version-control
.pdm.toml
.pdm-python
.pdm-build/

# PEP 582; used by e.g. github.com/David-OConnor/pyflow and github.com/pdm-project/pdm
__pypackages__/

# Celery stuff
celerybeat-schedule
celerybeat.pid

# SageMath parsed files
*.sage.py

# Environments
.env
.venv
env/
venv/
ENV/
env.bak/
venv.bak/

# Spyder project settings
.spyderproject
.spyproject

# Rope project settings
.ropeproject

# mkdocs documentation
/site

# mypy
.mypy_cache/
.dmypy.json
dmypy.json

# Pyre type checker
.pyre/

# pytype static type analyzer
.pytype/

# Cython debug symbols
cython_debug/

# PyCharm
#  JetBrains specific template is maintained in a separate JetBrains.gitignore that can
#  be found at https://github.com/github/gitignore/blob/main/Global/JetBrains.gitignore
#  and can be added to the global gitignore or merged into this file.  For a more nuclear
#  option (not recommended) you can uncomment the following to ignore the entire idea folder.
#.idea/<|MERGE_RESOLUTION|>--- conflicted
+++ resolved
@@ -26,11 +26,7 @@
 *.egg
 MANIFEST
 test-output.xml
-<<<<<<< HEAD
-tpch_demo/tpch.db
-=======
 *.db
->>>>>>> 7fa3ab47
 
 # PyInstaller
 #  Usually these files are written by a python script from a template

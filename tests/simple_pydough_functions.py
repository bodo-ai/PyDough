--- conflicted
+++ resolved
@@ -1123,7 +1123,62 @@
     )
 
 
-<<<<<<< HEAD
+def sign():
+    return (
+        DailyPrices.CALCULATE(
+            high,
+            high_neg=-1 * high,
+            high_zero=0 * high,
+        )
+        .TOP_K(5, by=high.ASC())
+        .CALCULATE(
+            high,
+            high_neg,
+            high_zero,
+            sign_high=SIGN(high),
+            sign_high_neg=SIGN(high_neg),
+            sign_high_zero=SIGN(high_zero),
+        )
+    )
+
+
+def find():
+    return Customers.WHERE(name == "Alex Rodriguez").CALCULATE(
+        name,
+        idx_Alex=FIND(name, "Alex"),
+        idx_Rodriguez=FIND(name, "Rodriguez"),
+        idx_bob=FIND(name, "bob"),
+        idx_e=FIND(name, "e"),
+        idx_space=FIND(name, " "),
+        idx_of_R=FIND(name, "R"),
+        idx_of_Alex_Rodriguez=FIND(name, "Alex Rodriguez"),
+    )
+
+
+def strip():
+    return (
+        Customers.WHERE(name == "Alex Rodriguez")
+        .CALCULATE(
+            name,
+            alt_name1="  Alex Rodriguez  ",
+            alt_name2="aeiAlex Rodriguezaeiou",
+            alt_name3=";;Alex Rodriguez;;",
+            alt_name4="""
+    Alex Rodriguez
+        """,  # equivalent to "\n\tAlex Rodriguez\n"
+        )
+        .CALCULATE(
+            stripped_name=STRIP(name, "Alex Rodriguez"),
+            stripped_name1=STRIP(name),
+            stripped_name_with_chars=STRIP(name, "lAez"),
+            stripped_alt_name1=STRIP(alt_name1),
+            stripped_alt_name2=STRIP(alt_name2, "aeiou"),
+            stripped_alt_name3=STRIP(alt_name3, ";"),
+            stripped_alt_name4=STRIP(alt_name4),
+        )
+    )
+
+
 def singular1():
     # Singular in CALCULATE & WHERE
     nation_4 = nations.WHERE(key == 4).SINGULAR()
@@ -1170,14 +1225,13 @@
 
 
 def singular5():
-    # Finds the highest line item price per container, along with the container
-    # name.
+    # Find the most expensive line item per each container presented in parts.
     return PARTITION(
         Parts,
         name="parts",
         by=container,
     ).CALCULATE(
-        container=container,
+        container,
         highest_price_per_container=(
             parts.lines.WHERE(RANKING(by=extended_price.DESC(), levels=2) == 1)
             .SINGULAR()
@@ -1222,60 +1276,4 @@
         supplier_name=name,
         part_name=best_part.part_name,
         n_orders=best_part.n_orders,
-    ).TOP_K(5, by=(n_orders.DESC(), supplier_name.ASC()))
-=======
-def sign():
-    return (
-        DailyPrices.CALCULATE(
-            high,
-            high_neg=-1 * high,
-            high_zero=0 * high,
-        )
-        .TOP_K(5, by=high.ASC())
-        .CALCULATE(
-            high,
-            high_neg,
-            high_zero,
-            sign_high=SIGN(high),
-            sign_high_neg=SIGN(high_neg),
-            sign_high_zero=SIGN(high_zero),
-        )
-    )
-
-
-def find():
-    return Customers.WHERE(name == "Alex Rodriguez").CALCULATE(
-        name,
-        idx_Alex=FIND(name, "Alex"),
-        idx_Rodriguez=FIND(name, "Rodriguez"),
-        idx_bob=FIND(name, "bob"),
-        idx_e=FIND(name, "e"),
-        idx_space=FIND(name, " "),
-        idx_of_R=FIND(name, "R"),
-        idx_of_Alex_Rodriguez=FIND(name, "Alex Rodriguez"),
-    )
-
-
-def strip():
-    return (
-        Customers.WHERE(name == "Alex Rodriguez")
-        .CALCULATE(
-            name,
-            alt_name1="  Alex Rodriguez  ",
-            alt_name2="aeiAlex Rodriguezaeiou",
-            alt_name3=";;Alex Rodriguez;;",
-            alt_name4="""
-    Alex Rodriguez
-        """,  # equivalent to "\n\tAlex Rodriguez\n"
-        )
-        .CALCULATE(
-            stripped_name=STRIP(name, "Alex Rodriguez"),
-            stripped_name1=STRIP(name),
-            stripped_name_with_chars=STRIP(name, "lAez"),
-            stripped_alt_name1=STRIP(alt_name1),
-            stripped_alt_name2=STRIP(alt_name2, "aeiou"),
-            stripped_alt_name3=STRIP(alt_name3, ";"),
-            stripped_alt_name4=STRIP(alt_name4),
-        )
-    )
->>>>>>> 935ecf26
+    ).TOP_K(5, by=(n_orders.DESC(), supplier_name.ASC()))
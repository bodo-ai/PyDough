--- conflicted
+++ resolved
@@ -55,17 +55,6 @@
         connection.execute("SELECT 1")
 
 
-<<<<<<< HEAD
-def test_sqlite_context() -> None:
-    context: DatabaseContext = load_database_context("sqlite", database=":memory:")
-    result: pd.DataFrame = context.connection.execute_query_df("Select 1 as A")
-    pd.testing.assert_frame_equal(result, pd.DataFrame({"A": [1]}))
-    assert context.dialect == DatabaseDialect.SQLITE
-    with pytest.raises(ValueError, match="SQLite connection requires a database path."):
-        context = load_database_context("sqlite")
-    with pytest.raises(ValueError):
-        context = load_database_context("sqlite3")
-=======
 @pytest.mark.parametrize(
     "database_name",
     [
@@ -104,19 +93,10 @@
     Test that load_database_context errors if useless
     argument is provided.
     """
->>>>>>> bad114a1
     with pytest.raises(
         TypeError,
         match="'invalid_kwarg' is an invalid keyword argument",
     ):
-<<<<<<< HEAD
-        context = load_database_context(
-            "sqlite", database=":memory:", invalid_kwarg="foo"
-        )
-    with pytest.raises(ValueError):
-        # TODO: Potentially remove/move in the future.
-        context = load_database_context("mysql", database=":memory:")
-=======
         load_database_context("sqlite", database=":memory:", invalid_kwarg="foo")
 
 
@@ -127,5 +107,4 @@
     TODO: Remove when we support mysql or move to a more generic file.
     """
     with pytest.raises(ValueError):
-        load_database_context("mysql", database=":memory:")
->>>>>>> bad114a1
+        load_database_context("mysql", database=":memory:")
WITH _t2 AS (
  SELECT
    MAX(customers.state) AS state,
    SUM(sales.sale_price) AS sum_sale_price,
    DATE(
      sales.sale_date,
      'start of month',
      '-' || CAST((
        (
          CAST(STRFTIME('%m', DATETIME(sales.sale_date)) AS INTEGER) - 1
        ) % 3
      ) AS TEXT) || ' months'
<<<<<<< HEAD
    ) AS quarter
  FROM main.sales AS sales
  JOIN main.customers AS customers
    ON customers._id = sales.customer_id
=======
    ) AS quarter,
    customer_id,
    SUM(sale_price) AS sum_sale_price
  FROM main.sales
>>>>>>> 29dd27d2
  WHERE
    CAST(STRFTIME('%Y', sales.sale_date) AS INTEGER) = 2023
  GROUP BY
<<<<<<< HEAD
    sales.customer_id,
    3
), _t1 AS (
  SELECT
    SUM(sum_sale_price) AS sum_sum_sale_price,
    quarter,
    state
  FROM _t2
=======
    1,
    2
), _t1 AS (
  SELECT
    _s0.quarter,
    customers.state,
    SUM(_s0.sum_sale_price) AS sum_sum_sale_price
  FROM _s0 AS _s0
  JOIN main.customers AS customers
    ON _s0.customer_id = customers._id
>>>>>>> 29dd27d2
  GROUP BY
    1,
    2
)
SELECT
  quarter,
  state AS customer_state,
  sum_sum_sale_price AS total_sales
FROM _t1
WHERE
  NOT sum_sum_sale_price IS NULL AND sum_sum_sale_price > 0
ORDER BY
  1,
  2<|MERGE_RESOLUTION|>--- conflicted
+++ resolved
@@ -1,7 +1,5 @@
 WITH _t2 AS (
   SELECT
-    MAX(customers.state) AS state,
-    SUM(sales.sale_price) AS sum_sale_price,
     DATE(
       sales.sale_date,
       'start of month',
@@ -10,48 +8,30 @@
           CAST(STRFTIME('%m', DATETIME(sales.sale_date)) AS INTEGER) - 1
         ) % 3
       ) AS TEXT) || ' months'
-<<<<<<< HEAD
-    ) AS quarter
+    ) AS quarter,
+    MAX(customers.state) AS anything_state,
+    SUM(sales.sale_price) AS sum_sale_price
   FROM main.sales AS sales
   JOIN main.customers AS customers
     ON customers._id = sales.customer_id
-=======
-    ) AS quarter,
-    customer_id,
-    SUM(sale_price) AS sum_sale_price
-  FROM main.sales
->>>>>>> 29dd27d2
   WHERE
     CAST(STRFTIME('%Y', sales.sale_date) AS INTEGER) = 2023
   GROUP BY
-<<<<<<< HEAD
     sales.customer_id,
-    3
+    1
 ), _t1 AS (
   SELECT
-    SUM(sum_sale_price) AS sum_sum_sale_price,
+    anything_state,
     quarter,
-    state
+    SUM(sum_sale_price) AS sum_sum_sale_price
   FROM _t2
-=======
-    1,
-    2
-), _t1 AS (
-  SELECT
-    _s0.quarter,
-    customers.state,
-    SUM(_s0.sum_sale_price) AS sum_sum_sale_price
-  FROM _s0 AS _s0
-  JOIN main.customers AS customers
-    ON _s0.customer_id = customers._id
->>>>>>> 29dd27d2
   GROUP BY
     1,
     2
 )
 SELECT
   quarter,
-  state AS customer_state,
+  anything_state AS customer_state,
   sum_sum_sale_price AS total_sales
 FROM _t1
 WHERE

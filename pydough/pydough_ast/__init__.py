--- conflicted
+++ resolved
@@ -15,10 +15,7 @@
     "SubCollection",
     "Calc",
     "CalcChildCollection",
-<<<<<<< HEAD
     "Where",
-=======
->>>>>>> bdd36991
 ]
 
 from .abstract_pydough_ast import PyDoughAST
@@ -28,27 +25,13 @@
     PyDoughCollectionAST,
     SubCollection,
     TableCollection,
+    Where,
 )
 from .errors import PyDoughASTException
 from .expressions import (
-<<<<<<< HEAD
-    PyDoughExpressionAST,
-    ColumnProperty,
-    Literal,
-    ExpressionFunctionCall,
-)
-from .collections import (
-    PyDoughCollectionAST,
-    TableCollection,
-    SubCollection,
-    Calc,
-    CalcChildCollection,
-    Where,
-=======
     ColumnProperty,
     ExpressionFunctionCall,
     Literal,
     PyDoughExpressionAST,
->>>>>>> bdd36991
 )
 from .node_builder import AstNodeBuilder
--- conflicted
+++ resolved
@@ -6,11 +6,6 @@
 __all__ = ["CollectionAccess"]
 
 
-<<<<<<< HEAD
-from functools import cache
-
-=======
->>>>>>> 29dd27d2
 import pydough
 from pydough.errors import PyDoughQDAGException
 from pydough.metadata import (
@@ -118,11 +113,7 @@
             # Verify that the ancestor name is not also a name in the current
             # context.
             if term_name in self.calc_terms:
-<<<<<<< HEAD
-                raise pydough.active_session.error_builder.down_streaming_conflict(
-=======
                 raise pydough.active_session.error_builder.downstream_conflict(
->>>>>>> 29dd27d2
                     collection=self, term_name=term_name
                 )
             # Create a back-reference to the ancestor term.

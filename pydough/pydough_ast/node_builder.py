--- conflicted
+++ resolved
@@ -22,11 +22,7 @@
 )
 from .pydough_operators import PyDoughOperatorAST, builtin_registered_operators
 from .errors import PyDoughASTException
-<<<<<<< HEAD
-from .collections import PyDoughCollectionAST, TableCollection, SubCollection, Calc
-=======
 from .collections import PyDoughCollectionAST, Calc, GlobalContext, CollectionAccess
->>>>>>> dddc592c
 
 
 class AstNodeBuilder(object):
@@ -165,30 +161,6 @@
         """
         return preceding_context.get_term(name)
 
-    def build_sub_collection(
-        self, collection: PyDoughCollectionAST, name: str
-    ) -> SubCollection:
-        """
-        Creates a new sub collection invocation.
-
-        Args:
-            `collection`: the parent collection.
-            `name`: the name of the subcollection being referenced.
-
-        Returns:
-            The newly created PyDough SubCollection.
-
-        Raises:
-            `PyDoughMetadataException`: if `name` does not refer to a
-            property of the collection.
-        """
-        term: PyDoughAST = collection.get_term(name)
-        if not isinstance(term, SubCollection):
-            raise PyDoughMetadataException(
-                f"Expected {term!r} to refer to a subcollection"
-            )
-        return term
-
     def build_calc(
         self,
         preceding_context: PyDoughCollectionAST,

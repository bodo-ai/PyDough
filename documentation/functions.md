--- conflicted
+++ resolved
@@ -488,11 +488,7 @@
 
 ### ABS
 
-<<<<<<< HEAD
-The `ABS` function returns the absolute value of its input. The `abs()` magic method is also evaluated to the same.
-=======
 The `ABS` function returns the absolute value of its input. The Python builtin `abs()` function can also be used to accomplish the same thing.
->>>>>>> b2d548f3
 
 ```py
 Customers(acct_magnitude = ABS(acctbal))
@@ -504,11 +500,7 @@
 
 ### ROUND
 
-<<<<<<< HEAD
-The `ROUND` function rounds its first argument to the precision of its second argument. The rounding rules used depend on the database's round function. The `round()` magic method is also evaluated to the same. 
-=======
 The `ROUND` function rounds its first argument to the precision of its second argument. The rounding rules used depend on the database's round function. The Python builtin `round()` function can also be used to accomplish the same thing. 
->>>>>>> b2d548f3
 
 ```py
 Parts(rounded_price = ROUND(retail_price, 1))
@@ -516,11 +508,7 @@
 Parts(rounded_price = round(retail_price, 1))
 ```
 
-<<<<<<< HEAD
-Note: The default precision for `round` magic method is 0, to be in alignment with the Python implementation. The pydough `ROUND` function requires the precision to be specified.
-=======
 Note: The default precision for builtin `round` method is 0, to be in alignment with the Python implementation. The PyDough `ROUND` function requires the precision to be specified.
->>>>>>> b2d548f3
 
 ```py
 # This is legal.
@@ -716,27 +704,12 @@
 
 ### \_\_bool\_\_
 
-<<<<<<< HEAD
-The `__bool__` magic method is not supported in PyDough. PyDough code cannot be treated as booleans. Instead of using `or`, `and`, and `not`, use `|`, `&`, and `~` for logical operations. Check out the [Logical](#logical) section for more information.
-=======
 The `__bool__` magic method is not supported in PyDough. PyDough code cannot be treated as booleans.
->>>>>>> b2d548f3
 
 ```py
 # Not allowed - will raise PyDoughUnqualifiedException
 if Customer and Order:
    print("Available")
-<<<<<<< HEAD
-   
-# Use & instead of and
-Customers.WHERE((acctbal > 0) & (nation.name == "GERMANY"))
-
-# Use | instead of or 
-Orders.WHERE((discount > 0.05) | (tax > 0.08))
-
-# Use ~ instead of not
-Parts.WHERE(~(retail_price > 1000))
-=======
 
 Customers.WHERE((acctbal > 0) and (nation.name == "GERMANY"))
 # Use &`instead of `and`:
@@ -749,27 +722,17 @@
 Parts.WHERE(not(retail_price > 1000))
 # Use `~` instead of `not`
 # Parts.WHERE(~(retail_price > 1000))
->>>>>>> b2d548f3
 ```
 
 <!-- TOC --><a name="__call__"></a>
 
 ### \_\_call\_\_
 
-<<<<<<< HEAD
-The `__call__` magic method is not supported in PyDough, but calling an object will not throw an error. Instead, it internally evaluates to the `CALC` property.
-
-```py
-# These are equivalent:
-Customers(name)
-Customers.__call__(name)
-=======
 The `__call__` magic method is not supported in PyDough as it calls PyDough code as if it were a function.
 
 ```py
 # Not allowed - calls PyDough code as if it were a function
 (1 - discount)(extended_price * 0.5)
->>>>>>> b2d548f3
 ```
 
 <!-- TOC --><a name="__floor__"></a>
@@ -789,10 +752,7 @@
 The `math.ceil` function calls the `__ceil__` magic method, which is currently not supported in PyDough.
 
 ```py
-<<<<<<< HEAD
-=======
 # Not allowed currently- will raise PyDoughUnqualifiedException
->>>>>>> b2d548f3
 Customer(age=math.ceil(order.total_price))
 ```
 
@@ -803,10 +763,7 @@
 The `math.trunc` function calls the `__trunc__` magic method, which is currently not supported in PyDough.
 
 ```py
-<<<<<<< HEAD
-=======
 # Not allowed currently- will raise PyDoughUnqualifiedException
->>>>>>> b2d548f3
 Customer(age=math.trunc(order.total_price))
 ```
 
@@ -817,12 +774,8 @@
 The `reversed` function calls the `__reversed__` magic method, which is currently not supported in PyDough.
 
 ```py
-<<<<<<< HEAD
-Orders(reversed(order_key))
-=======
 # Not allowed currently- will raise PyDoughUnqualifiedException
 Regions(backwards_name=reversed(name))
->>>>>>> b2d548f3
 ```
 
 <!-- TOC --><a name="__int__"></a>
@@ -832,10 +785,7 @@
 Casting to `int` calls the `__int__` magic method, which is not supported in PyDough. This operation is not allowed because the implementation has to return an integer instead of a PyDough object.
 
 ```py
-<<<<<<< HEAD
-=======
 # Not allowed currently as it would need to return an int instead of a PyDough object
->>>>>>> b2d548f3
 Orders(limit=int(order.total_price))
 ```
 
@@ -846,10 +796,7 @@
 Casting to `float` calls the `__float__` magic method, which is not supported in PyDough. This operation is not allowed because the implementation has to return a float instead of a PyDough object.
 
 ```py
-<<<<<<< HEAD
-=======
 # Not allowed currently as it would need to return a float instead of a PyDough object
->>>>>>> b2d548f3
 Orders(limit=float(order.quantity))
 ```
 
@@ -860,10 +807,7 @@
 Casting to `complex` calls the `__complex__` magic method, which is not supported in PyDough. This operation is not allowed because the implementation has to return a complex instead of a PyDough object.
 
 ```py
-<<<<<<< HEAD
-=======
 # Not allowed currently as it would need to return a complex instead of a PyDough object
->>>>>>> b2d548f3
 Orders(limit=complex(order.total_price))
 ```
 
@@ -874,12 +818,8 @@
 Using an object as an index calls the `__index__` magic method, which is not supported in PyDough. This operation is not allowed because the implementation has to return an integer instead of a PyDough object.
 
 ```py
-<<<<<<< HEAD
-Customers(sliced = name[:order])
-=======
 # Not allowed currently as it would need to return an int instead of a PyDough object
 Orders(s="ABCDE"[:order_priority])
->>>>>>> b2d548f3
 ```
 
 <!-- TOC --><a name="__nonzero__"></a>
@@ -889,12 +829,8 @@
 Using an object in a boolean context calls the `__nonzero__` magic method, which is not supported in PyDough. This operation is not allowed because the implementation has to return an integer instead of a PyDough object.
 
 ```py
-<<<<<<< HEAD
-Orders(discount=bool(order.total_price))
-=======
 # Not allowed currently as it would need to return an int instead of a PyDough object
 Lineitems(is_taxed=bool(tax))
->>>>>>> b2d548f3
 ```
 
 <!-- TOC --><a name="__len__"></a>
@@ -904,10 +840,7 @@
 The `len` function calls the `__len__` magic method, which is not supported in PyDough. This operation is not allowed because the implementation has to return an integer instead of a PyDough object. Instead, usage of [LENGTH](#length) function is recommended.
 
 ```py
-<<<<<<< HEAD
-=======
 # Not allowed currently as it would need to return an int instead of a PyDough object
->>>>>>> b2d548f3
 Customers(len(customer.name))
 ```
 
@@ -915,16 +848,10 @@
 
 ### \_\_contains\_\_
 
-<<<<<<< HEAD
-Using the `in` operator calls the `__contains__` magic method, which is not supported in PyDough. This operation is not allowed because the implementation has to return a boolean instead of a PyDough object. Instead, usage of [ISIN](#isin) function is recommended.
-
-```py
-=======
 Using the `in` operator calls the `__contains__` magic method, which is not supported in PyDough. This operation is not allowed because the implementation has to return a boolean instead of a PyDough object. Instead, If you need to check if a string is inside another substring, use [CONTAINS](#contains). If you need to check if an expression is a member of a list of literals, use [ISIN](#isin).
 
 ```py
 # Not allowed currently as it would need to return a boolean instead of a PyDough object
->>>>>>> b2d548f3
 Orders('discount' in order.details)
 ```
 
@@ -935,10 +862,7 @@
 Assigning to an index calls the `__setitem__` magic method, which is not supported in PyDough. This operation is not allowed.
 
 ```py
-<<<<<<< HEAD
-=======
 # Not allowed currently as PyDough objects cannot support item assignment.
->>>>>>> b2d548f3
 Order.details['discount'] = True
 ```
 
@@ -949,11 +873,7 @@
 Iterating over an object calls the `__iter__` magic method, which is not supported in PyDough. This operation is not allowed because the implementation has to return an iterator instead of a PyDough object.
 
 ```py
-<<<<<<< HEAD
-# Not allowed operations
-=======
 # Not allowed currently as implementation has to return an iterator instead of a PyDough object.
->>>>>>> b2d548f3
 for item in customer:
    print(item)
 

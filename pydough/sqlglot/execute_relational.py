--- conflicted
+++ resolved
@@ -37,11 +37,8 @@
         `relational`: The relational tree to convert.
         `dialect`: The dialect to use for the conversion.
         `bindings`: The function bindings used for conversion.
-<<<<<<< HEAD
         `run_optimizer`: If True, runs the SQLGlot optimizer before converting
         to SQL text.
-=======
->>>>>>> e2102e13
 
     Returns:
         str: The SQL string representing the relational tree.
@@ -51,7 +48,6 @@
     glot_expr: SQLGlotExpression = SQLGlotRelationalVisitor(
         dialect, bindings
     ).relational_to_sqlglot(relational)
-<<<<<<< HEAD
     sql_text: str = glot_expr.sql(dialect)
     if run_optimizer:
         print()
@@ -61,11 +57,8 @@
 
         # glot_expr = optimize(glot_expr, dialect=dialect, rules=RULES[:1])
         glot_expr = optimize(glot_expr, dialect=dialect)
-        sql_text = glot_expr.sql(dialect)
+        sql_text = glot_expr.sql(dialect, pretty=True)
     return sql_text
-=======
-    return glot_expr.sql(dialect, pretty=True)
->>>>>>> e2102e13
 
 
 def convert_dialect_to_sqlglot(dialect: DatabaseDialect) -> SQLGlotDialect:
@@ -112,15 +105,9 @@
         The result of the query as a Pandas DataFrame
     """
     sqlglot_dialect: SQLGlotDialect = convert_dialect_to_sqlglot(ctx.dialect)
-<<<<<<< HEAD
     sql: str = convert_relation_to_sql(
         relational, sqlglot_dialect, bindings, run_optimizer
     )
-    # TODO: (gh #163) handle with a proper Python logger instead of
-    # just printing
-=======
-    sql: str = convert_relation_to_sql(relational, sqlglot_dialect, bindings)
->>>>>>> e2102e13
     if display_sql:
         pyd_logger = get_logger(__name__)
         pyd_logger.info(f"SQL query:\n {sql}")

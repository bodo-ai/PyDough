--- conflicted
+++ resolved
@@ -9,72 +9,14 @@
     AND CAST("sbtransaction"."sbtxdatetime" AS TIMESTAMP) >= CAST('2023-04-01' AS DATE)
   GROUP BY
     "sbtransaction"."sbtxcustid"
-), "_t0_2" AS (
-  SELECT
-<<<<<<< HEAD
-    COALESCE(agg_0, 0) AS num_tx,
-    _id,
-    name
-  FROM (
-    SELECT
-      _id,
-      agg_0,
-      name
-    FROM (
-      SELECT
-        sbCustId AS _id,
-        sbCustName AS name
-      FROM main.sbCustomer
-    )
-    LEFT JOIN (
-      SELECT
-        COUNT() AS agg_0,
-        customer_id
-      FROM (
-        SELECT
-          customer_id
-        FROM (
-          SELECT
-            sbTxCustId AS customer_id,
-            sbTxDateTime AS date_time,
-            sbTxType AS transaction_type
-          FROM main.sbTransaction
-        )
-        WHERE
-          (
-            DATE_TRUNC('DAY', CAST(date_time AS TIMESTAMP)) = CAST('2023-04-01' AS DATE)
-          )
-          AND (
-            transaction_type = 'sell'
-          )
-      )
-      GROUP BY
-        customer_id
-    )
-      ON _id = customer_id
-  )
-=======
-    "sbcustomer"."sbcustid" AS "_id",
-    "sbcustomer"."sbcustname" AS "name",
-    COALESCE("_t1"."agg_0", 0) AS "num_tx",
-    COALESCE("_t1"."agg_0", 0) AS "ordering_1"
-  FROM "main"."sbcustomer" AS "sbcustomer"
-  LEFT JOIN "_t1" AS "_t1"
-    ON "_t1"."customer_id" = "sbcustomer"."sbcustid"
-  ORDER BY
-    "ordering_1" DESC
-  LIMIT 1
->>>>>>> 245465a3
 )
 SELECT
-  "_t0"."_id" AS "_id",
-  "_t0"."name" AS "name",
-  "_t0"."num_tx" AS "num_tx"
-FROM "_t0_2" AS "_t0"
+  "sbcustomer"."sbcustid" AS "_id",
+  "sbcustomer"."sbcustname" AS "name",
+  COALESCE("_t1"."agg_0", 0) AS "num_tx"
+FROM "main"."sbcustomer" AS "sbcustomer"
+LEFT JOIN "_t1" AS "_t1"
+  ON "_t1"."customer_id" = "sbcustomer"."sbcustid"
 ORDER BY
-<<<<<<< HEAD
-  num_tx DESC
-LIMIT 1
-=======
-  "_t0"."ordering_1" DESC
->>>>>>> 245465a3
+  "num_tx" DESC
+LIMIT 1
"""
TODO: add file-level docstring.
"""

import json
import os
import sqlite3
from collections.abc import MutableMapping

import pytest
from test_utils import graph_fetcher, map_over_dict_values, noun_fetcher

import pydough
from pydough.database_connectors.database_connector import DatabaseConnection
from pydough.metadata.graphs import GraphMetadata
from pydough.pydough_ast import AstNodeBuilder
from pydough.pydough_ast import pydough_operators as pydop
<<<<<<< HEAD
from pydough.relational.relational_expressions import (
    ColumnReference,
    ColumnSortInfo,
    LiteralExpression,
)
from pydough.relational.relational_nodes import Scan
from pydough.types import PyDoughType, UnknownType
=======
>>>>>>> 60549d0b


@pytest.fixture(scope="session")
def sample_graph_path() -> str:
    """
    Tuple of the path to the JSON file containing the sample graphs.
    """
    return f"{os.path.dirname(__file__)}/test_metadata/sample_graphs.json"


@pytest.fixture(scope="session")
def sample_graph_nouns_path() -> str:
    """
    Tuple of the path to the JSON file containing the nouns for each
    of the sample graphs.
    """
    return f"{os.path.dirname(__file__)}/test_metadata/sample_graphs_nouns.json"


@pytest.fixture(scope="session")
def invalid_graph_path() -> str:
    """
    Tuple of the path to the JSON file containing the invalid graphs.
    """
    return f"{os.path.dirname(__file__)}/test_metadata/invalid_graphs.json"


@pytest.fixture(scope="session")
def valid_sample_graph_names() -> set[str]:
    """
    Set of valid names to use to access a sample graph.
    """
    return {"Amazon", "TPCH", "Empty"}


@pytest.fixture(params=["Amazon", "TPCH", "Empty"])
def sample_graph_names(request) -> str:
    """
    Fixture for the names that each of the sample graphs can be accessed.
    """
    return request.param


@pytest.fixture
def get_sample_graph(
    sample_graph_path: str,
    valid_sample_graph_names: set[str],
) -> graph_fetcher:
    """
    A function that takes in the name of a graph from the supported sample
    graph names and returns the metadata for that PyDough graph.
    """

    def impl(name: str) -> GraphMetadata:
        if name not in valid_sample_graph_names:
            raise Exception(f"Unrecognized graph name '{name}'")
        return pydough.parse_json_metadata_from_file(
            file_path=sample_graph_path, graph_name=name
        )

    return impl


@pytest.fixture
def get_sample_graph_nouns(
    sample_graph_nouns_path: str, valid_sample_graph_names: set[str]
) -> noun_fetcher:
    """
    A function that takes in the name of a graph (currently only supports the
    values 'amazon', 'tpch', and 'empty') and returns the metadata for that
    PyDough graph.
    """

    def impl(name: str) -> MutableMapping[str, set[str]]:
        if name not in valid_sample_graph_names:
            raise Exception(f"Unrecognized graph name '{name}'")
        nouns: MutableMapping[str, set[str]]
        with open(sample_graph_nouns_path) as f:
            nouns = json.load(f)[name]
        # Convert the noun values for each name from a list to a set
        return map_over_dict_values(nouns, set)

    return impl


@pytest.fixture
def sample_graphs(
    sample_graph_names: str, get_sample_graph: graph_fetcher
) -> GraphMetadata:
    """
    Retrieves the PyDough metadata for each graph in the `sample_graphs` JSON
    file.
    """
    return get_sample_graph(sample_graph_names)


@pytest.fixture
def tpch_node_builder(get_sample_graph) -> AstNodeBuilder:
    """
    Builds an AST node builder using the TPCH graoh.
    """
    return AstNodeBuilder(get_sample_graph("TPCH"))


@pytest.fixture(
    params=[
        pytest.param(operator, id=operator.binop.name)
        for operator in pydop.builtin_registered_operators().values()
        if isinstance(operator, pydop.BinaryOperator)
    ]
)
def binary_operators(request) -> pydop.BinaryOperator:
    """
    Returns every PyDough expression operator for a BinOp.
    """
    return request.param


@pytest.fixture(scope="session")
def sqlite3_people_jobs() -> DatabaseConnection:
    """
    Return a SQLite database connection a new in memory database that
    is pre-loaded with the PEOPLE and JOBS tables with the following properties:
     - People:
        - person_id: BIGINT PRIMARY KEY
        - name: TEXT
    - Jobs:
        - job_id: BIGINT PRIMARY KEY
        - person_id: BIGINT (Foreign key to PEOPLE.person_id)
        - title: TEXT
        - salary: FLOAT

    Returns:
        sqlite3.Connection: A connection to an in-memory SQLite database.
    """
    create_table_1: str = """
        CREATE TABLE PEOPLE (
            person_id BIGINT PRIMARY KEY,
            name TEXT
        )
    """
    create_table_2: str = """
        CREATE TABLE JOBS (
            job_id BIGINT PRIMARY KEY,
            person_id BIGINT,
            title TEXT,
            salary FLOAT
        )
    """
    sqlite3_empty_connection: DatabaseConnection = DatabaseConnection(
        sqlite3.connect(":memory:")
    )
    cursor: sqlite3.Cursor = sqlite3_empty_connection.connection.cursor()
    cursor.execute(create_table_1)
    cursor.execute(create_table_2)
    for i in range(10):
        cursor.execute(f"""
            INSERT INTO PEOPLE (person_id, name)
            VALUES ({i}, 'Person {i}')
        """)
        for j in range(2):
            cursor.execute(f"""
                INSERT INTO JOBS (job_id, person_id, title, salary)
                VALUES ({(2 * i) + j}, {i}, 'Job {i}', {(i + j + 5.7) * 1000})
            """)
    sqlite3_empty_connection.connection.commit()
    cursor.close()
<<<<<<< HEAD
    return sqlite3_empty_connection


def make_relational_column_reference(
    name: str, typ: PyDoughType | None = None, input_name: str | None = None
) -> ColumnReference:
    """
    Make a column reference given name and type. This is used
    for generating various relational nodes.

    Args:
        name (str): The name of the column in the input.
        typ (PyDoughType | None): The PyDoughType of the column. Defaults to
            None.
        input_name (str | None): The name of the input node. This is
            used by Join to differentiate between the left and right.
            Defaults to None.

    Returns:
        Column: The output column.
    """
    pydough_type = typ if typ is not None else UnknownType()
    return ColumnReference(name, pydough_type, input_name)


def make_relational_literal(value: Any, typ: PyDoughType | None = None):
    """
    Make a literal given value and type. This is used for
    generating various relational nodes.

    Args:
        value (Any): The value of the literal.

    Returns:
        Literal: The output literal.
    """
    pydough_type = typ if typ is not None else UnknownType()
    return LiteralExpression(value, pydough_type)


def build_simple_scan() -> Scan:
    """
    Build a simple scan node for reuse in tests.

    Returns:
        Scan: The Scan node.
    """
    return Scan(
        "table",
        {
            "a": make_relational_column_reference("a"),
            "b": make_relational_column_reference("b"),
        },
    )


def make_relational_column_ordering(
    column: ColumnReference, ascending: bool = True, nulls_first: bool = True
):
    """
    Create a column ordering as a function of a Relational column reference
    with the given ascending and nulls_first parameters.

    Args:
        name (str): _description_
        typ (PyDoughType | None, optional): _description_. Defaults to None.
        ascending (bool, optional): _description_. Defaults to True.
        nulls_first (bool, optional): _description_. Defaults to True.

    Returns:
        ColumnSortInfo: The column ordering information.
    """
    return ColumnSortInfo(column, ascending, nulls_first)
=======
    return sqlite3_empty_connection
>>>>>>> 60549d0b
<|MERGE_RESOLUTION|>--- conflicted
+++ resolved
@@ -15,16 +15,6 @@
 from pydough.metadata.graphs import GraphMetadata
 from pydough.pydough_ast import AstNodeBuilder
 from pydough.pydough_ast import pydough_operators as pydop
-<<<<<<< HEAD
-from pydough.relational.relational_expressions import (
-    ColumnReference,
-    ColumnSortInfo,
-    LiteralExpression,
-)
-from pydough.relational.relational_nodes import Scan
-from pydough.types import PyDoughType, UnknownType
-=======
->>>>>>> 60549d0b
 
 
 @pytest.fixture(scope="session")
@@ -192,80 +182,4 @@
             """)
     sqlite3_empty_connection.connection.commit()
     cursor.close()
-<<<<<<< HEAD
-    return sqlite3_empty_connection
-
-
-def make_relational_column_reference(
-    name: str, typ: PyDoughType | None = None, input_name: str | None = None
-) -> ColumnReference:
-    """
-    Make a column reference given name and type. This is used
-    for generating various relational nodes.
-
-    Args:
-        name (str): The name of the column in the input.
-        typ (PyDoughType | None): The PyDoughType of the column. Defaults to
-            None.
-        input_name (str | None): The name of the input node. This is
-            used by Join to differentiate between the left and right.
-            Defaults to None.
-
-    Returns:
-        Column: The output column.
-    """
-    pydough_type = typ if typ is not None else UnknownType()
-    return ColumnReference(name, pydough_type, input_name)
-
-
-def make_relational_literal(value: Any, typ: PyDoughType | None = None):
-    """
-    Make a literal given value and type. This is used for
-    generating various relational nodes.
-
-    Args:
-        value (Any): The value of the literal.
-
-    Returns:
-        Literal: The output literal.
-    """
-    pydough_type = typ if typ is not None else UnknownType()
-    return LiteralExpression(value, pydough_type)
-
-
-def build_simple_scan() -> Scan:
-    """
-    Build a simple scan node for reuse in tests.
-
-    Returns:
-        Scan: The Scan node.
-    """
-    return Scan(
-        "table",
-        {
-            "a": make_relational_column_reference("a"),
-            "b": make_relational_column_reference("b"),
-        },
-    )
-
-
-def make_relational_column_ordering(
-    column: ColumnReference, ascending: bool = True, nulls_first: bool = True
-):
-    """
-    Create a column ordering as a function of a Relational column reference
-    with the given ascending and nulls_first parameters.
-
-    Args:
-        name (str): _description_
-        typ (PyDoughType | None, optional): _description_. Defaults to None.
-        ascending (bool, optional): _description_. Defaults to True.
-        nulls_first (bool, optional): _description_. Defaults to True.
-
-    Returns:
-        ColumnSortInfo: The column ordering information.
-    """
-    return ColumnSortInfo(column, ascending, nulls_first)
-=======
-    return sqlite3_empty_connection
->>>>>>> 60549d0b
+    return sqlite3_empty_connection
"""
TODO: add file-level docstring
"""

import pytest
from pydough.metadata.abstract_metadata import AbstractMetadata
<<<<<<< HEAD
from pydough.metadata import GraphMetadata, CollectionMetadata, PropertyMetadata
from pydough.metadata.collections import SimpleTableMetadata
from pydough.metadata.properties import (
    TableColumnMetadata,
    SimpleJoinMetadata,
    CompoundRelationshipMetadata,
    SubcollectionRelationshipMetadata,
)
=======
from pydough.metadata import (
    GraphMetadata,
    CollectionMetadata,
    PropertyMetadata,
    SimpleTableMetadata,
    TableColumnMetadata,
    SimpleJoinMetadata,
    CompoundRelationshipMetadata,
)
from pydough.metadata.properties import SubcollectionRelationshipMetadata
>>>>>>> e605f7b7
from typing import List, Dict, Set
from collections import defaultdict
from pydough.types import (
    StringType,
    Int8Type,
    Int64Type,
    DateType,
    DecimalType,
    PyDoughType,
)

from test_utils import graph_fetcher, noun_fetcher, map_over_dict_values


def test_graph_structure(sample_graphs: GraphMetadata):
    """
    Testing that the sample graphs, when parsed, each produce correctly formatted
    GraphMetadata objects.
    """
    assert isinstance(
        sample_graphs, GraphMetadata
    ), "Expected to be metadata for a PyDough graph"


@pytest.mark.parametrize(
    "graph_name, answer",
    [
        pytest.param(
            "Amazon",
            [
                "Addresses",
                "Customers",
                "Occupancies",
                "PackageContents",
                "Packages",
                "Products",
            ],
            id="Amazon",
        ),
        pytest.param(
            "TPCH",
            [
                "Regions",
                "Nations",
                "Suppliers",
                "Parts",
                "PartSupp",
                "Lineitems",
                "Customers",
                "Orders",
            ],
            id="TPCH",
        ),
        pytest.param("Empty", [], id="Empty"),
    ],
)
def test_get_collection_names(graph_name: str, answer, get_sample_graph: graph_fetcher):
    """
    Testing that the get_collection_names method of GraphMetadata correctly
    fetches the names of all collections in the metadata for a graph.
    """
    graph: GraphMetadata = get_sample_graph(graph_name)
    collection_names: List[str] = graph.get_collection_names()
    assert sorted(collection_names) == sorted(
        answer
    ), f"Mismatch between names of collections in {graph!r} versus expected values"


@pytest.mark.parametrize(
    "graph_name, collection_name, answer",
    [
        pytest.param(
            "Amazon",
            "Addresses",
            [
                "id",
                "street_name",
                "street_number",
                "apartment",
                "zip_code",
                "city",
                "state",
                "occupancies",
                "occupants",
                "packages_shipped_to",
                "packages_billed_to",
            ],
            id="amazon-addresses",
        ),
        pytest.param(
            "Amazon",
            "Products",
            [
                "name",
                "product_type",
                "product_category",
                "price_per_unit",
                "containment_records",
                "packages_containing",
                "purchasers",
            ],
            id="amazon-products",
        ),
        pytest.param(
            "TPCH",
            "Regions",
            [
                "key",
                "name",
                "comment",
                "nations",
                "customers",
                "suppliers",
                "orders_shipped_to",
                "lines_sourced_from",
            ],
            id="tpch-regions",
        ),
    ],
)
def test_get_property_names(
    graph_name: str,
    collection_name: str,
    answer: List[str],
    get_sample_graph: graph_fetcher,
):
    """
    Testing that the get_property_names method of CollectionMetadata correctly
    fetches the names of all properties in the metadata for a collection.
    """
    graph: GraphMetadata = get_sample_graph(graph_name)
    collection: CollectionMetadata = graph.get_collection(collection_name)
    property_names: List[str] = collection.get_property_names()
    assert sorted(property_names) == sorted(
        answer
    ), f"Mismatch between names of properties in {collection!r} versus expected values"


def test_get_sample_graph_nouns(
    sample_graph_names: str,
    get_sample_graph: graph_fetcher,
    get_sample_graph_nouns: noun_fetcher,
):
    """
    Testing that the get_nouns method of CollectionMetadata correctly
    identifies each noun in the graph and all of its meanings.
    """
    graph: GraphMetadata = get_sample_graph(sample_graph_names)
    nouns: Dict[str, List[AbstractMetadata]] = graph.get_nouns()
    # Transform the nouns from metadata objects into path strings
    processed_nouns: Dict[str, Set[str]] = map_over_dict_values(
        nouns, lambda noun_values: {noun.path for noun in noun_values}
    )
    answer: Dict[str, Set[str]] = get_sample_graph_nouns(sample_graph_names)
    assert (
        processed_nouns == answer
    ), f"Mismatch between names of nouns in {graph!r} versus expected values"


@pytest.mark.parametrize(
    "graph_name, collection_name, table_path, unique_properties",
    [
        pytest.param(
            "Amazon",
            "Customers",
            "amazon.CUSTOMER",
            ["username", "email", "phone_number"],
            id="amazon-customer",
        ),
        pytest.param(
            "Amazon",
            "Packages",
            "amazon.PACKAGE",
            ["id"],
            id="amazon-customer",
        ),
        pytest.param(
            "TPCH",
            "Regions",
            "tpch.REGION",
            ["key"],
            id="tpch-region",
        ),
        pytest.param(
            "TPCH",
            "PartSupp",
            "tpch.PARTSUPP",
            [["part_key", "supplier_key"]],
            id="tpch-partsupp",
        ),
        pytest.param(
            "TPCH",
            "Lineitems",
            "tpch.LINEITEM",
            [["part_key", "supplier_key", "order_key"]],
            id="tpch-lineitem",
        ),
    ],
)
def test_simple_table_info(
    graph_name: str,
    collection_name: str,
    table_path: str,
    unique_properties: List[str | List[str]],
    get_sample_graph: graph_fetcher,
):
    """
    Testing that the table path and unique properties fields of simple table
    collections are set correctly.
    """
    graph: GraphMetadata = get_sample_graph(graph_name)
    collection: CollectionMetadata = graph.get_collection(collection_name)
    assert isinstance(
        collection, SimpleTableMetadata
    ), "Expected 'collection' to be metadata for a simple table"
    assert (
        collection.table_path == table_path
    ), f"Mismatch between 'table_path' of {collection!r} and expected value"
    assert (
        collection.unique_properties == unique_properties
    ), f"Mismatch between 'unique_properties' of {collection!r} and expected value"


@pytest.mark.parametrize(
    "graph_name, collection_name, property_name, column_name, data_type",
    [
        pytest.param(
            "TPCH",
            "Regions",
            "name",
            "r_name",
            StringType(),
            id="tpch-region-name",
        ),
        pytest.param(
            "TPCH",
            "Customers",
            "acctbal",
            "c_acctbal",
            DecimalType(12, 2),
            id="tpch-customer-acctbal",
        ),
        pytest.param(
            "TPCH",
            "Orders",
            "order_date",
            "o_orderdate",
            DateType(),
            id="tpch-lineitem-orderdate",
        ),
        pytest.param(
            "TPCH",
            "Lineitems",
            "line_number",
            "l_linenumber",
            Int8Type(),
            id="tpch-lineitem-linenumber",
        ),
        pytest.param(
            "TPCH",
            "Suppliers",
            "key",
            "s_suppkey",
            Int64Type(),
            id="tpch-supplier-suppkey",
        ),
    ],
)
def test_table_column_info(
    graph_name: str,
    collection_name: str,
    property_name: str,
    column_name: str,
    data_type: PyDoughType,
    get_sample_graph: graph_fetcher,
):
    """
    Testing that the type and column name fields of properties are set
    correctly.
    """
    graph: GraphMetadata = get_sample_graph(graph_name)
    collection: CollectionMetadata = graph.get_collection(collection_name)
    property: PropertyMetadata = collection.get_property(property_name)
    assert isinstance(
        property, TableColumnMetadata
    ), "Expected 'property' to be metadata for a table column"
    assert (
        property.column_name == column_name
    ), f"Mismatch between 'table_path' of {property!r} and expected value"
    assert (
        property.data_type == data_type
    ), f"Mismatch between 'data_type' of {property!r} and expected value"


@pytest.mark.parametrize(
    [
        "graph_name",
        "collection_name",
        "property_name",
        "other_collection",
        "reverse_name",
        "singular",
        "no_collisions",
        "keys",
    ],
    [
        pytest.param(
            "TPCH",
            "Regions",
            "nations",
            "Nations",
            "region",
            False,
            True,
            {"key": ["region_key"]},
            id="tpch-region-nations",
        ),
        pytest.param(
            "TPCH",
            "PartSupp",
            "part",
            "Parts",
            "supply_records",
            True,
            False,
            {"part_key": ["key"]},
            id="tpch-partsupp-part",
        ),
    ],
)
def test_simple_join_info(
    graph_name: str,
    collection_name: str,
    property_name: str,
    other_collection: str,
    reverse_name: str,
    singular: bool,
    no_collisions: bool,
    keys: Dict[str, List[str]],
    get_sample_graph: graph_fetcher,
):
    """
    Testing that the fields of simple join properties are set correctly.
    """
    graph: GraphMetadata = get_sample_graph(graph_name)
    collection: CollectionMetadata = graph.get_collection(collection_name)
    property: PropertyMetadata = collection.get_property(property_name)

    # Verify that the properties of the join property match the passed in values
    assert isinstance(
        property, SimpleJoinMetadata
    ), "Expected 'property' to be metadata for a simple join"
    assert (
        property.is_reversible
    ), f"Mismatch between 'is_reversible' of {property!r} and expected value"
    assert (
        property.is_subcollection
    ), f"Mismatch between 'is_subcollection' of {property!r} and expected value"
    assert (
        property.other_collection.name == other_collection
    ), f"Mismatch between 'other_collection_name' of {property!r} and expected value"
    assert (
        property.reverse_name == reverse_name
    ), f"Mismatch between 'reverse_name' of {property!r} and expected value"
    assert (
        property.is_plural != singular
    ), f"Mismatch between 'is_plural' of {property!r} and expected value"
    assert (
        property.keys == keys
    ), f"Mismatch between 'keys' of {property!r} and expected value"

    # Verify that the properties of its reverse match in a corresponding manner
    reverse: PropertyMetadata = property.reverse_property
    assert isinstance(
        reverse, SimpleJoinMetadata
    ), "Expected 'reverse' to be metadata for a simple join"
    assert (
        reverse.is_reversible
    ), f"Mismatch between 'is_reversible' of {reverse!r} and expected value"
    assert (
        reverse.is_subcollection
    ), f"Mismatch between 'is_subcollection' of {reverse!r} and expected value"
    assert (
        reverse.reverse_property is property
    ), f"Mismatch between 'reverse_property' of {reverse!r} and expected value"
    assert (
        reverse.collection.name == property.other_collection.name
    ), f"Mismatch between 'collection' of {reverse!r} and expected value"
    assert (
        reverse.name == property.reverse_name
    ), f"Mismatch between 'name' of {reverse!r} and expected value"
    assert (
        reverse.other_collection.name == collection.name
    ), f"Mismatch between 'other_collection' of {reverse!r} and expected value"
    assert (
        reverse.reverse_name == property_name
    ), f"Mismatch between 'reverse_name' of {reverse!r} and expected value"
    assert (
        reverse.is_plural != no_collisions
    ), f"Mismatch between 'is_plural' of {reverse!r} and expected value"
    reverse_keys: defaultdict[list] = defaultdict(list)
    for key_name, other_names in property.keys.items():
        for other_name in other_names:
            reverse_keys[other_name].append(key_name)
    assert (
        reverse.keys == reverse_keys
    ), f"Mismatch between 'keys' of {reverse!r} and expected value"


@pytest.mark.parametrize(
    [
        "graph_name",
        "collection_name",
        "property_name",
        "primary_property_name",
        "secondary_property_name",
        "other_collection",
        "reverse_name",
        "singular",
        "no_collisions",
        "inherited_properties",
        "reverse_inherited_properties",
    ],
    [
        pytest.param(
            "TPCH",
            "Parts",
            "lines",
            "supply_records",
            "lines",
            "Lineitems",
            "part",
            False,
            True,
            {
                "ps_supplier": "TPCH.PartSupp.supplier",
                "ps_availqty": "TPCH.PartSupp.availqty",
                "ps_supplycost": "TPCH.PartSupp.supplycost",
                "ps_comment": "TPCH.PartSupp.comment",
            },
            {
                "ps_supplier": "TPCH.PartSupp.supplier",
                "ps_availqty": "TPCH.PartSupp.availqty",
                "ps_supplycost": "TPCH.PartSupp.supplycost",
                "ps_comment": "TPCH.PartSupp.comment",
            },
            id="tpch-part-lines",
        ),
        pytest.param(
            "TPCH",
            "Suppliers",
            "parts_supplied",
            "supply_records",
            "part",
            "Parts",
            "suppliers_of_part",
            False,
            False,
            {
                "ps_lines": "TPCH.PartSupp.lines",
                "ps_availqty": "TPCH.PartSupp.availqty",
                "ps_supplycost": "TPCH.PartSupp.supplycost",
                "ps_comment": "TPCH.PartSupp.comment",
            },
            {
                "ps_lines": "TPCH.PartSupp.lines",
                "ps_availqty": "TPCH.PartSupp.availqty",
                "ps_supplycost": "TPCH.PartSupp.supplycost",
                "ps_comment": "TPCH.PartSupp.comment",
            },
            id="tpch-supplier-part",
        ),
        pytest.param(
            "TPCH",
            "Regions",
            "customers",
            "nations",
            "customers",
            "Customers",
            "region",
            False,
            True,
            {"nation_name": "TPCH.Nations.name"},
            {"nation_name": "TPCH.Nations.name"},
            id="tpch-region-customers",
        ),
        pytest.param(
            "TPCH",
            "Regions",
            "orders_shipped_to",
            "customers",
            "orders",
            "Orders",
            "shipping_region",
            False,
            True,
            {"nation_name": "TPCH.Regions.customers.nation_name"},
            {"nation_name": "TPCH.Customers.region.nation_name"},
            id="tpch-region-orders",
        ),
    ],
)
def test_compound_relationship_info(
    graph_name: str,
    collection_name: str,
    property_name: str,
    primary_property_name: str,
    secondary_property_name: str,
    other_collection: str,
    reverse_name: str,
    singular: bool,
    no_collisions: bool,
    inherited_properties: Dict[str, str],
    reverse_inherited_properties: Dict[str, str],
    get_sample_graph: graph_fetcher,
):
    """
    Testing that the fields of compound relationships are set correctly.
    """
    graph: GraphMetadata = get_sample_graph(graph_name)
    collection: CollectionMetadata = graph.get_collection(collection_name)
    property: PropertyMetadata = collection.get_property(property_name)

    # Verify that the properties of the compound property match the passed in values
    assert isinstance(
        property, CompoundRelationshipMetadata
    ), "Expected 'property' to be metadata for a compound relationship"
    for p in [property, property.primary_property, property.secondary_property]:
        assert isinstance(
            p, SubcollectionRelationshipMetadata
        ), f"Expected {p!r} to be metadata for a subcollection relationship"
        assert (
            property.is_reversible
        ), f"Mismatch between 'is_reversible' of {p!r} and expected value"
        assert (
            property.is_subcollection
        ), f"Mismatch between 'is_subcollection' of {p!r} and expected value"
    assert (
        property.primary_property.name == primary_property_name
    ), f"Mismatch between name of primary property of {property!r} and expected value"
    assert (
        property.primary_property.other_collection
        is property.secondary_property.collection
    ), f"Mismatch between target other collection of {property!r} and expected value"
    assert (
        property.secondary_property.name == secondary_property_name
    ), f"Mismatch between name of secondary property of {property!r} and expected value"
    assert (
        property.other_collection.name == other_collection
    ), f"Mismatch between name of target collection of secondary property of {property!r} and expected value"
    assert (
        property.other_collection is property.secondary_property.other_collection
    ), f"Mismatch between target of {property!r} and target of its secondary property"
    assert (
        property.reverse_name == reverse_name
    ), f"Mismatch between 'reverse_name of {property!r} and expected value"
    assert (
        property.is_plural != singular
    ), f"Mismatch between 'is_plural of {property!r} and expected value"
    inherited_dict: Dict[str, str] = {
        alias: inh.property_to_inherit.path
        for alias, inh in property.inherited_properties.items()
    }
    assert (
        inherited_dict == inherited_properties
    ), f"Mismatch between 'inherited_properties of {property!r} and expected value"

    # Verify that the properties of its reverse match in a corresponding manner
    reverse: PropertyMetadata = property.reverse_property
    assert isinstance(
        reverse, CompoundRelationshipMetadata
    ), "Expected 'property' to be metadata for a compound relationship"
    for p in [reverse, reverse.primary_property, reverse.secondary_property]:
        assert isinstance(
            p, SubcollectionRelationshipMetadata
        ), f"Expected {p!r} to be metadata for a subcollection relationship"
        assert (
            property.is_reversible
        ), f"Mismatch between 'is_reversible' of {p!r} and expected value"
        assert (
            property.is_subcollection
        ), f"Mismatch between 'is_subcollection' of {p!r} and expected value"
    assert (
        reverse.primary_property.name == property.secondary_property.reverse_name
    ), f"Mismatch between name of primary property of {reverse!r} and expected value"
    assert (
        reverse.primary_property.other_collection
        is property.secondary_property.collection
    ), f"Mismatch between name of the target collection of primary property of {reverse!r} and expected value"
    assert (
        reverse.secondary_property.name == property.primary_property.reverse_name
    ), f"Mismatch between name of secondary property of {reverse!r} and expected value"
    assert (
        reverse.other_collection is property.collection
    ), f"Mismatch between the target collection of the secondary property of {reverse!r} and expected value"
    assert (
        reverse.reverse_name == property_name
    ), f"Mismatch between 'reverse_name' of {reverse!r} and expected value"
    assert (
        reverse.is_plural != no_collisions
    ), f"Mismatch between 'is_plural' of {reverse!r} and expected value"
    reverse_inherited_dict: Dict[str, str] = {
        alias: inh.property_to_inherit.path
        for alias, inh in reverse.inherited_properties.items()
    }
    assert (
        reverse_inherited_dict == reverse_inherited_properties
    ), f"Mismatch between 'inherited_properties' of {reverse!r} and expected value"<|MERGE_RESOLUTION|>--- conflicted
+++ resolved
@@ -4,16 +4,6 @@
 
 import pytest
 from pydough.metadata.abstract_metadata import AbstractMetadata
-<<<<<<< HEAD
-from pydough.metadata import GraphMetadata, CollectionMetadata, PropertyMetadata
-from pydough.metadata.collections import SimpleTableMetadata
-from pydough.metadata.properties import (
-    TableColumnMetadata,
-    SimpleJoinMetadata,
-    CompoundRelationshipMetadata,
-    SubcollectionRelationshipMetadata,
-)
-=======
 from pydough.metadata import (
     GraphMetadata,
     CollectionMetadata,
@@ -24,7 +14,6 @@
     CompoundRelationshipMetadata,
 )
 from pydough.metadata.properties import SubcollectionRelationshipMetadata
->>>>>>> e605f7b7
 from typing import List, Dict, Set
 from collections import defaultdict
 from pydough.types import (

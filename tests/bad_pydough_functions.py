# ruff: noqa
# mypy: ignore-errors
# ruff & mypy should not try to typecheck or verify any of this

import math


def bad_bool_1():
    # Using `or`
    return Customer(
        is_eurasian=(nation.region.name == "EUROPE") or (nation.region.name == "ASIA")
    )


def bad_bool_2():
    # Using `and`
    return Parts.WHERE((size == 38) and CONTAINS(name, "green"))


def bad_bool_3():
    # Using `not`
    return Parts.WHERE(not STARTSWITH(size, "LG"))


def bad_window_1():
    # Missing `by`
    return Orders(RANKING())


def bad_window_2():
    # Empty `by`
    return Orders(PERCENTILE(by=()))


def bad_window_3():
    # Non-collations in `by`
    return Orders(RANKING(by=order_key))


def bad_window_4():
    # Non-positive levels
    return Orders(RANKING(by=order_key.ASC(), levels=0))


def bad_window_5():
    # Non-integer levels
    return Orders(RANKING(by=order_key.ASC(), levels="hello"))


def bad_window_6():
    # Non-positive n_buckets
    return Orders(PERCENTILE(by=order_key.ASC(), n_buckets=-3))


def bad_window_7():
    # Non-integer n_buckets
    return Orders(PERCENTILE(by=order_key.ASC(), n_buckets=[1, 2, 3]))


def bad_slice_1():
    # Unsupported slicing: skipping
    return Customers(name[1:10:2])


def bad_slice_2():
    # Unsupported slicing: reversed
    return Customers(name[::-1])


def bad_floor():
    # Using `math.floor` (calls __floor__)
    return Customer(age=math.floor(order.total_price))


<<<<<<< HEAD
=======
def bad_slice_4():
    # Unsupported slicing: reversed
    return Customers(name[::-1])


def bad_floor():
    # Using `math.floor` (calls __floor__)
    return Customer(age=math.floor(order.total_price))


>>>>>>> b2d548f3
def bad_ceil():
    # Using `math.ceil` (calls __ceil__)
    return Customer(age=math.ceil(order.total_price))


def bad_trunc():
    # Using `math.trunc` (calls __trunc__)
    return Customer(age=math.trunc(order.total_price))


def bad_reversed():
    # Using `reversed` (calls __reversed__)
<<<<<<< HEAD
    return Orders(reversed(order_key))
=======
    return Regions(backwards_name=reversed(name))
>>>>>>> b2d548f3


def bad_int():
    # Casting to int (calls __int__)
    return Orders(limit=int(order.total_price))


def bad_float():
    # Casting to float (calls __float__)
    return Orders(limit=float(order.quantity))


def bad_complex():
    # Casting to complex (calls __complex__)
    return Orders(limit=complex(order.total_price))


def bad_index():
    # Using as an index (calls __index__)
<<<<<<< HEAD
    return Customers(sliced=name[:order])
=======
    return Orders(s="ABCDE"[:order_priority])
>>>>>>> b2d548f3


def bad_nonzero():
    # Using in a boolean context (calls __nonzero__)
<<<<<<< HEAD
    return Orders(discount=not order.total_price)
=======
    return Lineitems(is_taxed=bool(tax))
>>>>>>> b2d548f3


def bad_len():
    # Using `len` (calls __len__)
    return Customers(len(customer.name))


def bad_contains():
    # Using `in` operator (calls __contains__)
    return Orders("discount" in order.details)


def bad_setitem():
    # Assigning to an index (calls __setitem__)
    order.details["discount"] = True
    return order


def bad_iter():
    # Iterating over an object (calls __iter__)
    for item in customer:
        print(item)
    return customer<|MERGE_RESOLUTION|>--- conflicted
+++ resolved
@@ -72,19 +72,6 @@
     return Customer(age=math.floor(order.total_price))
 
 
-<<<<<<< HEAD
-=======
-def bad_slice_4():
-    # Unsupported slicing: reversed
-    return Customers(name[::-1])
-
-
-def bad_floor():
-    # Using `math.floor` (calls __floor__)
-    return Customer(age=math.floor(order.total_price))
-
-
->>>>>>> b2d548f3
 def bad_ceil():
     # Using `math.ceil` (calls __ceil__)
     return Customer(age=math.ceil(order.total_price))
@@ -97,11 +84,7 @@
 
 def bad_reversed():
     # Using `reversed` (calls __reversed__)
-<<<<<<< HEAD
-    return Orders(reversed(order_key))
-=======
     return Regions(backwards_name=reversed(name))
->>>>>>> b2d548f3
 
 
 def bad_int():
@@ -121,20 +104,12 @@
 
 def bad_index():
     # Using as an index (calls __index__)
-<<<<<<< HEAD
-    return Customers(sliced=name[:order])
-=======
     return Orders(s="ABCDE"[:order_priority])
->>>>>>> b2d548f3
 
 
 def bad_nonzero():
     # Using in a boolean context (calls __nonzero__)
-<<<<<<< HEAD
-    return Orders(discount=not order.total_price)
-=======
     return Lineitems(is_taxed=bool(tax))
->>>>>>> b2d548f3
 
 
 def bad_len():

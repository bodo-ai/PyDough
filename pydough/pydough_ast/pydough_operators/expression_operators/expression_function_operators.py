"""
TODO: add file-level docstring
"""

__all__ = ["ExpressionFunctionOperator"]


from pydough.pydough_ast.expressions import PyDoughExpressionAST
<<<<<<< HEAD
from .expression_operator_ast import PyDoughExpressionOperatorAST
=======
>>>>>>> bdd36991
from pydough.pydough_ast.pydough_operators.type_inference import (
    ExpressionTypeDeducer,
    TypeVerifier,
)

from .expression_operator_ast import PyDoughExpressionOperatorAST


class ExpressionFunctionOperator(PyDoughExpressionOperatorAST):
    """
    Implementation class for PyDough operators that return an expression
    and represent a function call, such as `LOWER` or `SUM`.
    """

    def __init__(
        self,
        function_name: str,
        is_aggregation: bool,
        verifier: TypeVerifier,
        deducer: ExpressionTypeDeducer,
    ):
        super().__init__(verifier, deducer)
        self._function_name: str = function_name
        self._is_aggregation: bool = is_aggregation

    @property
    def is_aggregation(self) -> bool:
        return self._is_aggregation

    @property
    def function_name(self) -> str:
        """
        The name of the function that this operator corresponds to.
        """
        return self._function_name

    @property
    def standalone_string(self) -> str:
        return f"Function[{self.function_name}]"

    def requires_enclosing_parens(self, parent: PyDoughExpressionAST) -> bool:
        return False

<<<<<<< HEAD
    def to_string(self, arg_strings: List[str]) -> str:
=======
    def to_string(self, arg_strings: list[str]) -> str:
>>>>>>> bdd36991
        # Stringify as "function_name(arg0, arg1, ...)
        return f"{self.function_name}({', '.join(arg_strings)})"

    def equals(self, other: object) -> bool:
        return (
            isinstance(other, ExpressionFunctionOperator)
            and self.function_name == other.function_name
            and self.is_aggregation == other.is_aggregation
        )<|MERGE_RESOLUTION|>--- conflicted
+++ resolved
@@ -6,10 +6,6 @@
 
 
 from pydough.pydough_ast.expressions import PyDoughExpressionAST
-<<<<<<< HEAD
-from .expression_operator_ast import PyDoughExpressionOperatorAST
-=======
->>>>>>> bdd36991
 from pydough.pydough_ast.pydough_operators.type_inference import (
     ExpressionTypeDeducer,
     TypeVerifier,
@@ -53,11 +49,7 @@
     def requires_enclosing_parens(self, parent: PyDoughExpressionAST) -> bool:
         return False
 
-<<<<<<< HEAD
-    def to_string(self, arg_strings: List[str]) -> str:
-=======
     def to_string(self, arg_strings: list[str]) -> str:
->>>>>>> bdd36991
         # Stringify as "function_name(arg0, arg1, ...)
         return f"{self.function_name}({', '.join(arg_strings)})"
 

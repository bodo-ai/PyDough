--- conflicted
+++ resolved
@@ -1,60 +1,16 @@
-WITH "_t0" AS (
-  SELECT
-<<<<<<< HEAD
-    CAST('2023-04-03 13:16:30' AS TIMESTAMP) AS y,
-    CAST('2025-05-02 11:00:00' AS TIMESTAMP) AS y1,
-    DATEDIFF(CAST('2025-05-02 11:00:00' AS TIMESTAMP), date_time, DAY) AS days_diff,
-    DATEDIFF(CAST('2025-05-02 11:00:00' AS TIMESTAMP), date_time, HOUR) AS hours_diff,
-    DATEDIFF(CAST('2023-04-03 13:16:30' AS TIMESTAMP), date_time, MINUTE) AS minutes_diff,
-    DATEDIFF(CAST('2025-05-02 11:00:00' AS TIMESTAMP), date_time, MONTH) AS months_diff,
-    DATEDIFF(CAST('2023-04-03 13:16:30' AS TIMESTAMP), date_time, SECOND) AS seconds_diff,
-    DATEDIFF(CAST('2025-05-02 11:00:00' AS TIMESTAMP), date_time, YEAR) AS years_diff,
-    date_time AS x
-  FROM (
-    SELECT
-      date_time
-    FROM (
-      SELECT
-        sbTxDateTime AS date_time
-      FROM main.sbTransaction
-    )
-    WHERE
-      EXTRACT(YEAR FROM date_time) < 2025
-  )
-=======
-    DATEDIFF(CAST('2025-05-02 11:00:00' AS TIMESTAMP), "sbtransaction"."sbtxdatetime", DAY) AS "days_diff",
-    DATEDIFF(CAST('2025-05-02 11:00:00' AS TIMESTAMP), "sbtransaction"."sbtxdatetime", HOUR) AS "hours_diff",
-    DATEDIFF(CAST('2023-04-03 13:16:30' AS TIMESTAMP), "sbtransaction"."sbtxdatetime", MINUTE) AS "minutes_diff",
-    DATEDIFF(CAST('2025-05-02 11:00:00' AS TIMESTAMP), "sbtransaction"."sbtxdatetime", MONTH) AS "months_diff",
-    DATEDIFF(CAST('2025-05-02 11:00:00' AS TIMESTAMP), "sbtransaction"."sbtxdatetime", YEAR) AS "ordering_0",
-    DATEDIFF(CAST('2023-04-03 13:16:30' AS TIMESTAMP), "sbtransaction"."sbtxdatetime", SECOND) AS "seconds_diff",
-    "sbtransaction"."sbtxdatetime" AS "x",
-    CAST('2023-04-03 13:16:30' AS TIMESTAMP) AS "y",
-    CAST('2025-05-02 11:00:00' AS TIMESTAMP) AS "y1",
-    DATEDIFF(CAST('2025-05-02 11:00:00' AS TIMESTAMP), "sbtransaction"."sbtxdatetime", YEAR) AS "years_diff"
-  FROM "main"."sbtransaction" AS "sbtransaction"
-  WHERE
-    EXTRACT(YEAR FROM "sbtransaction"."sbtxdatetime") < 2025
-  ORDER BY
-    "ordering_0"
-  LIMIT 30
->>>>>>> 245465a3
-)
 SELECT
-  "_t0"."x" AS "x",
-  "_t0"."y1" AS "y1",
-  "_t0"."y" AS "y",
-  "_t0"."years_diff" AS "years_diff",
-  "_t0"."months_diff" AS "months_diff",
-  "_t0"."days_diff" AS "days_diff",
-  "_t0"."hours_diff" AS "hours_diff",
-  "_t0"."minutes_diff" AS "minutes_diff",
-  "_t0"."seconds_diff" AS "seconds_diff"
-FROM "_t0" AS "_t0"
+  "sbtransaction"."sbtxdatetime" AS "x",
+  CAST('2025-05-02 11:00:00' AS TIMESTAMP) AS "y1",
+  CAST('2023-04-03 13:16:30' AS TIMESTAMP) AS "y",
+  DATEDIFF(CAST('2025-05-02 11:00:00' AS TIMESTAMP), "sbtransaction"."sbtxdatetime", YEAR) AS "years_diff",
+  DATEDIFF(CAST('2025-05-02 11:00:00' AS TIMESTAMP), "sbtransaction"."sbtxdatetime", MONTH) AS "months_diff",
+  DATEDIFF(CAST('2025-05-02 11:00:00' AS TIMESTAMP), "sbtransaction"."sbtxdatetime", DAY) AS "days_diff",
+  DATEDIFF(CAST('2025-05-02 11:00:00' AS TIMESTAMP), "sbtransaction"."sbtxdatetime", HOUR) AS "hours_diff",
+  DATEDIFF(CAST('2023-04-03 13:16:30' AS TIMESTAMP), "sbtransaction"."sbtxdatetime", MINUTE) AS "minutes_diff",
+  DATEDIFF(CAST('2023-04-03 13:16:30' AS TIMESTAMP), "sbtransaction"."sbtxdatetime", SECOND) AS "seconds_diff"
+FROM "main"."sbtransaction" AS "sbtransaction"
+WHERE
+  EXTRACT(YEAR FROM "sbtransaction"."sbtxdatetime") < 2025
 ORDER BY
-<<<<<<< HEAD
-  years_diff
-LIMIT 30
-=======
-  "_t0"."ordering_0"
->>>>>>> 245465a3
+  "years_diff"
+LIMIT 30
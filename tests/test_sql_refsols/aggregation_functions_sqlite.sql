WITH _s1 AS (
  SELECT
    o_custkey,
    COUNT(*) AS n_rows
  FROM tpch.orders
  GROUP BY
    1
), _t2 AS (
  SELECT
    customer.c_acctbal,
    customer.c_nationkey,
    _s1.n_rows,
    CASE
      WHEN ABS(
        (
          ROW_NUMBER() OVER (PARTITION BY customer.c_nationkey ORDER BY customer.c_acctbal DESC) - 1.0
        ) - (
          CAST((
            COUNT(customer.c_acctbal) OVER (PARTITION BY customer.c_nationkey) - 1.0
          ) AS REAL) / 2.0
        )
      ) < 1.0
      THEN customer.c_acctbal
      ELSE NULL
    END AS expr_17,
    CASE
      WHEN CAST(0.19999999999999996 * COUNT(customer.c_acctbal) OVER (PARTITION BY customer.c_nationkey) AS INTEGER) < ROW_NUMBER() OVER (PARTITION BY customer.c_nationkey ORDER BY customer.c_acctbal DESC)
      THEN customer.c_acctbal
      ELSE NULL
<<<<<<< HEAD
    END AS expr_18,
    customer.c_acctbal,
    customer.c_nationkey,
    _s1.n_rows
=======
    END AS expr_16
>>>>>>> 5be84e0c
  FROM tpch.customer AS customer
  LEFT JOIN _s1 AS _s1
    ON _s1.o_custkey = customer.c_custkey
), _t1 AS (
  SELECT
    c_nationkey,
    MAX(c_acctbal) AS anything_c_acctbal,
    AVG(c_acctbal) AS avg_c_acctbal,
    AVG(expr_17) AS avg_expr_17,
    COUNT(c_acctbal) AS count_c_acctbal,
    MAX(c_acctbal) AS max_c_acctbal,
    MAX(expr_18) AS max_expr_18,
    MIN(c_acctbal) AS min_c_acctbal,
    COUNT(DISTINCT c_acctbal) AS ndistinct_c_acctbal,
    POWER(
      (
        CAST((
          SUM((
            POWER(c_acctbal, 2)
          )) - (
            CAST((
              POWER(SUM(c_acctbal), 2)
            ) AS REAL) / COUNT(c_acctbal)
          )
        ) AS REAL) / COUNT(c_acctbal)
      ),
      0.5
    ) AS population_std_c_acctbal,
    CAST((
      SUM((
        POWER(c_acctbal, 2)
      )) - (
        CAST((
          POWER(SUM(c_acctbal), 2)
        ) AS REAL) / COUNT(c_acctbal)
      )
    ) AS REAL) / COUNT(c_acctbal) AS population_var_c_acctbal,
    POWER(
      (
        CAST((
          SUM((
            POWER(c_acctbal, 2)
          )) - (
            CAST((
              POWER(SUM(c_acctbal), 2)
            ) AS REAL) / COUNT(c_acctbal)
          )
        ) AS REAL) / (
          COUNT(c_acctbal) - 1
        )
      ),
      0.5
    ) AS sample_std_c_acctbal,
    CAST((
      SUM((
        POWER(c_acctbal, 2)
      )) - (
        CAST((
          POWER(SUM(c_acctbal), 2)
        ) AS REAL) / COUNT(c_acctbal)
      )
    ) AS REAL) / (
      COUNT(c_acctbal) - 1
    ) AS sample_var_c_acctbal,
    SUM(c_acctbal) AS sum_c_acctbal,
    SUM(n_rows) AS sum_n_rows
  FROM _t2
  GROUP BY
<<<<<<< HEAD
    15
=======
    1
>>>>>>> 5be84e0c
)
SELECT
  COALESCE(_t1.sum_c_acctbal, 0) AS sum_value,
  _t1.avg_c_acctbal AS avg_value,
  _t1.avg_expr_17 AS median_value,
  _t1.min_c_acctbal AS min_value,
  _t1.max_c_acctbal AS max_value,
  _t1.max_expr_18 AS quantile_value,
  _t1.anything_c_acctbal AS anything_value,
  _t1.count_c_acctbal AS count_value,
  _t1.ndistinct_c_acctbal AS count_distinct_value,
  _t1.sample_var_c_acctbal AS variance_s_value,
  _t1.population_var_c_acctbal AS variance_p_value,
  _t1.sample_std_c_acctbal AS stddev_s_value,
  _t1.population_std_c_acctbal AS stddev_p_value
FROM tpch.nation AS nation
JOIN _t1 AS _t1
  ON _t1.c_nationkey = nation.n_nationkey
  AND (
    _t1.sum_n_rows = 0 OR _t1.sum_n_rows IS NULL
  )<|MERGE_RESOLUTION|>--- conflicted
+++ resolved
@@ -27,14 +27,7 @@
       WHEN CAST(0.19999999999999996 * COUNT(customer.c_acctbal) OVER (PARTITION BY customer.c_nationkey) AS INTEGER) < ROW_NUMBER() OVER (PARTITION BY customer.c_nationkey ORDER BY customer.c_acctbal DESC)
       THEN customer.c_acctbal
       ELSE NULL
-<<<<<<< HEAD
-    END AS expr_18,
-    customer.c_acctbal,
-    customer.c_nationkey,
-    _s1.n_rows
-=======
-    END AS expr_16
->>>>>>> 5be84e0c
+    END AS expr_18
   FROM tpch.customer AS customer
   LEFT JOIN _s1 AS _s1
     ON _s1.o_custkey = customer.c_custkey
@@ -103,11 +96,7 @@
     SUM(n_rows) AS sum_n_rows
   FROM _t2
   GROUP BY
-<<<<<<< HEAD
-    15
-=======
     1
->>>>>>> 5be84e0c
 )
 SELECT
   COALESCE(_t1.sum_c_acctbal, 0) AS sum_value,

WITH _t1 AS (
  SELECT
<<<<<<< HEAD
    SUM(sbtxstatus = 'success') AS agg_1,
    COUNT(*) AS n_rows,
    sbtxcustid AS sbTxCustId
=======
    sbtxcustid AS sbTxCustId,
    COUNT(*) AS n_rows,
    SUM(sbtxstatus = 'success') AS sum_expr
>>>>>>> 72bc7682
  FROM main.sbTransaction
  GROUP BY
    1
)
SELECT
  sbCustomer.sbcustname AS name,
  (
<<<<<<< HEAD
    100.0 * COALESCE(_t1.agg_1, 0)
=======
    100.0 * COALESCE(_t1.sum_expr, 0)
>>>>>>> 72bc7682
  ) / _t1.n_rows AS success_rate
FROM main.sbCustomer AS sbCustomer
JOIN _t1 AS _t1
  ON _t1.n_rows >= 5 AND _t1.sbTxCustId = sbCustomer.sbcustid
ORDER BY
  2<|MERGE_RESOLUTION|>--- conflicted
+++ resolved
@@ -1,14 +1,8 @@
 WITH _t1 AS (
   SELECT
-<<<<<<< HEAD
-    SUM(sbtxstatus = 'success') AS agg_1,
-    COUNT(*) AS n_rows,
-    sbtxcustid AS sbTxCustId
-=======
     sbtxcustid AS sbTxCustId,
     COUNT(*) AS n_rows,
     SUM(sbtxstatus = 'success') AS sum_expr
->>>>>>> 72bc7682
   FROM main.sbTransaction
   GROUP BY
     1
@@ -16,11 +10,7 @@
 SELECT
   sbCustomer.sbcustname AS name,
   (
-<<<<<<< HEAD
-    100.0 * COALESCE(_t1.agg_1, 0)
-=======
     100.0 * COALESCE(_t1.sum_expr, 0)
->>>>>>> 72bc7682
   ) / _t1.n_rows AS success_rate
 FROM main.sbCustomer AS sbCustomer
 JOIN _t1 AS _t1

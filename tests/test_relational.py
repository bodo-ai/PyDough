--- conflicted
+++ resolved
@@ -1562,28 +1562,6 @@
     assert first_agg.merge(second_agg) == output
 
 
-<<<<<<< HEAD
-# def test_aggregate_invalid_merge(first_agg: Aggregate, second_agg: Aggregate):
-#     with pytest.raises(ValueError, match="Cannot merge nodes"):
-#         first_agg.merge(second_agg)
-
-
-# def test_filter_to_string(filter: Filter, output: str):
-#     assert filter.to_string() == output
-
-# def test_filter_equals(first_filter: Filter, second_filter: Relational, output: bool):
-#     assert first_filter.equals(second_filter) == output
-
-# def test_filter_can_merge(first_filter: Filter, second_filter: Filter, output: bool):
-#     assert first_filter.can_merge(second_filter) == output
-
-# def test_filter_merge(first_filter: Filter, second_filter: Filter, output: Filter):
-#     assert first_filter.merge(second_filter) == output
-
-# def test_filter_invalid_merge(first_filter: Filter, second_filter: Filter):
-#     with pytest.raises(ValueError, match="Cannot merge nodes"):
-#         first_filter.merge(second_filter)
-=======
 @pytest.mark.parametrize(
     "first_agg, second_agg",
     [
@@ -1722,4 +1700,20 @@
 def test_aggregate_invalid_merge(first_agg: Aggregate, second_agg: Aggregate):
     with pytest.raises(ValueError, match="Cannot merge nodes"):
         first_agg.merge(second_agg)
->>>>>>> 4719a661
+
+
+# def test_filter_to_string(filter: Filter, output: str):
+#     assert filter.to_string() == output
+
+# def test_filter_equals(first_filter: Filter, second_filter: Relational, output: bool):
+#     assert first_filter.equals(second_filter) == output
+
+# def test_filter_can_merge(first_filter: Filter, second_filter: Filter, output: bool):
+#     assert first_filter.can_merge(second_filter) == output
+
+# def test_filter_merge(first_filter: Filter, second_filter: Filter, output: Filter):
+#     assert first_filter.merge(second_filter) == output
+
+# def test_filter_invalid_merge(first_filter: Filter, second_filter: Filter):
+#     with pytest.raises(ValueError, match="Cannot merge nodes"):
+#         first_filter.merge(second_filter)
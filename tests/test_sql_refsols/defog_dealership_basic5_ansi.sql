WITH _s1 AS (
  SELECT
<<<<<<< HEAD
    COUNT(*) AS n_rows,
    SUM(sale_price) AS sum_sale_price,
    salesperson_id
=======
    salesperson_id,
    COUNT(*) AS n_rows,
    SUM(sale_price) AS sum_sale_price
>>>>>>> 72bc7682
  FROM main.sales
  WHERE
    DATEDIFF(CURRENT_TIMESTAMP(), CAST(sale_date AS DATETIME), DAY) <= 30
  GROUP BY
    1
)
SELECT
  salespersons.first_name,
  salespersons.last_name,
  _s1.n_rows AS total_sales,
  COALESCE(_s1.sum_sale_price, 0) AS total_revenue
FROM main.salespersons AS salespersons
JOIN _s1 AS _s1
  ON _s1.salesperson_id = salespersons._id
ORDER BY
  3 DESC
LIMIT 5<|MERGE_RESOLUTION|>--- conflicted
+++ resolved
@@ -1,14 +1,8 @@
 WITH _s1 AS (
   SELECT
-<<<<<<< HEAD
-    COUNT(*) AS n_rows,
-    SUM(sale_price) AS sum_sale_price,
-    salesperson_id
-=======
     salesperson_id,
     COUNT(*) AS n_rows,
     SUM(sale_price) AS sum_sale_price
->>>>>>> 72bc7682
   FROM main.sales
   WHERE
     DATEDIFF(CURRENT_TIMESTAMP(), CAST(sale_date AS DATETIME), DAY) <= 30

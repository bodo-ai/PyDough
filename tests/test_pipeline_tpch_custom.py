--- conflicted
+++ resolved
@@ -7,8 +7,13 @@
 
 import pandas as pd
 import pytest
-<<<<<<< HEAD
-from bad_pydough_functions import (
+
+from pydough.database_connectors import DatabaseContext
+from pydough.metadata import GraphMetadata
+from pydough.unqualified import (
+    UnqualifiedNode,
+)
+from tests.test_pydough_functions.bad_pydough_functions import (
     bad_cross_1,
     bad_cross_2,
     bad_cross_3,
@@ -20,15 +25,6 @@
     bad_cross_9,
     bad_cross_10,
     bad_cross_11,
-=======
-
-from pydough.database_connectors import DatabaseContext
-from pydough.metadata import GraphMetadata
-from pydough.unqualified import (
-    UnqualifiedNode,
-)
-from tests.test_pydough_functions.bad_pydough_functions import (
->>>>>>> c86be15f
     bad_slice_1,
     bad_slice_2,
     bad_slice_3,
@@ -1775,11 +1771,9 @@
             id="dumb_aggregation",
         ),
         pytest.param(
-<<<<<<< HEAD
-            (
+            PyDoughPandasTest(
                 simple_cross_1,
-                None,
-                "simple_cross_1",
+                "TPCH",
                 lambda: pd.DataFrame(
                     {
                         "r1": ["AFRICA"] * 5
@@ -1791,14 +1785,14 @@
                         * 5,
                     }
                 ),
+                "simple_cross_1",
             ),
             id="simple_cross_1",
         ),
         pytest.param(
-            (
+            PyDoughPandasTest(
                 simple_cross_2,
-                None,
-                "simple_cross_2",
+                "TPCH",
                 lambda: pd.DataFrame(
                     {
                         "r1": ["AFRICA"] * 4
@@ -1813,14 +1807,14 @@
                         + ["AFRICA", "AMERICA", "ASIA", "EUROPE"],
                     }
                 ),
+                "simple_cross_2",
             ),
             id="simple_cross_2",
         ),
         pytest.param(
-            (
+            PyDoughPandasTest(
                 simple_cross_3,
-                None,
-                "simple_cross_3",
+                "TPCH",
                 lambda: pd.DataFrame(
                     {
                         "supplier_nation": ["INDIA"] * 5
@@ -1846,14 +1840,14 @@
                         + [4, 1, 3, 2],
                     }
                 ),
+                "simple_cross_3",
             ),
             id="simple_cross_3",
         ),
         pytest.param(
-            (
+            PyDoughPandasTest(
                 simple_cross_4,
-                None,
-                "simple_cross_4",
+                "TPCH",
                 lambda: pd.DataFrame(
                     {
                         "region_name": [
@@ -1866,14 +1860,14 @@
                         "n_other_regions": [2, 2, 2, 0, 0],
                     }
                 ),
+                "simple_cross_4",
             ),
             id="simple_cross_4",
         ),
         pytest.param(
-            (
+            PyDoughPandasTest(
                 simple_cross_5,
-                None,
-                "simple_cross_5",
+                "TPCH",
                 lambda: pd.DataFrame(
                     {
                         "region_name": [
@@ -1886,6 +1880,7 @@
                         "n_other_regions": [2, 2, 2, 0, 0],
                     }
                 ),
+                "simple_cross_5",
             ),
             id="simple_cross_5",
             marks=pytest.mark.skip(
@@ -1893,37 +1888,36 @@
             ),
         ),
         pytest.param(
-            (
+            PyDoughPandasTest(
                 simple_cross_6,
-                None,
+                "TPCH",
+                lambda: pd.DataFrame(
+                    {
+                        "n_pairs": [22],
+                    }
+                ),
                 "simple_cross_6",
-                lambda: pd.DataFrame(
-                    {
-                        "n_pairs": [22],
-                    }
-                ),
             ),
             id="simple_cross_6",
         ),
         pytest.param(
-            (
+            PyDoughPandasTest(
                 simple_cross_7,
-                None,
-                "simple_cross_7",
+                "TPCH",
                 lambda: pd.DataFrame(
                     {
                         "original_order_key": [13569, 74754, 112352, 113347, 122566],
                         "n_other_orders": [1] * 5,
                     }
                 ),
+                "simple_cross_7",
             ),
             id="simple_cross_7",
         ),
         pytest.param(
-            (
+            PyDoughPandasTest(
                 simple_cross_8,
-                None,
-                "simple_cross_8",
+                "TPCH",
                 lambda: pd.DataFrame(
                     {
                         "supplier_region": ["ASIA", "MIDDLE EAST"],
@@ -1931,14 +1925,14 @@
                         "region_combinations": [1] * 2,
                     }
                 ),
+                "simple_cross_8",
             ),
             id="simple_cross_8",
         ),
         pytest.param(
-            (
+            PyDoughPandasTest(
                 simple_cross_9,
-                None,
-                "simple_cross_9",
+                "TPCH",
                 lambda: pd.DataFrame(
                     {
                         "n1": ["ALGERIA"] * 4 + ["ARGENTINA"] * 4 + ["BRAZIL"] * 2,
@@ -1956,14 +1950,14 @@
                         ],
                     }
                 ),
+                "simple_cross_9",
             ),
             id="simple_cross_9",
         ),
         pytest.param(
-            (
+            PyDoughPandasTest(
                 simple_cross_10,
-                None,
-                "simple_cross_10",
+                "TPCH",
                 lambda: pd.DataFrame(
                     {
                         "region_name": [
@@ -1976,27 +1970,25 @@
                         "n_other_nations": [1, 1, 2, 2, 2],
                     }
                 ),
+                "simple_cross_10",
             ),
             id="simple_cross_10",
         ),
         pytest.param(
-            (
+            PyDoughPandasTest(
                 simple_cross_11,
-                None,
+                "TPCH",
+                lambda: pd.DataFrame(
+                    {
+                        "n": [621],
+                    }
+                ),
                 "simple_cross_11",
-                lambda: pd.DataFrame(
-                    {
-                        "n": [621],
-                    }
-                ),
             ),
             id="simple_cross_11",
         ),
         pytest.param(
-            (
-=======
-            PyDoughPandasTest(
->>>>>>> c86be15f
+            PyDoughPandasTest(
                 simple_var_std,
                 "TPCH",
                 lambda: pd.DataFrame(

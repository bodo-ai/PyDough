--- conflicted
+++ resolved
@@ -1,34 +1,12 @@
-<<<<<<< HEAD
 SELECT
-  DATE_TRUNC('MONTH', CAST("sbtransaction"."sbtxdatetime" AS TIMESTAMP)) AS "month",
-  AVG("sbtransaction"."sbtxprice") AS "avg_price"
-FROM "main"."sbtransaction" AS "sbtransaction"
+  DATE_TRUNC('MONTH', CAST(sbtxdatetime AS TIMESTAMP)) AS month,
+  AVG(sbtxprice) AS avg_price
+FROM main.sbtransaction
 WHERE
-  "sbtransaction"."sbtxdatetime" <= CAST('2023-03-31' AS DATE)
-  AND "sbtransaction"."sbtxdatetime" >= CAST('2023-01-01' AS DATE)
-  AND "sbtransaction"."sbtxstatus" = 'success'
+  sbtxdatetime <= CAST('2023-03-31' AS DATE)
+  AND sbtxdatetime >= CAST('2023-01-01' AS DATE)
+  AND sbtxstatus = 'success'
 GROUP BY
-  DATE_TRUNC('MONTH', CAST("sbtransaction"."sbtxdatetime" AS TIMESTAMP))
+  DATE_TRUNC('MONTH', CAST(sbtxdatetime AS TIMESTAMP))
 ORDER BY
-  "month"
-=======
-WITH _t0 AS (
-  SELECT
-    AVG(sbtxprice) AS avg_price,
-    DATE_TRUNC('MONTH', CAST(sbtxdatetime AS TIMESTAMP)) AS ordering_1,
-    DATE_TRUNC('MONTH', CAST(sbtxdatetime AS TIMESTAMP)) AS month
-  FROM main.sbtransaction
-  WHERE
-    sbtxdatetime <= CAST('2023-03-31' AS DATE)
-    AND sbtxdatetime >= CAST('2023-01-01' AS DATE)
-    AND sbtxstatus = 'success'
-  GROUP BY
-    DATE_TRUNC('MONTH', CAST(sbtxdatetime AS TIMESTAMP))
-)
-SELECT
-  month,
-  avg_price
-FROM _t0
-ORDER BY
-  ordering_1
->>>>>>> a57d0640
+  month
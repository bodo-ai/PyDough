WITH "_t1" AS (
  SELECT
    SUM("sbtransaction"."sbtxamount") AS "agg_0",
    "sbtransaction"."sbtxcustid" AS "customer_id"
  FROM "main"."sbtransaction" AS "sbtransaction"
  GROUP BY
    "sbtransaction"."sbtxcustid"
), "_t0_2" AS (
  SELECT
<<<<<<< HEAD
    COALESCE(agg_0, 0) AS total_amount,
    name
  FROM (
    SELECT
      agg_0,
      name
    FROM (
      SELECT
        sbCustId AS _id,
        sbCustName AS name
      FROM main.sbCustomer
    )
    LEFT JOIN (
      SELECT
        SUM(amount) AS agg_0,
        customer_id
      FROM (
        SELECT
          sbTxAmount AS amount,
          sbTxCustId AS customer_id
        FROM main.sbTransaction
      )
      GROUP BY
        customer_id
    )
      ON _id = customer_id
  )
=======
    "sbcustomer"."sbcustname" AS "name",
    COALESCE("_t1"."agg_0", 0) AS "ordering_1",
    COALESCE("_t1"."agg_0", 0) AS "total_amount"
  FROM "main"."sbcustomer" AS "sbcustomer"
  LEFT JOIN "_t1" AS "_t1"
    ON "_t1"."customer_id" = "sbcustomer"."sbcustid"
  ORDER BY
    "ordering_1" DESC
  LIMIT 5
>>>>>>> 245465a3
)
SELECT
  "_t0"."name" AS "name",
  "_t0"."total_amount" AS "total_amount"
FROM "_t0_2" AS "_t0"
ORDER BY
<<<<<<< HEAD
  total_amount DESC
LIMIT 5
=======
  "_t0"."ordering_1" DESC
>>>>>>> 245465a3
<|MERGE_RESOLUTION|>--- conflicted
+++ resolved
@@ -5,56 +5,13 @@
   FROM "main"."sbtransaction" AS "sbtransaction"
   GROUP BY
     "sbtransaction"."sbtxcustid"
-), "_t0_2" AS (
-  SELECT
-<<<<<<< HEAD
-    COALESCE(agg_0, 0) AS total_amount,
-    name
-  FROM (
-    SELECT
-      agg_0,
-      name
-    FROM (
-      SELECT
-        sbCustId AS _id,
-        sbCustName AS name
-      FROM main.sbCustomer
-    )
-    LEFT JOIN (
-      SELECT
-        SUM(amount) AS agg_0,
-        customer_id
-      FROM (
-        SELECT
-          sbTxAmount AS amount,
-          sbTxCustId AS customer_id
-        FROM main.sbTransaction
-      )
-      GROUP BY
-        customer_id
-    )
-      ON _id = customer_id
-  )
-=======
-    "sbcustomer"."sbcustname" AS "name",
-    COALESCE("_t1"."agg_0", 0) AS "ordering_1",
-    COALESCE("_t1"."agg_0", 0) AS "total_amount"
-  FROM "main"."sbcustomer" AS "sbcustomer"
-  LEFT JOIN "_t1" AS "_t1"
-    ON "_t1"."customer_id" = "sbcustomer"."sbcustid"
-  ORDER BY
-    "ordering_1" DESC
-  LIMIT 5
->>>>>>> 245465a3
 )
 SELECT
-  "_t0"."name" AS "name",
-  "_t0"."total_amount" AS "total_amount"
-FROM "_t0_2" AS "_t0"
+  "sbcustomer"."sbcustname" AS "name",
+  COALESCE("_t1"."agg_0", 0) AS "total_amount"
+FROM "main"."sbcustomer" AS "sbcustomer"
+LEFT JOIN "_t1" AS "_t1"
+  ON "_t1"."customer_id" = "sbcustomer"."sbcustid"
 ORDER BY
-<<<<<<< HEAD
-  total_amount DESC
-LIMIT 5
-=======
-  "_t0"."ordering_1" DESC
->>>>>>> 245465a3
+  "total_amount" DESC
+LIMIT 5
--- conflicted
+++ resolved
@@ -1,21 +1,12 @@
 WITH _s0 AS (
   SELECT
-<<<<<<< HEAD
-    SUM(sale_price) AS sum_sale_price,
-    car_id
-=======
     car_id,
     SUM(sale_price) AS sum_sale_price
->>>>>>> 72bc7682
   FROM main.sales
   WHERE
     YEAR(CAST(sale_date AS TIMESTAMP)) = 2023
   GROUP BY
-<<<<<<< HEAD
-    2
-=======
     1
->>>>>>> 72bc7682
 )
 SELECT
   (

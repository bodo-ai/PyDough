"""
Logic for converting qualified DAG nodes to Relational nodes, using hybrid
nodes as an intermediary representation.
"""

__all__ = ["convert_ast_to_relational"]


from collections.abc import Iterable
from dataclasses import dataclass

import pydough.pydough_operators as pydop
from pydough.configs import PyDoughConfigs
from pydough.database_connectors import DatabaseDialect
from pydough.metadata import (
    CartesianProductMetadata,
    GeneralJoinMetadata,
    SimpleJoinMetadata,
    SimpleTableMetadata,
)
from pydough.qdag import (
    Calculate,
    CollectionAccess,
    PyDoughCollectionQDAG,
    PyDoughExpressionQDAG,
    Reference,
    SubCollection,
    TableCollection,
)
from pydough.relational import (
    Aggregate,
    CallExpression,
    ColumnPruner,
    ColumnReference,
    CorrelatedReference,
    EmptySingleton,
    ExpressionSortInfo,
    Filter,
    Join,
    JoinCardinality,
    JoinType,
    Limit,
    LiteralExpression,
    Project,
    RelationalExpression,
    RelationalExpressionShuttle,
    RelationalNode,
    RelationalRoot,
    Scan,
    WindowCallExpression,
)
from pydough.types import BooleanType, NumericType, UnknownType
from pydough.types.pydough_type import PyDoughType

from .agg_removal import remove_redundant_aggs
from .agg_split import split_partial_aggregates
from .column_bubbler import bubble_column_names
from .filter_pushdown import push_filters
from .hybrid_connection import ConnectionType, HybridConnection
from .hybrid_expressions import (
    HybridBackRefExpr,
    HybridChildRefExpr,
    HybridCollation,
    HybridColumnExpr,
    HybridCorrelExpr,
    HybridExpr,
    HybridFunctionExpr,
    HybridLiteralExpr,
    HybridRefExpr,
    HybridSidedRefExpr,
    HybridWindowExpr,
)
from .hybrid_operations import (
    HybridCalculate,
    HybridChildPullUp,
    HybridCollectionAccess,
    HybridFilter,
    HybridLimit,
    HybridNoop,
    HybridOperation,
    HybridPartition,
    HybridPartitionChild,
    HybridRoot,
)
from .hybrid_translator import HybridTranslator
from .hybrid_tree import HybridTree
from .merge_projects import merge_projects
from .projection_pullup import pullup_projections
from .relational_simplification import simplify_expressions


@dataclass
class TranslationOutput:
    """
    The output payload for the conversion of a HybridTree prefix to
    a Relational structure. Contains the Relational node tree in question,
    as well as a mapping that can be used to identify what column to use to
    access any HybridExpr's equivalent expression in the Relational node.
    """

    relational_node: RelationalNode
    """
    The relational tree describing the way to compute the answer for the
    logic originally in the hybrid tree.
    """

    expressions: dict[HybridExpr, ColumnReference]
    """
    A mapping of each expression that was accessible in the hybrid tree to the
    corresponding column reference in the relational tree that contains the
    value of that expression.
    """

    correlated_name: str | None = None
    """
    The name that can be used to refer to the relational output in correlated
    references.
    """


class RelTranslation:
    def __init__(self):
        # An index used for creating fake column names
        self.dummy_idx = 1
        # A stack of contexts used to point to ancestors for correlated
        # references.
        self.stack: list[TranslationOutput] = []

    def make_null_column(self, relation: RelationalNode) -> ColumnReference:
        """
        Inserts a new column into the relation whose value is NULL. If such a
        column already exists, it is used.

        Args:
            `relation`: the Relational node that the `NULL` term is being
            inserted into.

        Returns:
            A `ColumnReference` to the new/existing column of `relation` that
            is `NULL`.
        """
        name: str = f"NULL_{self.dummy_idx}"
        while True:
            if name not in relation.columns:
                break
            existing_val: RelationalExpression = relation.columns[name]
            if (
                isinstance(existing_val, LiteralExpression)
                and existing_val.value is None
            ):
                break
            self.dummy_idx += 1
            name = f"NULL_{self.dummy_idx}"
        relation.columns[name] = LiteralExpression(None, UnknownType())
        return ColumnReference(name, UnknownType())

    def get_column_name(self, name: str, existing_names: Iterable[str]) -> str:
        """
        Replaces a name for a new column with another name if the name is
        already being used.

        Args:
            `name`: the name of the column to be replaced.
            `existing_names`: the dictionary of existing column names that
            are already being used in the current relational tree.

        Returns:
            A string based on `name` that is not part of `existing_names`.
        """
        new_name: str = name
        while new_name in existing_names:
            self.dummy_idx += 1
            new_name = f"{name}_{self.dummy_idx}"
        return new_name

    def get_correlated_name(self, context: TranslationOutput) -> str:
        """
        Finds the name used to refer to a context for correlated variable
        access. If the context does not have a correlated name, a new one is
        generated for it.

        Args:
            `context`: the context containing the relational subtree being
            referenced in a correlated variable access.

        Returns:
            The name used to refer to the context in a correlated reference.
        """
        if context.correlated_name is None:
            context.correlated_name = f"corr{self.dummy_idx}"
            self.dummy_idx += 1
        return context.correlated_name

    def translate_expression(
        self, expr: HybridExpr, context: TranslationOutput | None
    ) -> RelationalExpression:
        """
        Converts a HybridExpr to a RelationalExpression node based on the
        current context. NOTE: currently only supported for literals, columns,
        and column references.

        Args:
            `expr`: the HybridExpr node to be converted.
            `context`: the data structure storing information used by the
            conversion, such as bindings of already translated terms from
            preceding contexts. Can be omitted in certain contexts, such as
            when deriving a table scan or literal.

        Returns:
            The converted relational expression.
        """
        inputs: list[RelationalExpression] = []
        match expr:
            case HybridColumnExpr():
                return ColumnReference(
                    expr.column.column_property.column_name, expr.typ
                )
            case HybridLiteralExpr():
                return LiteralExpression(expr.literal.value, expr.typ)
            case HybridRefExpr() | HybridChildRefExpr() | HybridBackRefExpr():
                assert context is not None
                if expr not in context.expressions:
                    if isinstance(expr, HybridRefExpr):
                        for back_expr in context.expressions:
                            if (
                                isinstance(back_expr, HybridBackRefExpr)
                                and back_expr.name == expr.name
                            ):
                                return context.expressions[back_expr]
                    raise ValueError(
                        f"Context does not contain expression {expr}. Available expressions: {sorted(context.expressions.keys(), key=repr)}"
                    )
                return context.expressions[expr]
            case HybridFunctionExpr():
                inputs = [self.translate_expression(arg, context) for arg in expr.args]
                return CallExpression(expr.operator, expr.typ, inputs)
            case HybridWindowExpr():
                inputs = [self.translate_expression(arg, context) for arg in expr.args]
                partition_inputs = [
                    self.translate_expression(arg, context)
                    for arg in expr.partition_args
                ]
                order_inputs = [
                    ExpressionSortInfo(
                        self.translate_expression(arg.expr, context),
                        arg.asc,
                        arg.na_first,
                    )
                    for arg in expr.order_args
                ]
                return WindowCallExpression(
                    expr.window_func,
                    expr.typ,
                    inputs,
                    partition_inputs,
                    order_inputs,
                    expr.kwargs,
                )
            case HybridCorrelExpr():
                # Convert correlated expressions by converting the expression
                # they point to in the context of the top of the stack, then
                # wrapping the result in a correlated reference.
                ancestor_context: TranslationOutput = self.stack.pop()
                ancestor_expr: RelationalExpression = self.translate_expression(
                    expr.expr, ancestor_context
                )
                self.stack.append(ancestor_context)
                match ancestor_expr:
                    case ColumnReference():
                        return CorrelatedReference(
                            ancestor_expr.name,
                            self.get_correlated_name(ancestor_context),
                            expr.typ,
                        )
                    case CorrelatedReference():
                        return ancestor_expr
                    case _:
                        raise ValueError(
                            f"Unsupported expression to reference in a correlated reference: {ancestor_expr}"
                        )
            case _:
                raise NotImplementedError(
                    f"TODO: support relational conversion on {expr.__class__.__name__}"
                )

    def build_general_join_condition(
        self,
        condition: HybridExpr,
        lhs_result: TranslationOutput,
        rhs_result: TranslationOutput,
        lhs_alias: str | None,
        rhs_alias: str | None,
    ) -> RelationalExpression:
        """
        Converts the condition for a non-equijoin from a hybrid expression
        into a relational expression. The columns from the RHS are assumed to
        be ordinary references/back-references within the condition expr, while
        columns from the LHS are assumed to be `HybridSidedRefExpr`, denoting
        that they come from the parent.

        Args:
            `condition`: the condition to be converted.
            `lhs_result`: the TranslationOutput for the LHS of the join.
            `rhs_result`: the TranslationOutput for the RHS of the join.
            `lhs_alias`: the alias used to refer to the LHS of the join.
            `rhs_alias`: the alias used to refer to the RHS of the join.

        Returns:
            The converted relational expression for the join condition.
        """
        result: RelationalExpression
        inputs: list[RelationalExpression]
        partition_inputs: list[RelationalExpression]
        order_inputs: list[ExpressionSortInfo]
        match condition:
            case HybridSidedRefExpr():
                # For sided references, access the referenced expression from
                # the lhs output.
                result = self.translate_expression(condition.expr, lhs_result)
                return self.rename_inputs(result, lhs_alias)
            case HybridFunctionExpr():
                # For function calls, recursively convert the arguments, then
                # build a relational function call expression.
                inputs = [
                    self.build_general_join_condition(
                        arg, lhs_result, rhs_result, lhs_alias, rhs_alias
                    )
                    for arg in condition.args
                ]
                return CallExpression(condition.operator, condition.typ, inputs)
            case HybridWindowExpr():
                # For window function calls, do the same as regular funcitons
                # but also convert the partition/order inputs.
                inputs = [
                    self.build_general_join_condition(
                        arg, lhs_result, rhs_result, lhs_alias, rhs_alias
                    )
                    for arg in condition.args
                ]
                partition_inputs = [
                    self.build_general_join_condition(
                        arg, lhs_result, rhs_result, lhs_alias, rhs_alias
                    )
                    for arg in condition.partition_args
                ]
                order_inputs = [
                    ExpressionSortInfo(
                        self.build_general_join_condition(
                            order_arg.expr, lhs_result, rhs_result, lhs_alias, rhs_alias
                        ),
                        order_arg.asc,
                        order_arg.na_first,
                    )
                    for order_arg in condition.order_args
                ]
                return WindowCallExpression(
                    condition.window_func,
                    condition.typ,
                    inputs,
                    partition_inputs,
                    order_inputs,
                    condition.kwargs,
                )
            case _:
                # For all other expressions, convert regularly using the RHS
                # as the context to pull columns from.
                result = self.translate_expression(condition, rhs_result)
                return self.rename_inputs(result, rhs_alias)

    def rename_inputs(
        self, expr: RelationalExpression, alias: str | None
    ) -> RelationalExpression:
        """
        Recursively transforms a relational expression and any of its contents
        so that all column references have an input alias added to them.

        Args:
            `expr`: the expression to be transformed.
            `alias`: the alias to be added to the column references.

        Returns:
            The transformed expression with the input alias added to all
            column references.
        """
        inputs: list[RelationalExpression]
        partition_inputs: list[RelationalExpression]
        order_inputs: list[ExpressionSortInfo]
        match expr:
            case WindowCallExpression():
                inputs = [self.rename_inputs(arg, alias) for arg in expr.inputs]
                partition_inputs = [
                    self.rename_inputs(arg, alias) for arg in expr.partition_inputs
                ]
                order_inputs = [
                    ExpressionSortInfo(
                        self.rename_inputs(order_arg.expr, alias),
                        order_arg.ascending,
                        order_arg.nulls_first,
                    )
                    for order_arg in expr.order_inputs
                ]
                return WindowCallExpression(
                    expr.op,
                    expr.data_type,
                    inputs,
                    partition_inputs,
                    order_inputs,
                    expr.kwargs,
                )
            case CallExpression():
                return CallExpression(
                    expr.op,
                    expr.data_type,
                    [self.rename_inputs(arg, alias) for arg in expr.inputs],
                )
            case ColumnReference():
                return ColumnReference(expr.name, expr.data_type, alias)
            case LiteralExpression() | CorrelatedReference():
                return expr
            case _:
                raise NotImplementedError(
                    f"Unrecognized expression type: {expr.__class__.__name__}"
                )

    def join_outputs(
        self,
        lhs_result: TranslationOutput,
        rhs_result: TranslationOutput,
        join_type: JoinType,
        join_cardinality: JoinCardinality,
        reverse_join_cardinality: JoinCardinality,
        join_keys: list[tuple[HybridExpr, HybridExpr]] | None,
        join_cond: HybridExpr | None,
        child_idx: int | None,
    ) -> TranslationOutput:
        """
        Handles the joining of a parent context onto a child context.

        Args:
            `lhs_result`: the TranslationOutput payload storing containing the
            relational structure for the parent context.
            `rhs_result`: the TranslationOutput payload storing containing the
            relational structure for the child context.
            `join_type` the type of join to be used to connect `lhs_result`
            onto `rhs_result`.
            `join_cardinality`: the cardinality of the join to be used to connect
            `lhs_result` onto `rhs_result`.
            `reverse_join_cardinality`: the cardinality of the join from the
            perspective of `rhs_result`.
            `join_keys`: a list of tuples in the form `(lhs_key, rhs_key)` that
            represent the equi-join keys used for the join from either side.
            This can be None if the `join_cond` is provided instead.
            `join_cond`: a generic join condition that can be used to join the
            lhs and rhs, where correlated references refer to terms from the
            lhs. This can be None if the `join_keys` is provided instead.
            `child_idx`: if None, means that the join is being used to step
            down from a parent into its child. If non-none, it means the join
            is being used to bring a child's elements into the same context as
            the parent, and the `child_idx` is the index of that child.

        Returns:
            The TranslationOutput payload containing the relational structure
            created by joining `lhs_result` and `lhs_result` in the manner
            described.
        """
        out_columns: dict[HybridExpr, ColumnReference] = {}
        join_columns: dict[str, RelationalExpression] = {}

        assert (join_keys is None) or (join_cond is None)

        # Special case: if the lhs is an EmptySingleton, just return the RHS,
        # decorated if needed.
        if isinstance(lhs_result.relational_node, EmptySingleton):
            if child_idx is None:
                return rhs_result
            else:
                for expr, col_ref in rhs_result.expressions.items():
                    if isinstance(expr, HybridRefExpr):
                        child_ref: HybridExpr = HybridChildRefExpr(
                            expr.name, child_idx, expr.typ
                        )
                        out_columns[child_ref] = col_ref
                return TranslationOutput(rhs_result.relational_node, out_columns)

        # Create the join node so we know what aliases it uses, but leave
        # the condition as always-True and the output columns empty for now.
        # The condition & output columns will be filled in later.
        out_rel: Join = Join(
            [lhs_result.relational_node, rhs_result.relational_node],
            LiteralExpression(True, BooleanType()),
            join_type,
            join_columns,
            join_cardinality,
            reverse_join_cardinality,
            correl_name=lhs_result.correlated_name,
        )
        input_aliases: list[str | None] = out_rel.default_input_aliases

        # Build the corresponding (lhs_key == rhs_key) conditions
        cond_terms: list[RelationalExpression] = []
        if join_keys is not None:
            for lhs_key, rhs_key in sorted(join_keys, key=repr):
                lhs_expr: RelationalExpression = self.translate_expression(
                    lhs_key, lhs_result
                )
                lhs_expr = self.rename_inputs(lhs_expr, input_aliases[0])
                rhs_expr: RelationalExpression = self.translate_expression(
                    rhs_key, rhs_result
                )
                rhs_expr = self.rename_inputs(rhs_expr, input_aliases[1])
                cond: RelationalExpression = CallExpression(
                    pydop.EQU, BooleanType(), [lhs_expr, rhs_expr]
                )
                cond_terms.append(cond)
            out_rel.condition = RelationalExpression.form_conjunction(cond_terms)
        elif join_cond is not None:
            # General join case
            out_rel.condition = self.build_general_join_condition(
                join_cond, lhs_result, rhs_result, input_aliases[0], input_aliases[1]
            )
        else:
            # Cartesian join case
            out_rel.condition = LiteralExpression(True, BooleanType())

        # Propagate all of the references from the left hand side. If the join
        # is being done to step down from a parent into a child then promote
        # the back levels of the reference by 1. If the join is being done to
        # pull elements from the child context into the current context, then
        # maintain them as-is.
        for expr in lhs_result.expressions:
            existing_ref: ColumnReference = lhs_result.expressions[expr]
            join_columns[existing_ref.name] = existing_ref.with_input(input_aliases[0])
            if child_idx is None:
                out_columns[expr.shift_back(1)] = existing_ref
            else:
                out_columns[expr] = existing_ref

        # Skip the following steps for semi/anti joins
        if join_type not in (JoinType.SEMI, JoinType.ANTI):
            # Add all of the new references from the right hand side (in
            # alphabetical order).
            expr_refs: list[tuple[HybridExpr, ColumnReference]] = list(
                rhs_result.expressions.items()
            )
            expr_refs.sort(key=lambda pair: pair[1].name)
            for expr, old_reference in expr_refs:
                # If the join is being done to pull elements from the child context
                # into the current context, then promote the references to child
                # references.
                if child_idx is not None:
                    if not isinstance(expr, HybridRefExpr):
                        continue
                    expr = HybridChildRefExpr(expr.name, child_idx, expr.typ)
                # Names from the LHS are maintained as-is, so if there is a
                # an overlapping name in the RHS, a new name must be found.
                old_name: str = old_reference.name
                new_name: str = old_name
                while new_name in join_columns:
                    new_name = f"{old_name}_{self.dummy_idx}"
                    self.dummy_idx += 1
                new_reference: ColumnReference = ColumnReference(
                    new_name, old_reference.data_type
                )
                join_columns[new_name] = old_reference.with_input(input_aliases[1])
                out_columns[expr] = new_reference

        return TranslationOutput(out_rel, out_columns)

    def apply_aggregations(
        self,
        connection: HybridConnection,
        context: TranslationOutput,
        agg_keys: list[HybridExpr],
    ) -> TranslationOutput:
        """
        Transforms the TranslationOutput payload from translating the
        subtree of HyrbidConnection by grouping it using the specified
        aggregation keys then deriving the aggregations in the `aggs` mapping
        of the HybridAggregation.

        Args:
            `connection`: the HybridConnection whose subtree is being derived.
            This connection must be of an aggregation type.
            `context`: the TranslationOutput being augmented.
            `agg_keys`: the list of expressions corresponding to the keys
            that should be used to aggregate `context`.

        Returns:
            The TranslationOutput payload for `context` wrapped in an
            aggregation.
        """
        assert connection.connection_type in (
            ConnectionType.AGGREGATION,
            ConnectionType.AGGREGATION_ONLY_MATCH,
            ConnectionType.NO_MATCH_AGGREGATION,
        )
        out_columns: dict[HybridExpr, ColumnReference] = {}
        keys: dict[str, RelationalExpression] = {}
        aggregations: dict[str, CallExpression] = {}
        used_names: set[str] = set()
        # First, propagate all key columns into the output, and add them to
        # the keys mapping of the aggregate.
        for agg_key in agg_keys:
            agg_key_expr: RelationalExpression = self.translate_expression(
                agg_key, context
            )
            key_name: str
            if isinstance(agg_key_expr, ColumnReference):
                out_columns[agg_key] = agg_key_expr
                key_name = agg_key_expr.name
            else:
                key_name = self.get_column_name("expr", used_names)
                out_columns[agg_key] = ColumnReference(key_name, agg_key_expr.data_type)
            keys[key_name] = agg_key_expr
            used_names.add(key_name)
        # Then, add all of the agg calls to the aggregations mapping of the
        # the aggregate, and add references to the corresponding dummy-names
        # to the output.
        for agg_name, agg_func in connection.aggs.items():
            # Ensure there is no name conflict
            in_agg_name: str = agg_name
            if agg_name in keys:
                agg_name = self.get_column_name(agg_name, used_names)
            used_names.add(agg_name)
            col_ref: ColumnReference = ColumnReference(agg_name, agg_func.typ)
            hybrid_expr: HybridExpr = HybridRefExpr(in_agg_name, agg_func.typ)
            out_columns[hybrid_expr] = col_ref
            args: list[RelationalExpression] = [
                self.translate_expression(arg, context) for arg in agg_func.args
            ]
            aggregations[agg_name] = CallExpression(
                agg_func.operator, agg_func.typ, args
            )
        out_rel: RelationalNode = Aggregate(context.relational_node, keys, aggregations)
        return TranslationOutput(out_rel, out_columns)

    def handle_children(
        self,
        context: TranslationOutput,
        hybrid: HybridTree,
        pipeline_idx: int,
    ) -> TranslationOutput:
        """
        Post-processes a TranslationOutput payload by finding any children of
        the current hybrid tree level that are newly able to be defined, and
        bringing them into context via the handler.

        Args:
            `context`: the TranslationOutput being augmented, if one exists.
            `hybrid`: the current level of the HybridTree.
            `pipeline_idx`: the index of the element in the pipeline of
            `hybrid` that has just been defined, meaning any children that
            depend on it can now also be defined.
            `partition_child`: if True, only translate the input argument for
            a partition, not any other children.

        Returns:
            The augmented version of `context` with any children that are
            possible to define brought into context.
        """
        for child_idx, child in enumerate(hybrid.children):
            if (
                isinstance(hybrid.pipeline[0], HybridChildPullUp)
                and hybrid.pipeline[0].child_idx == child_idx
            ):
                continue
            if pipeline_idx == (child.max_steps - 1):
                self.stack.append(context)
                child_output = self.rel_translation(
                    child.subtree, len(child.subtree.pipeline) - 1
                )
                self.stack.pop()
                join_keys: list[tuple[HybridExpr, HybridExpr]] | None = (
                    child.subtree.join_keys
                )

                # If handling the child of a partition, remove any join keys
                # where the LHS is a simple reference, since those keys are
                # guaranteed to be present due to the partitioning.
                if (
                    isinstance(hybrid.pipeline[pipeline_idx], HybridPartition)
                    and child_idx == 0
                ):
                    new_join_keys: list[tuple[HybridExpr, HybridExpr]] = []
                    if join_keys is not None:
                        for lhs_key, rhs_key in join_keys:
                            if not isinstance(lhs_key, HybridRefExpr):
                                new_join_keys.append((lhs_key, rhs_key))
                    join_keys = new_join_keys if len(new_join_keys) > 0 else None
                child_expr: HybridExpr
                match child.connection_type:
                    case (
                        ConnectionType.SINGULAR
                        | ConnectionType.SINGULAR_ONLY_MATCH
                        | ConnectionType.AGGREGATION
                        | ConnectionType.AGGREGATION_ONLY_MATCH
                        | ConnectionType.SEMI
                        | ConnectionType.ANTI
                    ):
                        cardinality: JoinCardinality = JoinCardinality.SINGULAR_ACCESS
                        if (
                            child.connection_type.is_anti
                            or not child.get_always_exists()
                        ):
                            cardinality = JoinCardinality.SINGULAR_FILTER
                        if child.connection_type.is_aggregation:
                            assert child.subtree.agg_keys is not None
                            child_output = self.apply_aggregations(
                                child, child_output, child.subtree.agg_keys
                            )
                        context = self.join_outputs(
                            context,
                            child_output,
                            child.connection_type.join_type,
                            cardinality,
                            child.reverse_cardinality,
                            join_keys,
                            child.subtree.general_join_condition,
                            child_idx,
                        )
                    case (
                        ConnectionType.NO_MATCH_SINGULAR
                        | ConnectionType.NO_MATCH_AGGREGATION
                    ):
                        assert child_idx is not None
                        context = self.join_outputs(
                            context,
                            child_output,
                            child.connection_type.join_type,
                            JoinCardinality.SINGULAR_FILTER,
                            child.reverse_cardinality,
                            join_keys,
                            child.subtree.general_join_condition,
                            child_idx,
                        )
                        # Map every child_idx reference from child_output to null
                        null_column: ColumnReference = self.make_null_column(
                            context.relational_node
                        )
                        for expr in child_output.expressions:
                            if isinstance(expr, HybridRefExpr):
                                child_expr = HybridChildRefExpr(
                                    expr.name, child_idx, expr.typ
                                )
                                context.expressions[child_expr] = null_column
                        # For aggregations, map every child_idx reference to the
                        # `aggs` list to null
                        if child.connection_type == ConnectionType.NO_MATCH_AGGREGATION:
                            for agg_name, agg_expr in child.aggs.items():
                                child_expr = HybridChildRefExpr(
                                    agg_name, child_idx, agg_expr.typ
                                )
                                context.expressions[child_expr] = null_column
                    case conn_type:
                        raise ValueError(f"Unsupported connection type {conn_type}")
            # If handling the data for a partition, pull every aggregation key
            # into the current context since it is now accessible as a normal
            # ref instead of a child ref.
            if isinstance(hybrid.pipeline[pipeline_idx], HybridPartition):
                partition = hybrid.pipeline[pipeline_idx]
                assert isinstance(partition, HybridPartition)
                for key_name in partition.key_names:
                    key_expr = partition.terms[key_name]
                    assert isinstance(key_expr, HybridChildRefExpr)
                    hybrid_ref: HybridRefExpr = HybridRefExpr(
                        key_expr.name, key_expr.typ
                    )
                    context.expressions[hybrid_ref] = context.expressions[key_expr]
        return context

    def build_simple_table_scan(
        self, node: HybridCollectionAccess
    ) -> TranslationOutput:
        """
        Converts an access of a collection into a table scan.

        Args:
            `node`: the node corresponding to accessing a collection
            (could be a standalone table collection or subcollection access).

        Returns:
            The TranslationOutput payload containing the table scan as well
            as the expression mappings so future references know how to
            access the table columns.
        """
        out_columns: dict[HybridExpr, ColumnReference] = {}
        scan_columns: dict[str, RelationalExpression] = {}
        for expr_name in node.terms:
            hybrid_expr: HybridExpr = node.terms[expr_name]
            scan_ref: RelationalExpression = self.translate_expression(
                hybrid_expr, None
            )
            assert isinstance(scan_ref, ColumnReference)
            scan_columns[expr_name] = scan_ref
            hybrid_ref: HybridRefExpr = HybridRefExpr(expr_name, hybrid_expr.typ)
            out_ref: ColumnReference = ColumnReference(expr_name, hybrid_expr.typ)
            out_columns[hybrid_ref] = out_ref
        assert isinstance(node.collection.collection, SimpleTableMetadata), (
            f"Expected table collection to correspond to an instance of simple table metadata, found: {node.collection.collection.__class__.__name__}"
        )
        uniqueness: set[frozenset[str]] = set()
        for unique_set in node.collection.collection.unique_properties:
            names: list[str] = (
                [unique_set] if isinstance(unique_set, str) else unique_set
            )
            real_names: set[str] = set()
            for name in names:
                expr = scan_columns[name]
                assert isinstance(expr, ColumnReference)
                real_names.add(expr.name)
            uniqueness.add(frozenset(real_names))
        answer = Scan(node.collection.collection.table_path, scan_columns, uniqueness)
        return TranslationOutput(answer, out_columns)

    def translate_sub_collection(
        self,
        node: HybridCollectionAccess,
        parent: HybridTree,
        context: TranslationOutput,
    ) -> TranslationOutput:
        """
        Converts a subcollection access into a join from the parent onto
        a scan of the child.

        Args:
            `node`: the node corresponding to the subcollection access.
            `parent`: the hybrid tree of the previous layer that the access
            steps down from.
            `context`: the data structure storing information used by the
            conversion, such as bindings of already translated terms from
            preceding contexts.

        Returns:
            The TranslationOutput payload containing an INNER join of the
            relational node for the parent and the table scan of the child.
        """

        # First, build the table scan for the collection being stepped into.
        collection_access: CollectionAccess = node.collection
        assert isinstance(collection_access, SubCollection)
        assert isinstance(collection_access.collection, SimpleTableMetadata), (
            f"Expected table collection to correspond to an instance of simple table metadata, found: {collection_access.collection.__class__.__name__}"
        )
        rhs_output: TranslationOutput = self.build_simple_table_scan(node)

        cardinality: JoinCardinality = (
            JoinCardinality.PLURAL_ACCESS
            if collection_access.subcollection_property.is_plural
            else JoinCardinality.SINGULAR_ACCESS
        )
        cardinality = (
            cardinality
            if collection_access.subcollection_property.always_matches
            else cardinality.add_filter()
        )

        # Infer the cardinality of the join from the perspective of the new
        # collection to the existing data. Also, if the parent has any
        # additional filters on its side that means a row may not always
        # exist, then update the reverse cardinality since it may be filtering.
        reverse_cardinality: JoinCardinality = (
            HybridTree.infer_metadata_reverse_cardinality(
                collection_access.subcollection_property
            )
        )
        if (not reverse_cardinality.filters) and (not parent.always_exists()):
            reverse_cardinality = reverse_cardinality.add_filter()

        join_keys: list[tuple[HybridExpr, HybridExpr]] | None = None
        join_cond: HybridExpr | None = None
        match collection_access.subcollection_property:
            case SimpleJoinMetadata():
                join_keys = HybridTranslator.get_subcollection_join_keys(
                    collection_access.subcollection_property,
                    parent.pipeline[-1],
                    node,
                )
            case GeneralJoinMetadata():
                assert node.general_condition is not None
                join_cond = node.general_condition

            case CartesianProductMetadata():
                # If a cartesian product, there are no join keys or general
                # join conditions, so we fall through with the default values
                # set above.
                pass

            case _:
                raise NotImplementedError(
                    f"Unsupported subcollection join metadata type: {collection_access.subcollection_property.__class__.__name__}"
                )

        return self.join_outputs(
            context,
            rhs_output,
            JoinType.INNER,
            cardinality,
            reverse_cardinality,
            join_keys,
            join_cond,
            None,
        )

    def translate_child_sub_collection(
        self, node: HybridCollectionAccess
    ) -> TranslationOutput:
        """
        Converts a subcollection access, used as the root of a child subtree,
        into a table scan.

        Args:
            `connection`: the HybridConnection linking the parent context
            to the child subtree.
            `node`: the collection access that is the root of the child
            subtree.

        Returns:
            The TranslationOutput payload corresponding to the access of the
            child collection.
        """
        # First, build the table scan for the collection being stepped into.
        collection_access: CollectionAccess = node.collection
        assert isinstance(collection_access, SubCollection)
        assert isinstance(collection_access.collection, SimpleTableMetadata), (
            f"Expected table collection to correspond to an instance of simple table metadata, found: {collection_access.collection.__class__.__name__}"
        )
        result: TranslationOutput = self.build_simple_table_scan(node)
        return result

    def translate_partition(
        self,
        node: HybridPartition,
        context: TranslationOutput,
        hybrid: HybridTree,
        pipeline_idx: int,
    ) -> TranslationOutput:
        """
        Converts a partition into the correct context with access to the
        aggregated child inputs.

        Args:
            `node`: the node corresponding to the partition being derived.
            `context`: the data structure storing information used by the
            conversion, such as bindings of already translated terms from
            preceding contexts.
            `hybrid`: the current level of the hybrid tree to be derived,
            including all levels before it.
            `pipeline_idx`: the index of the operation in the pipeline of the
            current level that is to be derived, as well as all operations
            preceding it in the pipeline.

        Returns:
            The TranslationOutput payload containing access to the aggregated
            child corresponding to the partition data.
        """
        expressions: dict[HybridExpr, ColumnReference] = {}
        # Account for the fact that the PARTITION is stepping down a level,
        # without actually joining.
        for expr, ref in context.expressions.items():
            expressions[expr.shift_back(1)] = ref
        # Return the input data, which will be wrapped in an aggregation when
        # handle_children is called on the output
        result: TranslationOutput = TranslationOutput(
            context.relational_node, expressions
        )
        return result

    def translate_filter(
        self,
        node: HybridFilter,
        context: TranslationOutput,
    ) -> TranslationOutput:
        """
        Converts a filter into a relational Filter node on top of its child.

        Args:
            `node`: the node corresponding to the filter being derived.
            `context`: the data structure storing information used by the
            conversion, such as bindings of already translated terms from
            preceding contexts.

        Returns:
            The TranslationOutput payload containing a FILTER on top of
            the relational node for the parent to derive any additional terms.
        """
        # Keep all existing columns.
        kept_columns: dict[str, RelationalExpression] = {
            name: ColumnReference(name, context.relational_node.columns[name].data_type)
            for name in context.relational_node.columns
        }
        condition: RelationalExpression = self.translate_expression(
            node.condition, context
        )
        out_rel: Filter = Filter(context.relational_node, condition, kept_columns)
        return TranslationOutput(out_rel, context.expressions)

    def translate_limit(
        self,
        node: HybridLimit,
        context: TranslationOutput,
    ) -> TranslationOutput:
        """
        Converts a HybridLimit into a relational Limit node on top of its child.

        Args:
            `node`: the node corresponding to the limit being derived.
            `context`: the data structure storing information used by the
            conversion, such as bindings of already translated terms from
            preceding contexts. Can be omitted in certain contexts, such as
            when deriving a table scan or literal.

        Returns:
            The TranslationOutput payload containing a Limit on top of
            the relational node for the parent to derive any additional terms.
        """
        # Keep all existing columns.
        kept_columns: dict[str, RelationalExpression] = {
            name: ColumnReference(name, context.relational_node.columns[name].data_type)
            for name in context.relational_node.columns
        }
        limit_expr: LiteralExpression = LiteralExpression(
            node.records_to_keep, NumericType()
        )
        orderings: list[ExpressionSortInfo] = make_relational_ordering(
            node.orderings, context.expressions
        )
        out_rel: Limit = Limit(
            context.relational_node, limit_expr, kept_columns, orderings
        )
        return TranslationOutput(out_rel, context.expressions)

    def translate_calculate(
        self,
        node: HybridCalculate,
        context: TranslationOutput,
    ) -> TranslationOutput:
        """
        Converts a CALCULATE into a project on top of its child to derive
        additional terms.

        Args:
            `node`: the node corresponding to the CALCULATE being derived.
            `context`: the data structure storing information used by the
            conversion, such as bindings of already translated terms from
            preceding contexts and the corresponding relational node.

        Returns:
            The TranslationOutput payload containing a PROJECT that propagates
            any existing terms top of
            the relational node for the parent to derive any additional terms.
        """
        proj_columns: dict[str, RelationalExpression] = {}
        out_columns: dict[HybridExpr, ColumnReference] = {}
        # Propagate all of the existing columns.
        for name in context.relational_node.columns:
            proj_columns[name] = ColumnReference(
                name, context.relational_node.columns[name].data_type
            )
        for expr in context.expressions:
            out_columns[expr] = context.expressions[expr].with_input(None)
        # Populate every expression into the project's columns by translating
        # it relative to the input context.
        for name in node.new_expressions:
            name = node.renamings.get(name, name)
            hybrid_expr: HybridExpr = node.new_expressions[name]
            ref_expr: HybridRefExpr = HybridRefExpr(name, hybrid_expr.typ)
            rel_expr: RelationalExpression = self.translate_expression(
                hybrid_expr, context
            )
            # Ensure the name of the new column is not already being used. If
            # it is, choose a new name. The new name will be the original name
            # with a numerical index appended to it.
            if name in proj_columns and proj_columns[name] != rel_expr:
                name = self.get_column_name(name, proj_columns)
            proj_columns[name] = rel_expr
            out_columns[ref_expr] = ColumnReference(name, rel_expr.data_type)
        out_rel: Project = Project(context.relational_node, proj_columns)
        return TranslationOutput(out_rel, out_columns)

    def translate_partition_child(
        self,
        node: HybridPartitionChild,
        context: TranslationOutput | None,
        preceding_hybrid: HybridTree | None,
    ) -> TranslationOutput:
        """
        Converts a step into the child of a PARTITION node into a join between
        the aggregated partitions versus the data that was originally being
        partitioned.

        Args:
            `node`: the node corresponding to the partition child access.
            `context`: the data structure storing information used by the
            conversion, such as bindings of already translated terms from
            preceding contexts.
            `preceding_hybrid`: the previous layer in the hybrid tree above the
            current level.

        Returns:
            The TranslationOutput payload containing expressions for both the
            aggregated partitions and the original partitioned data.
        """
        child_output: TranslationOutput = self.rel_translation(
            node.subtree, len(node.subtree.pipeline) - 1
        )

        if context is None:
            return child_output

        # Special case: when the context is the just-partitioned data, just
        # return the child without bothering to join them.
        if (
            isinstance(context.relational_node, Aggregate)
            and len(context.relational_node.aggregations) == 0
        ):
            new_expressions: dict[HybridExpr, ColumnReference] = dict(
                child_output.expressions
            )
            for expr, column_ref in child_output.expressions.items():
                new_expressions[expr.shift_back(1)] = column_ref
            return TranslationOutput(child_output.relational_node, new_expressions)

        join_keys: list[tuple[HybridExpr, HybridExpr]] = []
        assert node.subtree.agg_keys is not None
        for agg_key in sorted(node.subtree.agg_keys, key=str):
            join_keys.append((agg_key, agg_key))

        result = self.join_outputs(
            context,
            child_output,
            JoinType.INNER,
            JoinCardinality.PLURAL_FILTER,
            JoinCardinality.SINGULAR_ACCESS
            if preceding_hybrid is not None and preceding_hybrid.always_exists()
            else JoinCardinality.SINGULAR_FILTER,
            join_keys,
            None,
            None,
        )
        return result

    def translate_child_pullup(self, node: HybridChildPullUp) -> TranslationOutput:
        """
        Converts a HybridChildPullUp node into the relational tree for the
        child it is pulling up, with a change in expressions to reflect the
        different perspective in what each column means.
        """
        # First, translate the child being pulled up
        subtree: HybridTree = node.child.subtree
        child_result: TranslationOutput = self.rel_translation(
            subtree, len(subtree.pipeline) - 1
        )

        # Define the new expressions list differently depending on whether the
        # child being pulled up was being aggregating or not.
        new_expressions: dict[HybridExpr, ColumnReference] = {}
        local_ref: HybridExpr
        child_ref: HybridExpr
        if node.child.connection_type.is_aggregation:
            # If aggregating, first wrap the child relational node in an
            # aggregate, then rephrase all of the aggregation calls to be child
            # references.
            assert node.child.subtree.agg_keys is not None
            child_result = self.apply_aggregations(
                node.child, child_result, node.child.subtree.agg_keys
            )
            for agg_name, agg_call in node.child.aggs.items():
                child_ref = HybridChildRefExpr(agg_name, node.child_idx, agg_call.typ)
                local_ref = HybridRefExpr(agg_name, agg_call.typ)
                new_expressions[child_ref] = child_result.expressions[local_ref]
        else:
            # Otherwise, just rephrase all of the columns to be child references.
            for child_name, child_term in node.child.subtree.pipeline[-1].terms.items():
                local_ref = HybridChildRefExpr(
                    child_name, node.child_idx, child_term.typ
                )
                child_ref = HybridRefExpr(child_name, child_term.typ)
                new_expressions[local_ref] = child_result.expressions[child_ref]

        # For each expression that is being defined via pullup, map it to the
        # corresponding expression within the child.
        for local_ref, child_ref in node.pullup_remapping.items():
            new_expressions[local_ref] = child_result.expressions[child_ref]

        # Build the new output with the child relational tree and the new
        # expressions mapping
        return TranslationOutput(child_result.relational_node, new_expressions)

    def translate_hybridroot(self, context: TranslationOutput) -> TranslationOutput:
        """
        Converts a HybridRoot node into a relational tree. This method shifts
        all expressions in the given context back by one level, effectively
        removing the HybridRoot from the context (re-aligning them to the
        parent context's scope). This is needed when stepping out of a nested
        context. The HybridRoot itself does not introduce a new relational
        operation but serves as a logical boundary. This method prepares the
        context so that subsequent operations refer to the correct expression
        depth.

        Args:
            `context`: The current translation context associated with the
            HybridRoot. Must not be None.

        Returns:
            The translated output payload.
        """
        new_expressions: dict[HybridExpr, ColumnReference] = {}
        for expr, column_ref in context.expressions.items():
            shifted_expr: HybridExpr | None = expr.shift_back(1)
            if shifted_expr is not None:
                new_expressions[shifted_expr] = column_ref
        return TranslationOutput(context.relational_node, new_expressions)

    def rel_translation(
        self,
        hybrid: HybridTree,
        pipeline_idx: int,
    ) -> TranslationOutput:
        """
        The recursive procedure for converting a prefix of the hybrid tree
        into a TranslationOutput payload.

        Args:
            `hybrid`: the current level of the hybrid tree to be derived,
            including all levels before it.
            `pipeline_idx`: the index of the operation in the pipeline of the
            current level that is to be derived, as well as all operations
            preceding it in the pipeline.

        Returns:
            The TranslationOutput payload corresponding to the relational
            node to derive the prefix of the hybrid tree up to the level of
            `hybrid` from all pipeline operators up to and including the
            value of `pipeline_idx`.
        """
        assert pipeline_idx < len(hybrid.pipeline), (
            f"Pipeline index {pipeline_idx} is too big for hybrid tree:\n{hybrid}"
        )

        # Identify the operation that will be computed at this stage, and the
        # previous stage on the current level of the hybrid tree, or the last
        # operation from the preceding level if we are at the start of the
        # current level. However, one may not exist, in which case the current
        # stage must be defined as the first step.
        operation: HybridOperation = hybrid.pipeline[pipeline_idx]
        result: TranslationOutput
        preceding_hybrid: tuple[HybridTree, int] | None = None
        if pipeline_idx > 0:
            preceding_hybrid = (hybrid, pipeline_idx - 1)
        elif hybrid.parent is not None:
            preceding_hybrid = (hybrid.parent, len(hybrid.parent.pipeline) - 1)

        # First, recursively fetch the TranslationOutput of the preceding
        # stage, if valid.
        context: TranslationOutput | None
        if preceding_hybrid is None:
            context = None
        elif (
            isinstance(preceding_hybrid[0].pipeline[preceding_hybrid[1]], HybridRoot)
            and preceding_hybrid[0].parent is None
        ):
            # If at the true root, set the starting context to just be a dummy
            # VALUES clause.
            context = TranslationOutput(EmptySingleton(), {})
            context = self.handle_children(context, *preceding_hybrid)
        else:
            context = self.rel_translation(*preceding_hybrid)

        # Then, dispatch onto the logic to transform from the context into the
        # new translation output.
        match operation:
            case HybridCollectionAccess():
                if isinstance(operation.collection, TableCollection):
                    result = self.build_simple_table_scan(operation)
                    if context is not None:
                        # If the collection access is the child of something
                        # else, join it onto that something else. Use the
                        # uniqueness keys of the ancestor, which should also be
                        # present in the collection (e.g. joining a partition
                        # onto the original data using the partition keys).
                        assert preceding_hybrid is not None
                        join_keys: list[tuple[HybridExpr, HybridExpr]] = []
                        for unique_column in sorted(
                            preceding_hybrid[0].pipeline[0].unique_exprs, key=str
                        ):
                            if unique_column not in result.expressions:
                                raise ValueError(
                                    f"Cannot connect parent context to child {operation.collection} because {unique_column} is not in the child's expressions."
                                )
                            join_keys.append((unique_column, unique_column))
                        result = self.join_outputs(
                            context,
                            result,
                            JoinType.INNER,
                            JoinCardinality.PLURAL_ACCESS,
                            JoinCardinality.SINGULAR_ACCESS,
                            join_keys,
                            None,
                            None,
                        )
                else:
                    # For subcollection accesses, the access is either a step
                    # from a parent into a child (if the parent exists), or the
                    # root of a child subtree (if the parent does not exist).
                    if hybrid.parent is not None:
                        assert context is not None, "Malformed HybridTree pattern."
                        result = self.translate_sub_collection(
                            operation, hybrid.parent, context
                        )
                    else:
                        result = self.build_simple_table_scan(operation)
            case HybridPartitionChild():
                result = self.translate_partition_child(
                    operation,
                    context,
                    preceding_hybrid[0] if preceding_hybrid is not None else None,
                )
            case HybridCalculate():
                assert context is not None, "Malformed HybridTree pattern."
                result = self.translate_calculate(operation, context)
            case HybridFilter():
                assert context is not None, "Malformed HybridTree pattern."
                result = self.translate_filter(operation, context)
            case HybridPartition():
                if context is None:
                    context = TranslationOutput(EmptySingleton(), {})
                result = self.translate_partition(
                    operation, context, hybrid, pipeline_idx
                )
            case HybridLimit():
                assert context is not None, "Malformed HybridTree pattern."
                result = self.translate_limit(operation, context)
            case HybridChildPullUp():
                assert context is None, "Malformed HybridTree pattern."
                result = self.translate_child_pullup(operation)
            case HybridNoop():
                assert context is not None, "Malformed HybridTree pattern."
                result = context
            case HybridRoot():
                assert context is not None, "Malformed HybridTree pattern."
                result = self.translate_hybridroot(context)
            case _:
                raise NotImplementedError(
                    f"TODO: support relational conversion on {operation.__class__.__name__}"
                )
        result = self.handle_children(result, hybrid, pipeline_idx)
        return result

    @staticmethod
    def preprocess_root(
        node: PyDoughCollectionQDAG,
        output_cols: list[tuple[str, str]] | None,
    ) -> PyDoughCollectionQDAG:
        """
        Transforms the final PyDough collection by appending it with an extra
        CALCULATE containing all of the columns that are output.
        Args:
            `node`: the PyDough QDAG collection node to be translated.
            `output_cols`: a list of tuples in the form `(alias, column)`
            describing every column that should be in the output, in the order
        they should appear, and the alias they should be given. If None, uses
        the most recent CALCULATE in the node to determine the columns.
        Returns:
            The PyDoughCollectionQDAG with an additional CALCULATE at the end
            that contains all of the columns that should be in the output.
        """
        # Fetch all of the expressions that should be kept in the final output
        final_terms: list[tuple[str, PyDoughExpressionQDAG]] = []
        if output_cols is None:
            for name in node.calc_terms:
                name_typ: PyDoughType = node.get_expr(name).pydough_type
                final_terms.append((name, Reference(node, name, name_typ)))
            final_terms.sort(key=lambda term: node.get_expression_position(term[0]))
        else:
            for _, column in output_cols:
                column_typ: PyDoughType = node.get_expr(column).pydough_type
                final_terms.append((column, Reference(node, column, column_typ)))
        children: list[PyDoughCollectionQDAG] = []
        return Calculate(node, children, final_terms)


def make_relational_ordering(
    collation: list[HybridCollation],
    expressions: dict[HybridExpr, ColumnReference],
) -> list[ExpressionSortInfo]:
    """
    Converts a list of collation expressions into a list of ExpressionSortInfo.

    Args:
        `collation`: The list of collation expressions to convert.
        `expressions`: The dictionary of expressions to use for the relational
        ordering.

    Returns:
        The ordering expressions converted into `ExpressionSortInfo`.
    """
    orderings: list[ExpressionSortInfo] = []
    for col_expr in collation:
        relational_expr: ColumnReference = expressions[col_expr.expr]
        collation_expr: ExpressionSortInfo = ExpressionSortInfo(
            relational_expr, col_expr.asc, col_expr.na_first
        )
        orderings.append(collation_expr)
    return orderings


def postprocess_root(
    node: PyDoughCollectionQDAG,
    columns: list[tuple[str, str]] | None,
    hybrid: HybridTree,
    relational_translation: TranslationOutput,
) -> RelationalRoot:
    """
    Run several postprocessing steps after the relational conversion step to
    build the relational root for the QDAG node.

    Args:
        `node`: the PyDough QDAG collection node to be translated.
        `columns`: a list of tuples in the form `(alias, column)`
        describing every column that should be in the output, in the order
        they should appear, and the alias they should be given. If None, uses
        the most recent CALCULATE in the node to determine the columns.
        `hybrid`: the hybrid tree that `node` was translated into.
        `relational_translation`: the TranslationOutput for the relational
        node that `hybrid` was turned into.
    """

    ordered_columns: list[tuple[str, RelationalExpression]] = []
    orderings: list[ExpressionSortInfo] | None = None
    renamings: dict[str, str] = hybrid.pipeline[-1].renamings
    hybrid_expr: HybridExpr
    rel_expr: RelationalExpression
    name: str
    original_name: str
    if columns is None:
        for original_name in node.calc_terms:
            name = renamings.get(original_name, original_name)
            hybrid_expr = hybrid.pipeline[-1].terms[name]
            rel_expr = relational_translation.expressions[hybrid_expr]
            ordered_columns.append((original_name, rel_expr))
        ordered_columns.sort(key=lambda col: node.get_expression_position(col[0]))
    else:
        for alias, column in columns:
            hybrid_expr = hybrid.pipeline[-1].terms[column]
            rel_expr = relational_translation.expressions[hybrid_expr]
            ordered_columns.append((alias, rel_expr))
    hybrid_orderings: list[HybridCollation] = hybrid.pipeline[-1].orderings
    if hybrid_orderings:
        orderings = make_relational_ordering(
            hybrid_orderings, relational_translation.expressions
        )
    return RelationalRoot(
        relational_translation.relational_node, ordered_columns, orderings
    )


def confirm_root(node: RelationalNode) -> RelationalRoot:
    """
    Verify that the node is a RelationalRoot so it can be typed as such.
    """
    assert isinstance(node, RelationalRoot)
    return node


def optimize_relational_tree(
    root: RelationalRoot,
    configs: PyDoughConfigs,
    additional_shuttles: list[RelationalExpressionShuttle],
) -> RelationalRoot:
    """
    Runs optimize on the relational tree, including pushing down filters and
    pruning columns.

    Args:
        `root`: the relational root to optimize.
        `configs`: the configuration settings to use during optimization.
        `additional_shuttles`: additional relational expression shuttles to use
        for expression simplification.

    Returns:
        The optimized relational root.
    """

<<<<<<< HEAD
    pruner: ColumnPruner = ColumnPruner()

    # Step 0: prune unused columns. This is done early to remove as many dead
=======
    # Start by pruning unused columns. This is done early to remove as many dead
>>>>>>> 8683071a
    # names as possible so that steps that require generating column names can
    # use nicer names instead of generating nastier ones to avoid collisions.
    # It also speeds up all subsequent steps by reducing the total number of
    # objects inside the plan.
<<<<<<< HEAD
    root = pruner.prune_unused_columns(root)
=======
    pruner: ColumnPruner = ColumnPruner()
    root = pruner.prune_unused_columns(root)

    # Bubble up names from the leaf nodes to further encourage simpler naming
    # without aliases, and also to delete duplicate columns where possible.
    # This is done early to maximize the chances that a nicer name will be used
    # for aggregations before projection pullup eliminates many of those names
    # by pulling the aggregated expression inputs into the aggregate call.
    root = bubble_column_names(root)

    # Run projection pullup to move projections as far up the tree as possible.
    # This is done as soon as possible to make joins redundant if they only
    # exist to compute a scalar projection and then link it with the data.
    root = confirm_root(pullup_projections(root))
>>>>>>> 8683071a

    # Push filters down as far as possible
    root = confirm_root(push_filters(root, configs))

    # Merge adjacent projections, unless it would result in excessive duplicate
    # subexpression computations.
    root = confirm_root(merge_projects(root))

    # Split aggregations on top of joins so part of the aggregate happens
    # underneath the join.
    root = confirm_root(split_partial_aggregates(root, configs))

    # Delete aggregations that are inferred to be redundant due to operating on
    # already unique data.
    root = remove_redundant_aggs(root)

    # Re-run projection merging since the removal of redundant aggregations may
    # have created redundant projections that can be deleted.
    root = confirm_root(merge_projects(root))

<<<<<<< HEAD
    # Step 6: re-run column pruning after the various steps, which may have
    # rendered more columns unused. This is done before the next step to remove
    # as many column names as possible so the column bubbling step can try to
    # use nicer names without worrying about collisions.
=======
    # Re-run column pruning after the various steps, which may have rendered
    # more columns unused. This is done befre the next step to remove as many
    # column names as possible so the column bubbling step can try to use nicer
    # names without worrying about collisions.
>>>>>>> 8683071a
    root = pruner.prune_unused_columns(root)

    # Re-run column bubbling now that the columns have been pruned again.
    root = bubble_column_names(root)

    # Run the following pipeline twice:
    #   A: projection pullup
    #   B: expression simplification
    #   C: filter pushdown
    #   D: column pruning
    # This is done because pullup will create more opportunities for expression
    # simplification, which will allow more filters to be pushed further down,
    # and the combination of those together will create more opportunities for
    # column pruning, the latter of which will unlock more opportunities for
    # pullup and pushdown and so on.
    for _ in range(2):
        root = confirm_root(pullup_projections(root))
<<<<<<< HEAD
        simplify_expressions(root, additional_shuttles)
        root = confirm_root(push_filters(root))
=======
        simplify_expressions(root, configs, additional_shuttles)
        root = confirm_root(push_filters(root, configs))
>>>>>>> 8683071a
        root = pruner.prune_unused_columns(root)

    # Re-run projection merging, without pushing into joins. This will allow
    # some redundant projections created by pullup to be removed entirely.
    root = confirm_root(merge_projects(root, push_into_joins=False))

    # Re-run column bubbling to further simplify the final names of columns in
    # the output now that more columns have been pruned, and delete any new
    # duplicate columns that were created during the pullup step.
    root = bubble_column_names(root)

<<<<<<< HEAD
    # Step 11: re-run column pruning one last time to remove any columns that
    # are no longer used after the final round of transformations.
=======
    # Re-run column pruning one last time to remove any columns that are no
    # longer used after the final round of transformations.
>>>>>>> 8683071a
    root = pruner.prune_unused_columns(root)

    return root


def convert_ast_to_relational(
    node: PyDoughCollectionQDAG,
    columns: list[tuple[str, str]] | None,
    configs: PyDoughConfigs,
    dialect: DatabaseDialect = DatabaseDialect.ANSI,
) -> RelationalRoot:
    """
    Main API for converting from the collection QDAG form into relational
    nodes.

    Args:
        `node`: the PyDough QDAG collection node to be translated.
        `columns`: a list of tuples in the form `(alias, column)`
        describing every column that should be in the output, in the order
        they should appear, and the alias they should be given. If None, uses
        the most recent CALCULATE in the node to determine the columns.
        `configs`: the configuration settings to use during translation.
        `dialect`: the database dialect being used.

    Returns:
        The RelationalRoot for the entire PyDough calculation that the
        collection node corresponds to. Ensures that the desired output columns
        of `node` are included in the root in the correct order, and if it
        has an ordering then the relational root stores that information.
    """
    # Pre-process the QDAG node so the final CALCULATE includes any ordering
    # keys.
    rel_translator: RelTranslation = RelTranslation()
    node = rel_translator.preprocess_root(node, columns)

    # Convert the QDAG node to a hybrid tree, including any necessary
    # transformations such as de-correlation.
    hybrid_translator: HybridTranslator = HybridTranslator(configs, dialect)
    hybrid: HybridTree = hybrid_translator.convert_qdag_to_hybrid(node)

    # Then, invoke relational conversion procedure. The first element in the
    # returned list is the final relational tree.
    output: TranslationOutput = rel_translator.rel_translation(
        hybrid, len(hybrid.pipeline) - 1
    )

    # Extract the relevant expressions for the final columns and ordering keys
    # so that the root node can be built from them.
    raw_result: RelationalRoot = postprocess_root(node, columns, hybrid, output)

    # Invoke the optimization procedures on the result to clean up the tree.
    additional_shuttles: list[RelationalExpressionShuttle] = []
    optimized_result: RelationalRoot = optimize_relational_tree(
        raw_result, configs, additional_shuttles
    )

    return optimized_result<|MERGE_RESOLUTION|>--- conflicted
+++ resolved
@@ -1481,20 +1481,11 @@
         The optimized relational root.
     """
 
-<<<<<<< HEAD
-    pruner: ColumnPruner = ColumnPruner()
-
-    # Step 0: prune unused columns. This is done early to remove as many dead
-=======
     # Start by pruning unused columns. This is done early to remove as many dead
->>>>>>> 8683071a
     # names as possible so that steps that require generating column names can
     # use nicer names instead of generating nastier ones to avoid collisions.
     # It also speeds up all subsequent steps by reducing the total number of
     # objects inside the plan.
-<<<<<<< HEAD
-    root = pruner.prune_unused_columns(root)
-=======
     pruner: ColumnPruner = ColumnPruner()
     root = pruner.prune_unused_columns(root)
 
@@ -1509,7 +1500,6 @@
     # This is done as soon as possible to make joins redundant if they only
     # exist to compute a scalar projection and then link it with the data.
     root = confirm_root(pullup_projections(root))
->>>>>>> 8683071a
 
     # Push filters down as far as possible
     root = confirm_root(push_filters(root, configs))
@@ -1530,17 +1520,10 @@
     # have created redundant projections that can be deleted.
     root = confirm_root(merge_projects(root))
 
-<<<<<<< HEAD
-    # Step 6: re-run column pruning after the various steps, which may have
-    # rendered more columns unused. This is done before the next step to remove
-    # as many column names as possible so the column bubbling step can try to
-    # use nicer names without worrying about collisions.
-=======
     # Re-run column pruning after the various steps, which may have rendered
     # more columns unused. This is done befre the next step to remove as many
     # column names as possible so the column bubbling step can try to use nicer
     # names without worrying about collisions.
->>>>>>> 8683071a
     root = pruner.prune_unused_columns(root)
 
     # Re-run column bubbling now that the columns have been pruned again.
@@ -1558,13 +1541,8 @@
     # pullup and pushdown and so on.
     for _ in range(2):
         root = confirm_root(pullup_projections(root))
-<<<<<<< HEAD
-        simplify_expressions(root, additional_shuttles)
-        root = confirm_root(push_filters(root))
-=======
         simplify_expressions(root, configs, additional_shuttles)
         root = confirm_root(push_filters(root, configs))
->>>>>>> 8683071a
         root = pruner.prune_unused_columns(root)
 
     # Re-run projection merging, without pushing into joins. This will allow
@@ -1576,13 +1554,8 @@
     # duplicate columns that were created during the pullup step.
     root = bubble_column_names(root)
 
-<<<<<<< HEAD
-    # Step 11: re-run column pruning one last time to remove any columns that
-    # are no longer used after the final round of transformations.
-=======
     # Re-run column pruning one last time to remove any columns that are no
     # longer used after the final round of transformations.
->>>>>>> 8683071a
     root = pruner.prune_unused_columns(root)
 
     return root

WITH "_t1" AS (
  SELECT
<<<<<<< HEAD
    CAST((
      100.0 * (
        COALESCE(agg_0, 0) - COALESCE(agg_1, 0)
      )
    ) AS REAL) / COALESCE(agg_0, 0) AS SPM,
    symbol
  FROM (
    SELECT
      agg_0,
      agg_1,
      symbol
    FROM (
      SELECT
        sbTickerId AS _id,
        sbTickerSymbol AS symbol
      FROM main.sbTicker
    )
    LEFT JOIN (
      SELECT
        SUM(amount) AS agg_0,
        SUM(expr_2) AS agg_1,
        ticker_id
      FROM (
        SELECT
          tax + commission AS expr_2,
          amount,
          ticker_id
        FROM (
          SELECT
            amount,
            commission,
            tax,
            ticker_id
          FROM (
            SELECT
              sbTxAmount AS amount,
              sbTxCommission AS commission,
              sbTxDateTime AS date_time,
              sbTxTax AS tax,
              sbTxTickerId AS ticker_id,
              sbTxType AS transaction_type
            FROM main.sbTransaction
          )
          WHERE
            (
              transaction_type = 'sell'
            )
            AND (
              date_time >= DATETIME('now', '-1 month')
            )
        )
      )
      GROUP BY
        ticker_id
    )
      ON _id = ticker_id
  )
)
WHERE
  NOT (
    SPM IS NULL
  )
ORDER BY
  symbol
=======
    SUM("sbtransaction"."sbtxamount") AS "agg_0",
    SUM("sbtransaction"."sbtxtax" + "sbtransaction"."sbtxcommission") AS "agg_1",
    "sbtransaction"."sbtxtickerid" AS "ticker_id"
  FROM "main"."sbtransaction" AS "sbtransaction"
  WHERE
    "sbtransaction"."sbtxdatetime" >= DATETIME('now', '-1 month')
    AND "sbtransaction"."sbtxtype" = 'sell'
  GROUP BY
    "sbtransaction"."sbtxtickerid"
)
SELECT
  "sbticker"."sbtickersymbol" AS "symbol",
  CAST((
    100.0 * (
      COALESCE("_t1"."agg_0", 0) - COALESCE("_t1"."agg_1", 0)
    )
  ) AS REAL) / COALESCE("_t1"."agg_0", 0) AS "SPM"
FROM "main"."sbticker" AS "sbticker"
LEFT JOIN "_t1" AS "_t1"
  ON "_t1"."ticker_id" = "sbticker"."sbtickerid"
WHERE
  NOT CAST((
    100.0 * (
      COALESCE("_t1"."agg_0", 0) - COALESCE("_t1"."agg_1", 0)
    )
  ) AS REAL) / COALESCE("_t1"."agg_0", 0) IS NULL
ORDER BY
  "sbticker"."sbtickersymbol"
>>>>>>> 245465a3
<|MERGE_RESOLUTION|>--- conflicted
+++ resolved
@@ -1,71 +1,5 @@
 WITH "_t1" AS (
   SELECT
-<<<<<<< HEAD
-    CAST((
-      100.0 * (
-        COALESCE(agg_0, 0) - COALESCE(agg_1, 0)
-      )
-    ) AS REAL) / COALESCE(agg_0, 0) AS SPM,
-    symbol
-  FROM (
-    SELECT
-      agg_0,
-      agg_1,
-      symbol
-    FROM (
-      SELECT
-        sbTickerId AS _id,
-        sbTickerSymbol AS symbol
-      FROM main.sbTicker
-    )
-    LEFT JOIN (
-      SELECT
-        SUM(amount) AS agg_0,
-        SUM(expr_2) AS agg_1,
-        ticker_id
-      FROM (
-        SELECT
-          tax + commission AS expr_2,
-          amount,
-          ticker_id
-        FROM (
-          SELECT
-            amount,
-            commission,
-            tax,
-            ticker_id
-          FROM (
-            SELECT
-              sbTxAmount AS amount,
-              sbTxCommission AS commission,
-              sbTxDateTime AS date_time,
-              sbTxTax AS tax,
-              sbTxTickerId AS ticker_id,
-              sbTxType AS transaction_type
-            FROM main.sbTransaction
-          )
-          WHERE
-            (
-              transaction_type = 'sell'
-            )
-            AND (
-              date_time >= DATETIME('now', '-1 month')
-            )
-        )
-      )
-      GROUP BY
-        ticker_id
-    )
-      ON _id = ticker_id
-  )
-)
-WHERE
-  NOT (
-    SPM IS NULL
-  )
-ORDER BY
-  symbol
-=======
     SUM("sbtransaction"."sbtxamount") AS "agg_0",
     SUM("sbtransaction"."sbtxtax" + "sbtransaction"."sbtxcommission") AS "agg_1",
     "sbtransaction"."sbtxtickerid" AS "ticker_id"
@@ -93,5 +27,4 @@
     )
   ) AS REAL) / COALESCE("_t1"."agg_0", 0) IS NULL
 ORDER BY
-  "sbticker"."sbtickersymbol"
->>>>>>> 245465a3
+  "symbol"
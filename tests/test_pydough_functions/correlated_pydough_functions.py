--- conflicted
+++ resolved
@@ -267,11 +267,7 @@
     # Count how many european suppliers have the exact same percentile value
     # of account balance (relative to all other suppliers) as at least one
     # customer's percentile value of account balance relative to all other
-<<<<<<< HEAD
-    # customers in the nation, int he same nation as the supplier. Percentile
-=======
     # customers in the nation, in the same nation as the supplier. Percentile
->>>>>>> 85838f52
     # should be measured down to increments of 0.01%. Only consider European
     # suppliers/customers, and customers in the building market segment.
     # (This is a correlated SEMI-joins).

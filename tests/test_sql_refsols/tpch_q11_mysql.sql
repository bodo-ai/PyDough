--- conflicted
+++ resolved
@@ -12,7 +12,7 @@
     n_name = 'GERMANY'
 ), _s8 AS (
   SELECT
-    SUM(PARTSUPP.ps_supplycost * PARTSUPP.ps_availqty) AS agg_0
+    SUM(PARTSUPP.ps_supplycost * PARTSUPP.ps_availqty) AS sum_metric
   FROM tpch.PARTSUPP AS PARTSUPP
   JOIN _s0 AS _s0
     ON PARTSUPP.ps_suppkey = _s0.s_suppkey
@@ -20,13 +20,8 @@
     ON _s0.s_nationkey = _t2.n_nationkey
 ), _s9 AS (
   SELECT
-<<<<<<< HEAD
-    SUM(PARTSUPP.ps_supplycost * PARTSUPP.ps_availqty) AS agg_1,
-    PARTSUPP.ps_partkey
-=======
     PARTSUPP.ps_partkey,
     SUM(PARTSUPP.ps_supplycost * PARTSUPP.ps_availqty) AS sum_expr
->>>>>>> 72bc7682
   FROM tpch.PARTSUPP AS PARTSUPP
   JOIN _s0 AS _s4
     ON PARTSUPP.ps_suppkey = _s4.s_suppkey
@@ -37,21 +32,12 @@
 )
 SELECT
   _s9.ps_partkey AS PS_PARTKEY,
-<<<<<<< HEAD
-  COALESCE(_s9.agg_1, 0) AS VALUE
-FROM _s8 AS _s8
-JOIN _s9 AS _s9
-  ON (
-    COALESCE(_s8.agg_0, 0) * 0.0001
-  ) < COALESCE(_s9.agg_1, 0)
-=======
   COALESCE(_s9.sum_expr, 0) AS VALUE
 FROM _s8 AS _s8
 JOIN _s9 AS _s9
   ON (
     COALESCE(_s8.sum_metric, 0) * 0.0001
   ) < COALESCE(_s9.sum_expr, 0)
->>>>>>> 72bc7682
 ORDER BY
   2 DESC
 LIMIT 10
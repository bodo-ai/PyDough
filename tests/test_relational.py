"""
TODO: add file-level docstring
"""

from typing import Any

import pytest

<<<<<<< HEAD
from pydough.pydough_ast.expressions.literal import Literal
from pydough.pydough_ast.expressions.simple_column_reference import (
    SimpleColumnReference,
)
from pydough.relational import Column, Relational
from pydough.relational.limit import Limit
=======
>>>>>>> 5376da1a
from pydough.relational.project import Project
from pydough.relational.relational_expressions.column_reference import ColumnReference
from pydough.relational.relational_expressions.literal_expression import (
    LiteralExpression,
)
from pydough.relational.scan import Scan
from pydough.types import PyDoughType, UnknownType


def make_relational_column_reference(
    name: str, typ: PyDoughType | None = None
) -> ColumnReference:
    """
    Make a column reference given name and type. This is used
    for generating various relational nodes.

    Args:
        name (str): The name of the column in the input.

    Returns:
        Column: The output column.
    """
    pydough_type = typ if typ is not None else UnknownType()
    return ColumnReference(name, pydough_type)


def make_relational_literal(value: Any, typ: PyDoughType | None = None):
    """
    Make a literal given value and type. This is used for
    generating various relational nodes.

    Args:
        value (Any): The value of the literal.

    Returns:
<<<<<<< HEAD
        Column: The output column.
    """
    return Column(name, Literal(value, Int64Type()))


def make_limit_literal(limit: int) -> Literal:
    """
    Make a literal Int64 with the given limit. This is used for
    generating various relational nodes.

    Args:
        limit (int): The value of the literal.

    Returns:
        Literal: The output literal.
    """
    return Literal(limit, Int64Type())


def test_column_equal():
    """
    Test that the column definition properly implements equality
    based on its elements.
=======
        Literal: The output literal.
>>>>>>> 5376da1a
    """
    pydough_type = typ if typ is not None else UnknownType()
    return LiteralExpression(value, pydough_type)


def build_simple_scan() -> Scan:
    # Helper function to generate a simple scan node for when
    # relational operators need an input.
    return Scan(
        "table",
        {
            "a": make_relational_column_reference("a"),
            "b": make_relational_column_reference("b"),
        },
    )


def test_scan_inputs():
    scan = build_simple_scan()
    assert scan.inputs == []


@pytest.mark.parametrize(
    "scan_node, output",
    [
        pytest.param(
            Scan(
                "table1",
                {
                    "a": make_relational_column_reference("a"),
                    "b": make_relational_column_reference("b"),
                },
            ),
            "SCAN(table=table1, columns={'a': Column(name=a, type=UnknownType()), 'b': Column(name=b, type=UnknownType())})",
            id="base_column",
        ),
        pytest.param(
            Scan("table3", {}),
            "SCAN(table=table3, columns={})",
            id="no_columns",
        ),
    ],
)
def test_scan_to_string(scan_node: Scan, output: str):
    assert scan_node.to_string() == output


@pytest.mark.parametrize(
    "first_scan, second_scan, output",
    [
        pytest.param(
            Scan(
                "table1",
                {
                    "a": make_relational_column_reference("a"),
                    "b": make_relational_column_reference("b"),
                },
            ),
            Scan(
                "table1",
                {
                    "a": make_relational_column_reference("a"),
                    "b": make_relational_column_reference("b"),
                },
            ),
            True,
            id="matching_scans",
        ),
        pytest.param(
            Scan(
                "table1",
                {
                    "a": make_relational_column_reference("a"),
                    "b": make_relational_column_reference("b"),
                },
            ),
            Scan("table1", {"a": make_relational_column_reference("a")}),
            False,
            id="different_columns",
        ),
        pytest.param(
<<<<<<< HEAD
            Scan("table1", [make_column("a"), make_column("b")]),
            Scan("table2", [make_column("a"), make_column("b")]),
            False,
            id="different_tables",
        ),
        pytest.param(
            Scan("table1", [make_column("a"), make_column("b")]),
            Project(build_simple_scan(), [make_column("a"), make_column("b")]),
            False,
            id="different_nodes",
        ),
    ],
)
def test_scan_equals(first_scan: Scan, second_scan: Relational, output: bool):
    assert first_scan.equals(second_scan) == output


@pytest.mark.parametrize(
    "first_scan, second_scan, output",
    [
        pytest.param(
            Scan("table1", [make_column("a"), make_column("b")]),
            Scan("table2", [make_column("a"), make_column("b")]),
            False,
            id="different_table",
        ),
        pytest.param(
            Scan("table1", [make_column("a"), make_column("b")]),
            Scan("table1", [make_column("a"), make_column("b")]),
            True,
            id="matching_columns",
        ),
        pytest.param(
            Scan("table1", [make_column("a"), make_column("b")]),
            Scan("table1", [make_column("c"), make_column("d")]),
            True,
            id="disjoint_columns",
        ),
        pytest.param(
            Scan("table1", [make_column("a"), make_column("b")]),
            Scan("table1", [make_column("b"), make_column("c")]),
            True,
            id="overlapping_columns",
        ),
        pytest.param(
=======
>>>>>>> 5376da1a
            Scan(
                "table1",
                {
                    "a": make_relational_column_reference("a"),
                    "b": make_relational_column_reference("b"),
                },
            ),
            Scan(
                "table2",
                {
                    "a": make_relational_column_reference("a"),
                    "b": make_relational_column_reference("b"),
                },
            ),
            False,
            id="different_tables",
        ),
        pytest.param(
            Scan(
                "table1",
                {
                    "a": make_relational_column_reference("a"),
                    "b": make_relational_column_reference("b"),
                },
            ),
            Project(
                build_simple_scan(),
                {
                    "a": make_relational_column_reference("a"),
                    "b": make_relational_column_reference("b"),
                },
            ),
            False,
            id="different_tables",
        ),
    ],
)
def test_scan_equals(first_scan: Scan, second_scan: Scan, output: bool):
    assert first_scan.equals(second_scan) == output


@pytest.mark.parametrize(
    "project, output",
    [
        pytest.param(
            Project(
                build_simple_scan(),
                {
                    "a": make_relational_column_reference("a"),
                    "b": make_relational_column_reference("b"),
                },
            ),
            "PROJECT(columns={'a': Column(name=a, type=UnknownType()), 'b': Column(name=b, type=UnknownType())})",
            id="no_orderings",
        ),
        pytest.param(
            Project(build_simple_scan(), {}),
            "PROJECT(columns={})",
            id="no_columns",
        ),
    ],
)
def test_project_to_string(project: Project, output: str):
    assert project.to_string() == output


@pytest.mark.parametrize(
    "first_project, second_project, output",
    [
        pytest.param(
            Project(
                build_simple_scan(),
                {
                    "a": make_relational_column_reference("a"),
                    "b": make_relational_column_reference("b"),
                },
            ),
            Project(
                build_simple_scan(),
                {
                    "a": make_relational_column_reference("a"),
                    "b": make_relational_column_reference("b"),
                },
            ),
            True,
            id="matching_projects",
        ),
        pytest.param(
            Project(
                build_simple_scan(),
                {
                    "a": make_relational_column_reference("a"),
                    "b": make_relational_column_reference("b"),
                },
            ),
            Project(build_simple_scan(), {"a": make_relational_column_reference("a")}),
            False,
            id="different_columns",
        ),
        pytest.param(
<<<<<<< HEAD
            Project(build_simple_scan(), [make_column("a")]),
            Project(build_simple_scan(), [make_literal_column("a", 1)]),
            False,
            id="conflicting_column_definitions",
        ),
        pytest.param(
            Project(build_simple_scan(), []),
            Project(Scan("table2", [], []), []),
            False,
            id="unequal_inputs",
        ),
        pytest.param(
            Project(build_simple_scan(), [make_column("a"), make_column("b")]),
            Scan("table1", [make_column("a"), make_column("b")]),
            False,
            id="different_nodes",
        ),
    ],
)
def test_project_equals(
    first_project: Project, second_project: Relational, output: bool
):
    assert first_project.equals(second_project) == output


@pytest.mark.parametrize(
    "first_project, second_project, output",
    [
        pytest.param(
            Project(build_simple_scan(), []),
            Project(Scan("table2", [], []), []),
            False,
            id="unequal_inputs",
        ),
        pytest.param(
            Project(build_simple_scan(), [make_column("a"), make_column("b")]),
            Project(build_simple_scan(), [make_column("a"), make_column("b")]),
            True,
            id="matching_columns",
        ),
        pytest.param(
            Project(build_simple_scan(), [make_column("a"), make_column("b")]),
            Project(build_simple_scan(), [make_column("c"), make_column("d")]),
            True,
            id="disjoint_columns",
        ),
        pytest.param(
            Project(build_simple_scan(), [make_column("a"), make_column("b")]),
            Project(build_simple_scan(), [make_column("b"), make_column("c")]),
            True,
            id="overlapping_columns",
        ),
        pytest.param(
            Project(build_simple_scan(), [make_column("a")]),
            Project(build_simple_scan(), [make_literal_column("a", 1)]),
            False,
            id="conflict_column_definitions",
        ),
        pytest.param(
=======
>>>>>>> 5376da1a
            Project(
                build_simple_scan(),
                {
                    "a": make_relational_column_reference("a"),
                    "b": make_relational_column_reference("b"),
                },
            ),
            Project(
                build_simple_scan(),
                {
                    "b": make_relational_column_reference("b"),
                    "a": make_relational_column_reference("a"),
                },
            ),
            True,
            id="reordered_columns",
        ),
        pytest.param(
            Project(build_simple_scan(), {"a": make_relational_column_reference("a")}),
            Project(build_simple_scan(), {"a": make_relational_column_reference("b")}),
            False,
            id="conflicting_column_mappings",
        ),
        pytest.param(
            Project(build_simple_scan(), {"a": make_relational_column_reference("a")}),
            Project(build_simple_scan(), {"a": make_relational_literal(1)}),
            False,
            id="conflicting_column_values",
        ),
        pytest.param(
            Project(build_simple_scan(), {}),
            Project(Scan("table2", {}), {}),
            False,
            id="unequal_inputs",
        ),
    ],
)
<<<<<<< HEAD
def test_project_invalid_merge(first_project: Project, second_project: Project):
    with pytest.raises(ValueError, match="Cannot merge nodes"):
        first_project.merge(second_project)


@pytest.mark.parametrize(
    "limit, output",
    [
        pytest.param(
            Limit(
                build_simple_scan(),
                make_limit_literal(1),
                [make_column("a"), make_column("b")],
            ),
            "LIMIT(limit=1, columns=[Column(name='a', expr=Column(a)), Column(name='b', expr=Column(b))], orderings=[])",
            id="no_orderings_limit_1",
        ),
        pytest.param(
            Limit(
                build_simple_scan(),
                make_limit_literal(5),
                [make_column("a"), make_column("b")],
            ),
            "LIMIT(limit=5, columns=[Column(name='a', expr=Column(a)), Column(name='b', expr=Column(b))], orderings=[])",
            id="no_orderings_limit_5",
        ),
        pytest.param(
            Limit(
                build_simple_scan(),
                make_limit_literal(10),
                [make_column("a"), make_column("b")],
                [make_simple_column_reference("a")],
            ),
            "LIMIT(limit=10, columns=[Column(name='a', expr=Column(a)), Column(name='b', expr=Column(b))], orderings=[Column(a)])",
            id="with_orderings",
        ),
        pytest.param(
            Limit(build_simple_scan(), make_limit_literal(10), []),
            "LIMIT(limit=10, columns=[], orderings=[])",
            id="no_columns",
        ),
    ],
)
def test_limit_to_string(limit: Limit, output: str):
    assert limit.to_string() == output


@pytest.mark.parametrize(
    "first_limit, second_limit, output",
    [
        pytest.param(
            Limit(
                build_simple_scan(),
                make_limit_literal(10),
                [make_column("a"), make_column("b")],
            ),
            Limit(
                build_simple_scan(),
                make_limit_literal(10),
                [make_column("a"), make_column("b")],
            ),
            True,
            id="matching_limits_no_orderings",
        ),
        pytest.param(
            Limit(
                build_simple_scan(),
                make_limit_literal(10),
                [make_column("a"), make_column("b")],
            ),
            Limit(
                build_simple_scan(),
                make_limit_literal(5),
                [make_column("a"), make_column("b")],
            ),
            False,
            id="different_limits_no_orderings",
        ),
        pytest.param(
            Limit(
                build_simple_scan(),
                make_limit_literal(10),
                [make_column("a"), make_column("b")],
                [make_simple_column_reference("a")],
            ),
            Limit(
                build_simple_scan(),
                make_limit_literal(10),
                [make_column("a"), make_column("b")],
                [make_simple_column_reference("a")],
            ),
            True,
            id="matching_limits_with_orderings",
        ),
        pytest.param(
            Limit(
                build_simple_scan(),
                make_limit_literal(10),
                [make_column("a"), make_column("b")],
                [make_simple_column_reference("a")],
            ),
            Limit(
                build_simple_scan(),
                make_limit_literal(5),
                [make_column("a"), make_column("b")],
                [make_simple_column_reference("a")],
            ),
            False,
            id="different_limits_with_orderings",
        ),
        pytest.param(
            Limit(
                build_simple_scan(),
                make_limit_literal(10),
                [make_column("a"), make_column("b")],
                [make_simple_column_reference("a")],
            ),
            Limit(
                build_simple_scan(),
                make_limit_literal(10),
                [make_column("a"), make_column("b")],
                [make_simple_column_reference("b")],
            ),
            False,
            id="different_orderings",
        ),
        pytest.param(
            Limit(
                build_simple_scan(),
                make_limit_literal(10),
                [make_column("a"), make_column("b")],
            ),
            Limit(build_simple_scan(), make_limit_literal(10), [make_column("a")]),
            False,
            id="different_columns",
        ),
        pytest.param(
            Limit(build_simple_scan(), make_limit_literal(5), []),
            Limit(Scan("table2", [], []), make_limit_literal(5), []),
            False,
            id="unequal_inputs",
        ),
        pytest.param(
            Limit(
                build_simple_scan(),
                make_limit_literal(10),
                [make_column("a"), make_column("b")],
            ),
            Project(build_simple_scan(), [make_column("a"), make_column("b")]),
            False,
            id="different_nodes",
        ),
    ],
)
def test_limit_equals(first_limit: Limit, second_limit: Relational, output: bool):
    assert first_limit.equals(second_limit) == output


@pytest.mark.parametrize(
    "first_limit, second_limit, output",
    [
        pytest.param(
            Limit(build_simple_scan(), make_limit_literal(10), []),
            Limit(Scan("table2", [], []), make_limit_literal(10), []),
            False,
            id="unequal_inputs",
        ),
        pytest.param(
            Limit(
                build_simple_scan(),
                make_limit_literal(10),
                [make_column("a"), make_column("b")],
            ),
            Limit(
                build_simple_scan(),
                make_limit_literal(10),
                [make_column("a"), make_column("b")],
            ),
            True,
            id="matching_columns_equal_limits",
        ),
        pytest.param(
            Limit(
                build_simple_scan(),
                make_limit_literal(10),
                [make_column("a"), make_column("b")],
            ),
            Limit(
                build_simple_scan(),
                make_limit_literal(5),
                [make_column("a"), make_column("b")],
            ),
            False,
            id="matching_columns_unequal_limits",
        ),
        pytest.param(
            Limit(
                build_simple_scan(),
                make_limit_literal(10),
                [make_column("a"), make_column("b")],
            ),
            Limit(
                build_simple_scan(),
                make_limit_literal(10),
                [make_column("c"), make_column("d")],
            ),
            True,
            id="disjoint_columns_equal_limits",
        ),
        pytest.param(
            Limit(
                build_simple_scan(),
                make_limit_literal(10),
                [make_column("a"), make_column("b")],
            ),
            Limit(
                build_simple_scan(),
                make_limit_literal(5),
                [make_column("c"), make_column("d")],
            ),
            False,
            id="disjoint_columns_unequal_limits",
        ),
        pytest.param(
            Limit(
                build_simple_scan(),
                make_limit_literal(10),
                [make_column("a"), make_column("b")],
            ),
            Limit(
                build_simple_scan(),
                make_limit_literal(10),
                [make_column("b"), make_column("c")],
            ),
            True,
            id="overlapping_columns_equal_limits",
        ),
        pytest.param(
            Limit(
                build_simple_scan(),
                make_limit_literal(10),
                [make_column("a"), make_column("b")],
            ),
            Limit(
                build_simple_scan(),
                make_limit_literal(5),
                [make_column("b"), make_column("c")],
            ),
            False,
            id="overlapping_columns_unequal_limits",
        ),
        pytest.param(
            Limit(
                build_simple_scan(),
                make_limit_literal(10),
                [make_column("a"), make_column("b")],
                [make_simple_column_reference("a")],
            ),
            Limit(
                build_simple_scan(),
                make_limit_literal(10),
                [make_column("a"), make_column("b")],
                [make_simple_column_reference("a")],
            ),
            # Note: Eventually this should be legal
            False,
            id="matching_orderings_equal_limits",
        ),
        pytest.param(
            Limit(
                build_simple_scan(),
                make_limit_literal(10),
                [make_column("a"), make_column("b")],
                [make_simple_column_reference("a")],
            ),
            Limit(
                build_simple_scan(),
                make_limit_literal(5),
                [make_column("a"), make_column("b")],
                [make_simple_column_reference("a")],
            ),
            # Note: Eventually this should be legal
            False,
            id="matching_orderings_unequal_limits",
        ),
        pytest.param(
            Limit(
                build_simple_scan(),
                make_limit_literal(10),
                [make_column("a"), make_column("b")],
                [make_simple_column_reference("a")],
            ),
            Limit(
                build_simple_scan(),
                make_limit_literal(10),
                [make_column("a"), make_column("b")],
                [make_simple_column_reference("b")],
            ),
            False,
            id="disjoint_orderings",
        ),
        pytest.param(
            Limit(
                build_simple_scan(),
                make_limit_literal(10),
                [make_column("a"), make_column("b")],
                [make_simple_column_reference("a")],
            ),
            Limit(
                build_simple_scan(),
                make_limit_literal(10),
                [make_column("a"), make_column("b")],
                [make_simple_column_reference("a"), make_simple_column_reference("b")],
            ),
            # Note: If we allow merging orderings this should become legal.
            False,
            id="overlapping_orderings_equal_limits",
        ),
        pytest.param(
            Limit(
                build_simple_scan(),
                make_limit_literal(10),
                [make_column("a"), make_column("b")],
                [make_simple_column_reference("a")],
            ),
            Limit(
                build_simple_scan(),
                make_limit_literal(5),
                [make_column("a"), make_column("b")],
                [make_simple_column_reference("a"), make_simple_column_reference("b")],
            ),
            # Note: If we allow merging orderings this should become legal.
            False,
            id="overlapping_orderings_unequal_limits",
        ),
        # TODO: Add a conflicting ordering test where A is ASC vs DESC.
        # Depends on other code changes merging.
    ],
)
def test_limit_can_merge(first_limit: Limit, second_limit: Limit, output: bool):
    assert first_limit.can_merge(second_limit) == output


@pytest.mark.parametrize(
    "first_limit, second_limit, output",
    [
        pytest.param(
            Limit(
                build_simple_scan(),
                make_limit_literal(10),
                [make_column("a"), make_column("b")],
            ),
            Limit(
                build_simple_scan(),
                make_limit_literal(10),
                [make_column("a"), make_column("b")],
            ),
            Limit(
                build_simple_scan(),
                make_limit_literal(10),
                [make_column("a"), make_column("b")],
            ),
            id="matching_columns_equal_limits",
        ),
        pytest.param(
            Limit(
                build_simple_scan(),
                make_limit_literal(10),
                [make_column("a"), make_column("b")],
            ),
            Limit(
                build_simple_scan(),
                make_limit_literal(10),
                [make_column("c"), make_column("d")],
            ),
            Limit(
                build_simple_scan(),
                make_limit_literal(10),
                [
                    make_column("a"),
                    make_column("b"),
                    make_column("c"),
                    make_column("d"),
                ],
            ),
            id="disjoint_columns_equal_limits",
        ),
        pytest.param(
            Limit(
                build_simple_scan(),
                make_limit_literal(10),
                [make_column("a"), make_column("b")],
            ),
            Limit(
                build_simple_scan(),
                make_limit_literal(10),
                [make_column("b"), make_column("c")],
            ),
            Limit(
                build_simple_scan(),
                make_limit_literal(10),
                [make_column("a"), make_column("b"), make_column("c")],
            ),
            id="overlapping_columns_equal_limits",
        ),
    ],
)
def test_limit_merge(first_limit: Limit, second_limit: Limit, output: Limit):
    assert first_limit.merge(second_limit) == output


@pytest.mark.parametrize(
    "first_limit, second_limit",
    [
        pytest.param(
            Limit(build_simple_scan(), make_limit_literal(10), []),
            Limit(Scan("table2", [], []), make_limit_literal(10), []),
            id="unequal_inputs",
        ),
        pytest.param(
            Limit(
                build_simple_scan(),
                make_limit_literal(10),
                [make_column("a"), make_column("b")],
            ),
            Limit(
                build_simple_scan(),
                make_limit_literal(5),
                [make_column("a"), make_column("b")],
            ),
            id="matching_columns_unequal_limits",
        ),
        pytest.param(
            Limit(
                build_simple_scan(),
                make_limit_literal(10),
                [make_column("a"), make_column("b")],
            ),
            Limit(
                build_simple_scan(),
                make_limit_literal(5),
                [make_column("c"), make_column("d")],
            ),
            id="disjoint_columns_unequal_limits",
        ),
        pytest.param(
            Limit(
                build_simple_scan(),
                make_limit_literal(10),
                [make_column("a"), make_column("b")],
            ),
            Limit(
                build_simple_scan(),
                make_limit_literal(5),
                [make_column("b"), make_column("c")],
            ),
            id="overlapping_columns_unequal_limits",
        ),
        pytest.param(
            Limit(
                build_simple_scan(),
                make_limit_literal(10),
                [make_column("a"), make_column("b")],
                [make_simple_column_reference("a")],
            ),
            Limit(
                build_simple_scan(),
                make_limit_literal(10),
                [make_column("a"), make_column("b")],
                [make_simple_column_reference("a")],
            ),
            # Note: Eventually this should be legal
            id="matching_orderings_equal_limits",
        ),
        pytest.param(
            Limit(
                build_simple_scan(),
                make_limit_literal(10),
                [make_column("a"), make_column("b")],
                [make_simple_column_reference("a")],
            ),
            Limit(
                build_simple_scan(),
                make_limit_literal(5),
                [make_column("a"), make_column("b")],
                [make_simple_column_reference("a")],
            ),
            # Note: Eventually this should be legal
            id="matching_orderings_unequal_limits",
        ),
        pytest.param(
            Limit(
                build_simple_scan(),
                make_limit_literal(10),
                [make_column("a"), make_column("b")],
                [make_simple_column_reference("a")],
            ),
            Limit(
                build_simple_scan(),
                make_limit_literal(10),
                [make_column("a"), make_column("b")],
                [make_simple_column_reference("b")],
            ),
            id="disjoint_orderings",
        ),
        pytest.param(
            Limit(
                build_simple_scan(),
                make_limit_literal(10),
                [make_column("a"), make_column("b")],
                [make_simple_column_reference("a")],
            ),
            Limit(
                build_simple_scan(),
                make_limit_literal(10),
                [make_column("a"), make_column("b")],
                [make_simple_column_reference("a"), make_simple_column_reference("b")],
            ),
            # Note: If we allow merging orderings this should become legal.
            id="overlapping_orderings_equal_limits",
        ),
        pytest.param(
            Limit(
                build_simple_scan(),
                make_limit_literal(10),
                [make_column("a"), make_column("b")],
                [make_simple_column_reference("a")],
            ),
            Limit(
                build_simple_scan(),
                make_limit_literal(5),
                [make_column("a"), make_column("b")],
                [make_simple_column_reference("a"), make_simple_column_reference("b")],
            ),
            # Note: If we allow merging orderings this should become legal.
            id="overlapping_orderings_unequal_limits",
        ),
        # TODO: Add a conflicting ordering test where A is ASC vs DESC.
        # Depends on other code changes merging.
    ],
)
def test_limit_invalid_merge(first_limit: Limit, second_limit: Limit):
    with pytest.raises(ValueError, match="Cannot merge nodes"):
        first_limit.merge(second_limit)
=======
def test_project_equals(first_project: Project, second_project: Project, output: bool):
    assert first_project.equals(second_project) == output
>>>>>>> 5376da1a
<|MERGE_RESOLUTION|>--- conflicted
+++ resolved
@@ -6,22 +6,15 @@
 
 import pytest
 
-<<<<<<< HEAD
-from pydough.pydough_ast.expressions.literal import Literal
-from pydough.pydough_ast.expressions.simple_column_reference import (
-    SimpleColumnReference,
-)
-from pydough.relational import Column, Relational
+from pydough.relational import Relational
 from pydough.relational.limit import Limit
-=======
->>>>>>> 5376da1a
 from pydough.relational.project import Project
 from pydough.relational.relational_expressions.column_reference import ColumnReference
 from pydough.relational.relational_expressions.literal_expression import (
     LiteralExpression,
 )
 from pydough.relational.scan import Scan
-from pydough.types import PyDoughType, UnknownType
+from pydough.types import Int64Type, PyDoughType, UnknownType
 
 
 def make_relational_column_reference(
@@ -50,33 +43,7 @@
         value (Any): The value of the literal.
 
     Returns:
-<<<<<<< HEAD
-        Column: The output column.
-    """
-    return Column(name, Literal(value, Int64Type()))
-
-
-def make_limit_literal(limit: int) -> Literal:
-    """
-    Make a literal Int64 with the given limit. This is used for
-    generating various relational nodes.
-
-    Args:
-        limit (int): The value of the literal.
-
-    Returns:
         Literal: The output literal.
-    """
-    return Literal(limit, Int64Type())
-
-
-def test_column_equal():
-    """
-    Test that the column definition properly implements equality
-    based on its elements.
-=======
-        Literal: The output literal.
->>>>>>> 5376da1a
     """
     pydough_type = typ if typ is not None else UnknownType()
     return LiteralExpression(value, pydough_type)
@@ -158,92 +125,44 @@
             id="different_columns",
         ),
         pytest.param(
-<<<<<<< HEAD
-            Scan("table1", [make_column("a"), make_column("b")]),
-            Scan("table2", [make_column("a"), make_column("b")]),
+            Scan(
+                "table1",
+                {
+                    "a": make_relational_column_reference("a"),
+                    "b": make_relational_column_reference("b"),
+                },
+            ),
+            Scan(
+                "table2",
+                {
+                    "a": make_relational_column_reference("a"),
+                    "b": make_relational_column_reference("b"),
+                },
+            ),
             False,
             id="different_tables",
         ),
         pytest.param(
-            Scan("table1", [make_column("a"), make_column("b")]),
-            Project(build_simple_scan(), [make_column("a"), make_column("b")]),
+            Scan(
+                "table1",
+                {
+                    "a": make_relational_column_reference("a"),
+                    "b": make_relational_column_reference("b"),
+                },
+            ),
+            Project(
+                build_simple_scan(),
+                {
+                    "a": make_relational_column_reference("a"),
+                    "b": make_relational_column_reference("b"),
+                },
+            ),
             False,
             id="different_nodes",
         ),
     ],
 )
 def test_scan_equals(first_scan: Scan, second_scan: Relational, output: bool):
-    assert first_scan.equals(second_scan) == output
-
-
-@pytest.mark.parametrize(
-    "first_scan, second_scan, output",
-    [
-        pytest.param(
-            Scan("table1", [make_column("a"), make_column("b")]),
-            Scan("table2", [make_column("a"), make_column("b")]),
-            False,
-            id="different_table",
-        ),
-        pytest.param(
-            Scan("table1", [make_column("a"), make_column("b")]),
-            Scan("table1", [make_column("a"), make_column("b")]),
-            True,
-            id="matching_columns",
-        ),
-        pytest.param(
-            Scan("table1", [make_column("a"), make_column("b")]),
-            Scan("table1", [make_column("c"), make_column("d")]),
-            True,
-            id="disjoint_columns",
-        ),
-        pytest.param(
-            Scan("table1", [make_column("a"), make_column("b")]),
-            Scan("table1", [make_column("b"), make_column("c")]),
-            True,
-            id="overlapping_columns",
-        ),
-        pytest.param(
-=======
->>>>>>> 5376da1a
-            Scan(
-                "table1",
-                {
-                    "a": make_relational_column_reference("a"),
-                    "b": make_relational_column_reference("b"),
-                },
-            ),
-            Scan(
-                "table2",
-                {
-                    "a": make_relational_column_reference("a"),
-                    "b": make_relational_column_reference("b"),
-                },
-            ),
-            False,
-            id="different_tables",
-        ),
-        pytest.param(
-            Scan(
-                "table1",
-                {
-                    "a": make_relational_column_reference("a"),
-                    "b": make_relational_column_reference("b"),
-                },
-            ),
-            Project(
-                build_simple_scan(),
-                {
-                    "a": make_relational_column_reference("a"),
-                    "b": make_relational_column_reference("b"),
-                },
-            ),
-            False,
-            id="different_tables",
-        ),
-    ],
-)
-def test_scan_equals(first_scan: Scan, second_scan: Scan, output: bool):
     assert first_scan.equals(second_scan) == output
 
 
@@ -306,21 +225,56 @@
             id="different_columns",
         ),
         pytest.param(
-<<<<<<< HEAD
-            Project(build_simple_scan(), [make_column("a")]),
-            Project(build_simple_scan(), [make_literal_column("a", 1)]),
-            False,
-            id="conflicting_column_definitions",
-        ),
-        pytest.param(
-            Project(build_simple_scan(), []),
-            Project(Scan("table2", [], []), []),
+            Project(
+                build_simple_scan(),
+                {
+                    "a": make_relational_column_reference("a"),
+                    "b": make_relational_column_reference("b"),
+                },
+            ),
+            Project(
+                build_simple_scan(),
+                {
+                    "b": make_relational_column_reference("b"),
+                    "a": make_relational_column_reference("a"),
+                },
+            ),
+            True,
+            id="reordered_columns",
+        ),
+        pytest.param(
+            Project(build_simple_scan(), {"a": make_relational_column_reference("a")}),
+            Project(build_simple_scan(), {"a": make_relational_column_reference("b")}),
+            False,
+            id="conflicting_column_mappings",
+        ),
+        pytest.param(
+            Project(build_simple_scan(), {"a": make_relational_column_reference("a")}),
+            Project(build_simple_scan(), {"a": make_relational_literal(1)}),
+            False,
+            id="conflicting_column_values",
+        ),
+        pytest.param(
+            Project(build_simple_scan(), {}),
+            Project(Scan("table2", {}), {}),
             False,
             id="unequal_inputs",
         ),
         pytest.param(
-            Project(build_simple_scan(), [make_column("a"), make_column("b")]),
-            Scan("table1", [make_column("a"), make_column("b")]),
+            Project(
+                build_simple_scan(),
+                {
+                    "b": make_relational_column_reference("b"),
+                    "a": make_relational_column_reference("a"),
+                },
+            ),
+            Scan(
+                "table1",
+                {
+                    "b": make_relational_column_reference("b"),
+                    "a": make_relational_column_reference("a"),
+                },
+            ),
             False,
             id="different_nodes",
         ),
@@ -333,118 +287,35 @@
 
 
 @pytest.mark.parametrize(
-    "first_project, second_project, output",
-    [
-        pytest.param(
-            Project(build_simple_scan(), []),
-            Project(Scan("table2", [], []), []),
-            False,
-            id="unequal_inputs",
-        ),
-        pytest.param(
-            Project(build_simple_scan(), [make_column("a"), make_column("b")]),
-            Project(build_simple_scan(), [make_column("a"), make_column("b")]),
-            True,
-            id="matching_columns",
-        ),
-        pytest.param(
-            Project(build_simple_scan(), [make_column("a"), make_column("b")]),
-            Project(build_simple_scan(), [make_column("c"), make_column("d")]),
-            True,
-            id="disjoint_columns",
-        ),
-        pytest.param(
-            Project(build_simple_scan(), [make_column("a"), make_column("b")]),
-            Project(build_simple_scan(), [make_column("b"), make_column("c")]),
-            True,
-            id="overlapping_columns",
-        ),
-        pytest.param(
-            Project(build_simple_scan(), [make_column("a")]),
-            Project(build_simple_scan(), [make_literal_column("a", 1)]),
-            False,
-            id="conflict_column_definitions",
-        ),
-        pytest.param(
-=======
->>>>>>> 5376da1a
-            Project(
-                build_simple_scan(),
-                {
-                    "a": make_relational_column_reference("a"),
-                    "b": make_relational_column_reference("b"),
-                },
-            ),
-            Project(
-                build_simple_scan(),
-                {
-                    "b": make_relational_column_reference("b"),
-                    "a": make_relational_column_reference("a"),
-                },
-            ),
-            True,
-            id="reordered_columns",
-        ),
-        pytest.param(
-            Project(build_simple_scan(), {"a": make_relational_column_reference("a")}),
-            Project(build_simple_scan(), {"a": make_relational_column_reference("b")}),
-            False,
-            id="conflicting_column_mappings",
-        ),
-        pytest.param(
-            Project(build_simple_scan(), {"a": make_relational_column_reference("a")}),
-            Project(build_simple_scan(), {"a": make_relational_literal(1)}),
-            False,
-            id="conflicting_column_values",
-        ),
-        pytest.param(
-            Project(build_simple_scan(), {}),
-            Project(Scan("table2", {}), {}),
-            False,
-            id="unequal_inputs",
-        ),
-    ],
-)
-<<<<<<< HEAD
-def test_project_invalid_merge(first_project: Project, second_project: Project):
-    with pytest.raises(ValueError, match="Cannot merge nodes"):
-        first_project.merge(second_project)
-
-
-@pytest.mark.parametrize(
     "limit, output",
     [
         pytest.param(
             Limit(
                 build_simple_scan(),
-                make_limit_literal(1),
-                [make_column("a"), make_column("b")],
-            ),
-            "LIMIT(limit=1, columns=[Column(name='a', expr=Column(a)), Column(name='b', expr=Column(b))], orderings=[])",
-            id="no_orderings_limit_1",
-        ),
-        pytest.param(
-            Limit(
-                build_simple_scan(),
-                make_limit_literal(5),
-                [make_column("a"), make_column("b")],
-            ),
-            "LIMIT(limit=5, columns=[Column(name='a', expr=Column(a)), Column(name='b', expr=Column(b))], orderings=[])",
-            id="no_orderings_limit_5",
-        ),
-        pytest.param(
-            Limit(
-                build_simple_scan(),
-                make_limit_literal(10),
-                [make_column("a"), make_column("b")],
-                [make_simple_column_reference("a")],
-            ),
-            "LIMIT(limit=10, columns=[Column(name='a', expr=Column(a)), Column(name='b', expr=Column(b))], orderings=[Column(a)])",
-            id="with_orderings",
-        ),
-        pytest.param(
-            Limit(build_simple_scan(), make_limit_literal(10), []),
-            "LIMIT(limit=10, columns=[], orderings=[])",
+                make_relational_literal(1, Int64Type()),
+                {
+                    "a": make_relational_column_reference("a"),
+                    "b": make_relational_column_reference("b"),
+                },
+            ),
+            "LIMIT(limit=Literal(value=1, type=Int64Type()), columns={'a': Column(name=a, type=UnknownType()), 'b': Column(name=b, type=UnknownType())}, orderings=[])",
+            id="limit_1",
+        ),
+        pytest.param(
+            Limit(
+                build_simple_scan(),
+                make_relational_literal(5, Int64Type()),
+                {
+                    "a": make_relational_column_reference("a"),
+                    "b": make_relational_column_reference("b"),
+                },
+            ),
+            "LIMIT(limit=Literal(value=5, type=Int64Type()), columns={'a': Column(name=a, type=UnknownType()), 'b': Column(name=b, type=UnknownType())}, orderings=[])",
+            id="limit_5",
+        ),
+        pytest.param(
+            Limit(build_simple_scan(), make_relational_literal(10, Int64Type()), {}),
+            "LIMIT(limit=Literal(value=10, type=Int64Type()), columns={}, orderings=[])",
             id="no_columns",
         ),
     ],
@@ -459,498 +330,88 @@
         pytest.param(
             Limit(
                 build_simple_scan(),
-                make_limit_literal(10),
-                [make_column("a"), make_column("b")],
-            ),
-            Limit(
-                build_simple_scan(),
-                make_limit_literal(10),
-                [make_column("a"), make_column("b")],
+                make_relational_literal(10, Int64Type()),
+                {
+                    "a": make_relational_column_reference("a"),
+                    "b": make_relational_column_reference("b"),
+                },
+            ),
+            Limit(
+                build_simple_scan(),
+                make_relational_literal(10, Int64Type()),
+                {
+                    "a": make_relational_column_reference("a"),
+                    "b": make_relational_column_reference("b"),
+                },
             ),
             True,
-            id="matching_limits_no_orderings",
-        ),
-        pytest.param(
-            Limit(
-                build_simple_scan(),
-                make_limit_literal(10),
-                [make_column("a"), make_column("b")],
-            ),
-            Limit(
-                build_simple_scan(),
-                make_limit_literal(5),
-                [make_column("a"), make_column("b")],
-            ),
-            False,
-            id="different_limits_no_orderings",
-        ),
-        pytest.param(
-            Limit(
-                build_simple_scan(),
-                make_limit_literal(10),
-                [make_column("a"), make_column("b")],
-                [make_simple_column_reference("a")],
-            ),
-            Limit(
-                build_simple_scan(),
-                make_limit_literal(10),
-                [make_column("a"), make_column("b")],
-                [make_simple_column_reference("a")],
-            ),
-            True,
-            id="matching_limits_with_orderings",
-        ),
-        pytest.param(
-            Limit(
-                build_simple_scan(),
-                make_limit_literal(10),
-                [make_column("a"), make_column("b")],
-                [make_simple_column_reference("a")],
-            ),
-            Limit(
-                build_simple_scan(),
-                make_limit_literal(5),
-                [make_column("a"), make_column("b")],
-                [make_simple_column_reference("a")],
-            ),
-            False,
-            id="different_limits_with_orderings",
-        ),
-        pytest.param(
-            Limit(
-                build_simple_scan(),
-                make_limit_literal(10),
-                [make_column("a"), make_column("b")],
-                [make_simple_column_reference("a")],
-            ),
-            Limit(
-                build_simple_scan(),
-                make_limit_literal(10),
-                [make_column("a"), make_column("b")],
-                [make_simple_column_reference("b")],
-            ),
-            False,
-            id="different_orderings",
-        ),
-        pytest.param(
-            Limit(
-                build_simple_scan(),
-                make_limit_literal(10),
-                [make_column("a"), make_column("b")],
-            ),
-            Limit(build_simple_scan(), make_limit_literal(10), [make_column("a")]),
+            id="matching_limits",
+        ),
+        pytest.param(
+            Limit(
+                build_simple_scan(),
+                make_relational_literal(10, Int64Type()),
+                {
+                    "a": make_relational_column_reference("a"),
+                    "b": make_relational_column_reference("b"),
+                },
+            ),
+            Limit(
+                build_simple_scan(),
+                make_relational_literal(5, Int64Type()),
+                {
+                    "a": make_relational_column_reference("a"),
+                    "b": make_relational_column_reference("b"),
+                },
+            ),
+            False,
+            id="different_limits",
+        ),
+        pytest.param(
+            Limit(
+                build_simple_scan(),
+                make_relational_literal(10, Int64Type()),
+                {
+                    "a": make_relational_column_reference("a"),
+                    "b": make_relational_column_reference("b"),
+                },
+            ),
+            Limit(
+                build_simple_scan(),
+                make_relational_literal(10, Int64Type()),
+                {
+                    "a": make_relational_column_reference("a"),
+                },
+            ),
             False,
             id="different_columns",
         ),
         pytest.param(
-            Limit(build_simple_scan(), make_limit_literal(5), []),
-            Limit(Scan("table2", [], []), make_limit_literal(5), []),
+            Limit(build_simple_scan(), make_relational_literal(5, Int64Type()), {}),
+            Limit(Scan("table2", {}), make_relational_literal(5, Int64Type()), {}),
             False,
             id="unequal_inputs",
         ),
         pytest.param(
             Limit(
                 build_simple_scan(),
-                make_limit_literal(10),
-                [make_column("a"), make_column("b")],
-            ),
-            Project(build_simple_scan(), [make_column("a"), make_column("b")]),
+                make_relational_literal(10, Int64Type()),
+                {
+                    "a": make_relational_column_reference("a"),
+                    "b": make_relational_column_reference("b"),
+                },
+            ),
+            Project(
+                build_simple_scan(),
+                {
+                    "a": make_relational_column_reference("a"),
+                    "b": make_relational_column_reference("b"),
+                },
+            ),
             False,
             id="different_nodes",
         ),
     ],
 )
 def test_limit_equals(first_limit: Limit, second_limit: Relational, output: bool):
-    assert first_limit.equals(second_limit) == output
-
-
-@pytest.mark.parametrize(
-    "first_limit, second_limit, output",
-    [
-        pytest.param(
-            Limit(build_simple_scan(), make_limit_literal(10), []),
-            Limit(Scan("table2", [], []), make_limit_literal(10), []),
-            False,
-            id="unequal_inputs",
-        ),
-        pytest.param(
-            Limit(
-                build_simple_scan(),
-                make_limit_literal(10),
-                [make_column("a"), make_column("b")],
-            ),
-            Limit(
-                build_simple_scan(),
-                make_limit_literal(10),
-                [make_column("a"), make_column("b")],
-            ),
-            True,
-            id="matching_columns_equal_limits",
-        ),
-        pytest.param(
-            Limit(
-                build_simple_scan(),
-                make_limit_literal(10),
-                [make_column("a"), make_column("b")],
-            ),
-            Limit(
-                build_simple_scan(),
-                make_limit_literal(5),
-                [make_column("a"), make_column("b")],
-            ),
-            False,
-            id="matching_columns_unequal_limits",
-        ),
-        pytest.param(
-            Limit(
-                build_simple_scan(),
-                make_limit_literal(10),
-                [make_column("a"), make_column("b")],
-            ),
-            Limit(
-                build_simple_scan(),
-                make_limit_literal(10),
-                [make_column("c"), make_column("d")],
-            ),
-            True,
-            id="disjoint_columns_equal_limits",
-        ),
-        pytest.param(
-            Limit(
-                build_simple_scan(),
-                make_limit_literal(10),
-                [make_column("a"), make_column("b")],
-            ),
-            Limit(
-                build_simple_scan(),
-                make_limit_literal(5),
-                [make_column("c"), make_column("d")],
-            ),
-            False,
-            id="disjoint_columns_unequal_limits",
-        ),
-        pytest.param(
-            Limit(
-                build_simple_scan(),
-                make_limit_literal(10),
-                [make_column("a"), make_column("b")],
-            ),
-            Limit(
-                build_simple_scan(),
-                make_limit_literal(10),
-                [make_column("b"), make_column("c")],
-            ),
-            True,
-            id="overlapping_columns_equal_limits",
-        ),
-        pytest.param(
-            Limit(
-                build_simple_scan(),
-                make_limit_literal(10),
-                [make_column("a"), make_column("b")],
-            ),
-            Limit(
-                build_simple_scan(),
-                make_limit_literal(5),
-                [make_column("b"), make_column("c")],
-            ),
-            False,
-            id="overlapping_columns_unequal_limits",
-        ),
-        pytest.param(
-            Limit(
-                build_simple_scan(),
-                make_limit_literal(10),
-                [make_column("a"), make_column("b")],
-                [make_simple_column_reference("a")],
-            ),
-            Limit(
-                build_simple_scan(),
-                make_limit_literal(10),
-                [make_column("a"), make_column("b")],
-                [make_simple_column_reference("a")],
-            ),
-            # Note: Eventually this should be legal
-            False,
-            id="matching_orderings_equal_limits",
-        ),
-        pytest.param(
-            Limit(
-                build_simple_scan(),
-                make_limit_literal(10),
-                [make_column("a"), make_column("b")],
-                [make_simple_column_reference("a")],
-            ),
-            Limit(
-                build_simple_scan(),
-                make_limit_literal(5),
-                [make_column("a"), make_column("b")],
-                [make_simple_column_reference("a")],
-            ),
-            # Note: Eventually this should be legal
-            False,
-            id="matching_orderings_unequal_limits",
-        ),
-        pytest.param(
-            Limit(
-                build_simple_scan(),
-                make_limit_literal(10),
-                [make_column("a"), make_column("b")],
-                [make_simple_column_reference("a")],
-            ),
-            Limit(
-                build_simple_scan(),
-                make_limit_literal(10),
-                [make_column("a"), make_column("b")],
-                [make_simple_column_reference("b")],
-            ),
-            False,
-            id="disjoint_orderings",
-        ),
-        pytest.param(
-            Limit(
-                build_simple_scan(),
-                make_limit_literal(10),
-                [make_column("a"), make_column("b")],
-                [make_simple_column_reference("a")],
-            ),
-            Limit(
-                build_simple_scan(),
-                make_limit_literal(10),
-                [make_column("a"), make_column("b")],
-                [make_simple_column_reference("a"), make_simple_column_reference("b")],
-            ),
-            # Note: If we allow merging orderings this should become legal.
-            False,
-            id="overlapping_orderings_equal_limits",
-        ),
-        pytest.param(
-            Limit(
-                build_simple_scan(),
-                make_limit_literal(10),
-                [make_column("a"), make_column("b")],
-                [make_simple_column_reference("a")],
-            ),
-            Limit(
-                build_simple_scan(),
-                make_limit_literal(5),
-                [make_column("a"), make_column("b")],
-                [make_simple_column_reference("a"), make_simple_column_reference("b")],
-            ),
-            # Note: If we allow merging orderings this should become legal.
-            False,
-            id="overlapping_orderings_unequal_limits",
-        ),
-        # TODO: Add a conflicting ordering test where A is ASC vs DESC.
-        # Depends on other code changes merging.
-    ],
-)
-def test_limit_can_merge(first_limit: Limit, second_limit: Limit, output: bool):
-    assert first_limit.can_merge(second_limit) == output
-
-
-@pytest.mark.parametrize(
-    "first_limit, second_limit, output",
-    [
-        pytest.param(
-            Limit(
-                build_simple_scan(),
-                make_limit_literal(10),
-                [make_column("a"), make_column("b")],
-            ),
-            Limit(
-                build_simple_scan(),
-                make_limit_literal(10),
-                [make_column("a"), make_column("b")],
-            ),
-            Limit(
-                build_simple_scan(),
-                make_limit_literal(10),
-                [make_column("a"), make_column("b")],
-            ),
-            id="matching_columns_equal_limits",
-        ),
-        pytest.param(
-            Limit(
-                build_simple_scan(),
-                make_limit_literal(10),
-                [make_column("a"), make_column("b")],
-            ),
-            Limit(
-                build_simple_scan(),
-                make_limit_literal(10),
-                [make_column("c"), make_column("d")],
-            ),
-            Limit(
-                build_simple_scan(),
-                make_limit_literal(10),
-                [
-                    make_column("a"),
-                    make_column("b"),
-                    make_column("c"),
-                    make_column("d"),
-                ],
-            ),
-            id="disjoint_columns_equal_limits",
-        ),
-        pytest.param(
-            Limit(
-                build_simple_scan(),
-                make_limit_literal(10),
-                [make_column("a"), make_column("b")],
-            ),
-            Limit(
-                build_simple_scan(),
-                make_limit_literal(10),
-                [make_column("b"), make_column("c")],
-            ),
-            Limit(
-                build_simple_scan(),
-                make_limit_literal(10),
-                [make_column("a"), make_column("b"), make_column("c")],
-            ),
-            id="overlapping_columns_equal_limits",
-        ),
-    ],
-)
-def test_limit_merge(first_limit: Limit, second_limit: Limit, output: Limit):
-    assert first_limit.merge(second_limit) == output
-
-
-@pytest.mark.parametrize(
-    "first_limit, second_limit",
-    [
-        pytest.param(
-            Limit(build_simple_scan(), make_limit_literal(10), []),
-            Limit(Scan("table2", [], []), make_limit_literal(10), []),
-            id="unequal_inputs",
-        ),
-        pytest.param(
-            Limit(
-                build_simple_scan(),
-                make_limit_literal(10),
-                [make_column("a"), make_column("b")],
-            ),
-            Limit(
-                build_simple_scan(),
-                make_limit_literal(5),
-                [make_column("a"), make_column("b")],
-            ),
-            id="matching_columns_unequal_limits",
-        ),
-        pytest.param(
-            Limit(
-                build_simple_scan(),
-                make_limit_literal(10),
-                [make_column("a"), make_column("b")],
-            ),
-            Limit(
-                build_simple_scan(),
-                make_limit_literal(5),
-                [make_column("c"), make_column("d")],
-            ),
-            id="disjoint_columns_unequal_limits",
-        ),
-        pytest.param(
-            Limit(
-                build_simple_scan(),
-                make_limit_literal(10),
-                [make_column("a"), make_column("b")],
-            ),
-            Limit(
-                build_simple_scan(),
-                make_limit_literal(5),
-                [make_column("b"), make_column("c")],
-            ),
-            id="overlapping_columns_unequal_limits",
-        ),
-        pytest.param(
-            Limit(
-                build_simple_scan(),
-                make_limit_literal(10),
-                [make_column("a"), make_column("b")],
-                [make_simple_column_reference("a")],
-            ),
-            Limit(
-                build_simple_scan(),
-                make_limit_literal(10),
-                [make_column("a"), make_column("b")],
-                [make_simple_column_reference("a")],
-            ),
-            # Note: Eventually this should be legal
-            id="matching_orderings_equal_limits",
-        ),
-        pytest.param(
-            Limit(
-                build_simple_scan(),
-                make_limit_literal(10),
-                [make_column("a"), make_column("b")],
-                [make_simple_column_reference("a")],
-            ),
-            Limit(
-                build_simple_scan(),
-                make_limit_literal(5),
-                [make_column("a"), make_column("b")],
-                [make_simple_column_reference("a")],
-            ),
-            # Note: Eventually this should be legal
-            id="matching_orderings_unequal_limits",
-        ),
-        pytest.param(
-            Limit(
-                build_simple_scan(),
-                make_limit_literal(10),
-                [make_column("a"), make_column("b")],
-                [make_simple_column_reference("a")],
-            ),
-            Limit(
-                build_simple_scan(),
-                make_limit_literal(10),
-                [make_column("a"), make_column("b")],
-                [make_simple_column_reference("b")],
-            ),
-            id="disjoint_orderings",
-        ),
-        pytest.param(
-            Limit(
-                build_simple_scan(),
-                make_limit_literal(10),
-                [make_column("a"), make_column("b")],
-                [make_simple_column_reference("a")],
-            ),
-            Limit(
-                build_simple_scan(),
-                make_limit_literal(10),
-                [make_column("a"), make_column("b")],
-                [make_simple_column_reference("a"), make_simple_column_reference("b")],
-            ),
-            # Note: If we allow merging orderings this should become legal.
-            id="overlapping_orderings_equal_limits",
-        ),
-        pytest.param(
-            Limit(
-                build_simple_scan(),
-                make_limit_literal(10),
-                [make_column("a"), make_column("b")],
-                [make_simple_column_reference("a")],
-            ),
-            Limit(
-                build_simple_scan(),
-                make_limit_literal(5),
-                [make_column("a"), make_column("b")],
-                [make_simple_column_reference("a"), make_simple_column_reference("b")],
-            ),
-            # Note: If we allow merging orderings this should become legal.
-            id="overlapping_orderings_unequal_limits",
-        ),
-        # TODO: Add a conflicting ordering test where A is ASC vs DESC.
-        # Depends on other code changes merging.
-    ],
-)
-def test_limit_invalid_merge(first_limit: Limit, second_limit: Limit):
-    with pytest.raises(ValueError, match="Cannot merge nodes"):
-        first_limit.merge(second_limit)
-=======
-def test_project_equals(first_project: Project, second_project: Project, output: bool):
-    assert first_project.equals(second_project) == output
->>>>>>> 5376da1a
+    assert first_limit.equals(second_limit) == output
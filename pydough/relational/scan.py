"""
This file contains the relational implementation for a "scan" node, which generally
represents any "base table" in relational algebra. As we expand to more types of
"tables" (e.g. constant table, in memory table) this Scan node may serve as a parent
class for more specific implementations.
"""

from collections.abc import MutableMapping

from sqlglot.expressions import Expression as SQLGlotExpression

from .abstract import Relational
from .relational_expressions import RelationalExpression


class Scan(Relational):
    """
    The Scan node in the relational tree. Right now these refer to tables
    stored within a provided database connection with is assumed to be singular
    and always available.
    """

    def __init__(
        self, table_name: str, columns: MutableMapping[str, RelationalExpression]
    ) -> None:
        super().__init__(columns, orderings)
        self.table_name: str = table_name
<<<<<<< HEAD
=======
        self._columns: MutableMapping[str, RelationalExpression] = columns
>>>>>>> 5376da1a

    @property
    def inputs(self):
        # A scan is required to be the leaf node of the relational tree.
        return []

    @property
    def columns(self) -> MutableMapping[str, RelationalExpression]:
        return self._columns

<<<<<<< HEAD
    def node_equals(self, other: Relational) -> bool:
        return isinstance(other, Scan) and self.table_name == other.table_name
=======
    def equals(self, other: "Relational") -> bool:
        return (
            isinstance(other, Scan)
            and self.table_name == other.table_name
            and self.columns == other.columns
        )
>>>>>>> 5376da1a

    def to_sqlglot(self) -> SQLGlotExpression:
        raise NotImplementedError(
            "Conversion to SQLGlot Expressions is not yet implemented."
        )

    def to_string(self) -> str:
        return f"SCAN(table={self.table_name}, columns={self.columns})"<|MERGE_RESOLUTION|>--- conflicted
+++ resolved
@@ -23,12 +23,8 @@
     def __init__(
         self, table_name: str, columns: MutableMapping[str, RelationalExpression]
     ) -> None:
-        super().__init__(columns, orderings)
+        super().__init__(columns)
         self.table_name: str = table_name
-<<<<<<< HEAD
-=======
-        self._columns: MutableMapping[str, RelationalExpression] = columns
->>>>>>> 5376da1a
 
     @property
     def inputs(self):
@@ -39,17 +35,8 @@
     def columns(self) -> MutableMapping[str, RelationalExpression]:
         return self._columns
 
-<<<<<<< HEAD
     def node_equals(self, other: Relational) -> bool:
         return isinstance(other, Scan) and self.table_name == other.table_name
-=======
-    def equals(self, other: "Relational") -> bool:
-        return (
-            isinstance(other, Scan)
-            and self.table_name == other.table_name
-            and self.columns == other.columns
-        )
->>>>>>> 5376da1a
 
     def to_sqlglot(self) -> SQLGlotExpression:
         raise NotImplementedError(

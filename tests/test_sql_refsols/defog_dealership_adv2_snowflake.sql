--- conflicted
+++ resolved
@@ -1,12 +1,7 @@
 WITH _s1 AS (
   SELECT
-<<<<<<< HEAD
-    COUNT(*) AS num_sales,
-    salesperson_id
-=======
     salesperson_id,
     COUNT(*) AS n_rows
->>>>>>> 72bc7682
   FROM main.sales
   WHERE
     DATEDIFF(DAY, CAST(sale_date AS DATETIME), CURRENT_TIMESTAMP()) <= 30
@@ -17,7 +12,7 @@
   salespersons._id,
   salespersons.first_name,
   salespersons.last_name,
-  _s1.num_sales
+  _s1.n_rows AS num_sales
 FROM main.salespersons AS salespersons
 JOIN _s1 AS _s1
   ON _s1.salesperson_id = salespersons._id

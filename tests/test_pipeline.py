"""
TODO: add file-level docstring.
"""

from collections.abc import Callable

import pandas as pd
import pytest
<<<<<<< HEAD
=======
from simple_pydough_functions import simple_filter_top_five, simple_scan_top_five
>>>>>>> ae17da24
from test_utils import (
    graph_fetcher,
)
from tpch_outputs import (
    tpch_q1_output,
    tpch_q2_output,
    tpch_q3_output,
    tpch_q4_output,
    tpch_q5_output,
    tpch_q6_output,
    tpch_q7_output,
    tpch_q8_output,
    tpch_q9_output,
    tpch_q10_output,
    tpch_q11_output,
    tpch_q12_output,
    tpch_q13_output,
    tpch_q14_output,
    tpch_q15_output,
    tpch_q16_output,
    tpch_q17_output,
    tpch_q18_output,
    tpch_q19_output,
    tpch_q20_output,
    tpch_q21_output,
    tpch_q22_output,
)
from tpch_test_functions import (
    impl_tpch_q1,
    impl_tpch_q2,
    impl_tpch_q3,
    impl_tpch_q4,
    impl_tpch_q5,
    impl_tpch_q6,
    impl_tpch_q7,
    impl_tpch_q8,
    impl_tpch_q9,
    impl_tpch_q10,
    impl_tpch_q11,
    impl_tpch_q12,
    impl_tpch_q13,
    impl_tpch_q14,
    impl_tpch_q15,
    impl_tpch_q16,
    impl_tpch_q17,
    impl_tpch_q18,
    impl_tpch_q19,
    impl_tpch_q20,
    impl_tpch_q21,
    impl_tpch_q22,
)

from pydough import init_pydough_context, to_df
from pydough.configs import PyDoughConfigs
from pydough.conversion.relational_converter import convert_ast_to_relational
from pydough.database_connectors import DatabaseContext
from pydough.metadata import GraphMetadata
from pydough.pydough_ast import PyDoughAST, PyDoughCollectionAST
from pydough.relational import RelationalRoot
from pydough.unqualified import (
    UnqualifiedNode,
    UnqualifiedRoot,
    qualify_node,
)

pytestmark = [pytest.mark.execute]


@pytest.fixture(
    params=[
        pytest.param(
            (
                impl_tpch_q1,
                """
ROOT(columns=[('L_RETURNFLAG', L_RETURNFLAG), ('L_LINESTATUS', L_LINESTATUS), ('SUM_QTY', SUM_QTY), ('SUM_BASE_PRICE', SUM_BASE_PRICE), ('SUM_DISC_PRICE', SUM_DISC_PRICE), ('SUM_CHARGE', SUM_CHARGE), ('AVG_QTY', AVG_QTY), ('AVG_PRICE', AVG_PRICE), ('AVG_DISC', AVG_DISC), ('COUNT_ORDER', COUNT_ORDER)], orderings=[(ordering_8):asc_last, (ordering_9):asc_last])
 PROJECT(columns={'AVG_DISC': AVG_DISC, 'AVG_PRICE': AVG_PRICE, 'AVG_QTY': AVG_QTY, 'COUNT_ORDER': COUNT_ORDER, 'L_LINESTATUS': L_LINESTATUS, 'L_RETURNFLAG': L_RETURNFLAG, 'SUM_BASE_PRICE': SUM_BASE_PRICE, 'SUM_CHARGE': SUM_CHARGE, 'SUM_DISC_PRICE': SUM_DISC_PRICE, 'SUM_QTY': SUM_QTY, 'ordering_8': L_RETURNFLAG, 'ordering_9': L_LINESTATUS})
  PROJECT(columns={'AVG_DISC': agg_0, 'AVG_PRICE': agg_1, 'AVG_QTY': agg_2, 'COUNT_ORDER': DEFAULT_TO(agg_3, 0:int64), 'L_LINESTATUS': status, 'L_RETURNFLAG': return_flag, 'SUM_BASE_PRICE': DEFAULT_TO(agg_4, 0:int64), 'SUM_CHARGE': DEFAULT_TO(agg_5, 0:int64), 'SUM_DISC_PRICE': DEFAULT_TO(agg_6, 0:int64), 'SUM_QTY': DEFAULT_TO(agg_7, 0:int64)})
   AGGREGATE(keys={'return_flag': return_flag, 'status': status}, aggregations={'agg_0': AVG(discount), 'agg_1': AVG(extended_price), 'agg_2': AVG(quantity), 'agg_3': COUNT(), 'agg_4': SUM(extended_price), 'agg_5': SUM(extended_price * 1:int64 - discount * 1:int64 + tax), 'agg_6': SUM(extended_price * 1:int64 - discount), 'agg_7': SUM(quantity)})
    FILTER(condition=ship_date <= datetime.date(1998, 12, 1):date, columns={'discount': discount, 'extended_price': extended_price, 'quantity': quantity, 'return_flag': return_flag, 'status': status, 'tax': tax})
     SCAN(table=tpch.LINEITEM, columns={'discount': l_discount, 'extended_price': l_extendedprice, 'quantity': l_quantity, 'return_flag': l_returnflag, 'ship_date': l_shipdate, 'status': l_linestatus, 'tax': l_tax})""",
                tpch_q1_output,
            ),
            id="tpch_q1",
        ),
        pytest.param(
            (
                impl_tpch_q2,
                """
ROOT(columns=[('S_ACCTBAL', S_ACCTBAL), ('S_NAME', S_NAME), ('N_NAME', N_NAME), ('P_PARTKEY', P_PARTKEY), ('P_MFGR', P_MFGR), ('S_ADDRESS', S_ADDRESS), ('S_PHONE', S_PHONE), ('S_COMMENT', S_COMMENT)], orderings=[(ordering_1):desc_last, (ordering_2):asc_last, (ordering_3):asc_last, (ordering_4):asc_last])
 LIMIT(limit=Literal(value=10, type=Int64Type()), columns={'N_NAME': N_NAME, 'P_MFGR': P_MFGR, 'P_PARTKEY': P_PARTKEY, 'S_ACCTBAL': S_ACCTBAL, 'S_ADDRESS': S_ADDRESS, 'S_COMMENT': S_COMMENT, 'S_NAME': S_NAME, 'S_PHONE': S_PHONE, 'ordering_1': ordering_1, 'ordering_2': ordering_2, 'ordering_3': ordering_3, 'ordering_4': ordering_4}, orderings=[(ordering_1):desc_last, (ordering_2):asc_last, (ordering_3):asc_last, (ordering_4):asc_last])
  PROJECT(columns={'N_NAME': N_NAME, 'P_MFGR': P_MFGR, 'P_PARTKEY': P_PARTKEY, 'S_ACCTBAL': S_ACCTBAL, 'S_ADDRESS': S_ADDRESS, 'S_COMMENT': S_COMMENT, 'S_NAME': S_NAME, 'S_PHONE': S_PHONE, 'ordering_1': S_ACCTBAL, 'ordering_2': N_NAME, 'ordering_3': S_NAME, 'ordering_4': P_PARTKEY})
   PROJECT(columns={'N_NAME': n_name, 'P_MFGR': manufacturer, 'P_PARTKEY': key_19, 'S_ACCTBAL': s_acctbal, 'S_ADDRESS': s_address, 'S_COMMENT': s_comment, 'S_NAME': s_name, 'S_PHONE': s_phone})
    FILTER(condition=supplycost_21 == best_cost & ENDSWITH(part_type, 'BRASS':string) & size == 15:int64, columns={'key_19': key_19, 'manufacturer': manufacturer, 'n_name': n_name, 's_acctbal': s_acctbal, 's_address': s_address, 's_comment': s_comment, 's_name': s_name, 's_phone': s_phone})
     JOIN(conditions=[t0.key_9 == t1.key_19], types=['inner'], columns={'best_cost': t0.best_cost, 'key_19': t1.key_19, 'manufacturer': t1.manufacturer, 'n_name': t1.n_name, 'part_type': t1.part_type, 's_acctbal': t1.s_acctbal, 's_address': t1.s_address, 's_comment': t1.s_comment, 's_name': t1.s_name, 's_phone': t1.s_phone, 'size': t1.size, 'supplycost_21': t1.supplycost})
      PROJECT(columns={'best_cost': agg_0, 'key_9': key_9})
       AGGREGATE(keys={'key_9': key_9}, aggregations={'agg_0': MIN(supplycost)})
        FILTER(condition=ENDSWITH(part_type, 'BRASS':string) & size == 15:int64, columns={'key_9': key_9, 'supplycost': supplycost})
         JOIN(conditions=[t0.part_key == t1.key], types=['inner'], columns={'key_9': t1.key, 'part_type': t1.part_type, 'size': t1.size, 'supplycost': t0.supplycost})
          JOIN(conditions=[t0.key_5 == t1.supplier_key], types=['inner'], columns={'part_key': t1.part_key, 'supplycost': t1.supplycost})
           JOIN(conditions=[t0.key == t1.nation_key], types=['inner'], columns={'key_5': t1.key})
            FILTER(condition=name_3 == 'EUROPE':string, columns={'key': key})
             JOIN(conditions=[t0.region_key == t1.key], types=['left'], columns={'key': t0.key, 'name_3': t1.name})
              SCAN(table=tpch.NATION, columns={'key': n_nationkey, 'region_key': n_regionkey})
              SCAN(table=tpch.REGION, columns={'key': r_regionkey, 'name': r_name})
            SCAN(table=tpch.SUPPLIER, columns={'key': s_suppkey, 'nation_key': s_nationkey})
           SCAN(table=tpch.PARTSUPP, columns={'part_key': ps_partkey, 'supplier_key': ps_suppkey, 'supplycost': ps_supplycost})
          SCAN(table=tpch.PART, columns={'key': p_partkey, 'part_type': p_type, 'size': p_size})
      FILTER(condition=ENDSWITH(part_type, 'BRASS':string) & size == 15:int64, columns={'key_19': key_19, 'manufacturer': manufacturer, 'n_name': n_name, 'part_type': part_type, 's_acctbal': s_acctbal, 's_address': s_address, 's_comment': s_comment, 's_name': s_name, 's_phone': s_phone, 'size': size, 'supplycost': supplycost})
       PROJECT(columns={'key_19': key_19, 'manufacturer': manufacturer, 'n_name': name, 'part_type': part_type, 's_acctbal': account_balance, 's_address': address, 's_comment': comment_14, 's_name': name_16, 's_phone': phone, 'size': size, 'supplycost': supplycost})
        JOIN(conditions=[t0.part_key == t1.key], types=['inner'], columns={'account_balance': t0.account_balance, 'address': t0.address, 'comment_14': t0.comment_14, 'key_19': t1.key, 'manufacturer': t1.manufacturer, 'name': t0.name, 'name_16': t0.name_16, 'part_type': t1.part_type, 'phone': t0.phone, 'size': t1.size, 'supplycost': t0.supplycost})
         JOIN(conditions=[t0.key_15 == t1.supplier_key], types=['inner'], columns={'account_balance': t0.account_balance, 'address': t0.address, 'comment_14': t0.comment_14, 'name': t0.name, 'name_16': t0.name_16, 'part_key': t1.part_key, 'phone': t0.phone, 'supplycost': t1.supplycost})
          JOIN(conditions=[t0.key == t1.nation_key], types=['inner'], columns={'account_balance': t1.account_balance, 'address': t1.address, 'comment_14': t1.comment, 'key_15': t1.key, 'name': t0.name, 'name_16': t1.name, 'phone': t1.phone})
           FILTER(condition=name_13 == 'EUROPE':string, columns={'key': key, 'name': name})
            JOIN(conditions=[t0.region_key == t1.key], types=['left'], columns={'key': t0.key, 'name': t0.name, 'name_13': t1.name})
             SCAN(table=tpch.NATION, columns={'key': n_nationkey, 'name': n_name, 'region_key': n_regionkey})
             SCAN(table=tpch.REGION, columns={'key': r_regionkey, 'name': r_name})
           SCAN(table=tpch.SUPPLIER, columns={'account_balance': s_acctbal, 'address': s_address, 'comment': s_comment, 'key': s_suppkey, 'name': s_name, 'nation_key': s_nationkey, 'phone': s_phone})
          SCAN(table=tpch.PARTSUPP, columns={'part_key': ps_partkey, 'supplier_key': ps_suppkey, 'supplycost': ps_supplycost})
         SCAN(table=tpch.PART, columns={'key': p_partkey, 'manufacturer': p_mfgr, 'part_type': p_type, 'size': p_size})""",
                tpch_q2_output,
            ),
            id="tpch_q2",
        ),
        pytest.param(
            (
                impl_tpch_q3,
                """
ROOT(columns=[('L_ORDERKEY', L_ORDERKEY), ('REVENUE', REVENUE), ('O_ORDERDATE', O_ORDERDATE), ('O_SHIPPRIORITY', O_SHIPPRIORITY)], orderings=[(ordering_1):desc_last, (ordering_2):asc_last, (ordering_3):asc_last])
 LIMIT(limit=Literal(value=10, type=Int64Type()), columns={'L_ORDERKEY': L_ORDERKEY, 'O_ORDERDATE': O_ORDERDATE, 'O_SHIPPRIORITY': O_SHIPPRIORITY, 'REVENUE': REVENUE, 'ordering_1': ordering_1, 'ordering_2': ordering_2, 'ordering_3': ordering_3}, orderings=[(ordering_1):desc_last, (ordering_2):asc_last, (ordering_3):asc_last])
  PROJECT(columns={'L_ORDERKEY': L_ORDERKEY, 'O_ORDERDATE': O_ORDERDATE, 'O_SHIPPRIORITY': O_SHIPPRIORITY, 'REVENUE': REVENUE, 'ordering_1': REVENUE, 'ordering_2': O_ORDERDATE, 'ordering_3': L_ORDERKEY})
   PROJECT(columns={'L_ORDERKEY': order_key, 'O_ORDERDATE': order_date, 'O_SHIPPRIORITY': ship_priority, 'REVENUE': DEFAULT_TO(agg_0, 0:int64)})
    AGGREGATE(keys={'order_date': order_date, 'order_key': order_key, 'ship_priority': ship_priority}, aggregations={'agg_0': SUM(extended_price * 1:int64 - discount)})
     FILTER(condition=ship_date > datetime.date(1995, 3, 15):date, columns={'discount': discount, 'extended_price': extended_price, 'order_date': order_date, 'order_key': order_key, 'ship_priority': ship_priority})
      JOIN(conditions=[t0.key == t1.order_key], types=['inner'], columns={'discount': t1.discount, 'extended_price': t1.extended_price, 'order_date': t0.order_date, 'order_key': t1.order_key, 'ship_date': t1.ship_date, 'ship_priority': t0.ship_priority})
       FILTER(condition=mktsegment == 'BUILDING':string & order_date < datetime.date(1995, 3, 15):date, columns={'key': key, 'order_date': order_date, 'ship_priority': ship_priority})
        JOIN(conditions=[t0.customer_key == t1.key], types=['left'], columns={'key': t0.key, 'mktsegment': t1.mktsegment, 'order_date': t0.order_date, 'ship_priority': t0.ship_priority})
         SCAN(table=tpch.ORDERS, columns={'customer_key': o_custkey, 'key': o_orderkey, 'order_date': o_orderdate, 'ship_priority': o_shippriority})
         SCAN(table=tpch.CUSTOMER, columns={'key': c_custkey, 'mktsegment': c_mktsegment})
       SCAN(table=tpch.LINEITEM, columns={'discount': l_discount, 'extended_price': l_extendedprice, 'order_key': l_orderkey, 'ship_date': l_shipdate})
""",
                tpch_q3_output,
            ),
            id="tpch_q3",
        ),
        pytest.param(
            (
                impl_tpch_q4,
                """
ROOT(columns=[('O_ORDERPRIORITY', O_ORDERPRIORITY), ('ORDER_COUNT', ORDER_COUNT)], orderings=[(ordering_1):asc_last])
 PROJECT(columns={'ORDER_COUNT': ORDER_COUNT, 'O_ORDERPRIORITY': O_ORDERPRIORITY, 'ordering_1': O_ORDERPRIORITY})
  PROJECT(columns={'ORDER_COUNT': DEFAULT_TO(agg_0, 0:int64), 'O_ORDERPRIORITY': order_priority})
   AGGREGATE(keys={'order_priority': order_priority}, aggregations={'agg_0': COUNT()})
    FILTER(condition=order_date >= datetime.date(1993, 7, 1):date & order_date < datetime.date(1993, 10, 1):date & True:bool, columns={'order_priority': order_priority})
     JOIN(conditions=[t0.key == t1.order_key], types=['semi'], columns={'order_date': t0.order_date, 'order_priority': t0.order_priority})
      SCAN(table=tpch.ORDERS, columns={'key': o_orderkey, 'order_date': o_orderdate, 'order_priority': o_orderpriority})
      FILTER(condition=commit_date < receipt_date, columns={'order_key': order_key})
       SCAN(table=tpch.LINEITEM, columns={'commit_date': l_commitdate, 'order_key': l_orderkey, 'receipt_date': l_receiptdate})
""",
                tpch_q4_output,
            ),
            id="tpch_q4",
        ),
        pytest.param(
            (
                impl_tpch_q5,
                """
""",
                tpch_q5_output,
            ),
            id="tpch_q5",
            marks=pytest.mark.skip("TODO: support correlated back references"),
        ),
        pytest.param(
            (
                impl_tpch_q6,
                """
ROOT(columns=[('REVENUE', REVENUE)], orderings=[])
 PROJECT(columns={'REVENUE': DEFAULT_TO(agg_0, 0:int64)})
  AGGREGATE(keys={}, aggregations={'agg_0': SUM(amt)})
   PROJECT(columns={'amt': extended_price * discount})
    FILTER(condition=ship_date >= datetime.date(1994, 1, 1):date & ship_date < datetime.date(1995, 1, 1):date & discount >= 0.05:float64 & discount <= 0.07:float64 & quantity < 24:int64, columns={'discount': discount, 'extended_price': extended_price})
     SCAN(table=tpch.LINEITEM, columns={'discount': l_discount, 'extended_price': l_extendedprice, 'quantity': l_quantity, 'ship_date': l_shipdate})
""",
                tpch_q6_output,
            ),
            id="tpch_q6",
        ),
        pytest.param(
            (
                impl_tpch_q7,
                """
ROOT(columns=[('SUPP_NATION', SUPP_NATION), ('CUST_NATION', CUST_NATION), ('L_YEAR', L_YEAR), ('REVENUE', REVENUE)], orderings=[(ordering_1):asc_last, (ordering_2):asc_last, (ordering_3):asc_last])
 PROJECT(columns={'CUST_NATION': CUST_NATION, 'L_YEAR': L_YEAR, 'REVENUE': REVENUE, 'SUPP_NATION': SUPP_NATION, 'ordering_1': SUPP_NATION, 'ordering_2': CUST_NATION, 'ordering_3': L_YEAR})
  PROJECT(columns={'CUST_NATION': cust_nation, 'L_YEAR': l_year, 'REVENUE': DEFAULT_TO(agg_0, 0:int64), 'SUPP_NATION': supp_nation})
   AGGREGATE(keys={'cust_nation': cust_nation, 'l_year': l_year, 'supp_nation': supp_nation}, aggregations={'agg_0': SUM(volume)})
    FILTER(condition=ship_date >= datetime.date(1995, 1, 1):date & ship_date <= datetime.date(1996, 12, 31):date & supp_nation == 'FRANCE':string & cust_nation == 'GERMANY':string | supp_nation == 'GERMANY':string & cust_nation == 'FRANCE':string, columns={'cust_nation': cust_nation, 'l_year': l_year, 'supp_nation': supp_nation, 'volume': volume})
     PROJECT(columns={'cust_nation': name_8, 'l_year': YEAR(ship_date), 'ship_date': ship_date, 'supp_nation': name_3, 'volume': extended_price * 1:int64 - discount})
      JOIN(conditions=[t0.order_key == t1.key], types=['left'], columns={'discount': t0.discount, 'extended_price': t0.extended_price, 'name_3': t0.name_3, 'name_8': t1.name_8, 'ship_date': t0.ship_date})
       JOIN(conditions=[t0.supplier_key == t1.key], types=['left'], columns={'discount': t0.discount, 'extended_price': t0.extended_price, 'name_3': t1.name_3, 'order_key': t0.order_key, 'ship_date': t0.ship_date})
        SCAN(table=tpch.LINEITEM, columns={'discount': l_discount, 'extended_price': l_extendedprice, 'order_key': l_orderkey, 'ship_date': l_shipdate, 'supplier_key': l_suppkey})
        JOIN(conditions=[t0.nation_key == t1.key], types=['inner'], columns={'key': t0.key, 'name_3': t1.name})
         SCAN(table=tpch.SUPPLIER, columns={'key': s_suppkey, 'nation_key': s_nationkey})
         SCAN(table=tpch.NATION, columns={'key': n_nationkey, 'name': n_name})
       JOIN(conditions=[t0.nation_key == t1.key], types=['inner'], columns={'key': t0.key, 'name_8': t1.name})
        JOIN(conditions=[t0.customer_key == t1.key], types=['inner'], columns={'key': t0.key, 'nation_key': t1.nation_key})
         SCAN(table=tpch.ORDERS, columns={'customer_key': o_custkey, 'key': o_orderkey})
         SCAN(table=tpch.CUSTOMER, columns={'key': c_custkey, 'nation_key': c_nationkey})
        SCAN(table=tpch.NATION, columns={'key': n_nationkey, 'name': n_name})
""",
                tpch_q7_output,
            ),
            id="tpch_q7",
        ),
        pytest.param(
            (
                impl_tpch_q8,
                """
ROOT(columns=[('O_YEAR', O_YEAR), ('MKT_SHARE', MKT_SHARE)], orderings=[])
 PROJECT(columns={'MKT_SHARE': DEFAULT_TO(agg_0, 0:int64) / DEFAULT_TO(agg_1, 0:int64), 'O_YEAR': o_year})
  AGGREGATE(keys={'o_year': o_year}, aggregations={'agg_0': SUM(brazil_volume), 'agg_1': SUM(volume)})
   FILTER(condition=order_date >= datetime.date(1995, 1, 1):date & order_date <= datetime.date(1996, 12, 31):date & name_18 == 'AMERICA':string, columns={'brazil_volume': brazil_volume, 'o_year': o_year, 'volume': volume})
    JOIN(conditions=[t0.customer_key == t1.key], types=['left'], columns={'brazil_volume': t0.brazil_volume, 'name_18': t1.name_18, 'o_year': t0.o_year, 'order_date': t0.order_date, 'volume': t0.volume})
     PROJECT(columns={'brazil_volume': IFF(name == 'BRAZIL':string, volume, 0:int64), 'customer_key': customer_key, 'o_year': YEAR(order_date), 'order_date': order_date, 'volume': volume})
      JOIN(conditions=[t0.order_key == t1.key], types=['inner'], columns={'customer_key': t1.customer_key, 'name': t0.name, 'order_date': t1.order_date, 'volume': t0.volume})
       PROJECT(columns={'name': name, 'order_key': order_key, 'volume': extended_price * 1:int64 - discount})
        JOIN(conditions=[t0.part_key == t1.part_key & t0.supplier_key == t1.supplier_key], types=['inner'], columns={'discount': t1.discount, 'extended_price': t1.extended_price, 'name': t0.name, 'order_key': t1.order_key})
         FILTER(condition=part_type == 'ECONOMY ANODIZED STEEL':string, columns={'name': name, 'part_key': part_key, 'supplier_key': supplier_key})
          JOIN(conditions=[t0.part_key == t1.key], types=['left'], columns={'name': t0.name, 'part_key': t0.part_key, 'part_type': t1.part_type, 'supplier_key': t0.supplier_key})
           JOIN(conditions=[t0.key_2 == t1.supplier_key], types=['inner'], columns={'name': t0.name, 'part_key': t1.part_key, 'supplier_key': t1.supplier_key})
            JOIN(conditions=[t0.key == t1.nation_key], types=['inner'], columns={'key_2': t1.key, 'name': t0.name})
             SCAN(table=tpch.NATION, columns={'key': n_nationkey, 'name': n_name})
             SCAN(table=tpch.SUPPLIER, columns={'key': s_suppkey, 'nation_key': s_nationkey})
            SCAN(table=tpch.PARTSUPP, columns={'part_key': ps_partkey, 'supplier_key': ps_suppkey})
           SCAN(table=tpch.PART, columns={'key': p_partkey, 'part_type': p_type})
         SCAN(table=tpch.LINEITEM, columns={'discount': l_discount, 'extended_price': l_extendedprice, 'order_key': l_orderkey, 'part_key': l_partkey, 'supplier_key': l_suppkey})
       SCAN(table=tpch.ORDERS, columns={'customer_key': o_custkey, 'key': o_orderkey, 'order_date': o_orderdate})
     JOIN(conditions=[t0.region_key == t1.key], types=['inner'], columns={'key': t0.key, 'name_18': t1.name})
      JOIN(conditions=[t0.nation_key == t1.key], types=['inner'], columns={'key': t0.key, 'region_key': t1.region_key})
       SCAN(table=tpch.CUSTOMER, columns={'key': c_custkey, 'nation_key': c_nationkey})
       SCAN(table=tpch.NATION, columns={'key': n_nationkey, 'region_key': n_regionkey})
      SCAN(table=tpch.REGION, columns={'key': r_regionkey, 'name': r_name})
""",
                tpch_q8_output,
            ),
            id="tpch_q8",
        ),
        pytest.param(
            (
                impl_tpch_q9,
                """
ROOT(columns=[('NATION', NATION), ('O_YEAR', O_YEAR), ('AMOUNT', AMOUNT)], orderings=[(ordering_1):asc_last, (ordering_2):desc_last])
 LIMIT(limit=Literal(value=10, type=Int64Type()), columns={'AMOUNT': AMOUNT, 'NATION': NATION, 'O_YEAR': O_YEAR, 'ordering_1': ordering_1, 'ordering_2': ordering_2}, orderings=[(ordering_1):asc_last, (ordering_2):desc_last])
  PROJECT(columns={'AMOUNT': AMOUNT, 'NATION': NATION, 'O_YEAR': O_YEAR, 'ordering_1': NATION, 'ordering_2': O_YEAR})
   PROJECT(columns={'AMOUNT': DEFAULT_TO(agg_0, 0:int64), 'NATION': nation, 'O_YEAR': o_year})
    AGGREGATE(keys={'nation': nation, 'o_year': o_year}, aggregations={'agg_0': SUM(value)})
     PROJECT(columns={'nation': name, 'o_year': YEAR(order_date), 'value': extended_price * 1:int64 - discount - supplycost * quantity})
      JOIN(conditions=[t0.order_key == t1.key], types=['left'], columns={'discount': t0.discount, 'extended_price': t0.extended_price, 'name': t0.name, 'order_date': t1.order_date, 'quantity': t0.quantity, 'supplycost': t0.supplycost})
       JOIN(conditions=[t0.part_key == t1.part_key & t0.supplier_key == t1.supplier_key], types=['inner'], columns={'discount': t1.discount, 'extended_price': t1.extended_price, 'name': t0.name, 'order_key': t1.order_key, 'quantity': t1.quantity, 'supplycost': t0.supplycost})
        FILTER(condition=CONTAINS(name_7, 'green':string), columns={'name': name, 'part_key': part_key, 'supplier_key': supplier_key, 'supplycost': supplycost})
         JOIN(conditions=[t0.part_key == t1.key], types=['left'], columns={'name': t0.name, 'name_7': t1.name, 'part_key': t0.part_key, 'supplier_key': t0.supplier_key, 'supplycost': t0.supplycost})
          JOIN(conditions=[t0.key_2 == t1.supplier_key], types=['inner'], columns={'name': t0.name, 'part_key': t1.part_key, 'supplier_key': t1.supplier_key, 'supplycost': t1.supplycost})
           JOIN(conditions=[t0.key == t1.nation_key], types=['inner'], columns={'key_2': t1.key, 'name': t0.name})
            SCAN(table=tpch.NATION, columns={'key': n_nationkey, 'name': n_name})
            SCAN(table=tpch.SUPPLIER, columns={'key': s_suppkey, 'nation_key': s_nationkey})
           SCAN(table=tpch.PARTSUPP, columns={'part_key': ps_partkey, 'supplier_key': ps_suppkey, 'supplycost': ps_supplycost})
          SCAN(table=tpch.PART, columns={'key': p_partkey, 'name': p_name})
        SCAN(table=tpch.LINEITEM, columns={'discount': l_discount, 'extended_price': l_extendedprice, 'order_key': l_orderkey, 'part_key': l_partkey, 'quantity': l_quantity, 'supplier_key': l_suppkey})
       SCAN(table=tpch.ORDERS, columns={'key': o_orderkey, 'order_date': o_orderdate})
""",
                tpch_q9_output,
            ),
            id="tpch_q9",
        ),
        pytest.param(
            (
                impl_tpch_q10,
                """
ROOT(columns=[('C_CUSTKEY', C_CUSTKEY), ('C_NAME', C_NAME), ('REVENUE', REVENUE), ('C_ACCTBAL', C_ACCTBAL), ('N_NAME', N_NAME), ('C_ADDRESS', C_ADDRESS), ('C_PHONE', C_PHONE), ('C_COMMENT', C_COMMENT)], orderings=[(ordering_1):desc_last, (ordering_2):asc_last])
 LIMIT(limit=Literal(value=20, type=Int64Type()), columns={'C_ACCTBAL': C_ACCTBAL, 'C_ADDRESS': C_ADDRESS, 'C_COMMENT': C_COMMENT, 'C_CUSTKEY': C_CUSTKEY, 'C_NAME': C_NAME, 'C_PHONE': C_PHONE, 'N_NAME': N_NAME, 'REVENUE': REVENUE, 'ordering_1': ordering_1, 'ordering_2': ordering_2}, orderings=[(ordering_1):desc_last, (ordering_2):asc_last])
  PROJECT(columns={'C_ACCTBAL': C_ACCTBAL, 'C_ADDRESS': C_ADDRESS, 'C_COMMENT': C_COMMENT, 'C_CUSTKEY': C_CUSTKEY, 'C_NAME': C_NAME, 'C_PHONE': C_PHONE, 'N_NAME': N_NAME, 'REVENUE': REVENUE, 'ordering_1': REVENUE, 'ordering_2': C_CUSTKEY})
   PROJECT(columns={'C_ACCTBAL': acctbal, 'C_ADDRESS': address, 'C_COMMENT': comment, 'C_CUSTKEY': key, 'C_NAME': name, 'C_PHONE': phone, 'N_NAME': name_4, 'REVENUE': DEFAULT_TO(agg_0, 0:int64)})
    JOIN(conditions=[t0.nation_key == t1.key], types=['left'], columns={'acctbal': t0.acctbal, 'address': t0.address, 'agg_0': t0.agg_0, 'comment': t0.comment, 'key': t0.key, 'name': t0.name, 'name_4': t1.name, 'phone': t0.phone})
     JOIN(conditions=[t0.key == t1.customer_key], types=['left'], columns={'acctbal': t0.acctbal, 'address': t0.address, 'agg_0': t1.agg_0, 'comment': t0.comment, 'key': t0.key, 'name': t0.name, 'nation_key': t0.nation_key, 'phone': t0.phone})
      SCAN(table=tpch.CUSTOMER, columns={'acctbal': c_acctbal, 'address': c_address, 'comment': c_comment, 'key': c_custkey, 'name': c_name, 'nation_key': c_nationkey, 'phone': c_phone})
      AGGREGATE(keys={'customer_key': customer_key}, aggregations={'agg_0': SUM(amt)})
       PROJECT(columns={'amt': extended_price * 1:int64 - discount, 'customer_key': customer_key})
        FILTER(condition=return_flag == 'R':string, columns={'customer_key': customer_key, 'discount': discount, 'extended_price': extended_price})
         JOIN(conditions=[t0.key == t1.order_key], types=['inner'], columns={'customer_key': t0.customer_key, 'discount': t1.discount, 'extended_price': t1.extended_price, 'return_flag': t1.return_flag})
          FILTER(condition=order_date >= datetime.date(1993, 10, 1):date & order_date < datetime.date(1994, 1, 1):date, columns={'customer_key': customer_key, 'key': key})
           SCAN(table=tpch.ORDERS, columns={'customer_key': o_custkey, 'key': o_orderkey, 'order_date': o_orderdate})
          SCAN(table=tpch.LINEITEM, columns={'discount': l_discount, 'extended_price': l_extendedprice, 'order_key': l_orderkey, 'return_flag': l_returnflag})
     SCAN(table=tpch.NATION, columns={'key': n_nationkey, 'name': n_name})
""",
                tpch_q10_output,
            ),
            id="tpch_q10",
        ),
        pytest.param(
            (
                impl_tpch_q11,
                """
ROOT(columns=[('PS_PARTKEY', PS_PARTKEY), ('VALUE', VALUE)], orderings=[(ordering_2):desc_last])
 LIMIT(limit=Literal(value=10, type=Int64Type()), columns={'PS_PARTKEY': PS_PARTKEY, 'VALUE': VALUE, 'ordering_2': ordering_2}, orderings=[(ordering_2):desc_last])
  PROJECT(columns={'PS_PARTKEY': PS_PARTKEY, 'VALUE': VALUE, 'ordering_2': VALUE})
   FILTER(condition=VALUE > min_market_share, columns={'PS_PARTKEY': PS_PARTKEY, 'VALUE': VALUE})
    PROJECT(columns={'PS_PARTKEY': part_key, 'VALUE': DEFAULT_TO(agg_1, 0:int64), 'min_market_share': min_market_share})
     JOIN(conditions=[True:bool], types=['left'], columns={'agg_1': t1.agg_1, 'min_market_share': t0.min_market_share, 'part_key': t1.part_key})
      PROJECT(columns={'min_market_share': DEFAULT_TO(agg_0, 0:int64) * 0.0001:float64})
       AGGREGATE(keys={}, aggregations={'agg_0': SUM(metric)})
        PROJECT(columns={'metric': supplycost * availqty})
         FILTER(condition=name_3 == 'GERMANY':string, columns={'availqty': availqty, 'supplycost': supplycost})
          JOIN(conditions=[t0.supplier_key == t1.key], types=['left'], columns={'availqty': t0.availqty, 'name_3': t1.name_3, 'supplycost': t0.supplycost})
           SCAN(table=tpch.PARTSUPP, columns={'availqty': ps_availqty, 'supplier_key': ps_suppkey, 'supplycost': ps_supplycost})
           JOIN(conditions=[t0.nation_key == t1.key], types=['inner'], columns={'key': t0.key, 'name_3': t1.name})
            SCAN(table=tpch.SUPPLIER, columns={'key': s_suppkey, 'nation_key': s_nationkey})
            SCAN(table=tpch.NATION, columns={'key': n_nationkey, 'name': n_name})
      AGGREGATE(keys={'part_key': part_key}, aggregations={'agg_1': SUM(metric)})
       PROJECT(columns={'metric': supplycost * availqty, 'part_key': part_key})
        FILTER(condition=name_6 == 'GERMANY':string, columns={'availqty': availqty, 'part_key': part_key, 'supplycost': supplycost})
         JOIN(conditions=[t0.supplier_key == t1.key], types=['left'], columns={'availqty': t0.availqty, 'name_6': t1.name_6, 'part_key': t0.part_key, 'supplycost': t0.supplycost})
          SCAN(table=tpch.PARTSUPP, columns={'availqty': ps_availqty, 'part_key': ps_partkey, 'supplier_key': ps_suppkey, 'supplycost': ps_supplycost})
          JOIN(conditions=[t0.nation_key == t1.key], types=['inner'], columns={'key': t0.key, 'name_6': t1.name})
           SCAN(table=tpch.SUPPLIER, columns={'key': s_suppkey, 'nation_key': s_nationkey})
           SCAN(table=tpch.NATION, columns={'key': n_nationkey, 'name': n_name})
""",
                tpch_q11_output,
            ),
            id="tpch_q11",
        ),
        pytest.param(
            (
                impl_tpch_q12,
                """
ROOT(columns=[('L_SHIPMODE', L_SHIPMODE), ('HIGH_LINE_COUNT', HIGH_LINE_COUNT), ('LOW_LINE_COUNT', LOW_LINE_COUNT)], orderings=[(ordering_2):asc_last])
 PROJECT(columns={'HIGH_LINE_COUNT': HIGH_LINE_COUNT, 'LOW_LINE_COUNT': LOW_LINE_COUNT, 'L_SHIPMODE': L_SHIPMODE, 'ordering_2': L_SHIPMODE})
  PROJECT(columns={'HIGH_LINE_COUNT': DEFAULT_TO(agg_0, 0:int64), 'LOW_LINE_COUNT': DEFAULT_TO(agg_1, 0:int64), 'L_SHIPMODE': ship_mode})
   AGGREGATE(keys={'ship_mode': ship_mode}, aggregations={'agg_0': SUM(is_high_priority), 'agg_1': SUM(NOT(is_high_priority))})
    PROJECT(columns={'is_high_priority': order_priority == '1-URGENT':string | order_priority == '2-HIGH':string, 'ship_mode': ship_mode})
     JOIN(conditions=[t0.order_key == t1.key], types=['left'], columns={'order_priority': t1.order_priority, 'ship_mode': t0.ship_mode})
      FILTER(condition=ship_mode == 'MAIL':string | ship_mode == 'SHIP':string & ship_date < commit_date & commit_date < receipt_date & receipt_date >= datetime.date(1994, 1, 1):date & receipt_date < datetime.date(1995, 1, 1):date, columns={'order_key': order_key, 'ship_mode': ship_mode})
       SCAN(table=tpch.LINEITEM, columns={'commit_date': l_commitdate, 'order_key': l_orderkey, 'receipt_date': l_receiptdate, 'ship_date': l_shipdate, 'ship_mode': l_shipmode})
      SCAN(table=tpch.ORDERS, columns={'key': o_orderkey, 'order_priority': o_orderpriority})
""",
                tpch_q12_output,
            ),
            id="tpch_q12",
        ),
        pytest.param(
            (
                impl_tpch_q13,
                """
ROOT(columns=[('C_COUNT', C_COUNT), ('CUSTDIST', CUSTDIST)], orderings=[(ordering_3):desc_last, (ordering_4):desc_last])
 LIMIT(limit=Literal(value=10, type=Int64Type()), columns={'CUSTDIST': CUSTDIST, 'C_COUNT': C_COUNT, 'ordering_3': ordering_3, 'ordering_4': ordering_4}, orderings=[(ordering_3):desc_last, (ordering_4):desc_last])
  PROJECT(columns={'CUSTDIST': CUSTDIST, 'C_COUNT': C_COUNT, 'ordering_3': CUSTDIST, 'ordering_4': C_COUNT})
   PROJECT(columns={'CUSTDIST': DEFAULT_TO(agg_2, 0:int64), 'C_COUNT': num_non_special_orders})
    JOIN(conditions=[t0.num_non_special_orders == t1.num_non_special_orders], types=['left'], columns={'agg_2': t1.agg_2, 'num_non_special_orders': t0.num_non_special_orders})
     AGGREGATE(keys={'num_non_special_orders': num_non_special_orders}, aggregations={})
      PROJECT(columns={'num_non_special_orders': DEFAULT_TO(agg_0, 0:int64)})
       JOIN(conditions=[t0.key == t1.customer_key], types=['left'], columns={'agg_0': t1.agg_0})
        SCAN(table=tpch.CUSTOMER, columns={'key': c_custkey})
        AGGREGATE(keys={'customer_key': customer_key}, aggregations={'agg_0': COUNT()})
         FILTER(condition=NOT(LIKE(comment, '%special%requests%':string)), columns={'customer_key': customer_key})
          SCAN(table=tpch.ORDERS, columns={'comment': o_comment, 'customer_key': o_custkey})
     AGGREGATE(keys={'num_non_special_orders': num_non_special_orders}, aggregations={'agg_2': COUNT()})
      PROJECT(columns={'num_non_special_orders': DEFAULT_TO(agg_1, 0:int64)})
       JOIN(conditions=[t0.key == t1.customer_key], types=['left'], columns={'agg_1': t1.agg_1})
        SCAN(table=tpch.CUSTOMER, columns={'key': c_custkey})
        AGGREGATE(keys={'customer_key': customer_key}, aggregations={'agg_1': COUNT()})
         FILTER(condition=NOT(LIKE(comment, '%special%requests%':string)), columns={'customer_key': customer_key})
          SCAN(table=tpch.ORDERS, columns={'comment': o_comment, 'customer_key': o_custkey})
""",
                tpch_q13_output,
            ),
            id="tpch_q13",
        ),
        pytest.param(
            (
                impl_tpch_q14,
                """
ROOT(columns=[('PROMO_REVENUE', PROMO_REVENUE)], orderings=[])
 PROJECT(columns={'PROMO_REVENUE': 100.0:float64 * DEFAULT_TO(agg_0, 0:int64) / DEFAULT_TO(agg_1, 0:int64)})
  AGGREGATE(keys={}, aggregations={'agg_0': SUM(promo_value), 'agg_1': SUM(value)})
   PROJECT(columns={'promo_value': IFF(STARTSWITH(part_type, 'PROMO':string), extended_price * 1:int64 - discount, 0:int64), 'value': extended_price * 1:int64 - discount})
    JOIN(conditions=[t0.part_key == t1.key], types=['left'], columns={'discount': t0.discount, 'extended_price': t0.extended_price, 'part_type': t1.part_type})
     FILTER(condition=ship_date >= datetime.date(1995, 9, 1):date & ship_date < datetime.date(1995, 10, 1):date, columns={'discount': discount, 'extended_price': extended_price, 'part_key': part_key})
      SCAN(table=tpch.LINEITEM, columns={'discount': l_discount, 'extended_price': l_extendedprice, 'part_key': l_partkey, 'ship_date': l_shipdate})
     SCAN(table=tpch.PART, columns={'key': p_partkey, 'part_type': p_type})
""",
                tpch_q14_output,
            ),
            id="tpch_q14",
        ),
        pytest.param(
            (
                impl_tpch_q15,
                """
ROOT(columns=[('S_SUPPKEY', S_SUPPKEY), ('S_NAME', S_NAME), ('S_ADDRESS', S_ADDRESS), ('S_PHONE', S_PHONE), ('TOTAL_REVENUE', TOTAL_REVENUE)], orderings=[(ordering_3):asc_last])
 PROJECT(columns={'S_ADDRESS': S_ADDRESS, 'S_NAME': S_NAME, 'S_PHONE': S_PHONE, 'S_SUPPKEY': S_SUPPKEY, 'TOTAL_REVENUE': TOTAL_REVENUE, 'ordering_3': S_SUPPKEY})
  FILTER(condition=TOTAL_REVENUE == max_revenue, columns={'S_ADDRESS': S_ADDRESS, 'S_NAME': S_NAME, 'S_PHONE': S_PHONE, 'S_SUPPKEY': S_SUPPKEY, 'TOTAL_REVENUE': TOTAL_REVENUE})
   PROJECT(columns={'S_ADDRESS': address, 'S_NAME': name, 'S_PHONE': phone, 'S_SUPPKEY': key, 'TOTAL_REVENUE': DEFAULT_TO(agg_2, 0:int64), 'max_revenue': max_revenue})
    JOIN(conditions=[t0.key == t1.supplier_key], types=['left'], columns={'address': t0.address, 'agg_2': t1.agg_2, 'key': t0.key, 'max_revenue': t0.max_revenue, 'name': t0.name, 'phone': t0.phone})
     JOIN(conditions=[True:bool], types=['inner'], columns={'address': t1.address, 'key': t1.key, 'max_revenue': t0.max_revenue, 'name': t1.name, 'phone': t1.phone})
      PROJECT(columns={'max_revenue': agg_1})
       AGGREGATE(keys={}, aggregations={'agg_1': MAX(total_revenue)})
        PROJECT(columns={'total_revenue': DEFAULT_TO(agg_0, 0:int64)})
         JOIN(conditions=[t0.key == t1.supplier_key], types=['left'], columns={'agg_0': t1.agg_0})
          SCAN(table=tpch.SUPPLIER, columns={'key': s_suppkey})
          AGGREGATE(keys={'supplier_key': supplier_key}, aggregations={'agg_0': SUM(extended_price * 1:int64 - discount)})
           FILTER(condition=ship_date >= datetime.date(1996, 1, 1):date & ship_date < datetime.date(1996, 4, 1):date, columns={'discount': discount, 'extended_price': extended_price, 'supplier_key': supplier_key})
            SCAN(table=tpch.LINEITEM, columns={'discount': l_discount, 'extended_price': l_extendedprice, 'ship_date': l_shipdate, 'supplier_key': l_suppkey})
      SCAN(table=tpch.SUPPLIER, columns={'address': s_address, 'key': s_suppkey, 'name': s_name, 'phone': s_phone})
     AGGREGATE(keys={'supplier_key': supplier_key}, aggregations={'agg_2': SUM(extended_price * 1:int64 - discount)})
      FILTER(condition=ship_date >= datetime.date(1996, 1, 1):date & ship_date < datetime.date(1996, 4, 1):date, columns={'discount': discount, 'extended_price': extended_price, 'supplier_key': supplier_key})
       SCAN(table=tpch.LINEITEM, columns={'discount': l_discount, 'extended_price': l_extendedprice, 'ship_date': l_shipdate, 'supplier_key': l_suppkey})
""",
                tpch_q15_output,
            ),
            id="tpch_q15",
        ),
        pytest.param(
            (
                impl_tpch_q16,
                """
ROOT(columns=[('P_BRAND', P_BRAND), ('P_TYPE', P_TYPE), ('P_SIZE', P_SIZE), ('SUPPLIER_COUNT', SUPPLIER_COUNT)], orderings=[(ordering_1):desc_last, (ordering_2):asc_last, (ordering_3):asc_last, (ordering_4):asc_last])
 LIMIT(limit=Literal(value=10, type=Int64Type()), columns={'P_BRAND': P_BRAND, 'P_SIZE': P_SIZE, 'P_TYPE': P_TYPE, 'SUPPLIER_COUNT': SUPPLIER_COUNT, 'ordering_1': ordering_1, 'ordering_2': ordering_2, 'ordering_3': ordering_3, 'ordering_4': ordering_4}, orderings=[(ordering_1):desc_last, (ordering_2):asc_last, (ordering_3):asc_last, (ordering_4):asc_last])
  PROJECT(columns={'P_BRAND': P_BRAND, 'P_SIZE': P_SIZE, 'P_TYPE': P_TYPE, 'SUPPLIER_COUNT': SUPPLIER_COUNT, 'ordering_1': SUPPLIER_COUNT, 'ordering_2': P_BRAND, 'ordering_3': P_TYPE, 'ordering_4': P_SIZE})
   PROJECT(columns={'P_BRAND': p_brand, 'P_SIZE': p_size, 'P_TYPE': p_type, 'SUPPLIER_COUNT': agg_0})
    AGGREGATE(keys={'p_brand': p_brand, 'p_size': p_size, 'p_type': p_type}, aggregations={'agg_0': NDISTINCT(supplier_key)})
     FILTER(condition=NOT(LIKE(comment_2, '%Customer%Complaints%':string)), columns={'p_brand': p_brand, 'p_size': p_size, 'p_type': p_type, 'supplier_key': supplier_key})
      JOIN(conditions=[t0.supplier_key == t1.key], types=['left'], columns={'comment_2': t1.comment, 'p_brand': t0.p_brand, 'p_size': t0.p_size, 'p_type': t0.p_type, 'supplier_key': t0.supplier_key})
       PROJECT(columns={'p_brand': brand, 'p_size': size, 'p_type': part_type, 'supplier_key': supplier_key})
        JOIN(conditions=[t0.key == t1.part_key], types=['inner'], columns={'brand': t0.brand, 'part_type': t0.part_type, 'size': t0.size, 'supplier_key': t1.supplier_key})
         FILTER(condition=brand != 'BRAND#45':string & NOT(STARTSWITH(part_type, 'MEDIUM POLISHED%':string)) & ISIN(size, [49, 14, 23, 45, 19, 3, 36, 9]:array[unknown]), columns={'brand': brand, 'key': key, 'part_type': part_type, 'size': size})
          SCAN(table=tpch.PART, columns={'brand': p_brand, 'key': p_partkey, 'part_type': p_type, 'size': p_size})
         SCAN(table=tpch.PARTSUPP, columns={'part_key': ps_partkey, 'supplier_key': ps_suppkey})
       SCAN(table=tpch.SUPPLIER, columns={'comment': s_comment, 'key': s_suppkey})
""",
                tpch_q16_output,
            ),
            id="tpch_q16",
        ),
        pytest.param(
            (
                impl_tpch_q17,
                """
ROOT(columns=[('AVG_YEARLY', AVG_YEARLY)], orderings=[])
 PROJECT(columns={'AVG_YEARLY': DEFAULT_TO(agg_1, 0:int64) / 7.0:float64})
  AGGREGATE(keys={}, aggregations={'agg_1': SUM(extended_price)})
   FILTER(condition=quantity < 0.2:float64 * avg_quantity, columns={'extended_price': extended_price})
    JOIN(conditions=[t0.key == t1.part_key], types=['inner'], columns={'avg_quantity': t0.avg_quantity, 'extended_price': t1.extended_price, 'quantity': t1.quantity})
     PROJECT(columns={'avg_quantity': agg_0, 'key': key})
      JOIN(conditions=[t0.key == t1.part_key], types=['left'], columns={'agg_0': t1.agg_0, 'key': t0.key})
       FILTER(condition=brand == 'Brand#23':string & container == 'MED BOX':string, columns={'key': key})
        SCAN(table=tpch.PART, columns={'brand': p_brand, 'container': p_container, 'key': p_partkey})
       AGGREGATE(keys={'part_key': part_key}, aggregations={'agg_0': AVG(quantity)})
        SCAN(table=tpch.LINEITEM, columns={'part_key': l_partkey, 'quantity': l_quantity})
     SCAN(table=tpch.LINEITEM, columns={'extended_price': l_extendedprice, 'part_key': l_partkey, 'quantity': l_quantity})
""",
                tpch_q17_output,
            ),
            id="tpch_q17",
        ),
        pytest.param(
            (
                impl_tpch_q18,
                """
ROOT(columns=[('C_NAME', C_NAME), ('C_CUSTKEY', C_CUSTKEY), ('O_ORDERKEY', O_ORDERKEY), ('O_ORDERDATE', O_ORDERDATE), ('O_TOTALPRICE', O_TOTALPRICE), ('TOTAL_QUANTITY', TOTAL_QUANTITY)], orderings=[(ordering_1):desc_last, (ordering_2):asc_last])
 LIMIT(limit=Literal(value=10, type=Int64Type()), columns={'C_CUSTKEY': C_CUSTKEY, 'C_NAME': C_NAME, 'O_ORDERDATE': O_ORDERDATE, 'O_ORDERKEY': O_ORDERKEY, 'O_TOTALPRICE': O_TOTALPRICE, 'TOTAL_QUANTITY': TOTAL_QUANTITY, 'ordering_1': ordering_1, 'ordering_2': ordering_2}, orderings=[(ordering_1):desc_last, (ordering_2):asc_last])
  PROJECT(columns={'C_CUSTKEY': C_CUSTKEY, 'C_NAME': C_NAME, 'O_ORDERDATE': O_ORDERDATE, 'O_ORDERKEY': O_ORDERKEY, 'O_TOTALPRICE': O_TOTALPRICE, 'TOTAL_QUANTITY': TOTAL_QUANTITY, 'ordering_1': O_TOTALPRICE, 'ordering_2': O_ORDERDATE})
   FILTER(condition=TOTAL_QUANTITY > 300:int64, columns={'C_CUSTKEY': C_CUSTKEY, 'C_NAME': C_NAME, 'O_ORDERDATE': O_ORDERDATE, 'O_ORDERKEY': O_ORDERKEY, 'O_TOTALPRICE': O_TOTALPRICE, 'TOTAL_QUANTITY': TOTAL_QUANTITY})
    PROJECT(columns={'C_CUSTKEY': key_2, 'C_NAME': name, 'O_ORDERDATE': order_date, 'O_ORDERKEY': key, 'O_TOTALPRICE': total_price, 'TOTAL_QUANTITY': DEFAULT_TO(agg_0, 0:int64)})
     JOIN(conditions=[t0.key == t1.order_key], types=['left'], columns={'agg_0': t1.agg_0, 'key': t0.key, 'key_2': t0.key_2, 'name': t0.name, 'order_date': t0.order_date, 'total_price': t0.total_price})
      JOIN(conditions=[t0.customer_key == t1.key], types=['left'], columns={'key': t0.key, 'key_2': t1.key, 'name': t1.name, 'order_date': t0.order_date, 'total_price': t0.total_price})
       SCAN(table=tpch.ORDERS, columns={'customer_key': o_custkey, 'key': o_orderkey, 'order_date': o_orderdate, 'total_price': o_totalprice})
       SCAN(table=tpch.CUSTOMER, columns={'key': c_custkey, 'name': c_name})
      AGGREGATE(keys={'order_key': order_key}, aggregations={'agg_0': SUM(quantity)})
       SCAN(table=tpch.LINEITEM, columns={'order_key': l_orderkey, 'quantity': l_quantity})
""",
                tpch_q18_output,
            ),
            id="tpch_q18",
        ),
        pytest.param(
            (
                impl_tpch_q19,
                """
ROOT(columns=[('REVENUE', REVENUE)], orderings=[])
 PROJECT(columns={'REVENUE': DEFAULT_TO(agg_0, 0:int64)})
  AGGREGATE(keys={}, aggregations={'agg_0': SUM(extended_price * 1:int64 - discount)})
   FILTER(condition=ISIN(ship_mode, ['AIR', 'AIR REG']:array[unknown]) & ship_instruct == 'DELIVER IN PERSON':string & size >= 1:int64 & size <= 5:int64 & quantity >= 1:int64 & quantity <= 11:int64 & ISIN(container, ['SM CASE', 'SM BOX', 'SM PACK', 'SM PKG']:array[unknown]) & brand == 'Brand#12':string | size <= 10:int64 & quantity >= 10:int64 & quantity <= 20:int64 & ISIN(container, ['MED BAG', 'MED BOX', 'MED PACK', 'MED PKG']:array[unknown]) & brand == 'Brand#23':string | size <= 15:int64 & quantity >= 20:int64 & quantity <= 30:int64 & ISIN(container, ['LG CASE', 'LG BOX', 'LG PACK', 'LG PKG']:array[unknown]) & brand == 'Brand#34':string, columns={'discount': discount, 'extended_price': extended_price})
    JOIN(conditions=[t0.part_key == t1.key], types=['left'], columns={'brand': t1.brand, 'container': t1.container, 'discount': t0.discount, 'extended_price': t0.extended_price, 'quantity': t0.quantity, 'ship_instruct': t0.ship_instruct, 'ship_mode': t0.ship_mode, 'size': t1.size})
     SCAN(table=tpch.LINEITEM, columns={'discount': l_discount, 'extended_price': l_extendedprice, 'part_key': l_partkey, 'quantity': l_quantity, 'ship_instruct': l_shipinstruct, 'ship_mode': l_shipmode})
     SCAN(table=tpch.PART, columns={'brand': p_brand, 'container': p_container, 'key': p_partkey, 'size': p_size})
""",
                tpch_q19_output,
            ),
            id="tpch_q19",
        ),
        pytest.param(
            (
                impl_tpch_q20,
                """
ROOT(columns=[('S_NAME', S_NAME), ('S_ADDRESS', S_ADDRESS)], orderings=[(ordering_2):asc_last])
 LIMIT(limit=Literal(value=10, type=Int64Type()), columns={'S_ADDRESS': S_ADDRESS, 'S_NAME': S_NAME, 'ordering_2': ordering_2}, orderings=[(ordering_2):asc_last])
  PROJECT(columns={'S_ADDRESS': S_ADDRESS, 'S_NAME': S_NAME, 'ordering_2': S_NAME})
   FILTER(condition=name_3 == 'CANADA':string & DEFAULT_TO(agg_1, 0:int64) > 0:int64, columns={'S_ADDRESS': S_ADDRESS, 'S_NAME': S_NAME})
    JOIN(conditions=[t0.key == t1.supplier_key], types=['left'], columns={'S_ADDRESS': t0.S_ADDRESS, 'S_NAME': t0.S_NAME, 'agg_1': t1.agg_1, 'name_3': t0.name_3})
     JOIN(conditions=[t0.nation_key == t1.key], types=['left'], columns={'S_ADDRESS': t0.S_ADDRESS, 'S_NAME': t0.S_NAME, 'key': t0.key, 'name_3': t1.name})
      PROJECT(columns={'S_ADDRESS': address, 'S_NAME': name, 'key': key, 'nation_key': nation_key})
       SCAN(table=tpch.SUPPLIER, columns={'address': s_address, 'key': s_suppkey, 'name': s_name, 'nation_key': s_nationkey})
      SCAN(table=tpch.NATION, columns={'key': n_nationkey, 'name': n_name})
     AGGREGATE(keys={'supplier_key': supplier_key}, aggregations={'agg_1': COUNT()})
      FILTER(condition=STARTSWITH(name, 'forest':string) & availqty > DEFAULT_TO(agg_0, 0:int64) * 0.5:float64, columns={'supplier_key': supplier_key})
       JOIN(conditions=[t0.key == t1.part_key], types=['left'], columns={'agg_0': t1.agg_0, 'availqty': t0.availqty, 'name': t0.name, 'supplier_key': t0.supplier_key})
        JOIN(conditions=[t0.part_key == t1.key], types=['inner'], columns={'availqty': t0.availqty, 'key': t1.key, 'name': t1.name, 'supplier_key': t0.supplier_key})
         SCAN(table=tpch.PARTSUPP, columns={'availqty': ps_availqty, 'part_key': ps_partkey, 'supplier_key': ps_suppkey})
         SCAN(table=tpch.PART, columns={'key': p_partkey, 'name': p_name})
        AGGREGATE(keys={'part_key': part_key}, aggregations={'agg_0': SUM(quantity)})
         FILTER(condition=ship_date >= datetime.date(1994, 1, 1):date & ship_date < datetime.date(1995, 1, 1):date, columns={'part_key': part_key, 'quantity': quantity})
          SCAN(table=tpch.LINEITEM, columns={'part_key': l_partkey, 'quantity': l_quantity, 'ship_date': l_shipdate})
""",
                tpch_q20_output,
            ),
            id="tpch_q20",
        ),
        pytest.param(
            (
                impl_tpch_q21,
                """
""",
                tpch_q21_output,
            ),
            id="tpch_q21",
            marks=pytest.mark.skip("TODO: support correlated back references"),
        ),
        pytest.param(
            (
                impl_tpch_q22,
                """
""",
                tpch_q22_output,
            ),
            id="tpch_q22",
            marks=pytest.mark.skip("TODO: support correlated back references"),
        ),
        pytest.param(
            (
                simple_scan_top_five,
                """
ROOT(columns=[('key', key)], orderings=[(ordering_0):asc_last])
 LIMIT(limit=Literal(value=5, type=Int64Type()), columns={'key': key, 'ordering_0': ordering_0}, orderings=[(ordering_0):asc_last])
  PROJECT(columns={'key': key, 'ordering_0': key})
   SCAN(table=tpch.ORDERS, columns={'key': o_orderkey})
""",
                lambda: pd.DataFrame(
                    {
                        "key": [1, 2, 3, 4, 5],
                    }
                ),
            ),
            id="simple_scan_top_five",
        ),
        pytest.param(
            (
                simple_filter_top_five,
                """
ROOT(columns=[('key', key), ('total_price', total_price)], orderings=[(ordering_0):desc_last])
 LIMIT(limit=Literal(value=5, type=Int64Type()), columns={'key': key, 'ordering_0': ordering_0, 'total_price': total_price}, orderings=[(ordering_0):desc_last])
  PROJECT(columns={'key': key, 'ordering_0': key, 'total_price': total_price})
   FILTER(condition=total_price < 1000.0:float64, columns={'key': key, 'total_price': total_price})
    SCAN(table=tpch.ORDERS, columns={'key': o_orderkey, 'total_price': o_totalprice})
""",
                lambda: pd.DataFrame(
                    {
                        "key": [5989315, 5935174, 5881093, 5876066, 5866437],
                        "total_price": [947.81, 974.01, 995.6, 967.55, 916.41],
                    }
                ),
            ),
            id="simple_filter_top_five",
        ),
    ],
)
def pydough_pipeline_test_data(
    request,
) -> tuple[
    Callable[[UnqualifiedRoot], UnqualifiedNode], str, Callable[[], pd.DataFrame]
]:
    """
    Test data for test_pydough_pipeline. Returns a tuple of the following
    arguments:
    1. `unqualified_impl`: a function that takes in an unqualified root and
    creates the unqualified node for the TPCH query.
    2. `relational_str`: the string representation of the relational plan
    produced for the TPCH query.
    3. `answer_impl`: a function that takes in nothing and returns the answer
    to a TPCH query as a Pandas DataFrame.
    """
    return request.param


def test_pipeline_until_relational(
    pydough_pipeline_test_data: tuple[
        Callable[[UnqualifiedRoot], UnqualifiedNode], str, Callable[[], pd.DataFrame]
    ],
    get_sample_graph: graph_fetcher,
    default_config: PyDoughConfigs,
    sqlite_tpch_db_context: DatabaseContext,
) -> None:
    """
    Tests that a PyDough unqualified node can be correctly translated to its
    qualified AST version, with the correct string representation.
    """
    # Run the query through the stages from unqualified node to qualified node
    # to relational tree, and confirm the tree string matches the expected
    # structure.
    unqualified_impl, relational_string, _ = pydough_pipeline_test_data
    graph: GraphMetadata = get_sample_graph("TPCH")
    UnqualifiedRoot(graph)
    unqualified: UnqualifiedNode = init_pydough_context(graph)(unqualified_impl)()
    qualified: PyDoughAST = qualify_node(unqualified, graph)
    assert isinstance(
        qualified, PyDoughCollectionAST
    ), "Expected qualified answer to be a collection, not an expression"
    relational: RelationalRoot = convert_ast_to_relational(qualified, default_config)
    assert (
        relational.to_tree_string() == relational_string.strip()
    ), "Mismatch between tree string representation of relational node and expected Relational tree string"


<<<<<<< HEAD
def test_pydough_to_df(
=======
def test_pipeline_e2e(
>>>>>>> ae17da24
    pydough_pipeline_test_data: tuple[
        Callable[[UnqualifiedRoot], UnqualifiedNode], str, Callable[[], pd.DataFrame]
    ],
    get_sample_graph: graph_fetcher,
    default_config: PyDoughConfigs,
    sqlite_tpch_db_context: DatabaseContext,
):
    """
    Test executing the TPC-H queries from the original code generation.
    """
    unqualified_impl, _, answer_impl = pydough_pipeline_test_data
    graph: GraphMetadata = get_sample_graph("TPCH")
    root: UnqualifiedNode = init_pydough_context(graph)(unqualified_impl)()
    result: pd.DataFrame = to_df(root, metadata=graph, database=sqlite_tpch_db_context)
    pd.testing.assert_frame_equal(result, answer_impl())<|MERGE_RESOLUTION|>--- conflicted
+++ resolved
@@ -6,10 +6,7 @@
 
 import pandas as pd
 import pytest
-<<<<<<< HEAD
-=======
 from simple_pydough_functions import simple_filter_top_five, simple_scan_top_five
->>>>>>> ae17da24
 from test_utils import (
     graph_fetcher,
 )
@@ -640,11 +637,7 @@
     ), "Mismatch between tree string representation of relational node and expected Relational tree string"
 
 
-<<<<<<< HEAD
-def test_pydough_to_df(
-=======
 def test_pipeline_e2e(
->>>>>>> ae17da24
     pydough_pipeline_test_data: tuple[
         Callable[[UnqualifiedRoot], UnqualifiedNode], str, Callable[[], pd.DataFrame]
     ],

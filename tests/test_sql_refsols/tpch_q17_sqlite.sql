WITH _t AS (
  SELECT
    lineitem.l_extendedprice AS extended_price,
    lineitem.l_quantity AS quantity,
    AVG(lineitem.l_quantity) OVER (PARTITION BY part.p_partkey) AS _w
  FROM tpch.part AS part
  JOIN tpch.lineitem AS lineitem
    ON lineitem.l_partkey = part.p_partkey
  WHERE
<<<<<<< HEAD
    lineitem.l_quantity < (
      0.2 * _s1.agg_0
    )
    AND part.p_brand = 'Brand#23'
    AND part.p_container = 'MED BOX'
=======
    part.p_brand = 'Brand#23' AND part.p_container = 'MED BOX'
), _t0 AS (
  SELECT
    SUM(extended_price) AS agg_0
  FROM _t
  WHERE
    quantity < (
      0.2 * _w
    )
>>>>>>> bed5052e
)
SELECT
  CAST(COALESCE(agg_0, 0) AS REAL) / 7.0 AS AVG_YEARLY
FROM _t0<|MERGE_RESOLUTION|>--- conflicted
+++ resolved
@@ -7,13 +7,6 @@
   JOIN tpch.lineitem AS lineitem
     ON lineitem.l_partkey = part.p_partkey
   WHERE
-<<<<<<< HEAD
-    lineitem.l_quantity < (
-      0.2 * _s1.agg_0
-    )
-    AND part.p_brand = 'Brand#23'
-    AND part.p_container = 'MED BOX'
-=======
     part.p_brand = 'Brand#23' AND part.p_container = 'MED BOX'
 ), _t0 AS (
   SELECT
@@ -23,7 +16,6 @@
     quantity < (
       0.2 * _w
     )
->>>>>>> bed5052e
 )
 SELECT
   CAST(COALESCE(agg_0, 0) AS REAL) / 7.0 AS AVG_YEARLY

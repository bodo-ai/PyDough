--- conflicted
+++ resolved
@@ -8,68 +8,13 @@
     AND "sbtransaction"."sbtxtype" = 'buy'
   GROUP BY
     "sbtransaction"."sbtxtickerid"
-), "_t0_2" AS (
-  SELECT
-<<<<<<< HEAD
-    COALESCE(agg_0, 0) AS tx_count,
-    symbol
-  FROM (
-    SELECT
-      agg_0,
-      symbol
-    FROM (
-      SELECT
-        sbTickerId AS _id,
-        sbTickerSymbol AS symbol
-      FROM main.sbTicker
-    )
-    LEFT JOIN (
-      SELECT
-        COUNT() AS agg_0,
-        ticker_id
-      FROM (
-        SELECT
-          ticker_id
-        FROM (
-          SELECT
-            sbTxDateTime AS date_time,
-            sbTxTickerId AS ticker_id,
-            sbTxType AS transaction_type
-          FROM main.sbTransaction
-        )
-        WHERE
-          (
-            transaction_type = 'buy'
-          )
-          AND (
-            date_time >= DATE(DATETIME('now', '-10 day'), 'start of day')
-          )
-      )
-      GROUP BY
-        ticker_id
-    )
-      ON _id = ticker_id
-  )
-=======
-    COALESCE("_t1"."agg_0", 0) AS "ordering_1",
-    "sbticker"."sbtickersymbol" AS "symbol",
-    COALESCE("_t1"."agg_0", 0) AS "tx_count"
-  FROM "main"."sbticker" AS "sbticker"
-  LEFT JOIN "_t1" AS "_t1"
-    ON "_t1"."ticker_id" = "sbticker"."sbtickerid"
-  ORDER BY
-    "ordering_1" DESC
-  LIMIT 2
->>>>>>> 245465a3
 )
 SELECT
-  "_t0"."symbol" AS "symbol",
-  "_t0"."tx_count" AS "tx_count"
-FROM "_t0_2" AS "_t0"
+  "sbticker"."sbtickersymbol" AS "symbol",
+  COALESCE("_t1"."agg_0", 0) AS "tx_count"
+FROM "main"."sbticker" AS "sbticker"
+LEFT JOIN "_t1" AS "_t1"
+  ON "_t1"."ticker_id" = "sbticker"."sbtickerid"
 ORDER BY
-<<<<<<< HEAD
-  tx_count DESC
-LIMIT 2
-=======
-  "_t0"."ordering_1" DESC
->>>>>>> 245465a3
+  "tx_count" DESC
+LIMIT 2
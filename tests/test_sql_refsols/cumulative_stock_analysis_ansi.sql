WITH _t0 AS (
  SELECT
    COUNT(
      CASE WHEN sbtransaction.sbtxtype = 'buy' THEN sbtransaction.sbtxtype ELSE NULL END
    ) OVER (PARTITION BY DATE_TRUNC('DAY', CAST(sbtransaction.sbtxdatetime AS TIMESTAMP)) ORDER BY sbtransaction.sbtxdatetime NULLS LAST ROWS BETWEEN UNBOUNDED PRECEDING AND CURRENT ROW) AS n_buys_within_day,
    ROUND(
      (
        100.0 * SUM(sbticker.sbtickersymbol IN ('AAPL', 'AMZN')) OVER (ORDER BY sbtransaction.sbtxdatetime NULLS LAST ROWS BETWEEN UNBOUNDED PRECEDING AND CURRENT ROW)
      ) / COUNT(*) OVER (ORDER BY sbtransaction.sbtxdatetime NULLS LAST ROWS BETWEEN UNBOUNDED PRECEDING AND CURRENT ROW),
      2
    ) AS pct_apple_txns,
    ROUND(
      AVG(sbtransaction.sbtxamount) OVER (ORDER BY sbtransaction.sbtxdatetime NULLS LAST ROWS BETWEEN UNBOUNDED PRECEDING AND CURRENT ROW),
      2
    ) AS rolling_avg_amount,
    SUM(
      CASE
        WHEN sbtransaction.sbtxtype = 'buy'
        THEN sbtransaction.sbtxshares
        ELSE 0 - sbtransaction.sbtxshares
      END
    ) OVER (ORDER BY sbtransaction.sbtxdatetime NULLS LAST ROWS BETWEEN UNBOUNDED PRECEDING AND CURRENT ROW) AS share_change,
    COUNT(*) OVER (PARTITION BY DATE_TRUNC('DAY', CAST(sbtransaction.sbtxdatetime AS TIMESTAMP)) ORDER BY sbtransaction.sbtxdatetime NULLS LAST ROWS BETWEEN UNBOUNDED PRECEDING AND CURRENT ROW) AS txn_within_day,
    sbtransaction.sbtxdatetime
  FROM main.sbtransaction AS sbtransaction
  JOIN main.sbticker AS sbticker
    ON sbticker.sbtickerid = sbtransaction.sbtxtickerid
  WHERE
    EXTRACT(MONTH FROM sbtransaction.sbtxdatetime) = 4
    AND EXTRACT(YEAR FROM sbtransaction.sbtxdatetime) = 2023
    AND sbtransaction.sbtxstatus = 'success'
)
SELECT
<<<<<<< HEAD
  sbtxdatetime AS date_time,
  txn_within_day,
  n_buys_within_day,
  pct_apple_txns,
  share_change,
  rolling_avg_amount
FROM _t0
=======
  sbtransaction.sbtxdatetime AS date_time,
  COUNT(*) OVER (PARTITION BY DATE_TRUNC('DAY', CAST(sbtransaction.sbtxdatetime AS TIMESTAMP)) ORDER BY sbtransaction.sbtxdatetime NULLS LAST ROWS BETWEEN UNBOUNDED PRECEDING AND CURRENT ROW) AS txn_within_day,
  COUNT(
    CASE WHEN sbtransaction.sbtxtype = 'buy' THEN sbtransaction.sbtxtype ELSE NULL END
  ) OVER (PARTITION BY DATE_TRUNC('DAY', CAST(sbtransaction.sbtxdatetime AS TIMESTAMP)) ORDER BY sbtransaction.sbtxdatetime NULLS LAST ROWS BETWEEN UNBOUNDED PRECEDING AND CURRENT ROW) AS n_buys_within_day,
  ROUND(
    (
      100.0 * SUM(sbticker.sbtickersymbol IN ('AAPL', 'AMZN')) OVER (ORDER BY sbtransaction.sbtxdatetime NULLS LAST ROWS BETWEEN UNBOUNDED PRECEDING AND CURRENT ROW)
    ) / COUNT(*) OVER (ORDER BY sbtransaction.sbtxdatetime NULLS LAST ROWS BETWEEN UNBOUNDED PRECEDING AND CURRENT ROW),
    2
  ) AS pct_apple_txns,
  SUM(
    CASE
      WHEN sbtransaction.sbtxtype = 'buy'
      THEN sbtransaction.sbtxshares
      ELSE 0 - sbtransaction.sbtxshares
    END
  ) OVER (ORDER BY sbtransaction.sbtxdatetime NULLS LAST ROWS BETWEEN UNBOUNDED PRECEDING AND CURRENT ROW) AS share_change,
  ROUND(
    AVG(sbtransaction.sbtxamount) OVER (ORDER BY sbtransaction.sbtxdatetime NULLS LAST ROWS BETWEEN UNBOUNDED PRECEDING AND CURRENT ROW),
    2
  ) AS rolling_avg_amount
FROM main.sbtransaction AS sbtransaction
JOIN main.sbticker AS sbticker
  ON sbticker.sbtickerid = sbtransaction.sbtxtickerid
WHERE
  EXTRACT(MONTH FROM CAST(sbtransaction.sbtxdatetime AS DATETIME)) = 4
  AND EXTRACT(YEAR FROM CAST(sbtransaction.sbtxdatetime AS DATETIME)) = 2023
  AND sbtransaction.sbtxstatus = 'success'
>>>>>>> 30d7d0e9
ORDER BY
  sbtxdatetime<|MERGE_RESOLUTION|>--- conflicted
+++ resolved
@@ -26,12 +26,11 @@
   JOIN main.sbticker AS sbticker
     ON sbticker.sbtickerid = sbtransaction.sbtxtickerid
   WHERE
-    EXTRACT(MONTH FROM sbtransaction.sbtxdatetime) = 4
-    AND EXTRACT(YEAR FROM sbtransaction.sbtxdatetime) = 2023
+    EXTRACT(MONTH FROM CAST(sbtransaction.sbtxdatetime AS DATETIME)) = 4
+    AND EXTRACT(YEAR FROM CAST(sbtransaction.sbtxdatetime AS DATETIME)) = 2023
     AND sbtransaction.sbtxstatus = 'success'
 )
 SELECT
-<<<<<<< HEAD
   sbtxdatetime AS date_time,
   txn_within_day,
   n_buys_within_day,
@@ -39,36 +38,5 @@
   share_change,
   rolling_avg_amount
 FROM _t0
-=======
-  sbtransaction.sbtxdatetime AS date_time,
-  COUNT(*) OVER (PARTITION BY DATE_TRUNC('DAY', CAST(sbtransaction.sbtxdatetime AS TIMESTAMP)) ORDER BY sbtransaction.sbtxdatetime NULLS LAST ROWS BETWEEN UNBOUNDED PRECEDING AND CURRENT ROW) AS txn_within_day,
-  COUNT(
-    CASE WHEN sbtransaction.sbtxtype = 'buy' THEN sbtransaction.sbtxtype ELSE NULL END
-  ) OVER (PARTITION BY DATE_TRUNC('DAY', CAST(sbtransaction.sbtxdatetime AS TIMESTAMP)) ORDER BY sbtransaction.sbtxdatetime NULLS LAST ROWS BETWEEN UNBOUNDED PRECEDING AND CURRENT ROW) AS n_buys_within_day,
-  ROUND(
-    (
-      100.0 * SUM(sbticker.sbtickersymbol IN ('AAPL', 'AMZN')) OVER (ORDER BY sbtransaction.sbtxdatetime NULLS LAST ROWS BETWEEN UNBOUNDED PRECEDING AND CURRENT ROW)
-    ) / COUNT(*) OVER (ORDER BY sbtransaction.sbtxdatetime NULLS LAST ROWS BETWEEN UNBOUNDED PRECEDING AND CURRENT ROW),
-    2
-  ) AS pct_apple_txns,
-  SUM(
-    CASE
-      WHEN sbtransaction.sbtxtype = 'buy'
-      THEN sbtransaction.sbtxshares
-      ELSE 0 - sbtransaction.sbtxshares
-    END
-  ) OVER (ORDER BY sbtransaction.sbtxdatetime NULLS LAST ROWS BETWEEN UNBOUNDED PRECEDING AND CURRENT ROW) AS share_change,
-  ROUND(
-    AVG(sbtransaction.sbtxamount) OVER (ORDER BY sbtransaction.sbtxdatetime NULLS LAST ROWS BETWEEN UNBOUNDED PRECEDING AND CURRENT ROW),
-    2
-  ) AS rolling_avg_amount
-FROM main.sbtransaction AS sbtransaction
-JOIN main.sbticker AS sbticker
-  ON sbticker.sbtickerid = sbtransaction.sbtxtickerid
-WHERE
-  EXTRACT(MONTH FROM CAST(sbtransaction.sbtxdatetime AS DATETIME)) = 4
-  AND EXTRACT(YEAR FROM CAST(sbtransaction.sbtxdatetime AS DATETIME)) = 2023
-  AND sbtransaction.sbtxstatus = 'success'
->>>>>>> 30d7d0e9
 ORDER BY
   sbtxdatetime
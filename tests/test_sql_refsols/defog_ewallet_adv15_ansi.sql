--- conflicted
+++ resolved
@@ -4,11 +4,7 @@
     coupons.merchant_id
   FROM main.coupons AS coupons
   JOIN main.merchants AS merchants
-<<<<<<< HEAD
-    ON DATEDIFF(coupons.created_at, merchants.created_at, MONTH) = 0
-=======
     ON DATEDIFF(CAST(coupons.created_at AS DATETIME), CAST(merchants.created_at AS DATETIME), MONTH) = 0
->>>>>>> 30d7d0e9
     AND coupons.merchant_id = merchants.mid
   GROUP BY
     coupons.merchant_id

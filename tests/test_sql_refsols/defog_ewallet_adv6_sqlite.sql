<<<<<<< HEAD
SELECT
  uid AS user_id,
  balance AS latest_balance
FROM (
  SELECT
    uid
  FROM main.users
)
INNER JOIN (
  SELECT
    balance,
    user_id
  FROM (
    SELECT
      *
    FROM (
      SELECT
        *,
        ROW_NUMBER() OVER (PARTITION BY user_id ORDER BY updated_at DESC) AS _w
      FROM (
        SELECT
          balance,
          updated_at,
          user_id
        FROM main.wallet_user_balance_daily
      )
    ) AS _t
    WHERE
      _w = 1
  )
)
  ON uid = user_id
=======
WITH _t0 AS (
  SELECT
    users.uid AS uid
  FROM main.users AS users
), _t1 AS (
  SELECT
    wallet_user_balance_daily.user_id AS user_id
  FROM main.wallet_user_balance_daily AS wallet_user_balance_daily
), _t6 AS (
  SELECT
    _t0.uid AS uid
  FROM _t0 AS _t0
  WHERE
    EXISTS(
      SELECT
        1 AS "1"
      FROM _t1 AS _t1
      WHERE
        _t0.uid = _t1.user_id
    )
), _t4 AS (
  SELECT
    _t2.uid AS uid
  FROM _t0 AS _t2
  WHERE
    EXISTS(
      SELECT
        1 AS "1"
      FROM _t1 AS _t3
      WHERE
        _t2.uid = _t3.user_id
    )
), _t5 AS (
  SELECT
    wallet_user_balance_daily.balance AS balance,
    wallet_user_balance_daily.updated_at AS updated_at,
    wallet_user_balance_daily.user_id AS user_id
  FROM main.wallet_user_balance_daily AS wallet_user_balance_daily
), _t1_2 AS (
  SELECT
    _t5.balance AS balance,
    _t4.uid AS uid,
    _t5.updated_at AS updated_at
  FROM _t4 AS _t4
  JOIN _t5 AS _t5
    ON _t4.uid = _t5.user_id
), _t AS (
  SELECT
    _t1.balance AS balance,
    _t1.uid AS uid,
    ROW_NUMBER() OVER (PARTITION BY _t1.uid ORDER BY _t1.updated_at DESC) AS _w
  FROM _t1_2 AS _t1
), _t0_2 AS (
  SELECT
    _t.balance AS balance,
    _t.uid AS uid
  FROM _t AS _t
  WHERE
    _t._w = 1
), _t7 AS (
  SELECT
    _t0.balance AS balance,
    _t0.uid AS uid
  FROM _t0_2 AS _t0
)
SELECT
  _t6.uid AS user_id,
  _t7.balance AS latest_balance
FROM _t6 AS _t6
LEFT JOIN _t7 AS _t7
  ON _t6.uid = _t7.uid
>>>>>>> fe705f21
<|MERGE_RESOLUTION|>--- conflicted
+++ resolved
@@ -1,106 +1,13 @@
-<<<<<<< HEAD
-SELECT
-  uid AS user_id,
-  balance AS latest_balance
-FROM (
-  SELECT
-    uid
-  FROM main.users
-)
-INNER JOIN (
+WITH _t AS (
   SELECT
     balance,
-    user_id
-  FROM (
-    SELECT
-      *
-    FROM (
-      SELECT
-        *,
-        ROW_NUMBER() OVER (PARTITION BY user_id ORDER BY updated_at DESC) AS _w
-      FROM (
-        SELECT
-          balance,
-          updated_at,
-          user_id
-        FROM main.wallet_user_balance_daily
-      )
-    ) AS _t
-    WHERE
-      _w = 1
-  )
-)
-  ON uid = user_id
-=======
-WITH _t0 AS (
-  SELECT
-    users.uid AS uid
-  FROM main.users AS users
-), _t1 AS (
-  SELECT
-    wallet_user_balance_daily.user_id AS user_id
-  FROM main.wallet_user_balance_daily AS wallet_user_balance_daily
-), _t6 AS (
-  SELECT
-    _t0.uid AS uid
-  FROM _t0 AS _t0
-  WHERE
-    EXISTS(
-      SELECT
-        1 AS "1"
-      FROM _t1 AS _t1
-      WHERE
-        _t0.uid = _t1.user_id
-    )
-), _t4 AS (
-  SELECT
-    _t2.uid AS uid
-  FROM _t0 AS _t2
-  WHERE
-    EXISTS(
-      SELECT
-        1 AS "1"
-      FROM _t1 AS _t3
-      WHERE
-        _t2.uid = _t3.user_id
-    )
-), _t5 AS (
-  SELECT
-    wallet_user_balance_daily.balance AS balance,
-    wallet_user_balance_daily.updated_at AS updated_at,
-    wallet_user_balance_daily.user_id AS user_id
-  FROM main.wallet_user_balance_daily AS wallet_user_balance_daily
-), _t1_2 AS (
-  SELECT
-    _t5.balance AS balance,
-    _t4.uid AS uid,
-    _t5.updated_at AS updated_at
-  FROM _t4 AS _t4
-  JOIN _t5 AS _t5
-    ON _t4.uid = _t5.user_id
-), _t AS (
-  SELECT
-    _t1.balance AS balance,
-    _t1.uid AS uid,
-    ROW_NUMBER() OVER (PARTITION BY _t1.uid ORDER BY _t1.updated_at DESC) AS _w
-  FROM _t1_2 AS _t1
-), _t0_2 AS (
-  SELECT
-    _t.balance AS balance,
-    _t.uid AS uid
-  FROM _t AS _t
-  WHERE
-    _t._w = 1
-), _t7 AS (
-  SELECT
-    _t0.balance AS balance,
-    _t0.uid AS uid
-  FROM _t0_2 AS _t0
+    user_id,
+    ROW_NUMBER() OVER (PARTITION BY user_id ORDER BY updated_at DESC) AS _w
+  FROM main.wallet_user_balance_daily
 )
 SELECT
-  _t6.uid AS user_id,
-  _t7.balance AS latest_balance
-FROM _t6 AS _t6
-LEFT JOIN _t7 AS _t7
-  ON _t6.uid = _t7.uid
->>>>>>> fe705f21
+  users.uid AS user_id,
+  _t.balance AS latest_balance
+FROM main.users AS users
+JOIN _t AS _t
+  ON _t._w = 1 AND _t.user_id = users.uid
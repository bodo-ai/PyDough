"""
Implementations of the process for transforming unqualified nodes to PyDough
QDAG nodes.
"""

__all__ = ["qualify_node"]

from collections.abc import Iterable

import pydough
import pydough.pydough_operators as pydop
from pydough.configs import PyDoughSession
from pydough.errors import PyDoughUnqualifiedException
from pydough.metadata import GeneralJoinMetadata, GraphMetadata
from pydough.pydough_operators.expression_operators import (
    ExpressionFunctionOperator,
    ExpressionWindowOperator,
)
from pydough.qdag import (
    AstNodeBuilder,
    ChildOperatorChildAccess,
    ChildReferenceExpression,
    CollationExpression,
    ColumnProperty,
    ExpressionFunctionCall,
    GlobalContext,
    Literal,
    PartitionBy,
    PyDoughCollectionQDAG,
    PyDoughExpressionQDAG,
    PyDoughQDAG,
    Reference,
    SidedReference,
    SubCollection,
    WindowCall,
)
from pydough.types import PyDoughType

from .unqualified_node import (
    UnqualifiedAccess,
    UnqualifiedBest,
    UnqualifiedBinaryOperation,
    UnqualifiedCalculate,
    UnqualifiedCollation,
    UnqualifiedCross,
    UnqualifiedGeneratedCollection,
    UnqualifiedLiteral,
    UnqualifiedNode,
    UnqualifiedOperation,
    UnqualifiedOperator,
    UnqualifiedOrderBy,
    UnqualifiedPartition,
    UnqualifiedRoot,
    UnqualifiedSingular,
    UnqualifiedTopK,
    UnqualifiedWhere,
    UnqualifiedWindow,
)
from .unqualified_transform import transform_cell


class Qualifier:
    def __init__(self, session: PyDoughSession):
        self._session: PyDoughSession = session
        assert session.metadata is not None
        self._builder: AstNodeBuilder = AstNodeBuilder(session.metadata)

    @property
    def graph(self) -> GraphMetadata:
        """
        The metadata for the PyDough graph in which is used to identify
        collections and properties.
        """
        assert self._session.metadata is not None
        return self._session.metadata

    @property
    def builder(self) -> AstNodeBuilder:
        """
        The builder used by the qualifier to create QDAG nodes.
        """
        return self._builder

    def qualify_literal(self, unqualified: UnqualifiedLiteral) -> PyDoughExpressionQDAG:
        """
        Transforms an `UnqualifiedLiteral` into a PyDoughExpressionQDAG node.

        Args:
            `unqualified`: the UnqualifiedLiteral instance to be transformed.
            `context`: the collection QDAG whose context the expression is being
            evaluated within.
            `children`: the list where collection nodes that must be derived
            as children of `context` should be appended.

        Returns:
            The PyDough QDAG object for the qualified expression node.

        Raises:
            `PyDoughUnqualifiedException` or `PyDoughQDAGException` if something
            goes wrong during the qualification process, e.g. a term cannot be
            qualified or is not recognized.
        """
        value: object = unqualified._parcel[0]
        data_type: PyDoughType = unqualified._parcel[1]
        if isinstance(value, (list, tuple)):
            literal_elems: list[object] = []
            for elem in value:
                assert isinstance(elem, UnqualifiedLiteral)
                expr: PyDoughExpressionQDAG = self.qualify_literal(elem)
                assert isinstance(expr, Literal)
                literal_elems.append(expr.value)
            return self.builder.build_literal(literal_elems, data_type)
        return self.builder.build_literal(value, data_type)

    def qualify_operation(
        self,
        unqualified: UnqualifiedOperation,
        context: PyDoughCollectionQDAG,
        children: list[PyDoughCollectionQDAG],
    ) -> PyDoughExpressionQDAG:
        """
        Transforms an `UnqualifiedOperation` into a PyDoughExpressionQDAG node.

        Args:
            `unqualified`: the UnqualifiedOperation instance to be transformed.
            `context`: the collection QDAG whose context the expression is being
            evaluated within.
            `children`: the list where collection nodes that must be derived
            as children of `context` should be appended.

        Returns:
            The PyDough QDAG object for the qualified expression node.

        Raises:
            `PyDoughUnqualifiedException` or `PyDoughQDAGException` if something
            goes wrong during the qualification process, e.g. a term cannot be
            qualified or is not recognized.
        """
        operation: ExpressionFunctionOperator = unqualified._parcel[0]
        unqualified_operands: list[UnqualifiedNode] = unqualified._parcel[1]
        qualified_operands: list[PyDoughQDAG] = []
        # Iterate across every operand to generate its qualified variant.
        # First, attempt to qualify it as an expression (the common case), but
        # if that fails specifically because the result would be a collection,
        # then attempt to qualify it as a collection.
        for node in unqualified_operands:
            operand: PyDoughQDAG = self.qualify_node(node, context, children, True)
            if isinstance(operand, PyDoughExpressionQDAG):
                qualified_operands.append(
                    self.qualify_expression(node, context, children)
                )
            else:
                assert isinstance(operand, PyDoughCollectionQDAG)
                # If the operand could be qualified as a collection, then
                # add it to the children list (if not already present) and
                # use a child reference collection as the argument.
                ref_num: int
                if operand in children:
                    ref_num = children.index(operand)
                else:
                    ref_num = len(children)
                    children.append(operand)
                child_collection_ref: PyDoughCollectionQDAG = (
                    self.builder.build_child_reference_collection(
                        context, children, ref_num
                    )
                )
                qualified_operands.append(child_collection_ref)
        return self.builder.build_expression_function_call(
            operation, qualified_operands
        )

    def qualify_binary_operation(
        self,
        unqualified: UnqualifiedBinaryOperation,
        context: PyDoughCollectionQDAG,
        children: list[PyDoughCollectionQDAG],
    ) -> PyDoughExpressionQDAG:
        """
        Transforms an `UnqualifiedBinaryOperation` into a PyDoughExpressionQDAG node.

        Args:
            `unqualified`: the UnqualifiedBinaryOperation instance to be transformed.
            `context`: the collection QDAG whose context the expression is being
            evaluated within.
            `children`: the list where collection nodes that must be derived
            as children of `context` should be appended.

        Returns:
            The PyDough QDAG object for the qualified expression node.

        Raises:
            `PyDoughUnqualifiedException` or `PyDoughQDAGException` if something
            goes wrong during the qualification process, e.g. a term cannot be
            qualified or is not recognized.
        """
        operator: pydop.BinaryOperator = unqualified._parcel[0]
        # Independently qualify the LHS and RHS arguments
        unqualified_lhs: UnqualifiedNode = unqualified._parcel[1]
        unqualified_rhs: UnqualifiedNode = unqualified._parcel[2]
        qualified_lhs: PyDoughExpressionQDAG = self.qualify_expression(
            unqualified_lhs, context, children
        )
        qualified_rhs: PyDoughExpressionQDAG = self.qualify_expression(
            unqualified_rhs, context, children
        )
        return self.builder.build_expression_function_call(
            operator, [qualified_lhs, qualified_rhs]
        )

    def extract_window_per_args(
        self,
        per: str,
        ancestral_names: list[str],
        context: PyDoughCollectionQDAG,
        window: UnqualifiedWindow,
    ) -> tuple[str, int | None]:
        """
        Extracts the arguments from the `per` string of a window function to
        identify the name of the ancestor, and the index of which ancestor
        with that name should be chosen (if an index is provided). For example:
        - `per="orders"` -> `("orders", None)`
        - `per="customers:2"` -> `("customers", 2)`

        Args:
            `per`: the string to be parsed.
            `ancestral_names`: the list of names of the ancestors of the
            current context, in order from closest to furthest.
            `context`: the collection QDAG whose context the expression is being
            evaluated within.
            `window`: the unqualified window function that the `per` string
            corresponds to, used for error reporting.

        Returns:
            The tuple in the desired format `(ancestor_name, ancestor_index)`.

        Raises:
            `PyDoughUnqualifiedException` if the `per` string is malformed
            or does not correspond to a valid ancestor of the current context.
        """
        ancestor_name: str
        ancestor_idx: int | None
        # Break down the per string into its components, which is either
        # `[name]`, or `[name, index]`, where `index` must be a positive
        # integer.
        components: list[str] = per.split(":")
        if len(components) == 1:
            ancestor_name = components[0]
            ancestor_idx = None
        elif len(components) == 2:
            ancestor_name = components[0]
            if not components[1].isdigit():
                raise pydough.active_session.error_builder.bad_window_per(
                    per, ancestral_names, context, window
                )
            ancestor_idx = int(components[1])
            if ancestor_idx <= 0:
                raise pydough.active_session.error_builder.bad_window_per(
                    per, ancestral_names, context, window
                )
        else:
            raise pydough.active_session.error_builder.bad_window_per(
                per, ancestral_names, context, window
            )
        # Verify that `name` corresponds to one of the ancestors of the
        # current context.
        if ancestor_name not in ancestral_names:
            raise pydough.active_session.error_builder.bad_window_per(
                per, ancestral_names, context, window
            )
        # Verify that `name` is only present exactly one time in the
        # ancestors of the current context, unless an index was provided.
        if ancestor_idx is None:
            if ancestral_names.count(ancestor_name) > 1:
                # TODO: potentially add a default value of 1?
                raise pydough.active_session.error_builder.bad_window_per(
                    per, ancestral_names, context, window
                )
        elif ancestral_names.count(ancestor_name) < ancestor_idx:
            # If an index was provided, ensure that there are that many
            # ancestors with that name.
            raise pydough.active_session.error_builder.bad_window_per(
                per, ancestral_names, context, window
            )
        return ancestor_name, ancestor_idx

    def qualify_window(
        self,
        unqualified: UnqualifiedWindow,
        context: PyDoughCollectionQDAG,
        children: list[PyDoughCollectionQDAG],
    ) -> PyDoughExpressionQDAG:
        """
        Transforms an `UnqualifiedWindow` into a PyDoughExpressionQDAG node.

        Args:
            `unqualified`: the UnqualifiedWindow instance to be transformed.
            `context`: the collection QDAG whose context the expression is being
            evaluated within.
            `children`: the list where collection nodes that must be derived
            as children of `context` should be appended.

        Returns:
            The PyDough QDAG object for the qualified window node.

        Raises:
            `PyDoughUnqualifiedException` or `PyDoughQDAGException` if something
            goes wrong during the qualification process, e.g. a term cannot be
            qualified or is not recognized.
        """
        window_operator: ExpressionWindowOperator = unqualified._parcel[0]
        unqualified_args: Iterable[UnqualifiedNode] = unqualified._parcel[1]
        unqualified_by: Iterable[UnqualifiedNode] = unqualified._parcel[2]
        unqualified_by = self._expressions_to_collations(unqualified_by)
        per: str | None = unqualified._parcel[3]
        kwargs: dict[str, object] = unqualified._parcel[4]
        # Qualify all of the function args, storing the children built along
        # the way.
        qualified_args: list[PyDoughExpressionQDAG] = []
        for arg in unqualified_args:
            qualified_args.append(self.qualify_expression(arg, context, children))
        # Qualify all of the collation terms, storing the children built along
        # the way.
        qualified_collations: list[CollationExpression] = []
        for term in unqualified_by:
            qualified_term: PyDoughExpressionQDAG = self.qualify_expression(
                term, context, children
            )
            assert isinstance(qualified_term, CollationExpression)
            qualified_collations.append(qualified_term)
        levels: int | None = None
        # If the per argument exists, parse it to identify which ancestor
        # of the current context the window function is being done with
        # regards to, and converting it to a `levels` integer (indicating
        # the number of ancestor levels to go up to).
        if per is not None:
            ancestral_names: list[str] = context.get_ancestral_names()
            ancestor_name, ancestor_idx = self.extract_window_per_args(
                per, ancestral_names, context, unqualified
            )
            # Find how many levels upward need to be traversed to find the
            # targeted ancestor by finding the nth ancestor matching the
            # name, at the end of the ancestral_names.
            levels = 1
            for i in range(len(ancestral_names) - 1, -1, -1):
                if ancestral_names[i] == ancestor_name:
                    if ancestor_idx is None or ancestor_idx == 1:
                        break
                    ancestor_idx -= 1
                levels += 1
        # Use the qualified children & collation to create a new ORDER BY node.
        return self.builder.build_window_call(
            window_operator, qualified_args, qualified_collations, levels, kwargs
        )

    def qualify_collation(
        self,
        unqualified: UnqualifiedCollation,
        context: PyDoughCollectionQDAG,
        children: list[PyDoughCollectionQDAG],
    ) -> PyDoughExpressionQDAG:
        """
        Transforms an `UnqualifiedCollation` into a PyDoughExpressionQDAG node.

        Args:
            `unqualified`: the UnqualifiedCollation instance to be transformed.
            `context`: the collection QDAG whose context the expression is being
            evaluated within.
            `children`: the list where collection nodes that must be derived
            as children of `context` should be appended.

        Returns:
            The PyDough QDAG object for the qualified expression node.

        Raises:
            `PyDoughUnqualifiedException` or `PyDoughQDAGException` if something
            goes wrong during the qualification process, e.g. a term cannot be
            qualified or is not recognized.
        """
        unqualified_expr: UnqualifiedNode = unqualified._parcel[0]
        asc: bool = unqualified._parcel[1]
        na_last: bool = unqualified._parcel[2]
        # Qualify the underlying expression, then wrap it in a collation.
        qualified_expr: PyDoughExpressionQDAG = self.qualify_expression(
            unqualified_expr, context, children
        )
        return CollationExpression(qualified_expr, asc, na_last)

    def parse_general_condition(self, access: SubCollection) -> None:
        """
        Parses a general join condition of a sub-collection access from a
        PyDough string into an unqualified node and then into a QDAG node
        containing sided references. Stores the answer inside the
        sub-collection access.

        Args:
            `access`: the sub-collection access containing the join condition
            that is being parsed.
        """
        assert isinstance(access.subcollection_property, GeneralJoinMetadata)
        property: GeneralJoinMetadata = access.subcollection_property
        self_name: str = property.self_name
        other_name: str = property.other_name
        # Wrap the rest of the logic in a try-except to better format the
        # error messages in case the join condition string is malformed.
        try:
            # Create Python code for deriving the join condition and storing it in
            # a variable called '_answer'.
            condition_statement = transform_cell(
                f"_answer = ({property.condition})",
                self.graph.name,
                {self_name, other_name},
            )
            # Execute the Python code in an environment containing the graph, as
            # well as having the prefixes `self` and `other` already defined as
            # unqualified access nodes.
            self_expr: UnqualifiedNode = UnqualifiedAccess(
                UnqualifiedRoot(self.graph), self_name
            )
            other_expr: UnqualifiedNode = UnqualifiedAccess(
                UnqualifiedRoot(self.graph), other_name
            )
            local_env: dict[str, object] = {
                self.graph.name: self.graph,
                self_name: self_expr,
                other_name: other_expr,
            }
            exec(condition_statement, {}, local_env)
            # Extract the answer from the local environment as an unqualified node.
            assert "_answer" in local_env
            value = local_env.get("_answer")
            assert isinstance(value, UnqualifiedNode), (
                "Expected the join condition to be a valid PyDough expression"
            )
            # Qualify the join condition and store it in the access.
            access.general_condition = self.qualify_join_condition(
                value, access, self_name, other_name
            )
        except Exception as e:
            raise PyDoughUnqualifiedException(
                f"Malformed general join condition: {property.condition!r} ({e})"
            ) from e

    def qualify_join_condition(
        self,
        condition: UnqualifiedNode,
        access: SubCollection,
        self_name: str,
        other_name: str,
    ) -> PyDoughExpressionQDAG:
        """
        Variant of `qualify_expression` specifically for qualifying the
        contents of a general join condition. These expressions can contain
        sided-references parent vs child collection, but cannot contain window
        functions or any collections/sub-collections, therefore the
        qualification path is slightly different and streamlined.

        Args:
            `condition`: the unqualified node to be qualified as part of a
            general join condition.
            `access`: the sub-collection access that the join condition
            corresponds to.
            `self_name`: the name used to reference the parent collection
            within the join.
            `other_name`: the name used to reference the child collection
            within the join.

        Returns:
            The PyDough QDAG object for the qualified expression node for
            `condition`.
        """
        raw_term: PyDoughQDAG
        term: PyDoughExpressionQDAG
        term_name: str
        match condition:
            case UnqualifiedLiteral():
                # Handle literals normally
                return self.qualify_literal(condition)
            case UnqualifiedBinaryOperation():
                # For binary operators, invoke the same logic as for normal
                # qualification of binary operators except with using
                # `qualify_join_condition` on the inputs instead of
                # `qualify_expression`.
                binop: pydop.BinaryOperator = condition._parcel[0]
                qualified_lhs: PyDoughExpressionQDAG = self.qualify_join_condition(
                    condition._parcel[1], access, self_name, other_name
                )
                qualified_rhs: PyDoughExpressionQDAG = self.qualify_join_condition(
                    condition._parcel[2], access, self_name, other_name
                )
                return self.builder.build_expression_function_call(
                    binop, [qualified_lhs, qualified_rhs]
                )
            case UnqualifiedOperation():
                # For function calls, invoke the same logic as for normal
                # qualification of function calls except with using
                # `qualify_join_condition` on the inputs instead of
                # `qualify_expression`.
                operator: pydop.PyDoughExpressionOperator = condition._parcel[0]
                unqualified_operands: list[UnqualifiedNode] = condition._parcel[1]
                qualified_operands: list[PyDoughQDAG] = []
                for node in unqualified_operands:
                    qualified_operands.append(
                        self.qualify_join_condition(node, access, self_name, other_name)
                    )
                return self.builder.build_expression_function_call(
                    operator, qualified_operands
                )
            case UnqualifiedAccess():
                # For accesses, verify that the access is in the form of
                # `root.xxx.expr_name` where `xxx` is either the "self name" or
                # the "other name" of the general join condition, and generate
                # an appropriate sided reference indicating whether the term
                # comes from the parent side or the child side. Also verify
                # that the term is an expression.
                if isinstance(condition._parcel[0], UnqualifiedAccess):
                    predecessor: UnqualifiedAccess = condition._parcel[0]
                    if isinstance(predecessor._parcel[0], UnqualifiedRoot):
                        if predecessor._parcel[1] in (self_name, other_name):
                            is_self = predecessor._parcel[1] == self_name
                            source: PyDoughCollectionQDAG = (
                                access.ancestor_context if is_self else access
                            )
                            raw_term = source.get_term(condition._parcel[1])
                            if not isinstance(raw_term, PyDoughExpressionQDAG):
                                raise PyDoughUnqualifiedException(
                                    "Accessing sub-collection terms is currently unsupported in PyDough general join conditions"
                                )
                            term = raw_term
                            assert isinstance(term, (Reference, ColumnProperty))
                            term_name = (
                                term.term_name
                                if isinstance(term, Reference)
                                else term.column_property.name
                            )
                            return SidedReference(term_name, access, is_self)
                raise PyDoughUnqualifiedException(
                    "Accessing sub-collection terms is currently unsupported in PyDough general join conditions"
                )
            case UnqualifiedWindow():
                raise PyDoughUnqualifiedException(
                    "Window functions are currently unsupported in PyDough general join conditions"
                )
            case (
                UnqualifiedCalculate()
                | UnqualifiedWhere()
                | UnqualifiedOrderBy()
                | UnqualifiedTopK()
            ):
                raise PyDoughUnqualifiedException(
                    "Collection accesses are currently unsupported in PyDough general join conditions"
                )
            case _:
                raise PyDoughUnqualifiedException(
                    f"Unsupported unqualified node in general join conditions: {condition.__class__.__name__}"
                )

    def qualify_access(
        self,
        unqualified: UnqualifiedAccess,
        context: PyDoughCollectionQDAG,
        children: list[PyDoughCollectionQDAG],
        is_child: bool,
    ) -> PyDoughQDAG:
        """
        Transforms an `UnqualifiedAccess` into a PyDough QDAG node, either as
        accessing a subcollection or an expression from the current context.

        Args:
            `unqualified`: the UnqualifiedAccess instance to be transformed.
            `builder`: a builder object used to create new qualified nodes.
            `context`: the collection QDAG whose context the collection is being
            evaluated within.
            `children`: the list where collection nodes that must be derived
            as children of `context` should be appended.
            `is_child`: whether the collection is being qualified as a child
            of a child operator context, such as CALCULATE or PARTITION.

        Returns:
            The PyDough QDAG object for the qualified collection or expression
            node.

        Raises:
            `PyDoughUnqualifiedException` or `PyDoughQDAGException` if something
            goes wrong during the qualification process, e.g. a term cannot be
            qualified or is not recognized.
        """
        unqualified_parent: UnqualifiedNode = unqualified._parcel[0]
        name: str = unqualified._parcel[1]
        term: PyDoughQDAG

        # First, qualify the parent collection.
        qualified_parent: PyDoughCollectionQDAG = self.qualify_collection(
            unqualified_parent, context, is_child
        )

        if (
            isinstance(qualified_parent, GlobalContext)
            and name == qualified_parent.graph.name
            and not is_child
        ) or (
            isinstance(qualified_parent, ChildOperatorChildAccess)
            and isinstance(qualified_parent.child_access, GlobalContext)
            and name == qualified_parent.child_access.graph.name
        ):
            # Special case: if the parent is the root context and the child
            # is named after the graph name, return the parent since the
            # child is just a de-sugared invocation of the global context.
            return qualified_parent
        else:
            # Identify whether the access is an expression or a collection
            term = qualified_parent.get_term(name)
            if isinstance(term, PyDoughCollectionQDAG):
                # If it is a collection that is not the special case,
                # access the child collection from the qualified parent
                # collection.
                answer: PyDoughCollectionQDAG = self.builder.build_child_access(
                    name, qualified_parent
                )
                # In the case that it is a general join condition access,
                # qualify the join condition at this time.
                if isinstance(answer, SubCollection) and isinstance(
                    answer.subcollection_property, GeneralJoinMetadata
                ):
                    self.parse_general_condition(answer)
                if isinstance(unqualified_parent, UnqualifiedRoot) and is_child:
                    answer = ChildOperatorChildAccess(answer)
                return answer
            else:
                assert isinstance(term, PyDoughExpressionQDAG)
                if isinstance(unqualified_parent, UnqualifiedRoot):
                    # If at the root, the access must be a reference to a scalar
                    # attribute accessible in the current context.
                    typ: PyDoughType = context.get_expr(name).pydough_type
                    return self.builder.build_reference(context, name, typ)
                else:
                    # Otherwise, the access is a reference to a scalar attribute of
                    # a child collection node of the current context. Add this new
                    # child to the list of children, unless already present, then
                    # return the answer as a reference to a field of the child.
                    ref_num: int
                    if qualified_parent in children:
                        ref_num = children.index(qualified_parent)
                    else:
                        ref_num = len(children)
                        children.append(qualified_parent)
                    return self.builder.build_child_reference_expression(
                        children, ref_num, name
                    )

    def qualify_calculate(
        self,
        unqualified: UnqualifiedCalculate,
        context: PyDoughCollectionQDAG,
        is_child: bool,
    ) -> PyDoughCollectionQDAG:
        """
        Transforms an `UnqualifiedCalculate` into a PyDoughCollectionQDAG node.

        Args:
            `unqualified`: the UnqualifiedCalculate instance to be transformed.
            `builder`: a builder object used to create new qualified nodes.
            `context`: the collection QDAG whose context the collection is being
            evaluated within.
            `is_child`: whether the collection is being qualified as a child
            of a child operator context, such as CALCULATE or PARTITION.

        Returns:
            The PyDough QDAG object for the qualified collection node.

        Raises:
            `PyDoughUnqualifiedException` or `PyDoughQDAGException` if something
            goes wrong during the qualification process, e.g. a term cannot be
            qualified or is not recognized.
        """
        unqualified_parent: UnqualifiedNode = unqualified._parcel[0]
        unqualified_terms: list[tuple[str, UnqualifiedNode]] = unqualified._parcel[1]
        qualified_parent: PyDoughCollectionQDAG = self.qualify_collection(
            unqualified_parent, context, is_child
        )
        # Qualify all of the CALCULATE terms, storing the children built along
        # the way.
        children: list[PyDoughCollectionQDAG] = []
        qualified_terms: list[tuple[str, PyDoughExpressionQDAG]] = []
        for name, term in unqualified_terms:
            qualified_term = self.qualify_expression(term, qualified_parent, children)
            qualified_terms.append((name, qualified_term))
        # Use the qualified children & terms to create a new CALCULATE node.
        return self.builder.build_calculate(qualified_parent, children, qualified_terms)

    def qualify_where(
        self,
        unqualified: UnqualifiedWhere,
        context: PyDoughCollectionQDAG,
        is_child: bool,
    ) -> PyDoughCollectionQDAG:
        """
        Transforms an `UnqualifiedWhere` into a PyDoughCollectionQDAG node.

        Args:
            `unqualified`: the UnqualifiedWhere instance to be transformed.
            `builder`: a builder object used to create new qualified nodes.
            `context`: the collection QDAG whose context the collection is being
            evaluated within.
            `is_child`: whether the collection is being qualified as a child
            of a child operator context, such as CALCULATE or PARTITION.

        Returns:
            The PyDough QDAG object for the qualified collection node.

        Raises:
            `PyDoughUnqualifiedException` or `PyDoughQDAGException` if something
            goes wrong during the qualification process, e.g. a term cannot be
            qualified or is not recognized.
        """
        unqualified_parent: UnqualifiedNode = unqualified._parcel[0]
        unqualified_cond: UnqualifiedNode = unqualified._parcel[1]
        qualified_parent: PyDoughCollectionQDAG = self.qualify_collection(
            unqualified_parent, context, is_child
        )
        # Qualify the condition of the WHERE clause, storing the children
        # built along the way.
        children: list[PyDoughCollectionQDAG] = []
        qualified_cond = self.qualify_expression(
            unqualified_cond, qualified_parent, children
        )
        # Use the qualified children & condition to create a new WHERE node.
        return self.builder.build_where(qualified_parent, children, qualified_cond)

    def _expressions_to_collations(
        self, terms: Iterable[UnqualifiedNode] | list[UnqualifiedNode]
    ) -> list[UnqualifiedNode]:
        """
        Coerces nodes to be collation terms if they are not already. For nodes
        that are not collation terms, uses configuration settings to determine
        if they should be ASC or DESC. The first term uses
        `collation_default_asc` config. If `propagate_collation` is True,
        subsequent terms use `propagate_collation` config to determine if they
        inherit the available collation from the previous term. If
        `propagate_collation` is False, terms without an explicit collation will
        use the default from `collation_default_asc`.

        Args:
            `terms`: the list of collation terms to be modified.

        Returns:
            The modified list of collation terms.
        """
        is_collation_propagated: bool = self._session.config.propagate_collation
        is_prev_asc: bool = self._session.config.collation_default_asc
        modified_terms: list[UnqualifiedNode] = []
        for idx, term in enumerate(terms):
            if isinstance(term, UnqualifiedCollation):
                modified_terms.append(term)
                if is_collation_propagated:
                    is_prev_asc = term._parcel[1]
            else:
                if is_prev_asc:
                    modified_terms.append(term.ASC())
                else:
                    modified_terms.append(term.DESC())
        return modified_terms

    def qualify_order_by(
        self,
        unqualified: UnqualifiedOrderBy,
        context: PyDoughCollectionQDAG,
        is_child: bool,
    ) -> PyDoughCollectionQDAG:
        """
        Transforms an `UnqualifiedOrderBy` into a PyDoughCollectionQDAG node.

        Args:
            `unqualified`: the UnqualifiedOrderBy instance to be transformed.
            `builder`: a builder object used to create new qualified nodes.
            `context`: the collection QDAG whose context the collection is being
            evaluated within.
            `is_child`: whether the collection is being qualified as a child
            of a child operator context, such as CALCULATE or PARTITION.

        Returns:
            The PyDough QDAG object for the qualified collection node.

        Raises:
            `PyDoughUnqualifiedException` or `PyDoughQDAGException` if something
            goes wrong during the qualification process, e.g. a term cannot be
            qualified or is not recognized.
        """
        unqualified_parent: UnqualifiedNode = unqualified._parcel[0]
        unqualified_terms: list[UnqualifiedNode] = unqualified._parcel[1]
        unqualified_terms = self._expressions_to_collations(unqualified_terms)

        qualified_parent: PyDoughCollectionQDAG = self.qualify_collection(
            unqualified_parent, context, is_child
        )
        # Qualify all of the collation terms, storing the children built along
        # the way.
        children: list[PyDoughCollectionQDAG] = []
        qualified_collations: list[CollationExpression] = []
        for term in unqualified_terms:
            qualified_term: PyDoughExpressionQDAG = self.qualify_expression(
                term, qualified_parent, children
            )
            assert isinstance(qualified_term, CollationExpression)
            qualified_collations.append(qualified_term)
        # Use the qualified children & collation to create a new ORDER BY node.
        if not qualified_collations:
            raise PyDoughUnqualifiedException(
                "ORDER BY requires a 'by' clause to be specified."
            )
        return self.builder.build_order(
            qualified_parent, children, qualified_collations
        )

    def qualify_top_k(
        self,
        unqualified: UnqualifiedTopK,
        context: PyDoughCollectionQDAG,
        is_child: bool,
    ) -> PyDoughCollectionQDAG:
        """
        Transforms an `UnqualifiedTopK` into a PyDoughCollectionQDAG node.

        Args:
            `unqualified`: the UnqualifiedTopK instance to be transformed.
            `builder`: a builder object used to create new qualified nodes.
            `context`: the collection QDAG whose context the collection is being
            evaluated within.
            `is_child`: whether the collection is being qualified as a child
            of a child operator context, such as CALCULATE or PARTITION.

        Returns:
            The PyDough QDAG object for the qualified collection node.

        Raises:
            `PyDoughUnqualifiedException` or `PyDoughQDAGException` if something
            goes wrong during the qualification process, e.g. a term cannot be
            qualified or is not recognized.
        """
        unqualified_parent: UnqualifiedNode = unqualified._parcel[0]
        records_to_keep: int = unqualified._parcel[1]
        # TODO: (gh #164) add ability to infer the "by" clause from a
        # predecessor
        assert unqualified._parcel[2] is not None, (
            "TopK does not currently support an implied 'by' clause."
        )
        unqualified_terms: list[UnqualifiedNode] = unqualified._parcel[2]
        unqualified_terms = self._expressions_to_collations(unqualified_terms)
        qualified_parent: PyDoughCollectionQDAG = self.qualify_collection(
            unqualified_parent, context, is_child
        )
        # Qualify all of the collation terms, storing the children built along
        # the way.
        children: list[PyDoughCollectionQDAG] = []
        qualified_collations: list[CollationExpression] = []
        for term in unqualified_terms:
            qualified_term: PyDoughExpressionQDAG = self.qualify_expression(
                term, qualified_parent, children
            )
            assert isinstance(qualified_term, CollationExpression)
            qualified_collations.append(qualified_term)
        if not qualified_collations:
            raise PyDoughUnqualifiedException(
                "TopK requires a 'by' clause to be specified."
            )
        # Use the qualified children & collation to create a new TOP K node.
        return self.builder.build_top_k(
            qualified_parent, children, records_to_keep, qualified_collations
        )

    def split_partition_ancestry(
        self, node: UnqualifiedNode, partition_ancestor: str | None = None
    ) -> tuple[UnqualifiedNode, UnqualifiedNode, list[str]]:
        """
        Divide the ancestry of the given node into two parts, returning a tuple
        of an ancestor node and a child node whose ancestry points to a ROOT
        node at the cutoff where it previously pointed to the ancestor, as well
        as a list of the ancestor names of the child node.

        Args:
            `node`: the node whose ancestry is to be split.
            `partition_ancestor`: the name of the ancestor to split at (
            only supports None, which means the split should occur just
            below the top-level ancestor).

        Returns:
            A tuple where the first element is the ancestor of all the data
            being partitioned, the second is the data being partitioned which
            now points to an root instead of the original ancestor, and the
            third is a list of the ancestor names.
        """

        # Base case: have reached the top of the ancestry tree.
        if isinstance(node, UnqualifiedRoot):
            return node, UnqualifiedRoot(self.graph), []

        new_ancestry: UnqualifiedNode
        new_child: UnqualifiedNode
        ancestry_names: list[str]

        # First, recursively handle the preceding node.
        match node:
            case (
                UnqualifiedAccess()
                | UnqualifiedCalculate()
                | UnqualifiedWhere()
                | UnqualifiedTopK()
                | UnqualifiedOrderBy()
                | UnqualifiedSingular()
                | UnqualifiedPartition()
                | UnqualifiedBest()
                | UnqualifiedCross()
            ):
                parent: UnqualifiedNode = node._parcel[0]
                new_ancestry, new_child, ancestry_names = self.split_partition_ancestry(
                    parent, partition_ancestor
                )
            case _:
                # Any other unqualified node would mean something is malformed.
                raise PyDoughUnqualifiedException(
                    f"Unsupported collection node for `split_partition_ancestry`: {node.__class__.__name__}"
                )

        # Identify whether the current node vs the previous node is the
        # splitting point for the partitioned data vs its ancestry.
        if (
            isinstance(new_child, UnqualifiedRoot)
            and (
                isinstance(node, UnqualifiedPartition)
                or (
                    isinstance(node, UnqualifiedAccess)
                    and node._parcel[1] != self.graph.name
                )
            )
            and ((partition_ancestor is None) or (partition_ancestor in ancestry_names))
        ):
            if isinstance(node, UnqualifiedAccess):
                new_child = UnqualifiedAccess(
                    UnqualifiedRoot(self.graph), *node._parcel[1:]
                )
            else:
                new_child = UnqualifiedPartition(
                    UnqualifiedRoot(self.graph), *node._parcel[1:]
                )
            ancestry_names.append(node._parcel[1])
            return new_ancestry, new_child, ancestry_names

        appending_to_ancestor: bool = isinstance(new_child, UnqualifiedRoot)

        build_node: list[UnqualifiedNode] = [
            new_ancestry if appending_to_ancestor else new_child
        ]

        # Append the current node either to the ancestry (if above the split
        # point) or the child node (if below the split point).
        match node:
            case UnqualifiedAccess():
                ancestry_names.append(node._parcel[1])
                build_node[0] = UnqualifiedAccess(build_node[0], *node._parcel[1:])
            case UnqualifiedPartition():
                ancestry_names.append(node._parcel[1])
                build_node[0] = UnqualifiedPartition(build_node[0], *node._parcel[1:])
            case UnqualifiedWhere():
                build_node[0] = UnqualifiedWhere(build_node[0], *node._parcel[1:])
            case UnqualifiedCalculate():
                build_node[0] = UnqualifiedCalculate(build_node[0], *node._parcel[1:])
            case UnqualifiedTopK():
                build_node[0] = UnqualifiedTopK(build_node[0], *node._parcel[1:])
            case UnqualifiedOrderBy():
                build_node[0] = UnqualifiedOrderBy(build_node[0], *node._parcel[1:])
            case UnqualifiedSingular():
                build_node[0] = UnqualifiedSingular(build_node[0], *node._parcel[1:])
            case UnqualifiedBest():
                build_node[0] = UnqualifiedBest(build_node[0], *node._parcel[1:])
            case UnqualifiedCross():
                build_node[0] = UnqualifiedCross(build_node[0], *node._parcel[1:])
            case _:
                # Any other unqualified node would mean something is malformed.
                raise PyDoughUnqualifiedException(
                    f"Unsupported collection node `split_partition_ancestry`: {node.__class__.__name__}"
                )

        if appending_to_ancestor:
            new_ancestry = build_node[0]
        else:
            new_child = build_node[0]

        return new_ancestry, new_child, ancestry_names

    def qualify_partition(
        self,
        unqualified: UnqualifiedPartition,
        context: PyDoughCollectionQDAG,
        is_child: bool,
    ) -> PyDoughCollectionQDAG:
        """
        Transforms an `UnqualifiedPartition` into a PyDoughCollectionQDAG node.

        Args:
            `unqualified`: the UnqualifiedPartition instance to be transformed.
            `builder`: a builder object used to create new qualified nodes.
            `context`: the collection QDAG whose context the collection is being
            evaluated within.
            `is_child`: whether the collection is being qualified as a child
            of a child operator context, such as CALCULATE or PARTITION.

        Returns:
            The PyDough QDAG object for the qualified collection node.

        Raises:
            `PyDoughUnqualifiedException` or `PyDoughQDAGException` if something
            goes wrong during the qualification process, e.g. a term cannot be
            qualified or is not recognized.
        """
        unqualified_parent: UnqualifiedNode = unqualified._parcel[0]
        child_name: str = unqualified._parcel[1]
        unqualified_terms: list[UnqualifiedNode] = unqualified._parcel[2]
        # Split the ancestor tree of unqualified nodes into the ancestor vs
        # child of the PARTITION, qualifying the former then the latter with
        # the former as its context.
        unqualified_parent, unqualified_child, _ = self.split_partition_ancestry(
            unqualified_parent, None
        )
        qualified_parent: PyDoughCollectionQDAG = self.qualify_collection(
            unqualified_parent, context, is_child
        )
        qualified_child: PyDoughCollectionQDAG = self.qualify_collection(
            unqualified_child, qualified_parent, True
        )
        # Qualify all of the partitioning keys (which, for now, can only be
        # references to expressions in the child), storing the children built
        # along the way (which should just be the child input).
        child_references: list[ChildReferenceExpression] = []
        children: list[PyDoughCollectionQDAG] = []
        for term in unqualified_terms:
            qualified_term: PyDoughExpressionQDAG = self.qualify_expression(
                term, qualified_child, children
            )
            assert isinstance(qualified_term, Reference), (
                "PARTITION currently only supports partition keys that are references to a scalar property of the collection being partitioned"
            )
            child_ref: ChildReferenceExpression = ChildReferenceExpression(
                qualified_child, 0, qualified_term.term_name
            )
            child_references.append(child_ref)
        # Use the qualified child & keys to create a new PARTITION node.
        partition: PartitionBy = self.builder.build_partition(
            qualified_parent, qualified_child, child_name, child_references
        )
        # Special case: if accessing as a child, wrap in a
        # ChildOperatorChildAccess term.
        if isinstance(unqualified_parent, UnqualifiedRoot) and is_child:
            return ChildOperatorChildAccess(partition)
        return partition

    def qualify_collection(
        self,
        unqualified: UnqualifiedNode,
        context: PyDoughCollectionQDAG,
        is_child: bool,
    ) -> PyDoughCollectionQDAG:
        """
        Transforms an `UnqualifiedNode` into a PyDoughCollectionQDAG node.

        Args:
            `unqualified`: the UnqualifiedNode instance to be transformed.
            `builder`: a builder object used to create new qualified nodes.
            `context`: the collection QDAG whose context the collection is being
            evaluated within.
            `is_child`: whether the collection is being qualified as a child
            of a child operator context, such as CALCULATE or PARTITION.

        Returns:
            The PyDough QDAG object for the qualified collection node.

        Raises:
            `PyDoughUnqualifiedException` or `PyDoughQDAGException` if something
            goes wrong during the qualification process, e.g. a term cannot be
            qualified or is not recognized.
        """
        answer: PyDoughQDAG = self.qualify_node(unqualified, context, [], is_child)
        if not isinstance(answer, PyDoughCollectionQDAG):
            raise pydough.active_session.error_builder.expected_collection(answer)
        return answer

    def qualify_expression(
        self,
        unqualified: UnqualifiedNode,
        context: PyDoughCollectionQDAG,
        children: list[PyDoughCollectionQDAG],
    ) -> PyDoughExpressionQDAG:
        """
        Transforms an `UnqualifiedNode` into a PyDoughExpressionQDAG node.

        Args:
            `unqualified`: the UnqualifiedNode instance to be transformed.
            `context`: the collection QDAG whose context the expression is being
            evaluated within.
            `children`: the list where collection nodes that must be derived
            as children of `context` should be appended.

        Returns:
            The PyDough QDAG object for the qualified expression node.

        Raises:
            `PyDoughUnqualifiedException` or `PyDoughQDAGException` if something
            goes wrong during the qualification process, e.g. a term cannot be
            qualified or is not recognized.
        """
        answer: PyDoughQDAG = self.qualify_node(unqualified, context, children, True)
        if not isinstance(answer, PyDoughExpressionQDAG):
            raise pydough.active_session.error_builder.expected_expression(answer)
        return answer

    def qualify_singular(
        self,
        unqualified: UnqualifiedSingular,
        context: PyDoughCollectionQDAG,
        is_child: bool,
    ) -> PyDoughCollectionQDAG:
        """
        Transforms an `UnqualifiedSingular` into a PyDoughCollectionQDAG node.

        Args:
            `unqualified`: the UnqualifiedSingular instance to be transformed.
            `context`: the collection QDAG whose context the singular is being
            evaluated within.
            `is_child`: whether the collection is being qualified as a child
            of a child operator context, such as CALCULATE or PARTITION.

        Returns:
            The PyDough QDAG object for the qualified singular node.
        """
        unqualified_parent: UnqualifiedNode = unqualified._parcel[0]
        answer: PyDoughCollectionQDAG = self.qualify_collection(
            unqualified_parent, context, is_child
        )
        return self.builder.build_singular(answer)

    def qualify_best(
        self,
        unqualified: UnqualifiedBest,
        context: PyDoughCollectionQDAG,
        is_child: bool,
    ) -> PyDoughCollectionQDAG:
        """
        Transforms an `UnqualifiedBEST` into a PyDoughCollectionQDAG node by
        expanding it into a WHERE call with RANKING, possibly followed by a
        SINGULAR call.

        Args:
            `unqualified`: the UnqualifiedBest instance to be transformed.
            `context`: the collection QDAG whose context the singular is being
            evaluated within.
            `is_child`: whether the collection is being qualified as a child
            of a child operator context, such as CALCULATE or PARTITION.

        Returns:
            The PyDough QDAG object for the qualified singular node.
        """

        unqualified_parent: UnqualifiedNode = unqualified._parcel[0]
        by: Iterable[UnqualifiedNode] = unqualified._parcel[1]
        per: str | None = unqualified._parcel[2]
        allow_ties: bool = unqualified._parcel[3]
        n_best: int = unqualified._parcel[4]

        # Qualify the parent context, then qualify the child data with regards
        # to the parent.
        qualified_parent: PyDoughCollectionQDAG = self.qualify_collection(
            unqualified_parent, context, is_child
        )

        # Generate the ranking/comparison call to append an appropriate WHERE
        # clause to the end of the result.
        kwargs: dict[str, object] = {"by": by, "allow_ties": allow_ties}
        if per:
            kwargs["per"] = per
        rank: UnqualifiedNode = UnqualifiedOperator(pydop.RANKING)(**kwargs)
        unqualified_cond: UnqualifiedNode = (
            (rank == n_best) if n_best == 1 else (rank <= n_best)
        )
        children: list[PyDoughCollectionQDAG] = []
        qualified_cond: PyDoughExpressionQDAG = self.qualify_expression(
            unqualified_cond, qualified_parent, children
        )

        # Build the final expanded window-based filter
        qualified_child: PyDoughCollectionQDAG = self.builder.build_where(
            qualified_parent, children, qualified_cond
        )

        # Extract the `levels` argument from the condition
        assert isinstance(qualified_cond, ExpressionFunctionCall)
        rank_call = qualified_cond.args[0]
        assert isinstance(rank_call, WindowCall)
        levels: int | None = rank_call.levels

        # Add `SINGULAR` if applicable (there is a levels argument and that
        # ancestor either is the context or is singular with regards to it).
        if n_best == 1 and not allow_ties and is_child:
            base: PyDoughCollectionQDAG = qualified_parent
            if levels is not None:
                for _ in range(levels):
                    assert base.ancestor_context is not None
                    base = base.ancestor_context
                relative_ancestor: PyDoughCollectionQDAG = context.starting_predecessor
                if (
                    base.starting_predecessor == relative_ancestor
                    or base.is_singular(relative_ancestor)
                    or base.is_ancestor(relative_ancestor)
                ):
                    qualified_child = self.builder.build_singular(qualified_child)
            else:
                # Do the same for a GLOBAL best.
                qualified_child = self.builder.build_singular(qualified_child)

        return qualified_child

    def qualify_cross(
        self,
        unqualified: UnqualifiedCross,
        context: PyDoughCollectionQDAG,
        is_child: bool,
    ) -> PyDoughCollectionQDAG:
        """Qualifies the UnqualifiedCross node into a PyDoughCollectionQDAG
        by transforming its parent and child nodes into their own
        qualified collections (Hybrid nodes).

        Args:
            `unqualified`: The unqualified cross node to qualify.
            `context`: The context in which the qualification is happening.
            `is_child`: Whether the node is being qualified as a child
            of a child operator context, such as CALCULATE or PARTITION.

        Returns:
            The qualified collection node.
        """
        unqualified_parent: UnqualifiedNode = unqualified._parcel[0]
        unqualified_child: UnqualifiedNode = unqualified._parcel[1]
        qualified_parent: PyDoughCollectionQDAG = self.qualify_collection(
            unqualified_parent, context, is_child
        )

        # Now build a GlobalContext pointing to the qualified parent as its
        # ancestor, and use this as the new context for the child.
        qualified_parent = GlobalContext(self.graph, qualified_parent)

        # If the parent is the root, then the child access is a child operator
        # child access.
        if isinstance(unqualified_parent, UnqualifiedRoot):
            qualified_parent = ChildOperatorChildAccess(qualified_parent)

        # Qualify the child collection with the (augmented) parent as its
        # context.
        qualified_child: PyDoughCollectionQDAG = self.qualify_collection(
            unqualified_child,
            qualified_parent,
            False,
        )

        return qualified_child

    def qualify_generated_collection(
        self,
        unqualified: UnqualifiedGeneratedCollection,
        context: PyDoughCollectionQDAG,
        is_child: bool,
        is_cross: bool,
    ) -> PyDoughCollectionQDAG:
        """
        Transforms an `UnqualifiedGeneratedCollection` into a PyDoughCollectionQDAG node.

        Args:
            `unqualified`: the UnqualifiedGeneratedCollection instance to be transformed.
            `context`: the collection QDAG whose context the collection is being
            evaluated within.
            `is_child`: whether the collection is being qualified as a child
            of a child operator context, such as CALCULATE or PARTITION.
            `is_cross`: whether the collection being qualified is a CROSS JOIN operation

        Returns:
            The PyDough QDAG object for the qualified collection node.

        """

        generated_collection_qdag: PyDoughCollectionQDAG = (
            self.builder.build_generated_collection(
                context,
                unqualified._parcel[0],
            )
        )
        if is_child:
            generated_collection_qdag = ChildOperatorChildAccess(
                generated_collection_qdag
            )
        return generated_collection_qdag

    def qualify_node(
        self,
        unqualified: UnqualifiedNode,
        context: PyDoughCollectionQDAG,
        children: list[PyDoughCollectionQDAG],
        is_child: bool,
    ) -> PyDoughQDAG:
        """
        Transforms an UnqualifiedNode into a PyDoughQDAG node that can be either
        a collection or an expression.

        Args:
            `unqualified`: the UnqualifiedNode instance to be transformed.
            `context`: the collection QDAG whose context the expression is being
            evaluated within.
            `children`: the list where collection nodes that must be derived
            as children of `context` should be appended.
            `is_child`: whether the collection is being qualified as a child
            of a child operator context, such as CALCULATE or PARTITION.

        Returns:
            The PyDough QDAG object for the qualified node. The result can be either
            an expression or a collection.

        Raises:
            `PyDoughUnqualifiedException` or `PyDoughQDAGException` if something
            goes wrong during the qualification process, e.g. a term cannot be
            qualified or is not recognized.
        """
        answer: PyDoughQDAG
        match unqualified:
            case UnqualifiedRoot():
                # Special case: when the root has been reached, it is assumed
                # to refer to the context variable that was passed in.
                answer = context
            case UnqualifiedAccess():
                answer = self.qualify_access(unqualified, context, children, is_child)

            case UnqualifiedCalculate():
                answer = self.qualify_calculate(unqualified, context, is_child)
            case UnqualifiedWhere():
                answer = self.qualify_where(unqualified, context, is_child)
            case UnqualifiedOrderBy():
                answer = self.qualify_order_by(unqualified, context, is_child)
            case UnqualifiedTopK():
                answer = self.qualify_top_k(unqualified, context, is_child)
            case UnqualifiedPartition():
                answer = self.qualify_partition(unqualified, context, is_child)
            case UnqualifiedLiteral():
                answer = self.qualify_literal(unqualified)
            case UnqualifiedOperation():
                answer = self.qualify_operation(unqualified, context, children)
            case UnqualifiedWindow():
                answer = self.qualify_window(unqualified, context, children)
            case UnqualifiedBinaryOperation():
                answer = self.qualify_binary_operation(unqualified, context, children)
            case UnqualifiedCollation():
                answer = self.qualify_collation(unqualified, context, children)
            case UnqualifiedSingular():
                answer = self.qualify_singular(unqualified, context, is_child)
            case UnqualifiedBest():
                answer = self.qualify_best(unqualified, context, is_child)
            case UnqualifiedCross():
<<<<<<< HEAD
                answer = self.qualify_cross(unqualified, context, is_child, is_cross)
            case UnqualifiedGeneratedCollection():
                answer = self.qualify_generated_collection(
                    unqualified, context, is_child, is_cross
                )
=======
                answer = self.qualify_cross(unqualified, context, is_child)
>>>>>>> 878e2b0f
            case _:
                raise PyDoughUnqualifiedException(
                    f"Cannot qualify {unqualified.__class__.__name__}: {unqualified!r}"
                )
        return answer


def qualify_node(unqualified: UnqualifiedNode, session: PyDoughSession) -> PyDoughQDAG:
    """
    Transforms an UnqualifiedNode into a qualified node.

    Args:
        `unqualified`: the UnqualifiedNode instance to be transformed.
        `session`: the session whose information should be used to derive
        necessary information for the qualification, such as the graph and
        configurations.

    Returns:
        The PyDough QDAG object for the qualified node. The result can be either
        an expression or a collection.

    Raises:
        `PyDoughUnqualifiedException` or `PyDoughQDAGException` if something
        goes wrong during the qualification process, e.g. a term cannot be
        qualified or is not recognized.
    """
    qual: Qualifier = Qualifier(session)
    return qual.qualify_node(
        unqualified, qual.builder.build_global_context(), [], False
    )


def qualify_term(
    collection: PyDoughCollectionQDAG, term: UnqualifiedNode, session: PyDoughSession
) -> tuple[list[PyDoughCollectionQDAG], PyDoughQDAG]:
    """
    Transforms an UnqualifiedNode into a qualified node within the context of
    a collection, e.g. to learn about a subcollection or expression of a
    qualified PyDough collection..

    Args:
        `collection`: the qualified collection instance corresponding to the
        context in which the term is being qualified.
        `term`: the UnqualifiedNode instance to be transformed into a qualified
        node within the context of `collection`.
        `session`: the session whose information should be used to derive
        necessary information for the qualification, such as the graph and
        configurations.

    Returns:
        A tuple where the second entry is the PyDough QDAG object for the
        qualified term. The result can be either an expression or a collection.
        The first entry is a list of any additional children of `collection`
        that must be derived in order to evaluate `term`.

    Raises:
        `PyDoughUnqualifiedException` or `PyDoughQDAGException` if something
        goes wrong during the qualification process, e.g. a term cannot be
        qualified or is not recognized.
    """
    qual: Qualifier = Qualifier(session)
    children: list[PyDoughCollectionQDAG] = []
    return children, qual.qualify_node(term, collection, children, True)<|MERGE_RESOLUTION|>--- conflicted
+++ resolved
@@ -1359,15 +1359,7 @@
             case UnqualifiedBest():
                 answer = self.qualify_best(unqualified, context, is_child)
             case UnqualifiedCross():
-<<<<<<< HEAD
-                answer = self.qualify_cross(unqualified, context, is_child, is_cross)
-            case UnqualifiedGeneratedCollection():
-                answer = self.qualify_generated_collection(
-                    unqualified, context, is_child, is_cross
-                )
-=======
                 answer = self.qualify_cross(unqualified, context, is_child)
->>>>>>> 878e2b0f
             case _:
                 raise PyDoughUnqualifiedException(
                     f"Cannot qualify {unqualified.__class__.__name__}: {unqualified!r}"

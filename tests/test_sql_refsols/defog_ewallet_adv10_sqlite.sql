--- conflicted
+++ resolved
@@ -1,12 +1,7 @@
 WITH _s1 AS (
   SELECT
-<<<<<<< HEAD
-    COUNT(*) AS total_transactions,
-    sender_id
-=======
     sender_id,
     COUNT(*) AS n_rows
->>>>>>> 72bc7682
   FROM main.wallet_transactions_daily
   WHERE
     sender_type = 0
@@ -15,7 +10,7 @@
 )
 SELECT
   users.uid AS user_id,
-  _s1.total_transactions
+  _s1.n_rows AS total_transactions
 FROM main.users AS users
 JOIN _s1 AS _s1
   ON _s1.sender_id = users.uid
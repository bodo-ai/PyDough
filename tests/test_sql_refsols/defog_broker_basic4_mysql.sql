<<<<<<< HEAD
WITH _t2 AS (
  SELECT
    COUNT(*) AS num_transactions,
    ANY_VALUE(sbCustomer.sbcuststate) AS sbCustState,
    ANY_VALUE(sbTicker.sbtickertype) AS sbTickerType,
    sbTransaction.sbtxcustid AS sbTxCustId
  FROM main.sbTransaction AS sbTransaction
  JOIN main.sbTicker AS sbTicker
    ON sbTicker.sbtickerid = sbTransaction.sbtxtickerid
  JOIN main.sbCustomer AS sbCustomer
    ON sbCustomer.sbcustid = sbTransaction.sbtxcustid
  GROUP BY
    sbTransaction.sbtxtickerid,
    4
), _t1 AS (
  SELECT
    SUM(num_transactions) AS num_transactions,
    ANY_VALUE(sbCustState) AS sbCustState,
    sbTickerType
  FROM _t2
  GROUP BY
    sbTxCustId,
    3
)
SELECT
  sbCustState AS state,
  sbTickerType AS ticker_type,
  SUM(num_transactions) AS num_transactions
FROM _t1
=======
SELECT
  sbCustomer.sbcuststate AS state,
  sbTicker.sbtickertype AS ticker_type,
  COUNT(*) AS num_transactions
FROM main.sbTransaction AS sbTransaction
JOIN main.sbTicker AS sbTicker
  ON sbTicker.sbtickerid = sbTransaction.sbtxtickerid
JOIN main.sbCustomer AS sbCustomer
  ON sbCustomer.sbcustid = sbTransaction.sbtxcustid
>>>>>>> 29dd27d2
GROUP BY
  1,
  2
ORDER BY
  3 DESC
LIMIT 5<|MERGE_RESOLUTION|>--- conflicted
+++ resolved
@@ -1,34 +1,3 @@
-<<<<<<< HEAD
-WITH _t2 AS (
-  SELECT
-    COUNT(*) AS num_transactions,
-    ANY_VALUE(sbCustomer.sbcuststate) AS sbCustState,
-    ANY_VALUE(sbTicker.sbtickertype) AS sbTickerType,
-    sbTransaction.sbtxcustid AS sbTxCustId
-  FROM main.sbTransaction AS sbTransaction
-  JOIN main.sbTicker AS sbTicker
-    ON sbTicker.sbtickerid = sbTransaction.sbtxtickerid
-  JOIN main.sbCustomer AS sbCustomer
-    ON sbCustomer.sbcustid = sbTransaction.sbtxcustid
-  GROUP BY
-    sbTransaction.sbtxtickerid,
-    4
-), _t1 AS (
-  SELECT
-    SUM(num_transactions) AS num_transactions,
-    ANY_VALUE(sbCustState) AS sbCustState,
-    sbTickerType
-  FROM _t2
-  GROUP BY
-    sbTxCustId,
-    3
-)
-SELECT
-  sbCustState AS state,
-  sbTickerType AS ticker_type,
-  SUM(num_transactions) AS num_transactions
-FROM _t1
-=======
 SELECT
   sbCustomer.sbcuststate AS state,
   sbTicker.sbtickertype AS ticker_type,
@@ -38,7 +7,6 @@
   ON sbTicker.sbtickerid = sbTransaction.sbtxtickerid
 JOIN main.sbCustomer AS sbCustomer
   ON sbCustomer.sbcustid = sbTransaction.sbtxcustid
->>>>>>> 29dd27d2
 GROUP BY
   1,
   2

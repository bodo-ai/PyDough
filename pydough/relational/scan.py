--- conflicted
+++ resolved
@@ -65,11 +65,7 @@
 
     def can_merge(self, other: Relational) -> bool:
         if isinstance(other, Scan):
-<<<<<<< HEAD
-            # TODO: Determine if two different orderings can be merged.
-=======
             # TODO: Allow merging compatible orderings.
->>>>>>> 63aa271b
             return (
                 self.table_name == other.table_name
                 and not self.orderings

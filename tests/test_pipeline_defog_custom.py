--- conflicted
+++ resolved
@@ -711,7 +711,6 @@
         ),
         pytest.param(
             (
-<<<<<<< HEAD
                 sign,
                 None,
                 "Broker",
@@ -729,7 +728,9 @@
                 ),
             ),
             id="sign",
-=======
+        ),
+        pytest.param(
+            (
                 find,
                 None,
                 "Broker",
@@ -750,7 +751,6 @@
                 ),
             ),
             id="find",
->>>>>>> 36c47fa0
         ),
     ],
 )

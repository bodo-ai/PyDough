"""
Tests the defined behavior of the expressions
used in relational nodes. These are meant to represent
base expressions like column accesses, literals, and
functions.
"""

import pytest

from pydough.relational.relational_expressions import RelationalExpression
from pydough.relational.relational_expressions.column_reference import ColumnReference
from pydough.relational.relational_expressions.literal_expression import (
    LiteralExpression,
)
from pydough.types import Int32Type, Int64Type, StringType


@pytest.mark.parametrize(
    "column_ref, output",
    [
        pytest.param(
            ColumnReference("a", Int64Type()),
            "Column(name=a, type=Int64Type())",
            id="int_column",
        ),
        pytest.param(
            ColumnReference("b", StringType()),
            "Column(name=b, type=StringType())",
            id="string_column",
        ),
    ],
)
def test_column_reference_to_string(column_ref: ColumnReference, output: str):
    """
    Tests the to_string() method of the ColumnReference class.
    """
    assert column_ref.to_string() == output


@pytest.mark.parametrize(
    "ref1, ref2, output",
    [
        pytest.param(
            ColumnReference("a", Int64Type()),
            ColumnReference("a", Int64Type()),
            True,
            id="same_column",
        ),
        pytest.param(
            ColumnReference("a", Int64Type()),
            ColumnReference("b", Int64Type()),
            False,
            id="different_name",
        ),
        pytest.param(
            ColumnReference("a", Int64Type()),
            ColumnReference("a", StringType()),
            False,
            id="different_type",
        ),
        pytest.param(
            ColumnReference("a", Int64Type()),
            LiteralExpression(1, Int64Type()),
            False,
            id="different_expr",
        ),
    ],
<<<<<<< HEAD
=======
    # TODO: Add a test for different expressions when we add literals
>>>>>>> 4a01824d
)
def test_column_reference_equals(
    ref1: ColumnReference, ref2: RelationalExpression, output: bool
):
<<<<<<< HEAD
    assert ref1.equals(ref2) == output


@pytest.mark.parametrize(
    "literal, output",
    [
        pytest.param(
            LiteralExpression(1, Int64Type()),
            "Literal(value=1, type=Int64Type())",
            id="int_literal",
        ),
        pytest.param(
            LiteralExpression("b", StringType()),
            "Literal(value=b, type=StringType())",
            id="string_literal",
        ),
    ],
)
def test_literal_expression_to_string(literal: LiteralExpression, output: str):
    assert literal.to_string() == output


@pytest.mark.parametrize(
    "ref1, ref2, output",
    [
        pytest.param(
            LiteralExpression(1, Int64Type()),
            LiteralExpression(1, Int64Type()),
            True,
            id="same_literal",
        ),
        pytest.param(
            LiteralExpression(1, Int64Type()),
            LiteralExpression(2, Int64Type()),
            False,
            id="different_value",
        ),
        pytest.param(
            LiteralExpression(1, Int64Type()),
            LiteralExpression(1, Int32Type()),
            False,
            id="different_type",
        ),
        pytest.param(
            LiteralExpression(1, Int64Type()),
            ColumnReference("a", Int64Type()),
            False,
            id="different_expr",
        ),
    ],
)
def test_literals_equal(
    ref1: LiteralExpression, ref2: RelationalExpression, output: bool
):
=======
    """
    Tests the equality behavior of a ColumnReference with
    another RelationalExpression.
    """
>>>>>>> 4a01824d
    assert ref1.equals(ref2) == output<|MERGE_RESOLUTION|>--- conflicted
+++ resolved
@@ -65,15 +65,14 @@
             id="different_expr",
         ),
     ],
-<<<<<<< HEAD
-=======
-    # TODO: Add a test for different expressions when we add literals
->>>>>>> 4a01824d
 )
 def test_column_reference_equals(
     ref1: ColumnReference, ref2: RelationalExpression, output: bool
 ):
-<<<<<<< HEAD
+    """
+    Tests the equality behavior of a ColumnReference with
+    another RelationalExpression.
+    """
     assert ref1.equals(ref2) == output
 
 
@@ -128,10 +127,4 @@
 def test_literals_equal(
     ref1: LiteralExpression, ref2: RelationalExpression, output: bool
 ):
-=======
-    """
-    Tests the equality behavior of a ColumnReference with
-    another RelationalExpression.
-    """
->>>>>>> 4a01824d
     assert ref1.equals(ref2) == output
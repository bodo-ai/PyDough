--- conflicted
+++ resolved
@@ -24,20 +24,12 @@
     [
         pytest.param(
             "result = nations.CALCULATE(nation_name=name, total_balance=SUM(account_balance))",
-<<<<<<< HEAD
-            "Unrecognized term of TPCH.nations: 'account_balance'. Did you mean: name, comment, key, region, customers, region_key?",
-=======
             "Unrecognized term of TPCH.nations: 'account_balance'. Did you mean: name, comment, key, region, customers?",
->>>>>>> 29dd27d2
             id="bad_name",
         ),
         pytest.param(
             "result = nations.CALCULATE(nation_name=FIZZBUZZ(name))",
-<<<<<<< HEAD
-            "PyDough object FIZZBUZZ is not callable. Did you mean: FIND, ABS, MIN, SUM, HOUR, IFF, LIKE, MINUTE, SIGN, AVG, CEIL, COUNT, DAY, FLOAT, FLOOR, HAS, ISIN, MAX, NOT, ROUND, STD, VAR, LPAD, NEXT, PREV, RELSUM, RPAD, SLICE, SQRT, YEAR?",
-=======
             "PyDough object FIZZBUZZ is not callable. Did you mean: FIND, ABS, MIN, SUM, HOUR?",
->>>>>>> 29dd27d2
             id="non_function",
         ),
         pytest.param(
@@ -62,11 +54,7 @@
         ),
         pytest.param(
             "lines.CALCULATE(v=MUL(extended_price, SUB(1, discount)))",
-<<<<<<< HEAD
-            "PyDough object SUB is not callable. Did you mean: SUM, STD, ABS, AVG, DAY, HAS, HOUR, IFF, ISIN, MAX, MIN, NOT, SIGN, SQRT, VAR?",
-=======
             "PyDough object SUB is not callable. Did you mean: SUM, STD, ABS, AVG, DAY?",
->>>>>>> 29dd27d2
             id="binop_function_call",
         ),
         pytest.param(
@@ -99,72 +87,6 @@
         ),
         pytest.param(
             "result = customers.orders.CALCULATE(RANKING(by=key.ASC(), per='custs'))",
-<<<<<<< HEAD
-            "Error while parsing 'per' string of RANKING(by=(key.ASC(na_pos='first'), per='custs') in context TPCH.customers.orders (unrecognized ancestor 'custs')",
-            id="bad_per_1",
-        ),
-        pytest.param(
-            "result = customers.orders.CALCULATE(RANKING(by=key.ASC(), per='customers:2'))",
-            "Error while parsing 'per' string of RANKING(by=(key.ASC(na_pos='first'), per='customers:2') in context TPCH.customers.orders (there are not 2 ancestors of the current context with name 'customers')",
-            id="bad_per_2",
-        ),
-        pytest.param(
-            "result = customers.orders.customer.orders.lines.CALCULATE(RANKING(by=extended_price.DESC(), per='orders'))",
-            "Error while parsing 'per' string of RANKING(by=(extended_price.DESC(na_pos='last'), per='orders') in context TPCH.customers.orders.customer.orders.lines (per-string 'orders' is ambiguous in this context; use the form 'orders:index' to disambiguate, where 'orders:1' refers to the most recent ancestor)",
-            id="bad_per_3",
-        ),
-        pytest.param(
-            "result = customers.orders.CALCULATE(RANKING(by=key.ASC(), per='customers:k'))",
-            "Error while parsing 'per' string of RANKING(by=(key.ASC(na_pos='first'), per='customers:k') in context TPCH.customers.orders (expected the index after ':' to be a positive integer)",
-            id="bad_per_4",
-        ),
-        pytest.param(
-            "result = customers.orders.CALCULATE(RANKING(by=key.ASC(), per='customers:1:2'))",
-            "Error while parsing 'per' string of RANKING(by=(key.ASC(na_pos='first'), per='customers:1:2') in context TPCH.customers.orders (expected 0 or 1 ':', found 2))",
-            id="bad_per_5",
-        ),
-        pytest.param(
-            "result = customers.orders.CALCULATE(RANKING(by=key.ASC(), per='customers:'))",
-            "Error while parsing 'per' string of RANKING(by=(key.ASC(na_pos='first'), per='customers:') in context TPCH.customers.orders (expected the index after ':' to be a positive integer)",
-            id="bad_per_6",
-        ),
-        pytest.param(
-            "result = customers.orders.CALCULATE(RANKING(by=key.ASC(), per='customers:0'))",
-            "Error while parsing 'per' string of RANKING(by=(key.ASC(na_pos='first'), per='customers:0') in context TPCH.customers.orders (expected the index after ':' to be a positive integer)",
-            id="bad_per_7",
-        ),
-        pytest.param(
-            "result = customers.orders.CALCULATE(RANKING(by=key.ASC(), per=-1))",
-            "`per` argument must be a string",
-            id="bad_per_8",
-        ),
-        pytest.param(
-            "result = nations.CALCULATE(name=name, var=SAMPLE_VAR(suppliers.account_balance))",
-            "PyDough object SAMPLE_VAR is not callable. Did you mean: YEAR, SUM, UPPER, VAR, AVG, LPAD, PREV, RPAD, DAY, FLOAT, FLOOR, HAS, LOWER, MAX, POWER, SLICE, SMALLEST, SQRT, STD, ABS, CEIL, GETPART, HOUR, LIKE, MEDIAN, NEXT, QUARTER, RELAVG, REPLACE, SECOND, SIGN, STRIP?",
-            id="kwargfunc_1",
-        ),
-        pytest.param(
-            "result = nations.CALCULATE(name=name, var=SAMPLE_VAR(suppliers.account_balance))",
-            "PyDough object SAMPLE_VAR is not callable. Did you mean: YEAR, SUM, UPPER, VAR, AVG, LPAD, PREV, RPAD, DAY, FLOAT, FLOOR, HAS, LOWER, MAX, POWER, SLICE, SMALLEST, SQRT, STD, ABS, CEIL, GETPART, HOUR, LIKE, MEDIAN, NEXT, QUARTER, RELAVG, REPLACE, SECOND, SIGN, STRIP?",
-            id="kwargfunc_2",
-        ),
-        pytest.param(
-            "result = nations.CALCULATE(name=name, var=SAMPLE_STD(suppliers.account_balance))",
-            "PyDough object SAMPLE_STD is not callable. Did you mean: SMALLEST, STD, HAS, LARGEST, SUM, ABS, LPAD, NEXT, RPAD, SECOND, SQRT, ABSENT, DAY, FLOAT, MAX, NOT, SLICE, UPPER, VAR?",
-            id="kwargfunc_3",
-        ),
-        pytest.param(
-            "result = nations.CALCULATE(name=name, std=POPULATION_STD(suppliers.account_balance))",
-            "COUNT, ROUND, CONTAINS, FIND, LPAD, RPAD, FLOAT, HAS, MIN, MONTH, NOT, STD, HASNOT, HOUR, ISIN, MINUTE, SECOND, SIGN, ABS, DAY, DEFAULT_TO, FLOOR, LARGEST, MAX, MONOTONIC, NDISTINCT, POWER, PRESENT, QUANTILE, RELCOUNT, REPLACE, SLICE, STRING, SUM, VAR?",
-            id="kwargfunc_4",
-        ),
-        pytest.param(
-            "result = nations.CALCULATE(name).customers.CALCULATE(name)",
-            "Unclear whether 'name' refers to a term of the current context or ancestor of collection TPCH.nations.CALCULATE(name=name).customers",
-            id="downstream_1",
-        ),
-        pytest.param(
-=======
             "Error while parsing 'per' string of RANKING(by=(key.ASC(na_pos='first'), per='custs') in context TPCH.customers.orders (unrecognized ancestor 'custs'; did you mean one of: 'TPCH', 'customers')",
             id="bad_per_1",
         ),
@@ -243,7 +165,6 @@
             id="downstream_1",
         ),
         pytest.param(
->>>>>>> 29dd27d2
             "result = regions.CALCULATE(name).nations.customers.CALCULATE(name)",
             "Unclear whether 'name' refers to a term of the current context or ancestor of collection TPCH.regions.CALCULATE(name=name).nations.customers",
             id="downstream_2",

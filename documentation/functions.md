--- conflicted
+++ resolved
@@ -393,11 +393,7 @@
 ```py
 # Calculates, for each order, the number of days since January 1st 1992
 # that the order was placed:
-<<<<<<< HEAD
 Orders.CALCULATE( 
-=======
-orders(
->>>>>>> b2d548f3
    days_since=DATEDIFF("days",datetime.date(1992, 1, 1), order_date)
 )
 ```
@@ -496,13 +492,9 @@
 The `ABS` function returns the absolute value of its input. The Python builtin `abs()` function can also be used to accomplish the same thing.
 
 ```py
-<<<<<<< HEAD
 Customers.CALCULATE(acct_magnitude = ABS(acctbal))
-=======
-Customers(acct_magnitude = ABS(acctbal))
 # The below statement is equivalent to above.
-Customers(acct_magnitude = abs(acctbal))
->>>>>>> b2d548f3
+Customers.CALCULATE(acct_magnitude = abs(acctbal))
 ```
 
 <!-- TOC --><a name="round"></a>
@@ -512,22 +504,18 @@
 The `ROUND` function rounds its first argument to the precision of its second argument. The rounding rules used depend on the database's round function. The Python builtin `round()` function can also be used to accomplish the same thing. 
 
 ```py
-<<<<<<< HEAD
 Parts.CALCULATE(rounded_price = ROUND(retail_price, 1))
-=======
-Parts(rounded_price = ROUND(retail_price, 1))
 # The below statement is equivalent to above.
-Parts(rounded_price = round(retail_price, 1))
+Parts.CALCULATE(rounded_price = round(retail_price, 1))
 ```
 
 Note: The default precision for builtin `round` method is 0, to be in alignment with the Python implementation. The PyDough `ROUND` function requires the precision to be specified.
 
 ```py
 # This is legal.
-Parts(rounded_price = round(retail_price))
+Parts.CALCULATE(rounded_price = round(retail_price))
 # This is illegal as precision is not specified.
-Parts(rounded_price = ROUND(retail_price))
->>>>>>> b2d548f3
+Parts.CALCULATE(rounded_price = ROUND(retail_price))
 ```
 
 <!-- TOC --><a name="power"></a>

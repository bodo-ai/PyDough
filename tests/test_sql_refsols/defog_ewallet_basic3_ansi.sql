WITH _t0 AS (
  SELECT
    wallet_transactions_daily.receiver_id AS receiver_id,
    wallet_transactions_daily.receiver_type AS receiver_type
  FROM main.wallet_transactions_daily AS wallet_transactions_daily
  WHERE
    wallet_transactions_daily.receiver_type = 1
), _t1 AS (
  SELECT
    _t0.receiver_id AS receiver_id
  FROM _t0 AS _t0
), _t0_2 AS (
  SELECT
<<<<<<< HEAD
    "merchants"."mid" AS "merchant",
    "merchants"."mid" AS "mid"
  FROM "main"."merchants" AS "merchants"
)
SELECT
  "_t0"."merchant" AS "merchant"
FROM "_t0_2" AS "_t0"
=======
    merchants.mid AS mid
  FROM main.merchants AS merchants
)
SELECT
  _t0.mid AS merchant
FROM _t0_2 AS _t0
>>>>>>> a57d0640
WHERE
  EXISTS(
    SELECT
      1 AS "1"
    FROM _t1 AS _t1
    WHERE
      _t0.mid = _t1.receiver_id
  )<|MERGE_RESOLUTION|>--- conflicted
+++ resolved
@@ -11,22 +11,13 @@
   FROM _t0 AS _t0
 ), _t0_2 AS (
   SELECT
-<<<<<<< HEAD
-    "merchants"."mid" AS "merchant",
-    "merchants"."mid" AS "mid"
-  FROM "main"."merchants" AS "merchants"
-)
-SELECT
-  "_t0"."merchant" AS "merchant"
-FROM "_t0_2" AS "_t0"
-=======
+    merchants.mid AS merchant,
     merchants.mid AS mid
   FROM main.merchants AS merchants
 )
 SELECT
-  _t0.mid AS merchant
+  _t0.merchant AS merchant
 FROM _t0_2 AS _t0
->>>>>>> a57d0640
 WHERE
   EXISTS(
     SELECT

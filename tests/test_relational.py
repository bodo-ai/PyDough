"""
TODO: add file-level docstring
"""

from typing import Any

import pytest

from pydough.pydough_ast.pydough_operators.expression_operators import EQU, LOWER, SUM
from pydough.relational import Relational
from pydough.relational.aggregate import Aggregate
from pydough.relational.filter import Filter
from pydough.relational.limit import Limit
from pydough.relational.project import Project
<<<<<<< HEAD
from pydough.relational.root import RelationalRoot
=======
from pydough.relational.relational_expressions import (
    ColumnOrdering,
)
from pydough.relational.relational_expressions.call_expression import CallExpression
from pydough.relational.relational_expressions.column_reference import ColumnReference
from pydough.relational.relational_expressions.literal_expression import (
    LiteralExpression,
)
>>>>>>> d8d25db9
from pydough.relational.scan import Scan
from pydough.types import BooleanType, Int64Type, PyDoughType, StringType, UnknownType


def make_relational_column_reference(
    name: str, typ: PyDoughType | None = None
) -> ColumnReference:
    """
    Make a column reference given name and type. This is used
    for generating various relational nodes.

    Args:
        name (str): The name of the column in the input.

    Returns:
        Column: The output column.
    """
    pydough_type = typ if typ is not None else UnknownType()
    return ColumnReference(name, pydough_type)


def make_relational_literal(value: Any, typ: PyDoughType | None = None):
    """
    Make a literal given value and type. This is used for
    generating various relational nodes.

    Args:
        value (Any): The value of the literal.

    Returns:
        Literal: The output literal.
    """
    pydough_type = typ if typ is not None else UnknownType()
    return LiteralExpression(value, pydough_type)


def make_relational_column_ordering(
    column: ColumnReference, ascending: bool = True, nulls_first: bool = True
):
    """
    Create a column ordering as a function of a Relational column reference
    with the given ascending and nulls_first parameters.

    Args:
        name (str): _description_
        typ (PyDoughType | None, optional): _description_. Defaults to None.
        ascending (bool, optional): _description_. Defaults to True.
        nulls_first (bool, optional): _description_. Defaults to True.

    Returns:
        _type_: _description_
    """
    return ColumnOrdering(column, ascending, nulls_first)


def build_simple_scan() -> Scan:
    # Helper function to generate a simple scan node for when
    # relational operators need an input.
    return Scan(
        "table",
        {
            "a": make_relational_column_reference("a"),
            "b": make_relational_column_reference("b"),
        },
    )


def test_scan_inputs():
    scan = build_simple_scan()
    assert scan.inputs == []


@pytest.mark.parametrize(
    "scan_node, output",
    [
        pytest.param(
            Scan(
                "table1",
                {
                    "a": make_relational_column_reference("a"),
                    "b": make_relational_column_reference("b"),
                },
            ),
            "SCAN(table=table1, columns={'a': Column(name=a, type=UnknownType()), 'b': Column(name=b, type=UnknownType())})",
            id="base_column",
        ),
        pytest.param(
            Scan("table3", {}),
            "SCAN(table=table3, columns={})",
            id="no_columns",
        ),
    ],
)
def test_scan_to_string(scan_node: Scan, output: str):
    assert scan_node.to_string() == output


@pytest.mark.parametrize(
    "first_scan, second_scan, output",
    [
        pytest.param(
            Scan(
                "table1",
                {
                    "a": make_relational_column_reference("a"),
                    "b": make_relational_column_reference("b"),
                },
            ),
            Scan(
                "table1",
                {
                    "a": make_relational_column_reference("a"),
                    "b": make_relational_column_reference("b"),
                },
            ),
            True,
            id="matching_scans",
        ),
        pytest.param(
            Scan(
                "table1",
                {
                    "a": make_relational_column_reference("a"),
                    "b": make_relational_column_reference("b"),
                },
            ),
            Scan("table1", {"a": make_relational_column_reference("a")}),
            False,
            id="different_columns",
        ),
        pytest.param(
            Scan(
                "table1",
                {
                    "a": make_relational_column_reference("a"),
                    "b": make_relational_column_reference("b"),
                },
            ),
            Scan(
                "table2",
                {
                    "a": make_relational_column_reference("a"),
                    "b": make_relational_column_reference("b"),
                },
            ),
            False,
            id="different_tables",
        ),
        pytest.param(
            Scan(
                "table1",
                {
                    "a": make_relational_column_reference("a"),
                    "b": make_relational_column_reference("b"),
                },
            ),
            Project(
                build_simple_scan(),
                {
                    "a": make_relational_column_reference("a"),
                    "b": make_relational_column_reference("b"),
                },
            ),
            False,
            id="different_nodes",
        ),
    ],
)
def test_scan_equals(first_scan: Scan, second_scan: Relational, output: bool):
    assert first_scan.equals(second_scan) == output


@pytest.mark.parametrize(
    "project, output",
    [
        pytest.param(
            Project(
                build_simple_scan(),
                {
                    "a": make_relational_column_reference("a"),
                    "b": make_relational_column_reference("b"),
                },
            ),
            "PROJECT(columns={'a': Column(name=a, type=UnknownType()), 'b': Column(name=b, type=UnknownType())})",
            id="no_orderings",
        ),
        pytest.param(
            Project(build_simple_scan(), {}),
            "PROJECT(columns={})",
            id="no_columns",
        ),
    ],
)
def test_project_to_string(project: Project, output: str):
    assert project.to_string() == output


@pytest.mark.parametrize(
    "first_project, second_project, output",
    [
        pytest.param(
            Project(
                build_simple_scan(),
                {
                    "a": make_relational_column_reference("a"),
                    "b": make_relational_column_reference("b"),
                },
            ),
            Project(
                build_simple_scan(),
                {
                    "a": make_relational_column_reference("a"),
                    "b": make_relational_column_reference("b"),
                },
            ),
            True,
            id="matching_projects",
        ),
        pytest.param(
            Project(
                build_simple_scan(),
                {
                    "a": make_relational_column_reference("a"),
                    "b": make_relational_column_reference("b"),
                },
            ),
            Project(build_simple_scan(), {"a": make_relational_column_reference("a")}),
            False,
            id="different_columns",
        ),
        pytest.param(
            Project(
                build_simple_scan(),
                {
                    "a": make_relational_column_reference("a"),
                    "b": make_relational_column_reference("b"),
                },
            ),
            Project(
                build_simple_scan(),
                {
                    "b": make_relational_column_reference("b"),
                    "a": make_relational_column_reference("a"),
                },
            ),
            True,
            id="reordered_columns",
        ),
        pytest.param(
            Project(build_simple_scan(), {"a": make_relational_column_reference("a")}),
            Project(build_simple_scan(), {"a": make_relational_column_reference("b")}),
            False,
            id="conflicting_column_mappings",
        ),
        pytest.param(
            Project(build_simple_scan(), {"a": make_relational_column_reference("a")}),
            Project(build_simple_scan(), {"a": make_relational_literal(1)}),
            False,
            id="conflicting_column_values",
        ),
        pytest.param(
            Project(build_simple_scan(), {}),
            Project(Scan("table2", {}), {}),
            False,
            id="unequal_inputs",
        ),
        pytest.param(
            Project(
                build_simple_scan(),
                {
                    "b": make_relational_column_reference("b"),
                    "a": make_relational_column_reference("a"),
                },
            ),
            Scan(
                "table1",
                {
                    "b": make_relational_column_reference("b"),
                    "a": make_relational_column_reference("a"),
                },
            ),
            False,
            id="different_nodes",
        ),
    ],
)
def test_project_equals(
    first_project: Project, second_project: Relational, output: bool
):
    assert first_project.equals(second_project) == output


@pytest.mark.parametrize(
    "limit, output",
    [
        pytest.param(
            Limit(
                build_simple_scan(),
                make_relational_literal(1, Int64Type()),
                {
                    "a": make_relational_column_reference("a"),
                    "b": make_relational_column_reference("b"),
                },
            ),
            "LIMIT(limit=Literal(value=1, type=Int64Type()), columns={'a': Column(name=a, type=UnknownType()), 'b': Column(name=b, type=UnknownType())}, orderings=[])",
            id="limit_1",
        ),
        pytest.param(
            Limit(
                build_simple_scan(),
                make_relational_literal(5, Int64Type()),
                {
                    "a": make_relational_column_reference("a"),
                    "b": make_relational_column_reference("b"),
                },
            ),
            "LIMIT(limit=Literal(value=5, type=Int64Type()), columns={'a': Column(name=a, type=UnknownType()), 'b': Column(name=b, type=UnknownType())}, orderings=[])",
            id="limit_5",
        ),
        pytest.param(
            Limit(build_simple_scan(), make_relational_literal(10, Int64Type()), {}),
            "LIMIT(limit=Literal(value=10, type=Int64Type()), columns={}, orderings=[])",
            id="no_columns",
        ),
        pytest.param(
            Limit(
                build_simple_scan(),
                make_relational_literal(10, Int64Type()),
                {
                    "a": make_relational_column_reference("a"),
                    "b": make_relational_column_reference("b"),
                },
                [
                    make_relational_column_ordering(
                        make_relational_column_reference("a")
                    ),
                    make_relational_column_ordering(
                        make_relational_column_reference("b"), ascending=False
                    ),
                ],
            ),
            "LIMIT(limit=Literal(value=10, type=Int64Type()), columns={'a': Column(name=a, type=UnknownType()), 'b': Column(name=b, type=UnknownType())}, orderings=[ColumnOrdering(column=Column(name=a, type=UnknownType()), ascending=True, nulls_first=True), ColumnOrdering(column=Column(name=b, type=UnknownType()), ascending=False, nulls_first=True)])",
            id="orderings",
        ),
    ],
)
def test_limit_to_string(limit: Limit, output: str):
    assert limit.to_string() == output


@pytest.mark.parametrize(
    "first_limit, second_limit, output",
    [
        pytest.param(
            Limit(
                build_simple_scan(),
                make_relational_literal(10, Int64Type()),
                {
                    "a": make_relational_column_reference("a"),
                    "b": make_relational_column_reference("b"),
                },
            ),
            Limit(
                build_simple_scan(),
                make_relational_literal(10, Int64Type()),
                {
                    "a": make_relational_column_reference("a"),
                    "b": make_relational_column_reference("b"),
                },
            ),
            True,
            id="matching_limits",
        ),
        pytest.param(
            Limit(
                build_simple_scan(),
                make_relational_literal(10, Int64Type()),
                {
                    "a": make_relational_column_reference("a"),
                    "b": make_relational_column_reference("b"),
                },
            ),
            Limit(
                build_simple_scan(),
                make_relational_literal(5, Int64Type()),
                {
                    "a": make_relational_column_reference("a"),
                    "b": make_relational_column_reference("b"),
                },
            ),
            False,
            id="different_limits",
        ),
        pytest.param(
            Limit(
                build_simple_scan(),
                make_relational_literal(10, Int64Type()),
                {
                    "a": make_relational_column_reference("a"),
                    "b": make_relational_column_reference("b"),
                },
            ),
            Limit(
                build_simple_scan(),
                make_relational_literal(10, Int64Type()),
                {
                    "a": make_relational_column_reference("a"),
                },
            ),
            False,
            id="different_columns",
        ),
        pytest.param(
            Limit(
                build_simple_scan(),
                make_relational_literal(10, Int64Type()),
                {
                    "a": make_relational_column_reference("a"),
                    "b": make_relational_column_reference("b"),
                },
                [
                    make_relational_column_ordering(
                        make_relational_column_reference("a")
                    )
                ],
            ),
            Limit(
                build_simple_scan(),
                make_relational_literal(10, Int64Type()),
                {
                    "a": make_relational_column_reference("a"),
                    "b": make_relational_column_reference("b"),
                },
                [
                    make_relational_column_ordering(
                        make_relational_column_reference("a")
                    )
                ],
            ),
            True,
            id="matching_ordering",
        ),
        pytest.param(
            Limit(
                build_simple_scan(),
                make_relational_literal(10, Int64Type()),
                {
                    "a": make_relational_column_reference("a"),
                    "b": make_relational_column_reference("b"),
                },
                [
                    make_relational_column_ordering(
                        make_relational_column_reference("a"), ascending=True
                    )
                ],
            ),
            Limit(
                build_simple_scan(),
                make_relational_literal(10, Int64Type()),
                {
                    "a": make_relational_column_reference("a"),
                    "b": make_relational_column_reference("b"),
                },
                [
                    make_relational_column_ordering(
                        make_relational_column_reference("a"), ascending=False
                    )
                ],
            ),
            False,
            id="different_orderings",
        ),
        pytest.param(
            Limit(build_simple_scan(), make_relational_literal(5, Int64Type()), {}),
            Limit(Scan("table2", {}), make_relational_literal(5, Int64Type()), {}),
            False,
            id="unequal_inputs",
        ),
        pytest.param(
            Limit(
                build_simple_scan(),
                make_relational_literal(10, Int64Type()),
                {
                    "a": make_relational_column_reference("a"),
                    "b": make_relational_column_reference("b"),
                },
            ),
            Project(
                build_simple_scan(),
                {
                    "a": make_relational_column_reference("a"),
                    "b": make_relational_column_reference("b"),
                },
            ),
            False,
            id="different_nodes",
        ),
    ],
)
def test_limit_equals(first_limit: Limit, second_limit: Relational, output: bool):
    assert first_limit.equals(second_limit) == output


@pytest.mark.parametrize(
    "literal",
    [
        pytest.param(make_relational_literal(1), id="unknown_type"),
        pytest.param(make_relational_literal(1, StringType()), id="string_type"),
    ],
)
def test_invalid_limit(literal: LiteralExpression):
    """
    Test to verify that we raise an error when the limit is not an integer
    type regardless of the value type.
    """
    with pytest.raises(AssertionError, match="Limit must be an integer type"):
        Limit(build_simple_scan(), literal, {})


@pytest.mark.parametrize(
    "agg, output",
    [
        pytest.param(
            Aggregate(
                build_simple_scan(),
                {
                    "a": make_relational_column_reference("a"),
                },
                {
                    "b": CallExpression(
                        SUM, Int64Type(), [ColumnReference("b", Int64Type())]
                    )
                },
            ),
            "AGGREGATE(keys={'a': Column(name=a, type=UnknownType())}, aggregations={'b': Call(op=Function[SUM], inputs=[Column(name=b, type=Int64Type())], return_type=Int64Type())})",
            id="key_and_agg",
        ),
        pytest.param(
            Aggregate(
                build_simple_scan(),
                {
                    "a": make_relational_column_reference("a"),
                    "b": make_relational_column_reference("b"),
                },
                {},
            ),
            "AGGREGATE(keys={'a': Column(name=a, type=UnknownType()), 'b': Column(name=b, type=UnknownType())}, aggregations={})",
            id="no_aggregates",
        ),
        pytest.param(
            Aggregate(
                build_simple_scan(),
                {},
                {
                    "a": CallExpression(
                        SUM, Int64Type(), [ColumnReference("a", Int64Type())]
                    ),
                    "b": CallExpression(
                        SUM, Int64Type(), [ColumnReference("b", Int64Type())]
                    ),
                },
            ),
            "AGGREGATE(keys={}, aggregations={'a': Call(op=Function[SUM], inputs=[Column(name=a, type=Int64Type())], return_type=Int64Type()), 'b': Call(op=Function[SUM], inputs=[Column(name=b, type=Int64Type())], return_type=Int64Type())})",
            id="no_keys",
        ),
        pytest.param(
            Aggregate(
                build_simple_scan(),
                {},
                {},
            ),
            "AGGREGATE(keys={}, aggregations={})",
            id="no_keys_no_aggregates",
        ),
    ],
)
def test_aggregate_to_string(agg: Aggregate, output: str):
    assert agg.to_string() == output


@pytest.mark.parametrize(
    "first_agg, second_agg, output",
    [
        pytest.param(
            Aggregate(
                build_simple_scan(),
                {
                    "a": make_relational_column_reference("a"),
                    "b": make_relational_column_reference("b"),
                },
                {},
            ),
            Aggregate(
                build_simple_scan(),
                {
                    "a": make_relational_column_reference("a"),
                    "b": make_relational_column_reference("b"),
                },
                {},
            ),
            True,
            id="same_keys",
        ),
        pytest.param(
            Aggregate(
                build_simple_scan(),
                {},
                {
                    "a": CallExpression(
                        SUM, Int64Type(), [ColumnReference("a", Int64Type())]
                    ),
                    "b": CallExpression(
                        SUM, Int64Type(), [ColumnReference("b", Int64Type())]
                    ),
                },
            ),
            Aggregate(
                build_simple_scan(),
                {},
                {
                    "a": CallExpression(
                        SUM, Int64Type(), [ColumnReference("a", Int64Type())]
                    ),
                    "b": CallExpression(
                        SUM, Int64Type(), [ColumnReference("b", Int64Type())]
                    ),
                },
            ),
            True,
            id="same_aggs",
        ),
        pytest.param(
            Aggregate(
                build_simple_scan(),
                {
                    "a": make_relational_column_reference("a"),
                },
                {
                    "b": CallExpression(
                        SUM, Int64Type(), [ColumnReference("b", Int64Type())]
                    )
                },
            ),
            Aggregate(
                build_simple_scan(),
                {
                    "a": make_relational_column_reference("a"),
                },
                {
                    "b": CallExpression(
                        SUM, Int64Type(), [ColumnReference("b", Int64Type())]
                    )
                },
            ),
            True,
            id="same_agg_keys",
        ),
        pytest.param(
            Aggregate(
                build_simple_scan(),
                {
                    "a": make_relational_column_reference("a"),
                    "b": make_relational_column_reference("b"),
                },
                {},
            ),
            Aggregate(
                build_simple_scan(),
                {
                    "c": make_relational_column_reference("c"),
                    "d": make_relational_column_reference("d"),
                },
                {},
            ),
            False,
            id="different_keys",
        ),
        pytest.param(
            Aggregate(
                build_simple_scan(),
                {
                    "a": make_relational_column_reference("a"),
                },
                {
                    "b": CallExpression(
                        SUM, Int64Type(), [ColumnReference("b", Int64Type())]
                    )
                },
            ),
            Aggregate(
                build_simple_scan(),
                {
                    "a": make_relational_column_reference("a"),
                },
                {
                    "c": CallExpression(
                        SUM, Int64Type(), [ColumnReference("b", Int64Type())]
                    )
                },
            ),
            False,
            id="different_agg",
        ),
        pytest.param(
            Aggregate(
                build_simple_scan(),
                {
                    "a": make_relational_column_reference("a"),
                    "b": make_relational_column_reference("b"),
                },
                {},
            ),
            Aggregate(
                build_simple_scan(),
                {"a": make_relational_column_reference("a")},
                {},
            ),
            False,
            id="subset_keys",
        ),
        pytest.param(
            Aggregate(
                build_simple_scan(),
                {
                    "a": make_relational_column_reference("a"),
                    "b": make_relational_column_reference("b"),
                },
                {},
            ),
            Aggregate(
                Scan(
                    "table2",
                    {
                        "a": make_relational_column_reference("a"),
                        "b": make_relational_column_reference("b"),
                    },
                ),
                {
                    "a": make_relational_column_reference("a"),
                    "b": make_relational_column_reference("b"),
                },
                {},
            ),
            False,
            id="unequal_inputs",
        ),
        pytest.param(
            Aggregate(
                build_simple_scan(),
                {
                    "a": make_relational_column_reference("a"),
                    "b": make_relational_column_reference("b"),
                },
                {},
            ),
            Scan(
                "table2",
                {
                    "a": make_relational_column_reference("a"),
                    "b": make_relational_column_reference("b"),
                },
            ),
            False,
            id="different_nodes",
        ),
    ],
)
def test_aggregate_equals(first_agg: Aggregate, second_agg: Relational, output: bool):
    assert first_agg.equals(second_agg) == output


def test_aggregate_requires_aggregations():
    """
    Test to verify that we raise an error when the aggregate node is
    created without non-aggregation functions.
    """
    with pytest.raises(
        AssertionError,
        match="All functions used in aggregations must be aggregation functions",
    ):
        Aggregate(
            build_simple_scan(),
            {
                "a": make_relational_column_reference("a"),
            },
            {
                "b": CallExpression(
                    LOWER, StringType(), [ColumnReference("b", StringType())]
                )
            },
        )


def test_aggregate_unique_keys():
    """
    Test to verify that we raise an error when the aggregate node has duplicate
    names between keys and aggregations.
    """
    with pytest.raises(
        AssertionError, match="Keys and aggregations must have unique names"
    ):
        Aggregate(
            build_simple_scan(),
            {
                "a": make_relational_column_reference("a"),
            },
            {
                "a": CallExpression(
                    SUM, Int64Type(), [ColumnReference("b", Int64Type())]
                )
            },
        )


@pytest.mark.parametrize(
    "filter, output",
    [
        pytest.param(
            Filter(
                build_simple_scan(),
                LiteralExpression(True, BooleanType()),
                {
                    "a": make_relational_column_reference("a"),
                    "b": make_relational_column_reference("b"),
                },
            ),
            "FILTER(condition=Literal(value=True, type=BooleanType()), columns={'a': Column(name=a, type=UnknownType()), 'b': Column(name=b, type=UnknownType())})",
            id="true_filter",
        ),
        pytest.param(
            Filter(
                build_simple_scan(),
                CallExpression(
                    EQU,
                    BooleanType(),
                    [
                        make_relational_column_reference("a"),
                        LiteralExpression(1, Int64Type()),
                    ],
                ),
                {
                    "a": make_relational_column_reference("a"),
                    "b": make_relational_column_reference("b"),
                },
            ),
            "FILTER(condition=Call(op=BinaryOperator[==], inputs=[Column(name=a, type=UnknownType()), Literal(value=1, type=Int64Type())], return_type=BooleanType()), columns={'a': Column(name=a, type=UnknownType()), 'b': Column(name=b, type=UnknownType())})",
            id="function_filter",
        ),
    ],
)
def test_filter_to_string(filter: Filter, output: str):
    assert filter.to_string() == output


@pytest.mark.parametrize(
    "first_filter, second_filter, output",
    [
        pytest.param(
            Filter(
                build_simple_scan(),
                LiteralExpression(True, BooleanType()),
                {
                    "a": make_relational_column_reference("a"),
                    "b": make_relational_column_reference("b"),
                },
            ),
            Filter(
                build_simple_scan(),
                LiteralExpression(True, BooleanType()),
                {
                    "a": make_relational_column_reference("a"),
                    "b": make_relational_column_reference("b"),
                },
            ),
            True,
            id="matching",
        ),
        pytest.param(
            Filter(
                build_simple_scan(),
                LiteralExpression(True, BooleanType()),
                {
                    "a": make_relational_column_reference("a"),
                    "b": make_relational_column_reference("b"),
                },
            ),
            Filter(
                build_simple_scan(),
                LiteralExpression(False, BooleanType()),
                {
                    "a": make_relational_column_reference("a"),
                    "b": make_relational_column_reference("b"),
                },
            ),
            False,
            id="different_conds",
        ),
        pytest.param(
            Filter(
                build_simple_scan(),
                LiteralExpression(True, BooleanType()),
                {
                    "a": make_relational_column_reference("a"),
                    "b": make_relational_column_reference("b"),
                },
            ),
            Filter(
                build_simple_scan(),
                LiteralExpression(True, BooleanType()),
                {
                    "c": make_relational_column_reference("a"),
                    "d": make_relational_column_reference("b"),
                },
            ),
            False,
            id="different_columns",
        ),
        pytest.param(
            Filter(
                build_simple_scan(),
                LiteralExpression(True, BooleanType()),
                {
                    "a": make_relational_column_reference("a"),
                    "b": make_relational_column_reference("b"),
                },
            ),
            Filter(
                Scan(
                    "table2",
                    {
                        "a": make_relational_column_reference("a"),
                        "b": make_relational_column_reference("b"),
                    },
                ),
                LiteralExpression(True, BooleanType()),
                {
                    "a": make_relational_column_reference("a"),
                    "b": make_relational_column_reference("b"),
                },
            ),
            False,
            id="unequal_inputs",
        ),
        pytest.param(
            Filter(
                build_simple_scan(),
                LiteralExpression(True, BooleanType()),
                {
                    "a": make_relational_column_reference("a"),
                    "b": make_relational_column_reference("b"),
                },
            ),
            Scan(
                "table2",
                {
                    "a": make_relational_column_reference("a"),
                    "b": make_relational_column_reference("b"),
                },
            ),
            False,
            id="different_nodes",
        ),
    ],
)
<<<<<<< HEAD
def test_filter_invalid_merge(first_filter: Filter, second_filter: Filter):
    with pytest.raises(ValueError, match="Cannot merge nodes"):
        first_filter.merge(second_filter)


@pytest.mark.parametrize(
    "root, output",
    [
        pytest.param(
            RelationalRoot(
                build_simple_scan(),
                [make_column("a"), make_column("b")],
            ),
            "ROOT(columns=[Column(name='a', expr=Column(a)), Column(name='b', expr=Column(b))], orderings=[])",
            id="no_orderings",
        ),
        pytest.param(
            RelationalRoot(
                build_simple_scan(),
                [make_column("a"), make_column("b")],
                [make_simple_column_reference("a")],
            ),
            "ROOT(columns=[Column(name='a', expr=Column(a)), Column(name='b', expr=Column(b))], orderings=[Column(a)])",
            id="with_orderings",
        ),
    ],
)
def test_root_to_string(root: RelationalRoot, output: str):
    assert root.to_string() == output


@pytest.mark.parametrize(
    "first_root, second_root, output",
    [
        pytest.param(
            RelationalRoot(build_simple_scan(), [make_column("a"), make_column("b")]),
            RelationalRoot(build_simple_scan(), [make_column("a"), make_column("b")]),
            True,
            id="matching_columns_no_orderings",
        ),
        pytest.param(
            RelationalRoot(build_simple_scan(), [make_column("a"), make_column("b")]),
            RelationalRoot(build_simple_scan(), [make_column("b"), make_column("c")]),
            False,
            id="different_columns_no_orderings",
        ),
        pytest.param(
            RelationalRoot(
                build_simple_scan(),
                [make_column("a"), make_column("b")],
                [make_simple_column_reference("a")],
            ),
            RelationalRoot(
                build_simple_scan(),
                [make_column("a"), make_column("b")],
                [make_simple_column_reference("a")],
            ),
            True,
            id="matching_columns_with_orderings",
        ),
        pytest.param(
            RelationalRoot(
                build_simple_scan(),
                [make_column("a"), make_column("b")],
                [make_simple_column_reference("a")],
            ),
            RelationalRoot(
                build_simple_scan(),
                [make_column("a"), make_column("b")],
                [make_simple_column_reference("b")],
            ),
            False,
            id="different_orderings",
        ),
        pytest.param(
            RelationalRoot(build_simple_scan(), [make_column("a"), make_column("b")]),
            RelationalRoot(Scan("table2", []), [make_column("a"), make_column("b")]),
            False,
            id="different_inputs",
        ),
        pytest.param(
            RelationalRoot(build_simple_scan(), [make_column("a"), make_column("b")]),
            Scan("table2", [make_column("a"), make_column("b")]),
            False,
            id="different_nodes",
        ),
    ],
)
def test_root_equals(first_root: RelationalRoot, second_root: Relational, output: bool):
    assert first_root.equals(second_root) == output


@pytest.mark.parametrize(
    "first_root, second_root",
    [
        pytest.param(
            RelationalRoot(build_simple_scan(), [make_column("a"), make_column("b")]),
            RelationalRoot(build_simple_scan(), [make_column("a"), make_column("b")]),
            id="matching_columns_no_orderings",
        ),
        pytest.param(
            RelationalRoot(build_simple_scan(), [make_column("a"), make_column("b")]),
            RelationalRoot(build_simple_scan(), [make_column("c"), make_column("d")]),
            id="different_columns_no_orderings",
        ),
        pytest.param(
            RelationalRoot(build_simple_scan(), [make_column("a"), make_column("b")]),
            RelationalRoot(build_simple_scan(), [make_column("a")]),
            id="subset_columns_no_orderings",
        ),
        pytest.param(
            RelationalRoot(
                build_simple_scan(),
                [make_column("a"), make_column("b")],
                [make_simple_column_reference("a")],
            ),
            RelationalRoot(
                build_simple_scan(),
                [make_column("a"), make_column("b")],
                [make_simple_column_reference("a")],
            ),
            id="matching_columns_with_orderings",
        ),
        pytest.param(
            RelationalRoot(
                build_simple_scan(),
                [make_column("a"), make_column("b")],
                [make_simple_column_reference("a")],
            ),
            RelationalRoot(
                build_simple_scan(),
                [make_column("a"), make_column("b")],
                [make_simple_column_reference("b")],
            ),
            id="matching_columns_different_orderings",
        ),
        pytest.param(
            RelationalRoot(build_simple_scan(), [make_column("a"), make_column("b")]),
            RelationalRoot(Scan("table2", []), [make_column("a"), make_column("b")]),
            id="different_inputs",
        ),
    ],
)
def test_root_can_merge(first_root: RelationalRoot, second_root: RelationalRoot):
    assert not first_root.can_merge(second_root)


@pytest.mark.parametrize(
    "first_root, second_root",
    [
        pytest.param(
            RelationalRoot(build_simple_scan(), [make_column("a"), make_column("b")]),
            RelationalRoot(build_simple_scan(), [make_column("a"), make_column("b")]),
            id="matching_columns_no_orderings",
        ),
        pytest.param(
            RelationalRoot(build_simple_scan(), [make_column("a"), make_column("b")]),
            RelationalRoot(build_simple_scan(), [make_column("c"), make_column("d")]),
            id="different_columns_no_orderings",
        ),
        pytest.param(
            RelationalRoot(build_simple_scan(), [make_column("a"), make_column("b")]),
            RelationalRoot(build_simple_scan(), [make_column("a")]),
            id="subset_columns_no_orderings",
        ),
        pytest.param(
            RelationalRoot(
                build_simple_scan(),
                [make_column("a"), make_column("b")],
                [make_simple_column_reference("a")],
            ),
            RelationalRoot(
                build_simple_scan(),
                [make_column("a"), make_column("b")],
                [make_simple_column_reference("a")],
            ),
            id="matching_columns_with_orderings",
        ),
        pytest.param(
            RelationalRoot(
                build_simple_scan(),
                [make_column("a"), make_column("b")],
                [make_simple_column_reference("a")],
            ),
            RelationalRoot(
                build_simple_scan(),
                [make_column("a"), make_column("b")],
                [make_simple_column_reference("b")],
            ),
            id="matching_columns_different_orderings",
        ),
        pytest.param(
            RelationalRoot(build_simple_scan(), [make_column("a"), make_column("b")]),
            RelationalRoot(Scan("table2", []), [make_column("a"), make_column("b")]),
            id="different_inputs",
        ),
    ],
)
def test_root_invalid_merge(first_root: RelationalRoot, second_root: RelationalRoot):
    with pytest.raises(ValueError, match="Cannot merge root nodes"):
        first_root.merge(second_root)
=======
def test_filter_equals(first_filter: Filter, second_filter: Relational, output: bool):
    assert first_filter.equals(second_filter) == output


def test_filter_requires_boolean_condition():
    """
    Test to verify that we raise an error when the filter node is
    created with a non-boolean condition.
    """
    with pytest.raises(AssertionError, match="Filter condition must be a boolean type"):
        Filter(
            build_simple_scan(),
            make_relational_literal(1, Int64Type()),
            {
                "a": make_relational_column_reference("a"),
            },
        )
>>>>>>> d8d25db9
<|MERGE_RESOLUTION|>--- conflicted
+++ resolved
@@ -12,9 +12,6 @@
 from pydough.relational.filter import Filter
 from pydough.relational.limit import Limit
 from pydough.relational.project import Project
-<<<<<<< HEAD
-from pydough.relational.root import RelationalRoot
-=======
 from pydough.relational.relational_expressions import (
     ColumnOrdering,
 )
@@ -23,7 +20,7 @@
 from pydough.relational.relational_expressions.literal_expression import (
     LiteralExpression,
 )
->>>>>>> d8d25db9
+from pydough.relational.root import RelationalRoot
 from pydough.relational.scan import Scan
 from pydough.types import BooleanType, Int64Type, PyDoughType, StringType, UnknownType
 
@@ -988,209 +985,6 @@
         ),
     ],
 )
-<<<<<<< HEAD
-def test_filter_invalid_merge(first_filter: Filter, second_filter: Filter):
-    with pytest.raises(ValueError, match="Cannot merge nodes"):
-        first_filter.merge(second_filter)
-
-
-@pytest.mark.parametrize(
-    "root, output",
-    [
-        pytest.param(
-            RelationalRoot(
-                build_simple_scan(),
-                [make_column("a"), make_column("b")],
-            ),
-            "ROOT(columns=[Column(name='a', expr=Column(a)), Column(name='b', expr=Column(b))], orderings=[])",
-            id="no_orderings",
-        ),
-        pytest.param(
-            RelationalRoot(
-                build_simple_scan(),
-                [make_column("a"), make_column("b")],
-                [make_simple_column_reference("a")],
-            ),
-            "ROOT(columns=[Column(name='a', expr=Column(a)), Column(name='b', expr=Column(b))], orderings=[Column(a)])",
-            id="with_orderings",
-        ),
-    ],
-)
-def test_root_to_string(root: RelationalRoot, output: str):
-    assert root.to_string() == output
-
-
-@pytest.mark.parametrize(
-    "first_root, second_root, output",
-    [
-        pytest.param(
-            RelationalRoot(build_simple_scan(), [make_column("a"), make_column("b")]),
-            RelationalRoot(build_simple_scan(), [make_column("a"), make_column("b")]),
-            True,
-            id="matching_columns_no_orderings",
-        ),
-        pytest.param(
-            RelationalRoot(build_simple_scan(), [make_column("a"), make_column("b")]),
-            RelationalRoot(build_simple_scan(), [make_column("b"), make_column("c")]),
-            False,
-            id="different_columns_no_orderings",
-        ),
-        pytest.param(
-            RelationalRoot(
-                build_simple_scan(),
-                [make_column("a"), make_column("b")],
-                [make_simple_column_reference("a")],
-            ),
-            RelationalRoot(
-                build_simple_scan(),
-                [make_column("a"), make_column("b")],
-                [make_simple_column_reference("a")],
-            ),
-            True,
-            id="matching_columns_with_orderings",
-        ),
-        pytest.param(
-            RelationalRoot(
-                build_simple_scan(),
-                [make_column("a"), make_column("b")],
-                [make_simple_column_reference("a")],
-            ),
-            RelationalRoot(
-                build_simple_scan(),
-                [make_column("a"), make_column("b")],
-                [make_simple_column_reference("b")],
-            ),
-            False,
-            id="different_orderings",
-        ),
-        pytest.param(
-            RelationalRoot(build_simple_scan(), [make_column("a"), make_column("b")]),
-            RelationalRoot(Scan("table2", []), [make_column("a"), make_column("b")]),
-            False,
-            id="different_inputs",
-        ),
-        pytest.param(
-            RelationalRoot(build_simple_scan(), [make_column("a"), make_column("b")]),
-            Scan("table2", [make_column("a"), make_column("b")]),
-            False,
-            id="different_nodes",
-        ),
-    ],
-)
-def test_root_equals(first_root: RelationalRoot, second_root: Relational, output: bool):
-    assert first_root.equals(second_root) == output
-
-
-@pytest.mark.parametrize(
-    "first_root, second_root",
-    [
-        pytest.param(
-            RelationalRoot(build_simple_scan(), [make_column("a"), make_column("b")]),
-            RelationalRoot(build_simple_scan(), [make_column("a"), make_column("b")]),
-            id="matching_columns_no_orderings",
-        ),
-        pytest.param(
-            RelationalRoot(build_simple_scan(), [make_column("a"), make_column("b")]),
-            RelationalRoot(build_simple_scan(), [make_column("c"), make_column("d")]),
-            id="different_columns_no_orderings",
-        ),
-        pytest.param(
-            RelationalRoot(build_simple_scan(), [make_column("a"), make_column("b")]),
-            RelationalRoot(build_simple_scan(), [make_column("a")]),
-            id="subset_columns_no_orderings",
-        ),
-        pytest.param(
-            RelationalRoot(
-                build_simple_scan(),
-                [make_column("a"), make_column("b")],
-                [make_simple_column_reference("a")],
-            ),
-            RelationalRoot(
-                build_simple_scan(),
-                [make_column("a"), make_column("b")],
-                [make_simple_column_reference("a")],
-            ),
-            id="matching_columns_with_orderings",
-        ),
-        pytest.param(
-            RelationalRoot(
-                build_simple_scan(),
-                [make_column("a"), make_column("b")],
-                [make_simple_column_reference("a")],
-            ),
-            RelationalRoot(
-                build_simple_scan(),
-                [make_column("a"), make_column("b")],
-                [make_simple_column_reference("b")],
-            ),
-            id="matching_columns_different_orderings",
-        ),
-        pytest.param(
-            RelationalRoot(build_simple_scan(), [make_column("a"), make_column("b")]),
-            RelationalRoot(Scan("table2", []), [make_column("a"), make_column("b")]),
-            id="different_inputs",
-        ),
-    ],
-)
-def test_root_can_merge(first_root: RelationalRoot, second_root: RelationalRoot):
-    assert not first_root.can_merge(second_root)
-
-
-@pytest.mark.parametrize(
-    "first_root, second_root",
-    [
-        pytest.param(
-            RelationalRoot(build_simple_scan(), [make_column("a"), make_column("b")]),
-            RelationalRoot(build_simple_scan(), [make_column("a"), make_column("b")]),
-            id="matching_columns_no_orderings",
-        ),
-        pytest.param(
-            RelationalRoot(build_simple_scan(), [make_column("a"), make_column("b")]),
-            RelationalRoot(build_simple_scan(), [make_column("c"), make_column("d")]),
-            id="different_columns_no_orderings",
-        ),
-        pytest.param(
-            RelationalRoot(build_simple_scan(), [make_column("a"), make_column("b")]),
-            RelationalRoot(build_simple_scan(), [make_column("a")]),
-            id="subset_columns_no_orderings",
-        ),
-        pytest.param(
-            RelationalRoot(
-                build_simple_scan(),
-                [make_column("a"), make_column("b")],
-                [make_simple_column_reference("a")],
-            ),
-            RelationalRoot(
-                build_simple_scan(),
-                [make_column("a"), make_column("b")],
-                [make_simple_column_reference("a")],
-            ),
-            id="matching_columns_with_orderings",
-        ),
-        pytest.param(
-            RelationalRoot(
-                build_simple_scan(),
-                [make_column("a"), make_column("b")],
-                [make_simple_column_reference("a")],
-            ),
-            RelationalRoot(
-                build_simple_scan(),
-                [make_column("a"), make_column("b")],
-                [make_simple_column_reference("b")],
-            ),
-            id="matching_columns_different_orderings",
-        ),
-        pytest.param(
-            RelationalRoot(build_simple_scan(), [make_column("a"), make_column("b")]),
-            RelationalRoot(Scan("table2", []), [make_column("a"), make_column("b")]),
-            id="different_inputs",
-        ),
-    ],
-)
-def test_root_invalid_merge(first_root: RelationalRoot, second_root: RelationalRoot):
-    with pytest.raises(ValueError, match="Cannot merge root nodes"):
-        first_root.merge(second_root)
-=======
 def test_filter_equals(first_filter: Filter, second_filter: Relational, output: bool):
     assert first_filter.equals(second_filter) == output
 
@@ -1208,4 +1002,236 @@
                 "a": make_relational_column_reference("a"),
             },
         )
->>>>>>> d8d25db9
+
+
+@pytest.mark.parametrize(
+    "root, output",
+    [
+        pytest.param(
+            RelationalRoot(
+                build_simple_scan(),
+                [
+                    ("a", make_relational_column_reference("a")),
+                    ("b", make_relational_column_reference("b")),
+                ],
+            ),
+            "ROOT(columns={'a': Column(name=a, type=UnknownType()), 'b': Column(name=b, type=UnknownType())}, orderings=[])",
+            id="no_orderings",
+        ),
+        pytest.param(
+            RelationalRoot(
+                build_simple_scan(),
+                [
+                    ("a", make_relational_column_reference("a")),
+                    ("b", make_relational_column_reference("b")),
+                ],
+                make_relational_column_ordering(
+                    make_relational_column_reference("a"), ascending=True
+                ),
+            ),
+            "ROOT(columns={'a': Column(name=a, type=UnknownType()), 'b': Column(name=b, type=UnknownType())}, orderings=ColumnOrdering(column=Column(name=a, type=UnknownType()), ascending=True, nulls_first=True))",
+            id="with_orderings",
+        ),
+    ],
+)
+def test_root_to_string(root: RelationalRoot, output: str):
+    assert root.to_string() == output
+
+
+@pytest.mark.parametrize(
+    "first_root, second_root, output",
+    [
+        pytest.param(
+            RelationalRoot(
+                build_simple_scan(),
+                [
+                    ("a", make_relational_column_reference("a")),
+                    ("b", make_relational_column_reference("b")),
+                ],
+            ),
+            RelationalRoot(
+                build_simple_scan(),
+                [
+                    ("a", make_relational_column_reference("a")),
+                    ("b", make_relational_column_reference("b")),
+                ],
+            ),
+            True,
+            id="matching_columns_no_orderings",
+        ),
+        pytest.param(
+            # Note: Root is the only node that cares about column ordering.
+            RelationalRoot(
+                build_simple_scan(),
+                [
+                    ("a", make_relational_column_reference("a")),
+                    ("b", make_relational_column_reference("b")),
+                ],
+            ),
+            RelationalRoot(
+                build_simple_scan(),
+                [
+                    ("b", make_relational_column_reference("b")),
+                    ("a", make_relational_column_reference("a")),
+                ],
+            ),
+            False,
+            id="same_columns_different_indices",
+        ),
+        pytest.param(
+            RelationalRoot(
+                build_simple_scan(),
+                [
+                    ("a", make_relational_column_reference("a")),
+                    ("b", make_relational_column_reference("b")),
+                ],
+            ),
+            RelationalRoot(
+                build_simple_scan(),
+                [
+                    ("c", make_relational_column_reference("a")),
+                    ("d", make_relational_column_reference("b")),
+                ],
+            ),
+            False,
+            id="different_columns_no_orderings",
+        ),
+        pytest.param(
+            RelationalRoot(
+                build_simple_scan(),
+                [
+                    ("a", make_relational_column_reference("a")),
+                    ("b", make_relational_column_reference("b")),
+                ],
+                [
+                    make_relational_column_ordering(
+                        make_relational_column_reference("a"), ascending=True
+                    ),
+                ],
+            ),
+            RelationalRoot(
+                build_simple_scan(),
+                [
+                    ("a", make_relational_column_reference("a")),
+                    ("b", make_relational_column_reference("b")),
+                ],
+                [
+                    make_relational_column_ordering(
+                        make_relational_column_reference("a"), ascending=True
+                    ),
+                ],
+            ),
+            True,
+            id="matching_columns_with_orderings",
+        ),
+        pytest.param(
+            RelationalRoot(
+                build_simple_scan(),
+                [
+                    ("a", make_relational_column_reference("a")),
+                    ("b", make_relational_column_reference("b")),
+                ],
+                [
+                    make_relational_column_ordering(
+                        make_relational_column_reference("a"), ascending=True
+                    ),
+                ],
+            ),
+            RelationalRoot(
+                build_simple_scan(),
+                [
+                    ("a", make_relational_column_reference("a")),
+                    ("b", make_relational_column_reference("b")),
+                ],
+                [
+                    make_relational_column_ordering(
+                        make_relational_column_reference("b"), ascending=True
+                    ),
+                ],
+            ),
+            False,
+            id="different_orderings",
+        ),
+        pytest.param(
+            RelationalRoot(
+                build_simple_scan(),
+                [
+                    ("a", make_relational_column_reference("a")),
+                    ("b", make_relational_column_reference("b")),
+                ],
+                [
+                    make_relational_column_ordering(
+                        make_relational_column_reference("a"), ascending=True
+                    ),
+                ],
+            ),
+            RelationalRoot(
+                build_simple_scan(),
+                [
+                    ("a", make_relational_column_reference("a")),
+                    ("b", make_relational_column_reference("b")),
+                ],
+                [
+                    make_relational_column_ordering(
+                        make_relational_column_reference("a"), ascending=False
+                    ),
+                ],
+            ),
+            False,
+            id="different_direction",
+        ),
+        pytest.param(
+            RelationalRoot(
+                build_simple_scan(),
+                [
+                    ("a", make_relational_column_reference("a")),
+                    ("b", make_relational_column_reference("b")),
+                ],
+            ),
+            RelationalRoot(
+                Scan("table2", {}),
+                [
+                    ("a", make_relational_column_reference("a")),
+                    ("b", make_relational_column_reference("b")),
+                ],
+            ),
+            False,
+            id="different_inputs",
+        ),
+        pytest.param(
+            RelationalRoot(
+                build_simple_scan(),
+                [
+                    ("a", make_relational_column_reference("a")),
+                    ("b", make_relational_column_reference("b")),
+                ],
+            ),
+            Scan(
+                "table2",
+                {
+                    "a": make_relational_column_reference("a"),
+                    "b": make_relational_column_reference("b"),
+                },
+            ),
+            False,
+            id="different_nodes",
+        ),
+    ],
+)
+def test_root_equals(first_root: RelationalRoot, second_root: Relational, output: bool):
+    assert first_root.equals(second_root) == output
+
+
+def test_root_duplicate_columns():
+    """
+    Test to verify that we raise an error when the root node is
+    created with duplicate column names.
+    """
+    with pytest.raises(AssertionError, match="Duplicate column names found in root."):
+        RelationalRoot(
+            build_simple_scan(),
+            [
+                ("a", make_relational_column_reference("a")),
+                ("a", make_relational_column_reference("b")),
+            ],
+        )
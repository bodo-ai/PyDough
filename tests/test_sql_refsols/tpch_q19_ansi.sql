--- conflicted
+++ resolved
@@ -31,36 +31,8 @@
     AND lineitem.l_partkey = part.p_partkey
     AND part.p_size >= 1
   WHERE
-<<<<<<< HEAD
-    "lineitem"."l_shipinstruct" = 'DELIVER IN PERSON'
-    AND "lineitem"."l_shipmode" IN ('AIR', 'AIR REG')
-=======
-    (
-      (
-        lineitem.l_quantity <= 11
-        AND lineitem.l_quantity >= 1
-        AND part.p_brand = 'Brand#12'
-        AND part.p_container IN ('SM CASE', 'SM BOX', 'SM PACK', 'SM PKG')
-        AND part.p_size <= 5
-      )
-      OR (
-        lineitem.l_quantity <= 20
-        AND lineitem.l_quantity >= 10
-        AND part.p_brand = 'Brand#23'
-        AND part.p_container IN ('MED BAG', 'MED BOX', 'MED PACK', 'MED PKG')
-        AND part.p_size <= 10
-      )
-      OR (
-        lineitem.l_quantity <= 30
-        AND lineitem.l_quantity >= 20
-        AND part.p_brand = 'Brand#34'
-        AND part.p_container IN ('LG CASE', 'LG BOX', 'LG PACK', 'LG PKG')
-        AND part.p_size <= 15
-      )
-    )
-    AND lineitem.l_shipinstruct = 'DELIVER IN PERSON'
+    lineitem.l_shipinstruct = 'DELIVER IN PERSON'
     AND lineitem.l_shipmode IN ('AIR', 'AIR REG')
->>>>>>> 5a60492b
 )
 SELECT
   COALESCE(agg_0, 0) AS REVENUE

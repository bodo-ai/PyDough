"""
TODO: add file-level docstring
"""

__all__ = [
    "HybridExpr",
    "HybridColumnExpr",
    "HybridRefExpr",
    "HybridBackRefExpr",
    "HybridChildRefExpr",
    "HybridLiteralExpr",
    "HybridFunctionExpr",
    "HybridOperation",
    "HybridRoot",
    "HybridCollectionAccess",
    "HybridFilter",
    "HybridCalc",
    "HybridLimit",
    "HybridTree",
    "HybridTranslator",
]


from abc import ABC, abstractmethod
from dataclasses import dataclass
from enum import Enum
from typing import Optional

import pydough.pydough_ast.pydough_operators as pydop
from pydough.configs import PyDoughConfigs
from pydough.pydough_ast import (
    BackReferenceExpression,
    Calc,
    ChildOperator,
    ChildOperatorChildAccess,
    ChildReferenceExpression,
    CollationExpression,
    CollectionAccess,
    ColumnProperty,
    CompoundSubCollection,
    ExpressionFunctionCall,
    GlobalContext,
    Literal,
    OrderBy,
    PyDoughCollectionAST,
    PyDoughExpressionAST,
    Reference,
    SubCollection,
    TableCollection,
    TopK,
    Where,
)
from pydough.types import Int64Type, PyDoughType


class HybridExpr(ABC):
    """
    The base class for expression nodes within a hybrid operation.
    """

    def __init__(self, typ: PyDoughType):
        self.typ: PyDoughType = typ

    def __eq__(self, other):
        return type(self) is type(other) and repr(self) == repr(other)

    def __hash__(self):
        return hash(repr(self))

    @abstractmethod
    def apply_renamings(self, renamings: dict[str, str]) -> "HybridExpr":
        """
        Renames references in an expression if contained in a renaming
        dictionary.

        Args:
            `renamings`: a dictionary mapping names of any references to the
            new name that they should adopt.

        Returns:
            The transformed copy of self, if necessary, otherwise
            just returns self.
        """

    @abstractmethod
    def shift_back(self, levels: int) -> "HybridExpr":
        """
        Promotes a HybridRefExpr into a HybridBackRefExpr with the specified
        number of levels, or increases the number of levels of a
        HybridBackRefExpr by the specified number of levels.

        Args:
            `levels`: the amount of back levels to increase by.

        Returns:
            The transformed HybridBackRefExpr.

        Raises:
            NotImplementedError: if called on an invalid type of HybridExpr for
            this operation.
        """

    def make_into_ref(self, name: str) -> "HybridRefExpr":
        """
        Converts a HybridExpr into a reference with the desired name.

        Args:
            `name`: the name of the desired reference.

        Returns:
            A HybridRefExpr corresponding to `self` but with the provided name,
            or just `self` if `self` is already a HybridRefExpr with that name.
        """
        if isinstance(self, HybridRefExpr) and self.name == name:
            return self
        return HybridRefExpr(name, self.typ)


class HybridColumnExpr(HybridExpr):
    """
    Class for HybridExpr terms that are references to a column from a table.
    """

    def __init__(self, column: ColumnProperty):
        super().__init__(column.pydough_type)
        self.column: ColumnProperty = column

    def __repr__(self):
        return repr(self.column)

    def apply_renamings(self, renamings: dict[str, str]) -> "HybridExpr":
        return self

    def shift_back(self, levels: int) -> HybridExpr:
        return HybridBackRefExpr(self.column.column_property.name, levels, self.typ)


class HybridRefExpr(HybridExpr):
    """
    Class for HybridExpr terms that are references to a term from a preceding
    HybridOperation.
    """

    def __init__(self, name: str, typ: PyDoughType):
        super().__init__(typ)
        self.name: str = name

    def __repr__(self):
        return self.name

    def apply_renamings(self, renamings: dict[str, str]) -> "HybridExpr":
        if self.name in renamings:
            return HybridRefExpr(renamings[self.name], self.typ)
        return self

    def shift_back(self, levels: int) -> HybridExpr:
        return HybridBackRefExpr(self.name, levels, self.typ)


class HybridChildRefExpr(HybridExpr):
    """
    Class for HybridExpr terms that are references to a term from a child
    operation.
    """

    def __init__(self, name: str, child_idx: int, typ: PyDoughType):
        super().__init__(typ)
        self.name: str = name
        self.child_idx: int = child_idx

    def __repr__(self):
        return f"${self.child_idx}.{self.name}"

    def apply_renamings(self, renamings: dict[str, str]) -> "HybridExpr":
        return self

    def shift_back(self, levels: int) -> HybridExpr:
        raise NotImplementedError


class HybridBackRefExpr(HybridExpr):
    """
    Class for HybridExpr terms that are references to a term from an
    ancestor operation.
    """

    def __init__(self, name: str, back_idx: int, typ: PyDoughType):
        super().__init__(typ)
        self.name: str = name
        self.back_idx: int = back_idx

    def __repr__(self):
        return f"BACK({self.back_idx}).{self.name}"

    def apply_renamings(self, renamings: dict[str, str]) -> "HybridExpr":
        return self

    def shift_back(self, levels: int) -> HybridExpr:
        return HybridBackRefExpr(self.name, self.back_idx + 1, self.typ)


class HybridLiteralExpr(HybridExpr):
    """
    Class for HybridExpr terms that are literals.
    """

    def __init__(self, literal: Literal):
        super().__init__(literal.pydough_type)
        self.literal: Literal = literal

    def __repr__(self):
        return repr(self.literal)

    def apply_renamings(self, renamings: dict[str, str]) -> "HybridExpr":
        return self

    def shift_back(self, levels: int) -> HybridExpr:
        raise NotImplementedError


class HybridFunctionExpr(HybridExpr):
    """
    Class for HybridExpr terms that are function calls.
    """

    def __init__(
        self,
        operator: pydop.PyDoughExpressionOperatorAST,
        args: list[HybridExpr],
        typ: PyDoughType,
    ):
        super().__init__(typ)
        self.operator: pydop.PyDoughExpressionOperatorAST = operator
        self.args: list[HybridExpr] = args

    def __repr__(self):
        arg_strings: list[str] = [
            f"({arg!r})"
            if isinstance(self.operator, pydop.BinaryOperator)
            and isinstance(arg, HybridFunctionExpr)
            and isinstance(arg.operator, pydop.BinaryOperator)
            else repr(arg)
            for arg in self.args
        ]
        return self.operator.to_string(arg_strings)

    def apply_renamings(self, renamings: dict[str, str]) -> "HybridExpr":
        renamed_args: list[HybridExpr] = [
            arg.apply_renamings(renamings) for arg in self.args
        ]
        if all(
            expr is renamed_expr for expr, renamed_expr in zip(self.args, renamed_args)
        ):
            return self
        return HybridFunctionExpr(self.operator, renamed_args, self.typ)

    def shift_back(self, levels: int) -> HybridExpr:
        raise NotImplementedError


class HybridOperation:
    """
    Base class for an operation done within a pipeline of a HybridTree, such
    as a filter or table collection access. Every such class contains the
    following:
    - `terms`: mapping of names to expressions accessible from that point in
               the pipeline execution.
    - `renamings`: mapping of names to a new name that should be used to access
               them from within `terms`. This is used when a `CALC` overrides a
               term name so that future invocations of the term name use the
               renamed version, while key operations like joins can still
               access the original version.
    """

    def __init__(self, terms: dict[str, HybridExpr], renamings: dict[str, str]):
        self.terms: dict[str, HybridExpr] = terms
        self.renamings: dict[str, str] = renamings


class HybridRoot(HybridOperation):
    """
    Class for HybridOperation corresponding to the "root" context.
    """

    def __init__(self):
        super().__init__({}, {})

    def __repr__(self):
        return "ROOT"


class HybridCollectionAccess(HybridOperation):
    """
    Class for HybridOperation corresponding to accessing a collection (either
    directly or as a subcollection).
    """

    def __init__(self, collection: CollectionAccess):
        self.collection: CollectionAccess = collection
        terms: dict[str, HybridExpr] = {}
        for name in collection.calc_terms:
            expr = collection.get_expr(name)
            assert isinstance(expr, ColumnProperty)
            terms[name] = HybridColumnExpr(expr)
        super().__init__(terms, {})

    def __repr__(self):
        return f"COLLECTION[{self.collection.collection.name}]"


class HybridCalc(HybridOperation):
    """
    Class for HybridOperation corresponding to a CALC operation.
    """

    def __init__(
        self,
        predecessor: HybridOperation,
        new_expressions: dict[str, HybridExpr],
    ):
        terms: dict[str, HybridExpr] = {}
        renamings: dict[str, str] = {}
        for name, expr in predecessor.terms.items():
            terms[name] = HybridRefExpr(name, expr.typ)
        renamings.update(predecessor.renamings)
        for name, expr in new_expressions.items():
            if name in terms and terms[name] == expr:
                continue
            expr = expr.apply_renamings(predecessor.renamings)
            used_name: str = name
            idx: int = 0
            while used_name in terms or used_name in renamings:
                used_name = f"{name}_{idx}"
                idx += 1
            terms[used_name] = expr
            renamings[name] = used_name
        super().__init__(terms, renamings)
        self.calc = Calc
        self.new_expressions = new_expressions

    def __repr__(self):
        return f"CALC[{self.new_expressions}]"


class HybridFilter(HybridOperation):
    """
    Class for HybridOperation corresponding to a WHERE operation.
    """

    def __init__(self, predecessor: HybridOperation, condition: HybridExpr):
        super().__init__(predecessor.terms, {})
        self.predecessor: HybridOperation = predecessor
        self.condition: HybridExpr = condition

    def __repr__(self):
        return f"FILTER[{self.condition}]"


class HybridLimit(HybridOperation):
    """
    Class for HybridOperation corresponding to a TOP K operation.
    """

    def __init__(
        self,
        predecessor: HybridOperation,
        topk: TopK,
        collation: list[CollationExpression],
    ):
        super().__init__(predecessor.terms, {})
        self.predecessor: HybridOperation = predecessor
        self.limit: TopK = topk
        self.collation: list[CollationExpression] = collation

    def __repr__(self):
        return f"LIMIT_{self.limit.records_to_keep}[{self.collation}]"


class ConnectionType(Enum):
    """
    An enum describing how a hybrid tree is connected to a child tree.
    """

    SINGULAR = 0
    """
    The child should be 1:1 with regards to the parent, and can thus be
    accessed via a simple left-join without having to worry about cardinality
    contamination.
    """

    AGGREGATION = 1
    """
    The child is being accessed for the purposes of aggregating its columns.
    """

    COUNT = 2
    """
    The child is being accessed for the purposes of counting how many rows it
    has.
    """

    NDISTINCT = 3
    """
    The child is being accessed for the purposes of counting how many
    distinct elements it has.
    """

    HAS = 4
    """
    The child is being used as a semi-join.
    """

    HASNOT = 5
    """
    The child is being used as an anti-join.
    """


@dataclass
class HybridConnection:
    """
    Parcel class corresponding to information about one of the children
    of a HybridTree. Contains the following information:
    - `parent`: the HybridTree that the connection exists within.
    - `subtree`: the HybridTree corresponding to the child itself, starting
      from the bottom.
    - `connection_type`: an enum indicating which connection type is being
       used.
    - `required_steps`: an index indicating which step in the pipeline must be
       completed before the child can be defined.
    - `aggs`: a mapping of aggregation calls made onto expressions relative to the
       context of `subtree`.
    """

    parent: "HybridTree"
    subtree: "HybridTree"
    connection_type: ConnectionType
    required_steps: int
    aggs: dict[str, HybridFunctionExpr]


class HybridTree:
    """
    The datastructure class used to keep track of the overall computation in
    a tree structure where each level has a pipeline of operations, possibly
    has a singular predecessor and/or successor, and can have children that
    the operations in the pipeline can access.
    """

    def __init__(
        self,
        root_operation: HybridOperation,
        is_hidden_level: bool = False,
        is_connection_root: bool = False,
    ):
        self._pipeline: list[HybridOperation] = [root_operation]
        self._children: list[HybridConnection] = []
        self._successor: HybridTree | None = None
        self._parent: HybridTree | None = None
        self._is_hidden_level: bool = is_hidden_level
        self._is_connection_root: bool = is_connection_root

    def __repr__(self):
        lines = []
        if self.parent is not None:
            lines.extend(repr(self.parent).splitlines())
        lines.append(" -> ".join(repr(operation) for operation in self.pipeline))
        prefix = " " if self.successor is None else "↓"
        for idx, child in enumerate(self.children):
            lines.append(f"{prefix} child #{idx} ({child.connection_type}):")
            for line in repr(child.subtree).splitlines():
                lines.append(f"{prefix} {line}")
        return "\n".join(lines)

    def __eq__(self, other):
        return type(self) is type(other) and repr(self) == repr(other)

    @property
    def pipeline(self) -> list[HybridOperation]:
        """
        The sequence of operations done in the current level of the hybrid
        tree.
        """
        return self._pipeline

    @property
    def children(self) -> list[HybridConnection]:
        """
        The child operations evaluated so that they can be used by operations
        in the pipeline.
        """
        return self._children

    @property
    def successor(self) -> Optional["HybridTree"]:
        """
        The next level below in the HybridTree, if present.
        """
        return self._successor

    @property
    def parent(self) -> Optional["HybridTree"]:
        """
        The previous level above in the HybridTree, if present.
        """
        return self._parent

    @property
    def is_hidden_level(self) -> bool:
        """
        True if the current level should be disregarded when converting
        PyDoughAST BACK terms to HybridExpr BACK terms.
        """
        return self._is_hidden_level

    @property
    def is_connection_root(self) -> bool:
        """
        True if the current level is the top of a subtree located inside of
        a HybridConnection.
        """
        return self._is_connection_root

    def add_child(
        self,
        child: "HybridTree",
        connection_type: ConnectionType,
    ) -> int:
        """
        Adds a new child operation to the current level so that operations in
        the pipeline can make use of it.

        Args:
            `child`: the subtree to be connected to `self` as a child
            (starting at the bottom of the subtree).
            `connection_type`: enum indcating what kind of connection is to be
            used to link `self` to `child`.
        """
        connection: HybridConnection = HybridConnection(
            self, child, connection_type, len(self.pipeline) - 1, {}
        )
        for idx, existing_connection in enumerate(self.children):
            if (
                existing_connection.connection_type == connection_type
                and child == existing_connection.subtree
            ):
                return idx
        self._children.append(connection)
        return len(self.children) - 1

    def add_successor(self, successor: "HybridTree") -> None:
        """
        Marks two hybrid trees in a predecessor-successor relationship.

        Args:
            `successor`: the HybridTree to be marked as one level below `self`.
        """
        if self._successor is not None:
            raise Exception("Duplicate successor")
        self._successor = successor
        successor._parent = self


class HybridTranslator:
    """
    Class used to translate PyDough AST nodes into the HybridTree structure.
    """

    def __init__(self, configs: PyDoughConfigs):
        self.configs = configs

    def populate_children(
        self,
        hybrid: HybridTree,
        child_operator: ChildOperator,
        child_idx_mapping: dict[int, int],
    ) -> None:
        """
        Helper utility that takes any children of a child operator (CALC,
        WHERE, etc.) and builds the corresponding HybridTree subtree,
        where the parent of the subtree's root is absent instead of the
        current level, and inserts the corresponding HybridConnection node.

        Args:
            `hybrid`: the HybridTree having children added to it.
            `child_operator`: the collection AST node (CALC, WHERE, etc.)
            containing the children.
            `child_idx_mapping`: a mapping of indices of children of the
            original `child_operator` to the indices of children of the hybrid
            tree level, since the hybrid tree contains the children of all
            pipeline operators of the current level and therefore the indices
            get changes. When the child is inserted, this mapping is mutated
            accordingly so expressions using the child indices know what hybrid
            connection index to use.
        """
        for child_idx, child in enumerate(child_operator.children):
            subtree: HybridTree = self.make_hybrid_tree(child)
            connection_type: ConnectionType
            if child.is_singular(child_operator.starting_predecessor):
                connection_type = ConnectionType.SINGULAR
            else:
                # TODO: parse out the finer differences in aggregation types
                # for COUNT, NDISTINCT, HAS, and HASNOT, versus just general
                # aggregation.
                connection_type = ConnectionType.AGGREGATION
            child_idx_mapping[child_idx] = hybrid.add_child(subtree, connection_type)

    def make_hybrid_agg_expr(
        self,
        hybrid: HybridTree,
        expr: PyDoughExpressionAST,
        child_ref_mapping: dict[int, int],
    ) -> tuple[HybridExpr, int | None]:
        """
        Converts an AST expression into a HybridExpr specifically with the
        intent of making it the input to an aggregation call. Returns the
        converted function argument, as well as an index indicating what child
        subtree the aggregation's arguments belong to. NOTE: the HybridExpr is
        phrased relative to the child subtree, rather than relative to `hybrid`
        itself.

        Args:
            `hybrid`: the hybrid tree that should be used to derive the
            translation of `expr`, as it is the context in which the `expr`
            will live.
            `expr`: the AST expression to be converted.
            `child_ref_mapping`: mapping of indices used by child references
            in the original expressions to the index of the child hybrid tree
            relative to the current level.

        Returns:
            The HybridExpr node corresponding to `expr`, as well as the index
            of the child it belongs to (e.g. which subtree does this
            aggregation need to be done on top of).
        """
        hybrid_result: HybridExpr
        # This value starts out as None since we do not know the child index
        # that `expr` correspond to yet. It may still be None at the end, since
        # it is possible that `expr` does not correspond to any child index.
        child_idx: int | None = None
        match expr:
            case Literal():
                # Literals are kept as-is.
                hybrid_result = HybridLiteralExpr(expr)
            case ChildReferenceExpression():
                # Child references become regular references because the
                # expression is phrased as if we were inside the child rather
                # than the parent.
                child_idx = child_ref_mapping[expr.child_idx]
                child_connection = hybrid.children[child_idx]
                expr_name = child_connection.subtree.pipeline[-1].renamings.get(
                    expr.term_name, expr.term_name
                )
                hybrid_result = HybridRefExpr(expr_name, expr.pydough_type)
            case ExpressionFunctionCall():
                if expr.operator.is_aggregation:
                    raise NotImplementedError(
                        "PyDough does not yet support calling aggregations inside of aggregations"
                    )
                # Every argument must be translated in the same manner as a
                # regular function argument, except that the child index it
                # corresponds to must be reconciled with the child index value
                # accumulated so far.
                args: list[HybridExpr] = []
                for arg in expr.args:
                    if not isinstance(arg, PyDoughExpressionAST):
                        raise NotImplementedError(
                            f"TODO: support converting {arg.__class__.__name__} as a function argument"
                        )
                    hybrid_arg, hybrid_child_index = self.make_hybrid_agg_expr(
                        hybrid, arg, child_ref_mapping
                    )
                    if hybrid_child_index is not None:
                        if child_idx is None:
                            # In this case, the argument is the first one seen that
                            # has an index, so that index is chosen.
                            child_idx = hybrid_child_index
                        elif hybrid_child_index != child_idx:
                            # In this case, multiple arguments correspond to
                            # different children, which cannot be handled yet
                            # because it means it is impossible to push the agg
                            # call into a single HybridConnection node.
                            raise NotImplementedError(
                                "Unsupported case: multiple child indices referenced by aggregation arguments"
                            )
                    args.append(hybrid_arg)
                hybrid_result = HybridFunctionExpr(
                    expr.operator, args, expr.pydough_type
                )
            case BackReferenceExpression():
                raise NotImplementedError(
                    "PyDough does yet support aggregations whose arguments mix between subcollection data of the current context and fields of an ancestor of the current context"
                )
            case Reference():
                raise NotImplementedError(
                    "PyDough does yet support aggregations whose arguments mix between subcollection data of the current context and fields of the context itself"
                )
            case _:
                raise NotImplementedError(
                    f"TODO: support converting {expr.__class__.__name__} in aggregations"
                )
        return hybrid_result, child_idx

    def postprocess_agg_output(
        self, agg_call: HybridFunctionExpr, agg_ref: HybridExpr
    ) -> HybridExpr:
        """
        Transforms an aggregation function call in any ways that are necessary
        due to configs, such as coalescing the output with zero.

        Args:
            `agg_call`: the aggregation call whose reference must be
            transformed if the configs demand it.
            `agg_ref`: the reference to the aggregation call that is
            transformed if the configs demand it.

<<<<<<< HEAD
def make_hybrid_expr(
    hybrid: HybridTree, expr: PyDoughExpressionAST, child_ref_mapping: dict[int, int]
) -> HybridExpr:
    """
    Converts an AST expression into a HybridExpr. Currently only supports
    literals, tale columns, and references.

    Args:
        `hybrid`: the hybrid tree that should be used to derive the translation
        of `expr`, as it is the context in which the `expr` will live.
        `expr`: the AST expression to be converted.
        `child_ref_mapping`: mapping of indices used by child references in the
        original expressions to the index of the child hybrid tree relative to
        the current level.

    Returns:
        The HybridExpr node corresponding to `expr`
    """
    expr_name: str
    match expr:
        case Literal():
            return HybridLiteralExpr(expr)
        case ColumnProperty():
            return HybridColumnExpr(expr)
        case ChildReferenceExpression():
            if expr.child_idx not in child_ref_mapping:
                breakpoint()
            hybrid_child_index: int = child_ref_mapping[expr.child_idx]
            child_tree: HybridTree = hybrid.children[hybrid_child_index].subtree
            expr_name = child_tree.pipeline[-1].renamings.get(
                expr.term_name, expr.term_name
=======
        Returns:
            The transformed version of `agg_ref`, if postprocessing is required,
        """
        # If doing a SUM or AVG, and the configs are set to default those
        # functions to zero when there are no values, decorate the result
        # with `DEFAULT_TO(x, 0)`. Also, always does this step with COUNT since
        # the semantics of that function never allow returning NULL.
        if (
            (agg_call.operator == pydop.SUM and self.configs.sum_default_zero)
            or (agg_call.operator == pydop.AVG and self.configs.avg_default_zero)
            or (agg_call.operator == pydop.COUNT)
        ):
            agg_ref = HybridFunctionExpr(
                pydop.DEFAULT_TO,
                [agg_ref, HybridLiteralExpr(Literal(0, Int64Type()))],
                agg_call.typ,
>>>>>>> 14a56d50
            )
        return agg_ref

    def make_hybrid_expr(
        self,
        hybrid: HybridTree,
        expr: PyDoughExpressionAST,
        child_ref_mapping: dict[int, int],
    ) -> HybridExpr:
        """
        Converts an AST expression into a HybridExpr.

        Args:
            `hybrid`: the hybrid tree that should be used to derive the
            translation of `expr`, as it is the context in which the `expr`
            will live.
            `expr`: the AST expression to be converted.
            `child_ref_mapping`: mapping of indices used by child references in
            the original expressions to the index of the child hybrid tree
            relative to the current level.

        Returns:
            The HybridExpr node corresponding to `expr`
        """
        expr_name: str
        child_connection: HybridConnection
        agg_counter: int = 0
        args: list[HybridExpr] = []
        match expr:
            case Literal():
                return HybridLiteralExpr(expr)
            case ColumnProperty():
                return HybridColumnExpr(expr)
            case ChildReferenceExpression():
                # A reference to an expression from a child subcollection
                # becomes a reference to one of the terms of one of the child
                # subtrees of the current hybrid tree.
                hybrid_child_index: int = child_ref_mapping[expr.child_idx]
                child_connection = hybrid.children[hybrid_child_index]
                expr_name = child_connection.subtree.pipeline[-1].renamings.get(
                    expr.term_name, expr.term_name
                )
                return HybridChildRefExpr(
                    expr_name, hybrid_child_index, expr.pydough_type
                )
            case BackReferenceExpression():
                # A reference to an expression from an ancestor becomes a
                # reference to one of the terms of a parent level of the hybrid
                # tree. This does not yet support cases where the back
                # reference steps outside of a child subtree and back into its
                # parent subtree, since that breaks the independence between
                # the parent and child.
                ancestor_tree: HybridTree = hybrid
                back_idx: int = 0
                true_steps_back: int = 0
                # Keep stepping backward until `expr.back_levels` non-hidden
                # steps have been taken (to ignore steps that are part of a
                # compound).
                while true_steps_back < expr.back_levels:
                    if ancestor_tree.parent is None:
                        raise NotImplementedError(
                            "TODO: support BACK references that step from a child subtree back into a parent context."
                        )
                    ancestor_tree = ancestor_tree.parent
                    back_idx += true_steps_back
                    if not ancestor_tree.is_hidden_level:
                        true_steps_back += 1
                expr_name = ancestor_tree.pipeline[-1].renamings.get(
                    expr.term_name, expr.term_name
                )
                return HybridBackRefExpr(expr_name, expr.back_levels, expr.pydough_type)
            case Reference():
                expr_name = hybrid.pipeline[-1].renamings.get(
                    expr.term_name, expr.term_name
                )
                return HybridRefExpr(expr_name, expr.pydough_type)
            case ExpressionFunctionCall() if not expr.operator.is_aggregation:
                # For non-aggregate function calls, translate their arguments
                # normally and build the function call. Does not support any
                # such function that takes in a collection, as none currently
                # exist that are not aggregations.
                for arg in expr.args:
                    if not isinstance(arg, PyDoughExpressionAST):
                        raise NotImplementedError(
                            f"TODO: support converting {arg.__class__.__name__} as a function argument"
                        )
                    args.append(self.make_hybrid_expr(hybrid, arg, child_ref_mapping))
                return HybridFunctionExpr(expr.operator, args, expr.pydough_type)
            case ExpressionFunctionCall() if expr.operator.is_aggregation:
                # For aggregate function calls, their arguments are translated in
                # a manner that identifies what child subtree they correspond too,
                # by index, and translates them relative to the subtree. Then, the
                # aggregation calls are placed into the `aggs` mapping of the
                # corresponding child connection, and the aggregation call becomes
                # a child reference (referring to the aggs list), since after
                # translation, an aggregated child subtree only has the grouping
                # keys & the aggregation calls as opposed to its other terms.
                hybrid_arg: HybridExpr
                child_idx: int | None = None
                arg_child_idx: int | None = None
                for arg in expr.args:
                    # It is possible for `arg` to be a collection (e.g. COUNT or
                    # NDISTINCT) but this case is a TODO item.
                    if not isinstance(arg, PyDoughExpressionAST):
                        raise NotImplementedError(
                            f"TODO: support converting {arg.__class__.__name__} as a function argument"
                        )
                    hybrid_arg, arg_child_idx = self.make_hybrid_agg_expr(
                        hybrid, arg, child_ref_mapping
                    )
                    # Accumulate the `arg_child_idx` value from the argument across
                    # all function arguments, ensuring that at the end there is
                    # exactly one child subtree that the agg call corresponds to.
                    if arg_child_idx is not None:
                        if child_idx is None:
                            child_idx = arg_child_idx
                        elif arg_child_idx != child_idx:
                            raise NotImplementedError(
                                "Unsupported case: multiple child indices referenced by aggregation arguments"
                            )
                    args.append(hybrid_arg)
                if child_idx is None:
                    raise NotImplementedError(
                        "Unsupported case: no child indices referenced by aggregation arguments"
                    )
                hybrid_call: HybridFunctionExpr = HybridFunctionExpr(
                    expr.operator, args, expr.pydough_type
                )
                child_connection = hybrid.children[child_idx]
                # Generate a unique name for the agg call to push into the child
                # connection.
                agg_name: str = f"agg_{agg_counter}"
                while (
                    agg_name in child_connection.subtree.pipeline[-1].terms
                    or agg_name in child_connection.aggs
                ):
                    agg_name = f"agg_{agg_counter}"
                    agg_counter += 1
                child_connection.aggs[agg_name] = hybrid_call
                result_ref: HybridExpr = HybridChildRefExpr(
                    agg_name, child_idx, expr.pydough_type
                )
                return self.postprocess_agg_output(hybrid_call, result_ref)
            case _:
                raise NotImplementedError(
                    f"TODO: support converting {expr.__class__.__name__}"
                )

    def make_hybrid_tree(self, node: PyDoughCollectionAST) -> HybridTree:
        """
        Converts a collection AST into the HybridTree format.

        Args:
            `node`: the collection AST to be converted.
            `is_root_of_child`:

<<<<<<< HEAD
def make_hybrid_tree(node: PyDoughCollectionAST) -> HybridTree:
    """
    Converts a collection AST into the HybridTree format.

    Args:
        `node`: the collection AST to be converted.
        `is_root_of_child`:

    Returns:
        The HybridTree representation of `node`.
    """
    hybrid: HybridTree
    successor_hybrid: HybridTree
    expr: HybridExpr
    child_ref_mapping: dict[int, int] = {}
    match node:
        case GlobalContext():
            return HybridTree(HybridRoot())
        case CompoundSubCollection():
            raise NotImplementedError(f"{node.__class__.__name__}")
        case TableCollection() | SubCollection():
            successor_hybrid = HybridTree(HybridCollectionAccess(node))
            hybrid = make_hybrid_tree(node.ancestor_context)
            hybrid.add_successor(successor_hybrid)
            return successor_hybrid
        case Calc():
            hybrid = make_hybrid_tree(node.preceding_context)
            hybrid.populate_children(node, child_ref_mapping)
            new_expressions: dict[str, HybridExpr] = {}
            for name in node.calc_terms:
                expr = make_hybrid_expr(hybrid, node.get_expr(name), child_ref_mapping)
                new_expressions[name] = expr
            hybrid.pipeline.append(HybridCalc(hybrid.pipeline[-1], new_expressions))
            return hybrid
        case Where():
            hybrid = make_hybrid_tree(node.preceding_context)
            hybrid.populate_children(node, child_ref_mapping)
            expr = make_hybrid_expr(hybrid, node.condition, child_ref_mapping)
            hybrid.pipeline.append(HybridFilter(hybrid.pipeline[-1], expr))
            return hybrid
        case TopK():
            hybrid = make_hybrid_tree(node.preceding_context)
            hybrid.populate_children(node, child_ref_mapping)
            # TODO: Ensure all collation expressions are generated
            # as a preceding calc.
            hybrid.pipeline.append(
                HybridLimit(hybrid.pipeline[-1], node, node.collation)
            )
            return hybrid
        case OrderBy():
            hybrid = make_hybrid_tree(node.preceding_context)
            hybrid.populate_children(node, child_ref_mapping)
            breakpoint()
            return hybrid
        case ChildOperatorChildAccess():
            match node.child_access:
                case CompoundSubCollection():
                    raise NotImplementedError(f"{node.__class__.__name__}")
                case TableCollection() | SubCollection():
                    return HybridTree(HybridCollectionAccess(node.child_access))
                case _:
                    raise NotImplementedError(f"{node.__class__.__name__}")
        case _:
            raise NotImplementedError(f"{node.__class__.__name__}")
=======
        Returns:
            The HybridTree representation of `node`.
        """
        hybrid: HybridTree
        successor_hybrid: HybridTree
        expr: HybridExpr
        child_ref_mapping: dict[int, int] = {}
        match node:
            case GlobalContext():
                return HybridTree(HybridRoot())
            case CompoundSubCollection():
                raise NotImplementedError(f"{node.__class__.__name__}")
            case TableCollection() | SubCollection():
                successor_hybrid = HybridTree(HybridCollectionAccess(node))
                hybrid = self.make_hybrid_tree(node.ancestor_context)
                hybrid.add_successor(successor_hybrid)
                return successor_hybrid
            case Calc():
                hybrid = self.make_hybrid_tree(node.preceding_context)
                self.populate_children(hybrid, node, child_ref_mapping)
                new_expressions: dict[str, HybridExpr] = {}
                for name in sorted(node.calc_terms):
                    expr = self.make_hybrid_expr(
                        hybrid, node.get_expr(name), child_ref_mapping
                    )
                    new_expressions[name] = expr
                hybrid.pipeline.append(HybridCalc(hybrid.pipeline[-1], new_expressions))
                return hybrid
            case Where():
                hybrid = self.make_hybrid_tree(node.preceding_context)
                self.populate_children(hybrid, node, child_ref_mapping)
                expr = self.make_hybrid_expr(hybrid, node.condition, child_ref_mapping)
                hybrid.pipeline.append(HybridFilter(hybrid.pipeline[-1], expr))
                return hybrid
            case TopK():
                hybrid = self.make_hybrid_tree(node.preceding_context)
                self.populate_children(hybrid, node, child_ref_mapping)
                # TODO: support collation. Requires order by handling.
                hybrid.pipeline.append(HybridLimit(hybrid.pipeline[-1], node, []))
                return hybrid
            case ChildOperatorChildAccess():
                match node.child_access:
                    case CompoundSubCollection():
                        raise NotImplementedError(f"{node.__class__.__name__}")
                    case TableCollection() | SubCollection():
                        return HybridTree(HybridCollectionAccess(node.child_access))
                    case _:
                        raise NotImplementedError(f"{node.__class__.__name__}")
            case _:
                raise NotImplementedError(f"{node.__class__.__name__}")
>>>>>>> 14a56d50
<|MERGE_RESOLUTION|>--- conflicted
+++ resolved
@@ -714,39 +714,6 @@
             `agg_ref`: the reference to the aggregation call that is
             transformed if the configs demand it.
 
-<<<<<<< HEAD
-def make_hybrid_expr(
-    hybrid: HybridTree, expr: PyDoughExpressionAST, child_ref_mapping: dict[int, int]
-) -> HybridExpr:
-    """
-    Converts an AST expression into a HybridExpr. Currently only supports
-    literals, tale columns, and references.
-
-    Args:
-        `hybrid`: the hybrid tree that should be used to derive the translation
-        of `expr`, as it is the context in which the `expr` will live.
-        `expr`: the AST expression to be converted.
-        `child_ref_mapping`: mapping of indices used by child references in the
-        original expressions to the index of the child hybrid tree relative to
-        the current level.
-
-    Returns:
-        The HybridExpr node corresponding to `expr`
-    """
-    expr_name: str
-    match expr:
-        case Literal():
-            return HybridLiteralExpr(expr)
-        case ColumnProperty():
-            return HybridColumnExpr(expr)
-        case ChildReferenceExpression():
-            if expr.child_idx not in child_ref_mapping:
-                breakpoint()
-            hybrid_child_index: int = child_ref_mapping[expr.child_idx]
-            child_tree: HybridTree = hybrid.children[hybrid_child_index].subtree
-            expr_name = child_tree.pipeline[-1].renamings.get(
-                expr.term_name, expr.term_name
-=======
         Returns:
             The transformed version of `agg_ref`, if postprocessing is required,
         """
@@ -763,7 +730,6 @@
                 pydop.DEFAULT_TO,
                 [agg_ref, HybridLiteralExpr(Literal(0, Int64Type()))],
                 agg_call.typ,
->>>>>>> 14a56d50
             )
         return agg_ref
 
@@ -920,72 +886,6 @@
             `node`: the collection AST to be converted.
             `is_root_of_child`:
 
-<<<<<<< HEAD
-def make_hybrid_tree(node: PyDoughCollectionAST) -> HybridTree:
-    """
-    Converts a collection AST into the HybridTree format.
-
-    Args:
-        `node`: the collection AST to be converted.
-        `is_root_of_child`:
-
-    Returns:
-        The HybridTree representation of `node`.
-    """
-    hybrid: HybridTree
-    successor_hybrid: HybridTree
-    expr: HybridExpr
-    child_ref_mapping: dict[int, int] = {}
-    match node:
-        case GlobalContext():
-            return HybridTree(HybridRoot())
-        case CompoundSubCollection():
-            raise NotImplementedError(f"{node.__class__.__name__}")
-        case TableCollection() | SubCollection():
-            successor_hybrid = HybridTree(HybridCollectionAccess(node))
-            hybrid = make_hybrid_tree(node.ancestor_context)
-            hybrid.add_successor(successor_hybrid)
-            return successor_hybrid
-        case Calc():
-            hybrid = make_hybrid_tree(node.preceding_context)
-            hybrid.populate_children(node, child_ref_mapping)
-            new_expressions: dict[str, HybridExpr] = {}
-            for name in node.calc_terms:
-                expr = make_hybrid_expr(hybrid, node.get_expr(name), child_ref_mapping)
-                new_expressions[name] = expr
-            hybrid.pipeline.append(HybridCalc(hybrid.pipeline[-1], new_expressions))
-            return hybrid
-        case Where():
-            hybrid = make_hybrid_tree(node.preceding_context)
-            hybrid.populate_children(node, child_ref_mapping)
-            expr = make_hybrid_expr(hybrid, node.condition, child_ref_mapping)
-            hybrid.pipeline.append(HybridFilter(hybrid.pipeline[-1], expr))
-            return hybrid
-        case TopK():
-            hybrid = make_hybrid_tree(node.preceding_context)
-            hybrid.populate_children(node, child_ref_mapping)
-            # TODO: Ensure all collation expressions are generated
-            # as a preceding calc.
-            hybrid.pipeline.append(
-                HybridLimit(hybrid.pipeline[-1], node, node.collation)
-            )
-            return hybrid
-        case OrderBy():
-            hybrid = make_hybrid_tree(node.preceding_context)
-            hybrid.populate_children(node, child_ref_mapping)
-            breakpoint()
-            return hybrid
-        case ChildOperatorChildAccess():
-            match node.child_access:
-                case CompoundSubCollection():
-                    raise NotImplementedError(f"{node.__class__.__name__}")
-                case TableCollection() | SubCollection():
-                    return HybridTree(HybridCollectionAccess(node.child_access))
-                case _:
-                    raise NotImplementedError(f"{node.__class__.__name__}")
-        case _:
-            raise NotImplementedError(f"{node.__class__.__name__}")
-=======
         Returns:
             The HybridTree representation of `node`.
         """
@@ -1026,6 +926,10 @@
                 # TODO: support collation. Requires order by handling.
                 hybrid.pipeline.append(HybridLimit(hybrid.pipeline[-1], node, []))
                 return hybrid
+            case OrderBy():
+                hybrid = self.make_hybrid_tree(node.preceding_context)
+                self.populate_children(hybrid, node, child_ref_mapping)
+                return hybrid
             case ChildOperatorChildAccess():
                 match node.child_access:
                     case CompoundSubCollection():
@@ -1035,5 +939,4 @@
                     case _:
                         raise NotImplementedError(f"{node.__class__.__name__}")
             case _:
-                raise NotImplementedError(f"{node.__class__.__name__}")
->>>>>>> 14a56d50
+                raise NotImplementedError(f"{node.__class__.__name__}")
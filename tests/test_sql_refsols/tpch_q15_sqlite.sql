WITH _t7 AS (
  SELECT
    l_discount AS discount,
    l_extendedprice AS extended_price,
    l_shipdate AS ship_date,
    l_suppkey AS supplier_key
  FROM tpch.lineitem
<<<<<<< HEAD
), _t2 AS (
=======
  WHERE
    l_shipdate < '1996-04-01' AND l_shipdate >= '1996-01-01'
), _t4 AS (
>>>>>>> bed5052e
  SELECT
    SUM(extended_price * (
      1 - discount
    )) AS agg_0,
    supplier_key
<<<<<<< HEAD
  FROM _t5
  WHERE
    ship_date < '1996-04-01' AND ship_date >= '1996-01-01'
=======
  FROM _t7
>>>>>>> bed5052e
  GROUP BY
    supplier_key
), _s2 AS (
  SELECT
    MAX(COALESCE(_t4.agg_0, 0)) AS max_revenue
  FROM tpch.supplier AS supplier
  JOIN _t4 AS _t4
    ON _t4.supplier_key = supplier.s_suppkey
), _s5 AS (
  SELECT
    SUM(extended_price * (
      1 - discount
    )) AS agg_1,
    supplier_key
<<<<<<< HEAD
  FROM _t5
  WHERE
    ship_date < '1996-04-01' AND ship_date >= '1996-01-01'
=======
  FROM _t7
>>>>>>> bed5052e
  GROUP BY
    supplier_key
)
SELECT
  supplier.s_suppkey AS S_SUPPKEY,
  supplier.s_name AS S_NAME,
  supplier.s_address AS S_ADDRESS,
  supplier.s_phone AS S_PHONE,
  COALESCE(_s5.agg_1, 0) AS TOTAL_REVENUE
FROM _s2 AS _s2
CROSS JOIN tpch.supplier AS supplier
<<<<<<< HEAD
JOIN _t6 AS _t6
  ON _t6.supplier_key = supplier.s_suppkey
WHERE
  _s2.max_revenue = COALESCE(_t6.agg_1, 0)
=======
JOIN _s5 AS _s5
  ON _s2.max_revenue = COALESCE(_s5.agg_1, 0)
  AND _s5.supplier_key = supplier.s_suppkey
>>>>>>> bed5052e
ORDER BY
  s_suppkey<|MERGE_RESOLUTION|>--- conflicted
+++ resolved
@@ -5,25 +5,15 @@
     l_shipdate AS ship_date,
     l_suppkey AS supplier_key
   FROM tpch.lineitem
-<<<<<<< HEAD
-), _t2 AS (
-=======
-  WHERE
-    l_shipdate < '1996-04-01' AND l_shipdate >= '1996-01-01'
 ), _t4 AS (
->>>>>>> bed5052e
   SELECT
     SUM(extended_price * (
       1 - discount
     )) AS agg_0,
     supplier_key
-<<<<<<< HEAD
-  FROM _t5
+  FROM _t7
   WHERE
     ship_date < '1996-04-01' AND ship_date >= '1996-01-01'
-=======
-  FROM _t7
->>>>>>> bed5052e
   GROUP BY
     supplier_key
 ), _s2 AS (
@@ -38,13 +28,9 @@
       1 - discount
     )) AS agg_1,
     supplier_key
-<<<<<<< HEAD
-  FROM _t5
+  FROM _t7
   WHERE
     ship_date < '1996-04-01' AND ship_date >= '1996-01-01'
-=======
-  FROM _t7
->>>>>>> bed5052e
   GROUP BY
     supplier_key
 )
@@ -56,15 +42,9 @@
   COALESCE(_s5.agg_1, 0) AS TOTAL_REVENUE
 FROM _s2 AS _s2
 CROSS JOIN tpch.supplier AS supplier
-<<<<<<< HEAD
-JOIN _t6 AS _t6
-  ON _t6.supplier_key = supplier.s_suppkey
+JOIN _s5 AS _s5
+  ON _s5.supplier_key = supplier.s_suppkey
 WHERE
-  _s2.max_revenue = COALESCE(_t6.agg_1, 0)
-=======
-JOIN _s5 AS _s5
-  ON _s2.max_revenue = COALESCE(_s5.agg_1, 0)
-  AND _s5.supplier_key = supplier.s_suppkey
->>>>>>> bed5052e
+  _s2.max_revenue = COALESCE(_s5.agg_1, 0)
 ORDER BY
   s_suppkey
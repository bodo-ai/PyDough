--- conflicted
+++ resolved
@@ -132,12 +132,6 @@
             return Reference(
                 context, term_name, context.get_expr(term_name).pydough_type
             )
-<<<<<<< HEAD
-
-        if term_name not in self.all_terms:
-            raise PyDoughQDAGException(self.name_mismatch_error(term_name))
-=======
->>>>>>> 878e2b0f
 
         return self.get_term_from_property(term_name)
 

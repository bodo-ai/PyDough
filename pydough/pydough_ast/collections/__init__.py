"""
TODO: add module-level docstring
"""

__all__ = [
    "PyDoughCollectionAST",
    "TableCollection",
<<<<<<< HEAD
    "SubCollection",
    "Calc",
    "CalcSubCollection",
    "BackReferenceCollection",
    "HiddenBackReferenceCollection",
=======
    "Calc",
    "GlobalContext",
    "CollectionAccess",
    "SubCollection",
>>>>>>> 25b18099
]

from .collection_ast import PyDoughCollectionAST
from .table_collection import TableCollection
from .sub_collection import SubCollection
from .calc import Calc
<<<<<<< HEAD
from .calc_sub_collection import CalcSubCollection
from .back_reference_collection import BackReferenceCollection
from .hidden_back_reference_collection import HiddenBackReferenceCollection
=======
from .global_context import GlobalContext
from .collection_access import CollectionAccess
>>>>>>> 25b18099
<|MERGE_RESOLUTION|>--- conflicted
+++ resolved
@@ -5,29 +5,19 @@
 __all__ = [
     "PyDoughCollectionAST",
     "TableCollection",
-<<<<<<< HEAD
-    "SubCollection",
-    "Calc",
-    "CalcSubCollection",
-    "BackReferenceCollection",
-    "HiddenBackReferenceCollection",
-=======
     "Calc",
     "GlobalContext",
     "CollectionAccess",
     "SubCollection",
->>>>>>> 25b18099
+    "CalcChildCollection",
+    "BackReferenceCollection",
 ]
 
 from .collection_ast import PyDoughCollectionAST
 from .table_collection import TableCollection
 from .sub_collection import SubCollection
 from .calc import Calc
-<<<<<<< HEAD
-from .calc_sub_collection import CalcSubCollection
+from .calc_child_collection import CalcChildCollection
 from .back_reference_collection import BackReferenceCollection
-from .hidden_back_reference_collection import HiddenBackReferenceCollection
-=======
 from .global_context import GlobalContext
-from .collection_access import CollectionAccess
->>>>>>> 25b18099
+from .collection_access import CollectionAccess
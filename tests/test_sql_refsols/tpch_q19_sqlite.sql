--- conflicted
+++ resolved
@@ -1,107 +1,5 @@
 WITH "_t0_2" AS (
   SELECT
-<<<<<<< HEAD
-    SUM(expr_1) AS agg_0
-  FROM (
-    SELECT
-      extended_price * (
-        1 - discount
-      ) AS expr_1
-    FROM (
-      SELECT
-        discount,
-        extended_price
-      FROM (
-        SELECT
-          discount,
-          extended_price,
-          part_key,
-          quantity
-        FROM (
-          SELECT
-            l_discount AS discount,
-            l_extendedprice AS extended_price,
-            l_partkey AS part_key,
-            l_quantity AS quantity,
-            l_shipinstruct AS ship_instruct,
-            l_shipmode AS ship_mode
-          FROM tpch.LINEITEM
-        )
-        WHERE
-          (
-            ship_instruct = 'DELIVER IN PERSON'
-          ) AND ship_mode IN ('AIR', 'AIR REG')
-      )
-      INNER JOIN (
-        SELECT
-          brand,
-          container,
-          key,
-          size
-        FROM (
-          SELECT
-            p_brand AS brand,
-            p_container AS container,
-            p_partkey AS key,
-            p_size AS size
-          FROM tpch.PART
-        )
-        WHERE
-          size >= 1
-      )
-        ON (
-          part_key = key
-        )
-        AND (
-          (
-            (
-              (
-                size <= 5
-              )
-              AND (
-                quantity >= 1
-              )
-              AND (
-                quantity <= 11
-              )
-              AND container IN ('SM CASE', 'SM BOX', 'SM PACK', 'SM PKG')
-              AND (
-                brand = 'Brand#12'
-              )
-            )
-            OR (
-              (
-                size <= 10
-              )
-              AND (
-                quantity >= 10
-              )
-              AND (
-                quantity <= 20
-              )
-              AND container IN ('MED BAG', 'MED BOX', 'MED PACK', 'MED PKG')
-              AND (
-                brand = 'Brand#23'
-              )
-            )
-          )
-          OR (
-            (
-              size <= 15
-            )
-            AND (
-              quantity >= 20
-            )
-            AND (
-              quantity <= 30
-            )
-            AND container IN ('LG CASE', 'LG BOX', 'LG PACK', 'LG PKG')
-            AND (
-              brand = 'Brand#34'
-            )
-          )
-        )
-=======
     SUM("lineitem"."l_extendedprice" * (
       1 - "lineitem"."l_discount"
     )) AS "agg_0"
@@ -135,30 +33,6 @@
   WHERE
     "lineitem"."l_shipinstruct" = 'DELIVER IN PERSON'
     AND "lineitem"."l_shipmode" IN ('AIR', 'AIR REG')
-    AND (
-      (
-        "lineitem"."l_quantity" <= 11
-        AND "lineitem"."l_quantity" >= 1
-        AND "part"."p_brand" = 'Brand#12'
-        AND "part"."p_container" IN ('SM CASE', 'SM BOX', 'SM PACK', 'SM PKG')
-        AND "part"."p_size" <= 5
-      )
-      OR (
-        "lineitem"."l_quantity" <= 20
-        AND "lineitem"."l_quantity" >= 10
-        AND "part"."p_brand" = 'Brand#23'
-        AND "part"."p_container" IN ('MED BAG', 'MED BOX', 'MED PACK', 'MED PKG')
-        AND "part"."p_size" <= 10
-      )
-      OR (
-        "lineitem"."l_quantity" <= 30
-        AND "lineitem"."l_quantity" >= 20
-        AND "part"."p_brand" = 'Brand#34'
-        AND "part"."p_container" IN ('LG CASE', 'LG BOX', 'LG PACK', 'LG PKG')
-        AND "part"."p_size" <= 15
-      )
->>>>>>> 50890fd8
-    )
 )
 SELECT
   COALESCE("_t0"."agg_0", 0) AS "REVENUE"

--- conflicted
+++ resolved
@@ -47,13 +47,8 @@
     )
 ), _s5 AS (
   SELECT
-<<<<<<< HEAD
-    COUNT() AS n_cold_war_searches,
+    COUNT(*) AS n_cold_war_searches,
     _t0.user_id AS user_id_3_0_1
-=======
-    COUNT(*) AS n_cold_war_searches,
-    _t0.user_id AS user_id
->>>>>>> 213f258c
   FROM _t0 AS _t0
   GROUP BY
     _t0.user_id

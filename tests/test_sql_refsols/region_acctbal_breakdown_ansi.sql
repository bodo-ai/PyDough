--- conflicted
+++ resolved
@@ -1,8 +1,4 @@
-<<<<<<< HEAD
-WITH "_t3" AS (
-=======
-WITH _t3_2 AS (
->>>>>>> a57d0640
+WITH _t3 AS (
   SELECT
     COUNT(CASE WHEN customer.c_acctbal < 0 THEN customer.c_acctbal ELSE NULL END) AS agg_4,
     COUNT(CASE WHEN customer.c_acctbal >= 0 THEN customer.c_acctbal ELSE NULL END) AS agg_3,
@@ -17,19 +13,6 @@
     nation.n_regionkey
 )
 SELECT
-<<<<<<< HEAD
-  "region"."r_name" AS "region_name",
-  COALESCE("_t3"."agg_4", 0) AS "n_red_acctbal",
-  COALESCE("_t3"."agg_3", 0) AS "n_black_acctbal",
-  "_t3"."agg_2" AS "median_red_acctbal",
-  "_t3"."agg_0" AS "median_black_acctbal",
-  "_t3"."agg_1" AS "median_overall_acctbal"
-FROM "tpch"."region" AS "region"
-LEFT JOIN "_t3" AS "_t3"
-  ON "_t3"."region_key" = "region"."r_regionkey"
-ORDER BY
-  "region_name"
-=======
   region.r_name AS region_name,
   COALESCE(_t3.agg_4, 0) AS n_red_acctbal,
   COALESCE(_t3.agg_3, 0) AS n_black_acctbal,
@@ -37,8 +20,7 @@
   _t3.agg_0 AS median_black_acctbal,
   _t3.agg_1 AS median_overall_acctbal
 FROM tpch.region AS region
-LEFT JOIN _t3_2 AS _t3
+LEFT JOIN _t3 AS _t3
   ON _t3.region_key = region.r_regionkey
 ORDER BY
-  region.r_name
->>>>>>> a57d0640
+  region_name
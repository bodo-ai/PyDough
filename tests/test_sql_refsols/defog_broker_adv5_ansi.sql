--- conflicted
+++ resolved
@@ -53,121 +53,6 @@
     "_t3"."symbol"
 )
 SELECT
-<<<<<<< HEAD
-  symbol,
-  month,
-  agg_0 AS avg_close,
-  agg_1 AS max_high,
-  agg_2 AS min_low,
-  (
-    agg_0 - LAG(agg_0, 1) OVER (PARTITION BY symbol ORDER BY month NULLS LAST)
-  ) / LAG(agg_0, 1) OVER (PARTITION BY symbol ORDER BY month NULLS LAST) AS momc
-FROM (
-  SELECT
-    _table_alias_0.month AS month,
-    _table_alias_0.symbol AS symbol,
-    agg_0,
-    agg_1,
-    agg_2
-  FROM (
-    SELECT DISTINCT
-      month,
-      symbol
-    FROM (
-      SELECT
-        CONCAT_WS(
-          '-',
-          EXTRACT(YEAR FROM date),
-          CASE
-            WHEN LENGTH(EXTRACT(MONTH FROM date)) >= 2
-            THEN SUBSTRING(EXTRACT(MONTH FROM date), 1, 2)
-            ELSE SUBSTRING(CONCAT('00', EXTRACT(MONTH FROM date)), (
-              2 * -1
-            ))
-          END
-        ) AS month,
-        symbol
-      FROM (
-        SELECT
-          date,
-          symbol
-        FROM (
-          SELECT
-            sbDpDate AS date,
-            sbDpTickerId AS ticker_id
-          FROM main.sbDailyPrice
-        )
-        LEFT JOIN (
-          SELECT
-            sbTickerId AS _id,
-            sbTickerSymbol AS symbol
-          FROM main.sbTicker
-        )
-          ON ticker_id = _id
-      )
-    )
-  ) AS _table_alias_0
-  LEFT JOIN (
-    SELECT
-      AVG(close) AS agg_0,
-      MAX(high) AS agg_1,
-      MIN(low) AS agg_2,
-      month,
-      symbol
-    FROM (
-      SELECT
-        CONCAT_WS(
-          '-',
-          EXTRACT(YEAR FROM date),
-          CASE
-            WHEN LENGTH(EXTRACT(MONTH FROM date)) >= 2
-            THEN SUBSTRING(EXTRACT(MONTH FROM date), 1, 2)
-            ELSE SUBSTRING(CONCAT('00', EXTRACT(MONTH FROM date)), (
-              2 * -1
-            ))
-          END
-        ) AS month,
-        close,
-        high,
-        low,
-        symbol
-      FROM (
-        SELECT
-          close,
-          date,
-          high,
-          low,
-          symbol
-        FROM (
-          SELECT
-            sbDpClose AS close,
-            sbDpDate AS date,
-            sbDpHigh AS high,
-            sbDpLow AS low,
-            sbDpTickerId AS ticker_id
-          FROM main.sbDailyPrice
-        )
-        LEFT JOIN (
-          SELECT
-            sbTickerId AS _id,
-            sbTickerSymbol AS symbol
-          FROM main.sbTicker
-        )
-          ON ticker_id = _id
-      )
-    )
-    GROUP BY
-      month,
-      symbol
-  ) AS _table_alias_1
-    ON (
-      _table_alias_0.symbol = _table_alias_1.symbol
-    )
-    AND (
-      _table_alias_0.month = _table_alias_1.month
-    )
-)
-=======
   "_t4"."symbol" AS "symbol",
   "_t4"."month" AS "month",
   "_t5"."agg_0" AS "avg_close",
@@ -178,5 +63,4 @@
   ) / LAG("_t5"."agg_0", 1) OVER (PARTITION BY "_t4"."symbol" ORDER BY "_t4"."month" NULLS LAST) AS "momc"
 FROM "_t4" AS "_t4"
 LEFT JOIN "_t5" AS "_t5"
-  ON "_t4"."month" = "_t5"."month" AND "_t4"."symbol" = "_t5"."symbol"
->>>>>>> 245465a3
+  ON "_t4"."month" = "_t5"."month" AND "_t4"."symbol" = "_t5"."symbol"
--- conflicted
+++ resolved
@@ -34,46 +34,6 @@
     avg_acctbal_wo_debt,
     avg_gap_prev_urgent_same_clerk,
     avg_order_diff_per_customer,
-<<<<<<< HEAD
-    common_prefix_a,
-    common_prefix_aa,
-    common_prefix_ab,
-    common_prefix_ac,
-    common_prefix_ad,
-    common_prefix_ae,
-    common_prefix_af,
-    common_prefix_ag,
-    common_prefix_ah,
-    common_prefix_ai,
-    common_prefix_aj,
-    common_prefix_ak,
-    common_prefix_b,
-    common_prefix_c,
-    common_prefix_d,
-    common_prefix_e,
-    common_prefix_f,
-    common_prefix_g,
-    common_prefix_h,
-    common_prefix_i,
-    common_prefix_j,
-    common_prefix_k,
-    common_prefix_l,
-    common_prefix_m,
-    common_prefix_n,
-    common_prefix_o,
-    common_prefix_p,
-    common_prefix_q,
-    common_prefix_r,
-    common_prefix_s,
-    common_prefix_t,
-    common_prefix_u,
-    common_prefix_v,
-    common_prefix_w,
-    common_prefix_x,
-    common_prefix_y,
-    common_prefix_z,
-=======
->>>>>>> 32e5f142
     customer_largest_order_deltas,
     customer_most_recent_orders,
     datetime_current,
@@ -1813,845 +1773,6 @@
             ),
             id="order_quarter_test",
         ),
-<<<<<<< HEAD
-        pytest.param(
-            (
-                common_prefix_a,
-                None,
-                "common_prefix_a",
-                lambda: pd.DataFrame(
-                    {
-                        "name": ["AFRICA", "AMERICA", "ASIA", "EUROPE", "MIDDLE EAST"],
-                        "n_nations": [5, 5, 5, 5, 5],
-                        "n_customers": [29764, 29952, 30183, 30197, 29904],
-                    }
-                ),
-            ),
-            id="common_prefix_a",
-        ),
-        pytest.param(
-            (
-                common_prefix_b,
-                None,
-                "common_prefix_b",
-                lambda: pd.DataFrame(
-                    {
-                        "name": ["AFRICA", "AMERICA", "ASIA", "EUROPE", "MIDDLE EAST"],
-                        "n_nations": [5, 5, 5, 5, 5],
-                        "n_customers": [29764, 29952, 30183, 30197, 29904],
-                        "n_suppliers": [1955, 2036, 2003, 1987, 2019],
-                    }
-                ),
-            ),
-            id="common_prefix_b",
-        ),
-        pytest.param(
-            (
-                common_prefix_c,
-                None,
-                "common_prefix_c",
-                lambda: pd.DataFrame(
-                    {
-                        "name": ["AFRICA", "AMERICA", "ASIA", "EUROPE", "MIDDLE EAST"],
-                        "n_nations": [5, 5, 5, 5, 5],
-                        "n_customers": [29764, 29952, 30183, 30197, 29904],
-                        "n_suppliers": [1955, 2036, 2003, 1987, 2019],
-                        "n_orders": [298994, 299103, 301740, 303286, 296877],
-                        "n_parts": [156400, 162880, 160240, 158960, 161520],
-                    }
-                ),
-            ),
-            id="common_prefix_c",
-        ),
-        pytest.param(
-            (
-                common_prefix_d,
-                None,
-                "common_prefix_d",
-                lambda: pd.DataFrame(
-                    {
-                        "name": ["AFRICA", "AMERICA", "ASIA", "EUROPE", "MIDDLE EAST"],
-                        "n_nations": [5, 5, 5, 5, 5],
-                        "n_customers": [29764, 29952, 30183, 30197, 29904],
-                        "n_suppliers": [1955, 2036, 2003, 1987, 2019],
-                        "n_orders_94": [45152, 45335, 46008, 46093, 45009],
-                        "n_orders_95": [45822, 45630, 45731, 46197, 45257],
-                        "n_orders_96": [45352, 45549, 45976, 46518, 45231],
-                    }
-                ),
-            ),
-            id="common_prefix_d",
-        ),
-        pytest.param(
-            (
-                common_prefix_e,
-                None,
-                "common_prefix_e",
-                lambda: pd.DataFrame(
-                    {
-                        "name": ["AFRICA", "AMERICA", "ASIA", "EUROPE", "MIDDLE EAST"],
-                        "n_customers": [29764, 29952, 30183, 30197, 29904],
-                        "n_nations": [5, 5, 5, 5, 5],
-                    }
-                ),
-            ),
-            id="common_prefix_e",
-        ),
-        pytest.param(
-            (
-                common_prefix_f,
-                None,
-                "common_prefix_f",
-                lambda: pd.DataFrame(
-                    {
-                        "name": ["AFRICA", "AMERICA", "ASIA", "EUROPE", "MIDDLE EAST"],
-                        "n_customers": [29764, 29952, 30183, 30197, 29904],
-                        "n_nations": [5, 5, 5, 5, 5],
-                        "n_suppliers": [1955, 2036, 2003, 1987, 2019],
-                    }
-                ),
-            ),
-            id="common_prefix_f",
-        ),
-        pytest.param(
-            (
-                common_prefix_g,
-                None,
-                "common_prefix_g",
-                lambda: pd.DataFrame(
-                    {
-                        "name": ["AFRICA", "AMERICA", "ASIA", "EUROPE", "MIDDLE EAST"],
-                        "n_customers": [29764, 29952, 30183, 30197, 29904],
-                        "n_suppliers": [1955, 2036, 2003, 1987, 2019],
-                        "n_nations": [5, 5, 5, 5, 5],
-                    }
-                ),
-            ),
-            id="common_prefix_g",
-        ),
-        pytest.param(
-            (
-                common_prefix_h,
-                None,
-                "common_prefix_h",
-                lambda: pd.DataFrame(
-                    {
-                        "name": ["AFRICA", "AMERICA", "ASIA", "EUROPE", "MIDDLE EAST"],
-                        "n_nations": [5, 5, 5, 5, 5],
-                        "n_orders": [298994, 299103, 301740, 303286, 296877],
-                        "n_customers": [29764, 29952, 30183, 30197, 29904],
-                        "n_parts": [156400, 162880, 160240, 158960, 161520],
-                        "n_suppliers": [1955, 2036, 2003, 1987, 2019],
-                    }
-                ),
-            ),
-            id="common_prefix_h",
-        ),
-        pytest.param(
-            (
-                common_prefix_i,
-                None,
-                "common_prefix_i",
-                lambda: pd.DataFrame(
-                    {
-                        "name": ["FRANCE", "ROMANIA", "RUSSIA", "JORDAN", "CHINA"],
-                        "n_customers": [6100, 6100, 6078, 6033, 6024],
-                        "n_selected_orders": [1, 2, 1, 1, 1],
-                    }
-                ),
-            ),
-            id="common_prefix_i",
-        ),
-        pytest.param(
-            (
-                common_prefix_j,
-                None,
-                "common_prefix_j",
-                lambda: pd.DataFrame(
-                    {
-                        "cust_name": [f"Customer#{i:09}" for i in range(1, 6)],
-                        "nation_name": [
-                            "MOROCCO",
-                            "JORDAN",
-                            "ARGENTINA",
-                            "EGYPT",
-                            "CANADA",
-                        ],
-                        "region_name": [
-                            "AFRICA",
-                            "MIDDLE EAST",
-                            "AMERICA",
-                            "MIDDLE EAST",
-                            "AMERICA",
-                        ],
-                    }
-                ),
-            ),
-            id="common_prefix_j",
-        ),
-        pytest.param(
-            (
-                common_prefix_k,
-                None,
-                "common_prefix_k",
-                lambda: pd.DataFrame(
-                    {
-                        "cust_name": [f"Customer#{i:09}" for i in range(1, 6)],
-                        "region_name": [
-                            "AFRICA",
-                            "MIDDLE EAST",
-                            "AMERICA",
-                            "MIDDLE EAST",
-                            "AMERICA",
-                        ],
-                        "nation_name": [
-                            "MOROCCO",
-                            "JORDAN",
-                            "ARGENTINA",
-                            "EGYPT",
-                            "CANADA",
-                        ],
-                    }
-                ),
-            ),
-            id="common_prefix_k",
-        ),
-        pytest.param(
-            (
-                common_prefix_l,
-                None,
-                "common_prefix_l",
-                lambda: pd.DataFrame(
-                    {
-                        "cust_name": [f"Customer#{i:09}" for i in (11, 15, 18, 20, 26)],
-                        "nation_name": [
-                            "UNITED KINGDOM",
-                            "UNITED KINGDOM",
-                            "FRANCE",
-                            "RUSSIA",
-                            "RUSSIA",
-                        ],
-                        "n_selected_suppliers": [173, 173, 167, 182, 182],
-                        "selected_suppliers_min": [
-                            -898.3,
-                            -898.3,
-                            -993.76,
-                            -878.57,
-                            -878.57,
-                        ],
-                        "selected_suppliers_max": [
-                            9938.53,
-                            9938.53,
-                            9807.46,
-                            9837.53,
-                            9837.53,
-                        ],
-                        "selected_suppliers_avg": [
-                            4496.83,
-                            4496.83,
-                            4725.76,
-                            4943.47,
-                            4943.47,
-                        ],
-                        "selected_suppliers_sum": [
-                            777952.16,
-                            777952.16,
-                            789202.26,
-                            899711.81,
-                            899711.81,
-                        ],
-                    }
-                ),
-            ),
-            id="common_prefix_l",
-        ),
-        pytest.param(
-            (
-                common_prefix_m,
-                None,
-                "common_prefix_m",
-                lambda: pd.DataFrame(
-                    {
-                        "cust_name": [f"Customer#{i:09}" for i in (11, 15, 18, 20, 26)],
-                        "n_selected_suppliers": [173, 173, 167, 182, 182],
-                        "selected_suppliers_min": [
-                            -898.3,
-                            -898.3,
-                            -993.76,
-                            -878.57,
-                            -878.57,
-                        ],
-                        "selected_suppliers_max": [
-                            9938.53,
-                            9938.53,
-                            9807.46,
-                            9837.53,
-                            9837.53,
-                        ],
-                        "selected_suppliers_avg": [
-                            4496.83,
-                            4496.83,
-                            4725.76,
-                            4943.47,
-                            4943.47,
-                        ],
-                        "selected_suppliers_sum": [
-                            777952.16,
-                            777952.16,
-                            789202.26,
-                            899711.81,
-                            899711.81,
-                        ],
-                        "nation_name": [
-                            "UNITED KINGDOM",
-                            "UNITED KINGDOM",
-                            "FRANCE",
-                            "RUSSIA",
-                            "RUSSIA",
-                        ],
-                    }
-                ),
-            ),
-            id="common_prefix_m",
-        ),
-        pytest.param(
-            (
-                common_prefix_n,
-                None,
-                "common_prefix_n",
-                lambda: pd.DataFrame(
-                    {
-                        "key": [3292610, 927968, 1117219, 3874244, 1069636],
-                        "order_date": [
-                            "1998-07-19",
-                            "1998-07-13",
-                            "1998-07-11",
-                            "1998-07-10",
-                            "1998-06-23",
-                        ],
-                        "n_elements": [5, 4, 7, 7, 5],
-                        "total_retail_price": [
-                            7609.67,
-                            6379.40,
-                            9620.69,
-                            9268.20,
-                            7377.55,
-                        ],
-                        "n_unique_supplier_nations": [4, 3, 6, 6, 4],
-                        "max_supplier_balance": [
-                            8615.81,
-                            8797.73,
-                            9199.28,
-                            9469.81,
-                            7575.13,
-                        ],
-                        "n_small_parts": [1, 0, 2, 4, 1],
-                    }
-                ),
-            ),
-            id="common_prefix_n",
-        ),
-        pytest.param(
-            (
-                common_prefix_o,
-                None,
-                "common_prefix_o",
-                lambda: pd.DataFrame(
-                    {
-                        "key": [435237, 4682917, 4069735, 464226, 791522],
-                        "order_date": [
-                            "1998-06-16",
-                            "1998-06-14",
-                            "1998-04-22",
-                            "1998-01-07",
-                            "1997-10-18",
-                        ],
-                        "n_elements": [7] * 5,
-                        "n_unique_containers": [6] * 5,
-                        "n_unique_supplier_nations": [6, 5, 6, 6, 6],
-                        "max_supplier_balance": [
-                            7205.20,
-                            9487.41,
-                            8471.66,
-                            9852.52,
-                            9182.14,
-                        ],
-                        "n_small_parts": [1, 2, 2, 2, 1],
-                    }
-                ),
-            ),
-            id="common_prefix_o",
-        ),
-        pytest.param(
-            (
-                common_prefix_p,
-                None,
-                "common_prefix_p",
-                lambda: pd.DataFrame(
-                    {
-                        "name": [f"Customer#{i:09}" for i in (140698, 1, 2, 4, 7)],
-                        "n_orders": [5, 2, 4, 3, 5],
-                        "n_parts_ordered": [2, 1, 2, 1, 1],
-                        "n_distinct_parts": [1, 1, 2, 1, 1],
-                    }
-                ),
-            ),
-            id="common_prefix_p",
-        ),
-        pytest.param(
-            (
-                common_prefix_q,
-                None,
-                "common_prefix_q",
-                lambda: pd.DataFrame(
-                    {
-                        "name": [
-                            f"Customer#{i:09}"
-                            for i in (127207, 14839, 18637, 52351, 117196)
-                        ],
-                        "total_spent": [
-                            907224.66,
-                            902286.22,
-                            856788.74,
-                            842691.87,
-                            836571.25,
-                        ],
-                        "line_price": [
-                            86804.77,
-                            83715.40,
-                            69682.50,
-                            71998.67,
-                            93875.18,
-                        ],
-                        "part_name": [
-                            "slate beige orange black burlywood",
-                            "chiffon ivory salmon frosted linen",
-                            "chartreuse cream royal misty cornflower",
-                            "lavender tomato midnight orchid thistle",
-                            "green navy sky blue lemon",
-                        ],
-                    }
-                ),
-            ),
-            id="common_prefix_q",
-        ),
-        pytest.param(
-            (
-                common_prefix_r,
-                None,
-                "common_prefix_r",
-                lambda: pd.DataFrame(
-                    {
-                        "name": [
-                            f"Customer#{i:09}"
-                            for i in (127207, 14839, 18637, 52351, 117196)
-                        ],
-                        "part_name": [
-                            "slate beige orange black burlywood",
-                            "chiffon ivory salmon frosted linen",
-                            "chartreuse cream royal misty cornflower",
-                            "lavender tomato midnight orchid thistle",
-                            "green navy sky blue lemon",
-                        ],
-                        "line_price": [
-                            86804.77,
-                            83715.40,
-                            69682.50,
-                            71998.67,
-                            93875.18,
-                        ],
-                        "total_spent": [
-                            907224.66,
-                            902286.22,
-                            856788.74,
-                            842691.87,
-                            836571.25,
-                        ],
-                    }
-                ),
-            ),
-            id="common_prefix_r",
-        ),
-        pytest.param(
-            (
-                common_prefix_s,
-                None,
-                "common_prefix_s",
-                lambda: pd.DataFrame(
-                    {
-                        "name": ["Customer#000106507"],
-                        "most_recent_order_date": ["1998-05-25"],
-                        "most_recent_order_total": [7],
-                        "most_recent_order_distinct": [6],
-                    }
-                ),
-            ),
-            id="common_prefix_s",
-        ),
-        pytest.param(
-            (
-                common_prefix_t,
-                None,
-                "common_prefix_t",
-                lambda: pd.DataFrame(
-                    {
-                        "name": [
-                            f"Customer#{i:09}"
-                            for i in (126850, 80485, 86209, 73420, 146809)
-                        ],
-                        "total_qty": [3670, 3439, 3422, 3409, 3409],
-                    }
-                ),
-            ),
-            id="common_prefix_t",
-        ),
-        pytest.param(
-            (
-                common_prefix_u,
-                None,
-                "common_prefix_u",
-                lambda: pd.DataFrame(
-                    {
-                        "name": [
-                            f"Customer#{i:09}"
-                            for i in (111613, 112126, 92282, 69872, 135349)
-                        ],
-                        "total_qty": [169, 162, 151, 150, 136],
-                    }
-                ),
-            ),
-            id="common_prefix_u",
-        ),
-        pytest.param(
-            (
-                common_prefix_v,
-                None,
-                "common_prefix_v",
-                lambda: pd.DataFrame(
-                    {
-                        "name": [f"Customer#{i:09}" for i in (3, 14, 29, 30, 48)],
-                        "region_name": [
-                            "AMERICA",
-                            "AMERICA",
-                            "AFRICA",
-                            "AMERICA",
-                            "AFRICA",
-                        ],
-                    }
-                ),
-            ),
-            id="common_prefix_v",
-        ),
-        pytest.param(
-            (
-                common_prefix_w,
-                None,
-                "common_prefix_w",
-                lambda: pd.DataFrame(
-                    {
-                        "key": [37, 64, 68, 228, 293],
-                        "cust_nation_name": ["ALGERIA"]
-                        + ["ARGENTINA"] * 3
-                        + ["ALGERIA"],
-                    }
-                ),
-            ),
-            id="common_prefix_w",
-        ),
-        pytest.param(
-            (
-                common_prefix_x,
-                None,
-                "common_prefix_x",
-                lambda: pd.DataFrame(
-                    {
-                        "name": [
-                            f"Customer#{i:09}"
-                            for i in (3451, 102004, 102022, 79300, 117082)
-                        ],
-                        "n_orders": [41, 41, 41, 40, 40],
-                    }
-                ),
-            ),
-            id="common_prefix_x",
-        ),
-        pytest.param(
-            (
-                common_prefix_y,
-                None,
-                "common_prefix_y",
-                lambda: pd.DataFrame(
-                    {
-                        "name": [
-                            f"Customer#{i:09}"
-                            for i in (138841, 36091, 54952, 103768, 46081)
-                        ],
-                        "n_orders": [21, 20, 19, 19, 17],
-                    }
-                ),
-            ),
-            id="common_prefix_y",
-        ),
-        pytest.param(
-            (
-                common_prefix_z,
-                None,
-                "common_prefix_z",
-                lambda: pd.DataFrame(
-                    {
-                        "name": [f"Customer#{i:09}" for i in (7, 9, 19, 21, 25)],
-                        "nation_name": ["CHINA", "INDIA"] * 2 + ["JAPAN"],
-                    }
-                ),
-            ),
-            id="common_prefix_z",
-        ),
-        pytest.param(
-            (
-                common_prefix_aa,
-                None,
-                "common_prefix_aa",
-                lambda: pd.DataFrame(
-                    {
-                        "name": [f"Customer#{i:09}" for i in (1, 2, 4, 6, 7)],
-                        "nation_name": [
-                            "MOROCCO",
-                            "JORDAN",
-                            "EGYPT",
-                            "SAUDI ARABIA",
-                            "CHINA",
-                        ],
-                    }
-                ),
-            ),
-            id="common_prefix_aa",
-        ),
-        pytest.param(
-            (
-                common_prefix_ab,
-                None,
-                "common_prefix_ab",
-                lambda: pd.DataFrame({"n": [54318]}),
-            ),
-            id="common_prefix_ab",
-        ),
-        pytest.param(
-            (
-                common_prefix_ac,
-                None,
-                "common_prefix_ac",
-                lambda: pd.DataFrame({"n": [137398]}),
-            ),
-            id="common_prefix_ac",
-        ),
-        pytest.param(
-            (
-                common_prefix_ad,
-                None,
-                "common_prefix_ad",
-                lambda: pd.DataFrame(
-                    {
-                        "supplier_name": [
-                            "Supplier#000004704",
-                            "Supplier#000006661",
-                            "Supplier#000009766",
-                        ],
-                        "part_name": [
-                            "slate rosy misty medium mint",
-                            "goldenrod plum dark aquamarine bisque",
-                            "drab navajo rosy cornflower green",
-                        ],
-                        "part_qty": [9291, 9570, 1002],
-                        "qty_shipped": [4, 38, 31],
-                    }
-                ),
-            ),
-            id="common_prefix_ad",
-        ),
-        pytest.param(
-            (
-                common_prefix_ae,
-                None,
-                "common_prefix_ae",
-                lambda: pd.DataFrame(
-                    {
-                        "nation_name": [
-                            "CHINA",
-                            "INDIA",
-                            "INDONESIA",
-                            "JAPAN",
-                            "VIETNAM",
-                        ],
-                        "n_customers": [6024, 6042, 6161, 5948, 6008],
-                        "customer_name": [
-                            "Customer#000018193",
-                            "Customer#000052147",
-                            "Customer#000067505",
-                            None,
-                            "Customer#000148697",
-                        ],
-                    }
-                ),
-            ),
-            id="common_prefix_ae",
-        ),
-        pytest.param(
-            (
-                common_prefix_af,
-                None,
-                "common_prefix_af",
-                lambda: pd.DataFrame(
-                    {
-                        "nation_name": ["CHINA", "INDIA", "INDONESIA", "VIETNAM"],
-                        "n_customers": [6024, 6042, 6161, 6008],
-                        "customer_name": [
-                            "Customer#000018193",
-                            "Customer#000052147",
-                            "Customer#000067505",
-                            "Customer#000148697",
-                        ],
-                    }
-                ),
-            ),
-            id="common_prefix_af",
-        ),
-        pytest.param(
-            (
-                common_prefix_ag,
-                None,
-                "common_prefix_ag",
-                lambda: pd.DataFrame(
-                    {
-                        "nation_name": [
-                            "FRANCE",
-                            "GERMANY",
-                            "ROMANIA",
-                            "RUSSIA",
-                            "UNITED KINGDOM",
-                        ],
-                        "n_machine_cust": [1167, 1197, 1273, 1223, 1158],
-                        "n_machine_high_orders": [2282, 2417, 2607, 2526, 2338],
-                        "n_machine_high_domestic_lines": [374, 361, 422, 435, 370],
-                        "total_machine_high_domestic_revenue": [
-                            8595646.38,
-                            8313389.57,
-                            9834510.0,
-                            10473260.03,
-                            8492812.64,
-                        ],
-                    }
-                ),
-            ),
-            id="common_prefix_ag",
-        ),
-        pytest.param(
-            (
-                common_prefix_ah,
-                None,
-                "common_prefix_ah",
-                lambda: pd.DataFrame(
-                    {
-                        "nation_name": [
-                            "FRANCE",
-                            "GERMANY",
-                            "ROMANIA",
-                            "RUSSIA",
-                            "UNITED KINGDOM",
-                        ],
-                        "n_machine_high_orders": [2282, 2417, 2607, 2526, 2338],
-                        "n_machine_high_domestic_lines": [374, 361, 422, 435, 370],
-                        "total_machine_high_domestic_revenue": [
-                            8595646.38,
-                            8313389.57,
-                            9834510.0,
-                            10473260.03,
-                            8492812.64,
-                        ],
-                    }
-                ),
-            ),
-            id="common_prefix_ah",
-        ),
-        pytest.param(
-            (
-                common_prefix_ai,
-                None,
-                "common_prefix_ai",
-                lambda: pd.DataFrame(
-                    {
-                        "nation_name": [
-                            "FRANCE",
-                            "GERMANY",
-                            "ROMANIA",
-                            "RUSSIA",
-                            "UNITED KINGDOM",
-                        ],
-                        "n_machine_cust": [1167, 1197, 1273, 1223, 1158],
-                        "n_machine_high_domestic_lines": [374, 361, 422, 435, 370],
-                        "total_machine_high_domestic_revenue": [
-                            8595646.38,
-                            8313389.57,
-                            9834510.0,
-                            10473260.03,
-                            8492812.64,
-                        ],
-                    }
-                ),
-            ),
-            id="common_prefix_ai",
-        ),
-        pytest.param(
-            (
-                common_prefix_aj,
-                None,
-                "common_prefix_aj",
-                lambda: pd.DataFrame(
-                    {
-                        "nation_name": [
-                            "FRANCE",
-                            "GERMANY",
-                            "ROMANIA",
-                            "RUSSIA",
-                            "UNITED KINGDOM",
-                        ],
-                        "n_machine_cust": [1167, 1197, 1273, 1223, 1158],
-                        "n_machine_high_orders": [2282, 2417, 2607, 2526, 2338],
-                        "total_machine_high_domestic_revenue": [
-                            8595646.38,
-                            8313389.57,
-                            9834510.0,
-                            10473260.03,
-                            8492812.64,
-                        ],
-                    }
-                ),
-            ),
-            id="common_prefix_aj",
-        ),
-        pytest.param(
-            (
-                common_prefix_ak,
-                None,
-                "common_prefix_ak",
-                lambda: pd.DataFrame(
-                    {
-                        "nation_name": [
-                            "FRANCE",
-                            "GERMANY",
-                            "ROMANIA",
-                            "RUSSIA",
-                            "UNITED KINGDOM",
-                        ],
-                        "n_machine_cust": [1167, 1197, 1273, 1223, 1158],
-                        "n_machine_high_orders": [2282, 2417, 2607, 2526, 2338],
-                        "n_machine_high_domestic_lines": [374, 361, 422, 435, 370],
-                    }
-                ),
-            ),
-            id="common_prefix_ak",
-        ),
-=======
->>>>>>> 32e5f142
     ],
 )
 def tpch_custom_pipeline_test_data(request) -> PyDoughPandasTest:

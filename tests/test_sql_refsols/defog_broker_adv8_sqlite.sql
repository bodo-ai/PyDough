--- conflicted
+++ resolved
@@ -23,30 +23,18 @@
         (
           date_time < DATE(
             'now',
-<<<<<<< HEAD
-            '-' || CAST(CAST(STRFTIME('%w', DATETIME('now')) AS INTEGER) AS TEXT) || ' days',
-=======
-            '-' || (
-              (
-                CAST(STRFTIME('%w', DATETIME('now')) AS INTEGER) + 6
-              ) % 7
-            ) || ' days',
->>>>>>> f2c888ee
+            '-' || CAST((
+              CAST(STRFTIME('%w', DATETIME('now')) AS INTEGER) + 6
+            ) % 7 AS TEXT) || ' days',
             'start of day'
           )
         )
         AND (
           date_time >= DATE(
             'now',
-<<<<<<< HEAD
-            '-' || CAST(CAST(STRFTIME('%w', DATETIME('now')) AS INTEGER) AS TEXT) || ' days',
-=======
-            '-' || (
-              (
-                CAST(STRFTIME('%w', DATETIME('now')) AS INTEGER) + 6
-              ) % 7
-            ) || ' days',
->>>>>>> f2c888ee
+            '-' || CAST((
+              CAST(STRFTIME('%w', DATETIME('now')) AS INTEGER) + 6
+            ) % 7 AS TEXT) || ' days',
             'start of day',
             '-7 day'
           )

"""
Tests support for the DatabaseConnection class using a SQLite database backend.
"""

import re

import pandas as pd
import pytest

from pydough.database_connectors import (
    DatabaseConnection,
    DatabaseContext,
    DatabaseDialect,
    load_database_context,
)
from pydough.errors import PyDoughSessionException


def test_query_execution(sqlite_people_jobs: DatabaseConnection) -> None:
    """
    Test that the DatabaseConnection can execute a query on the SQLite
    database.
    """
    query: str = """
        SELECT PEOPLE.person_id, COUNT(*) as num_entries FROM PEOPLE
        JOIN JOBS
            ON PEOPLE.person_id = JOBS.person_id
        GROUP BY PEOPLE.person_id
    """
    result: pd.DataFrame = sqlite_people_jobs.execute_query_df(query)
    columns = ["person_id", "num_entries"]
    data = [(i, 2) for i in range(10)]
    expected = pd.DataFrame(data, columns=columns)
    pd.testing.assert_frame_equal(result, expected)


@pytest.mark.parametrize(
    "database_name",
    [
        pytest.param("sqlite", id="lowercase"),
        pytest.param("SQLITE", id="uppercase"),
    ],
)
def test_sqlite_context(database_name: str) -> None:
    """
    Test that we can execute SQL against load_database_context.
    """
    context: DatabaseContext = load_database_context(database_name, database=":memory:")
    result: pd.DataFrame = context.connection.execute_query_df("Select 1 as A")
    pd.testing.assert_frame_equal(result, pd.DataFrame({"A": [1]}))
    assert context.dialect == DatabaseDialect.SQLITE


def test_sqlite_context_no_path() -> None:
    """
    Test that we error if a Database path is not provided.
    """
    with pytest.raises(
        PyDoughSessionException, match="SQLite connection requires a database path."
    ):
        load_database_context("sqlite")


def test_sqlite_context_wrong_name() -> None:
    """
    Test that we error if the database name is incorrect.
    """
    with pytest.raises(PyDoughSessionException, match="Unsupported database: sqlite3"):
        load_database_context("sqlite3", database=":memory:")


def test_sqlite_context_invalid_arg() -> None:
    """
    Test that load_database_context errors if useless
    argument is provided.
    """
    error_patterns = [
        re.escape("Connection() got an unexpected keyword argument 'invalid_kwarg'"),
        re.escape("'invalid_kwarg' is an invalid keyword argument for this function"),
        "invalid_kwarg is an invalid keyword argument",
        re.escape("'invalid_kwarg' is an invalid keyword argument for Connection()"),
    ]
    error_message = "|".join(error_patterns)

    with pytest.raises(
        TypeError,
        match=error_message,
    ):
        load_database_context("sqlite", database=":memory:", invalid_kwarg="foo")


def test_unsupported_database() -> None:
    """
    Test that we error if an unsupported database is provided.

    TODO: Remove when we support duckdb or move to a more generic file.
    """
<<<<<<< HEAD
    with pytest.raises(PyDoughSessionException):
        load_database_context("mysql", database=":memory:")
=======
    with pytest.raises(ValueError):
        load_database_context("duckdb", database=":memory:")
>>>>>>> 1ba82f56
<|MERGE_RESOLUTION|>--- conflicted
+++ resolved
@@ -95,10 +95,5 @@
 
     TODO: Remove when we support duckdb or move to a more generic file.
     """
-<<<<<<< HEAD
     with pytest.raises(PyDoughSessionException):
-        load_database_context("mysql", database=":memory:")
-=======
-    with pytest.raises(ValueError):
-        load_database_context("duckdb", database=":memory:")
->>>>>>> 1ba82f56
+        load_database_context("duckdb", database=":memory:")
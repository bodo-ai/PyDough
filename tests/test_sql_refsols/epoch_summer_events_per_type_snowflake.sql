SELECT
  EVENTS.ev_typ AS event_type,
  COUNT(*) AS n_events
FROM EVENTS AS EVENTS
JOIN SEASONS AS SEASONS
  ON (
<<<<<<< HEAD
    SEASONS.s_month1 = DATE_PART(MONTH, CAST(EVENTS.ev_dt AS DATETIME))
    OR SEASONS.s_month2 = DATE_PART(MONTH, CAST(EVENTS.ev_dt AS DATETIME))
    OR SEASONS.s_month3 = DATE_PART(MONTH, CAST(EVENTS.ev_dt AS DATETIME))
=======
    SEASONS.s_month1 = MONTH(EVENTS.ev_dt)
    OR SEASONS.s_month2 = MONTH(EVENTS.ev_dt)
    OR SEASONS.s_month3 = MONTH(EVENTS.ev_dt)
>>>>>>> 19baea02
  )
  AND SEASONS.s_name = 'Summer'
GROUP BY
  EVENTS.ev_typ
ORDER BY
  EVENTS.ev_typ NULLS FIRST<|MERGE_RESOLUTION|>--- conflicted
+++ resolved
@@ -4,15 +4,9 @@
 FROM EVENTS AS EVENTS
 JOIN SEASONS AS SEASONS
   ON (
-<<<<<<< HEAD
-    SEASONS.s_month1 = DATE_PART(MONTH, CAST(EVENTS.ev_dt AS DATETIME))
-    OR SEASONS.s_month2 = DATE_PART(MONTH, CAST(EVENTS.ev_dt AS DATETIME))
-    OR SEASONS.s_month3 = DATE_PART(MONTH, CAST(EVENTS.ev_dt AS DATETIME))
-=======
     SEASONS.s_month1 = MONTH(EVENTS.ev_dt)
     OR SEASONS.s_month2 = MONTH(EVENTS.ev_dt)
     OR SEASONS.s_month3 = MONTH(EVENTS.ev_dt)
->>>>>>> 19baea02
   )
   AND SEASONS.s_name = 'Summer'
 GROUP BY

--- conflicted
+++ resolved
@@ -7,36 +7,14 @@
   WHERE
     sbdpdate <= CAST('2023-04-04' AS DATE) AND sbdpdate >= CAST('2023-04-01' AS DATE)
   GROUP BY
-<<<<<<< HEAD
-    "sbdailyprice"."sbdptickerid"
+    sbdptickerid
 )
 SELECT
-  "sbticker"."sbtickersymbol" AS "symbol",
-  "_t1"."agg_0" - "_t1"."agg_1" AS "price_change"
-FROM "main"."sbticker" AS "sbticker"
-LEFT JOIN "_t1" AS "_t1"
-  ON "_t1"."ticker_id" = "sbticker"."sbtickerid"
+  sbticker.sbtickersymbol AS symbol,
+  _t1.agg_0 - _t1.agg_1 AS price_change
+FROM main.sbticker AS sbticker
+LEFT JOIN _t1 AS _t1
+  ON _t1.ticker_id = sbticker.sbtickerid
 ORDER BY
-  "price_change" DESC
-LIMIT 3
-=======
-    sbdptickerid
-), _t0_2 AS (
-  SELECT
-    _t1.agg_0 - _t1.agg_1 AS ordering_2,
-    _t1.agg_0 - _t1.agg_1 AS price_change,
-    sbticker.sbtickersymbol AS symbol
-  FROM main.sbticker AS sbticker
-  LEFT JOIN _t1 AS _t1
-    ON _t1.ticker_id = sbticker.sbtickerid
-  ORDER BY
-    ordering_2 DESC
-  LIMIT 3
-)
-SELECT
-  symbol,
-  price_change
-FROM _t0_2
-ORDER BY
-  ordering_2 DESC
->>>>>>> a57d0640
+  price_change DESC
+LIMIT 3
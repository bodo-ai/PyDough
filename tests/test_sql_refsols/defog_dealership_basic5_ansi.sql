--- conflicted
+++ resolved
@@ -8,22 +8,6 @@
     DATEDIFF(CURRENT_TIMESTAMP(), sale_date, DAY) <= 30
   GROUP BY
     salesperson_id
-<<<<<<< HEAD
-), _t0_2 AS (
-  SELECT
-    salespersons.first_name,
-    salespersons.last_name,
-    _t1.agg_1 AS ordering_2,
-    COALESCE(_t1.agg_0, 0) AS total_revenue,
-    _t1.agg_1 AS total_sales
-  FROM main.salespersons AS salespersons
-  JOIN _t1 AS _t1
-    ON _t1.salesperson_id = salespersons._id
-  ORDER BY
-    ordering_2 DESC
-  LIMIT 5
-=======
->>>>>>> 435cc170
 )
 SELECT
   salespersons.first_name,

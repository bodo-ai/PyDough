--- conflicted
+++ resolved
@@ -6,11 +6,6 @@
 __all__ = ["PartitionChild"]
 
 
-<<<<<<< HEAD
-from functools import cache
-
-=======
->>>>>>> 29dd27d2
 import pydough
 from pydough.qdag.expressions import (
     BackReferenceExpression,
@@ -99,11 +94,7 @@
             # Verify that the ancestor name is not also a name in the current
             # context.
             if term_name in self.calc_terms:
-<<<<<<< HEAD
-                raise pydough.active_session.error_builder.down_streaming_conflict(
-=======
                 raise pydough.active_session.error_builder.downstream_conflict(
->>>>>>> 29dd27d2
                     collection=self, term_name=term_name
                 )
             return BackReferenceExpression(

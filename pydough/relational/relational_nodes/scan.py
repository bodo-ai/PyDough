"""
This file contains the relational implementation for a "scan" node, which generally
represents any "base table" in relational algebra. As we expand to more types of
"tables" (e.g. constant table, in memory table) this Scan node may serve as a parent
class for more specific implementations.
"""

from collections.abc import MutableMapping, MutableSequence

from pydough.relational.relational_expressions import (
    RelationalExpression,
)

from .abstract_node import Relational
from .relational_visitor import RelationalVisitor


class Scan(Relational):
    """
    The Scan node in the relational tree. Right now these refer to tables
    stored within a provided database connection with is assumed to be singular
    and always available.
    """

    def __init__(
        self, table_name: str, columns: MutableMapping[str, RelationalExpression]
    ) -> None:
        super().__init__(columns)
        self.table_name: str = table_name

    @property
    def inputs(self) -> MutableSequence[Relational]:
        # A scan is required to be the leaf node of the relational tree.
        return []

    def node_equals(self, other: Relational) -> bool:
        return isinstance(other, Scan) and self.table_name == other.table_name

    def accept(self, visitor: RelationalVisitor) -> None:
        visitor.visit_scan(self)

<<<<<<< HEAD
    def to_string(self, compact=False) -> str:
        return f"SCAN(table={self.table_name}, columns={self.make_column_string(self.columns, compact)})"
=======
    def to_string(self) -> str:
        return f"SCAN(table={self.table_name}, columns={self.columns})"

    def node_copy(
        self,
        columns: MutableMapping[str, RelationalExpression],
        inputs: MutableSequence[Relational],
    ) -> Relational:
        assert not inputs, "Scan node should have 0 inputs"
        return Scan(self.table_name, columns)
>>>>>>> f77c349b
<|MERGE_RESOLUTION|>--- conflicted
+++ resolved
@@ -39,12 +39,8 @@
     def accept(self, visitor: RelationalVisitor) -> None:
         visitor.visit_scan(self)
 
-<<<<<<< HEAD
     def to_string(self, compact=False) -> str:
         return f"SCAN(table={self.table_name}, columns={self.make_column_string(self.columns, compact)})"
-=======
-    def to_string(self) -> str:
-        return f"SCAN(table={self.table_name}, columns={self.columns})"
 
     def node_copy(
         self,
@@ -52,5 +48,4 @@
         inputs: MutableSequence[Relational],
     ) -> Relational:
         assert not inputs, "Scan node should have 0 inputs"
-        return Scan(self.table_name, columns)
->>>>>>> f77c349b
+        return Scan(self.table_name, columns)
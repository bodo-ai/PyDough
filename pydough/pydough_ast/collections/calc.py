"""
TODO: add file-level docstring
"""

__all__ = ["Calc"]


from typing import Dict, List, Tuple, Set

from pydough.pydough_ast.abstract_pydough_ast import PyDoughAST
from pydough.pydough_ast.errors import PyDoughASTException
from pydough.pydough_ast.expressions import PyDoughExpressionAST
from .collection_ast import PyDoughCollectionAST
from .calc_sub_collection import CalcSubCollection


class Calc(PyDoughCollectionAST):
    """
    The AST node implementation class representing a CALC expression.
    """

    def __init__(
        self,
        predecessor: PyDoughCollectionAST,
<<<<<<< HEAD
        children: List[CalcSubCollection],
    ):
        self._predecessor: PyDoughCollectionAST = predecessor
        self._children: List[CalcSubCollection] = children
        # Not defined until with_terms is called
        self._calc_term_indices: Dict[str, Tuple[int, PyDoughExpressionAST]] | None = (
            None
        )
        self._all_terms: Dict[str, PyDoughExpressionAST] = None
=======
    ):
        self._predecessor: PyDoughCollectionAST = predecessor
        # Not initialized until with_terms is called
        self._calc_term_indices: Dict[str, Tuple[int, PyDoughExpressionAST]] | None = (
            None
        )
        self._all_terms: Dict[str, PyDoughExpressionAST] | None = {}
>>>>>>> 25b18099

    def with_terms(self, terms: List[Tuple[str, PyDoughExpressionAST]]) -> "Calc":
        """
        TODO: add function docstring
        """
<<<<<<< HEAD
        if self._calc_term_indices is not None:
            raise PyDoughCollectionAST(
                "Cannot call `with_terms` more than once per Calc node"
            )
        self._calc_term_indices = {name: idx for idx, (name, _) in enumerate(terms)}
        # Include terms from the predecessor, with the terms from this CALC
        # added in (overwriting any preceding properties with the same name)
        self._all_terms = {}
=======
        self._calc_term_indices = {name: idx for idx, (name, _) in enumerate(terms)}
        # Include terms from the predecessor, with the terms from this CALC
        # added in (overwriting any preceding properties with the same name)
        self._all_terms: Dict[str, PyDoughExpressionAST] = {}
>>>>>>> 25b18099
        for name in self.preceding_context.all_terms:
            self._all_terms[name] = self.preceding_context.get_term(name)
        for name, property in terms:
            self._all_terms[name] = property
        return self
<<<<<<< HEAD

    @property
    def collection(self) -> CollectionMetadata:
        """
        The table that is being referenced by the collection node.
        """
        return self._collection
=======
>>>>>>> 25b18099

    @property
    def children(self) -> List[CalcSubCollection]:
        """
        The child collections accessible from the CALC used to derive
        expressions in terms of a subcollection.
        """
        return self._children

    @property
    def calc_term_indices(self) -> Dict[str, Tuple[int, PyDoughExpressionAST]]:
        """
        Mapping of each named expression of the CALC to a tuple (idx, expr)
        where idx is the ordinal position of the property when included
        in a CALC and property is the AST node representing the property.
        """
        if self._calc_term_indices is None:
            raise PyDoughCollectionAST(
                "Cannot invoke `calc_term_indices` before calling `with_terms`"
            )
        return self._calc_term_indices

    @property
    def ancestor_context(self) -> PyDoughCollectionAST | None:
        return self._predecessor.ancestor_context

    @property
    def preceding_context(self) -> PyDoughCollectionAST | None:
        return self._predecessor

    @property
    def calc_terms(self) -> Set[str]:
        return set(self.calc_term_indices)

    @property
    def all_terms(self) -> Set[str]:
        if self._all_terms is None:
            raise PyDoughCollectionAST(
                "Cannot invoke `all_terms` before calling `with_terms`"
            )
        return set(self._all_terms)

    def get_expression_position(self, expr_name: str) -> int:
        if expr_name not in self.calc_term_indices:
            raise PyDoughASTException(f"Unrecognized CALC term: {expr_name!r}")
        return self.calc_term_indices[expr_name]

    def get_term(self, term_name: str) -> PyDoughAST:
        if term_name not in self.all_terms:
            raise PyDoughASTException(f"Unrecognized term: {term_name!r}")
        return self._all_terms[term_name]

    def to_string(self) -> str:
        kwarg_strings: List[str] = []
        for name in self._calc_term_indices:
            expr: PyDoughExpressionAST = self.get_term(name)
            kwarg_strings.append(f"{name}={expr.to_string()}")
        return f"{self.preceding_context.to_string()}({', '.join(kwarg_strings)})"

    def to_tree_form(self) -> None:
        raise NotImplementedError

    def equals(self, other: "Calc") -> bool:
        if self._all_terms is None:
            raise PyDoughCollectionAST(
                "Cannot invoke `equals` before calling `with_terms`"
            )
        return (
            super().equals(other)
            and self.preceding_context == other.preceding_context
            and self._calc_term_indices == other._calc_term_indices
        )<|MERGE_RESOLUTION|>--- conflicted
+++ resolved
@@ -11,7 +11,7 @@
 from pydough.pydough_ast.errors import PyDoughASTException
 from pydough.pydough_ast.expressions import PyDoughExpressionAST
 from .collection_ast import PyDoughCollectionAST
-from .calc_sub_collection import CalcSubCollection
+from .calc_child_collection import CalcChildCollection
 
 
 class Calc(PyDoughCollectionAST):
@@ -22,31 +22,20 @@
     def __init__(
         self,
         predecessor: PyDoughCollectionAST,
-<<<<<<< HEAD
-        children: List[CalcSubCollection],
+        children: List[CalcChildCollection],
     ):
         self._predecessor: PyDoughCollectionAST = predecessor
-        self._children: List[CalcSubCollection] = children
-        # Not defined until with_terms is called
+        self._children: List[CalcChildCollection] = children
+        # Not initialized until with_terms is called
         self._calc_term_indices: Dict[str, Tuple[int, PyDoughExpressionAST]] | None = (
             None
         )
         self._all_terms: Dict[str, PyDoughExpressionAST] = None
-=======
-    ):
-        self._predecessor: PyDoughCollectionAST = predecessor
-        # Not initialized until with_terms is called
-        self._calc_term_indices: Dict[str, Tuple[int, PyDoughExpressionAST]] | None = (
-            None
-        )
-        self._all_terms: Dict[str, PyDoughExpressionAST] | None = {}
->>>>>>> 25b18099
 
     def with_terms(self, terms: List[Tuple[str, PyDoughExpressionAST]]) -> "Calc":
         """
         TODO: add function docstring
         """
-<<<<<<< HEAD
         if self._calc_term_indices is not None:
             raise PyDoughCollectionAST(
                 "Cannot call `with_terms` more than once per Calc node"
@@ -55,30 +44,14 @@
         # Include terms from the predecessor, with the terms from this CALC
         # added in (overwriting any preceding properties with the same name)
         self._all_terms = {}
-=======
-        self._calc_term_indices = {name: idx for idx, (name, _) in enumerate(terms)}
-        # Include terms from the predecessor, with the terms from this CALC
-        # added in (overwriting any preceding properties with the same name)
-        self._all_terms: Dict[str, PyDoughExpressionAST] = {}
->>>>>>> 25b18099
         for name in self.preceding_context.all_terms:
             self._all_terms[name] = self.preceding_context.get_term(name)
         for name, property in terms:
             self._all_terms[name] = property
         return self
-<<<<<<< HEAD
 
     @property
-    def collection(self) -> CollectionMetadata:
-        """
-        The table that is being referenced by the collection node.
-        """
-        return self._collection
-=======
->>>>>>> 25b18099
-
-    @property
-    def children(self) -> List[CalcSubCollection]:
+    def children(self) -> List[CalcChildCollection]:
         """
         The child collections accessible from the CALC used to derive
         expressions in terms of a subcollection.

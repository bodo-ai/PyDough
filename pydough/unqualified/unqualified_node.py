--- conflicted
+++ resolved
@@ -102,10 +102,9 @@
         except AttributeError:
             return UnqualifiedAccess(self, name)
 
-<<<<<<< HEAD
     def __hash__(self):
         return hash(repr(self))
-=======
+
     def __getitem__(self, key):
         if isinstance(key, slice):
             args: MutableSequence[UnqualifiedNode] = [self]
@@ -117,7 +116,6 @@
             raise PyDoughUnqualifiedException(
                 f"Cannot index into PyDough object {self} with {key!r}"
             )
->>>>>>> aa1e63a5
 
     def __add__(self, other: object):
         other_unqualified: UnqualifiedNode = self.coerce_to_unqualified(other)

--- conflicted
+++ resolved
@@ -1038,7 +1038,6 @@
             {
                 "a": make_relational_column_reference("a"),
             },
-<<<<<<< HEAD
         )
 
 
@@ -1073,6 +1072,9 @@
     ],
 )
 def test_root_to_string(root: RelationalRoot, output: str):
+    """
+    Tests the to_string() functionality for the Root node.
+    """
     assert root.to_string() == output
 
 
@@ -1257,6 +1259,9 @@
     ],
 )
 def test_root_equals(first_root: RelationalRoot, second_root: Relational, output: bool):
+    """
+    Tests the equality functionality for the Root node.
+    """
     assert first_root.equals(second_root) == output
 
 
@@ -1272,6 +1277,4 @@
                 ("a", make_relational_column_reference("a")),
                 ("a", make_relational_column_reference("b")),
             ],
-=======
->>>>>>> 40a8c4b9
         )
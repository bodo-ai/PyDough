--- conflicted
+++ resolved
@@ -418,11 +418,7 @@
         ),
         pytest.param(
             impl_tpch_q22,
-<<<<<<< HEAD
-            "TPCH.CALCULATE(global_avg_balance=AVG(Customers.CALCULATE(cntry_code=SLICE(phone, None, 2, None)).WHERE((ISIN(cntry_code, ['13', '31', '23', '29', '30', '18', '17']) & HASNOT(orders))).WHERE((acctbal > 0.0)).acctbal)).PARTITION(Customers.CALCULATE(cntry_code=SLICE(phone, None, 2, None)).WHERE((ISIN(cntry_code, ['13', '31', '23', '29', '30', '18', '17']) & HASNOT(orders))).WHERE((acctbal > global_avg_balance)), name='custs', by=(cntry_code)).CALCULATE(CNTRY_CODE=cntry_code, NUM_CUSTS=COUNT(custs), TOTACCTBAL=SUM(custs.acctbal))",
-=======
-            "?.TPCH(avg_balance=AVG(?.Customers(cntry_code=SLICE(?.phone, None, 2, None)).WHERE(ISIN(?.cntry_code, ['13', '31', '23', '29', '30', '18', '17'])).WHERE((?.acctbal > 0.0)).acctbal)).PARTITION(?.Customers(cntry_code=SLICE(?.phone, None, 2, None)).WHERE(ISIN(?.cntry_code, ['13', '31', '23', '29', '30', '18', '17'])).WHERE(((?.acctbal > BACK(1).avg_balance) & (COUNT(?.orders) == 0))), name='custs', by=(?.cntry_code))(CNTRY_CODE=?.cntry_code, NUM_CUSTS=COUNT(?.custs), TOTACCTBAL=SUM(?.custs.acctbal)).ORDER_BY(?.CNTRY_CODE.ASC(na_pos='first'))",
->>>>>>> 5fc012c0
+            "TPCH.CALCULATE(global_avg_balance=AVG(Customers.CALCULATE(cntry_code=SLICE(phone, None, 2, None)).WHERE(ISIN(cntry_code, ['13', '31', '23', '29', '30', '18', '17'])).WHERE((acctbal > 0.0)).acctbal)).PARTITION(Customers.CALCULATE(cntry_code=SLICE(phone, None, 2, None)).WHERE(ISIN(cntry_code, ['13', '31', '23', '29', '30', '18', '17'])).WHERE(((acctbal > global_avg_balance) & (COUNT(orders) == 0))), name='custs', by=(cntry_code)).CALCULATE(CNTRY_CODE=cntry_code, NUM_CUSTS=COUNT(custs), TOTACCTBAL=SUM(custs.acctbal)).ORDER_BY(CNTRY_CODE.ASC(na_pos='first'))",
             id="tpch_q22",
         ),
         pytest.param(

"""
TODO: add file-level docstring
"""

__all__ = [
    "HybridExpr",
    "HybridCollation",
    "HybridColumnExpr",
    "HybridRefExpr",
    "HybridBackRefExpr",
    "HybridChildRefExpr",
    "HybridLiteralExpr",
    "HybridFunctionExpr",
    "HybridOperation",
    "HybridRoot",
    "HybridCollectionAccess",
    "HybridFilter",
    "HybridCalc",
    "HybridOrder",
    "HybridLimit",
    "HybridTree",
    "HybridTranslator",
]


from abc import ABC, abstractmethod
from dataclasses import dataclass
from enum import Enum
from typing import Optional

import pydough.pydough_ast.pydough_operators as pydop
from pydough.configs import PyDoughConfigs
from pydough.pydough_ast import (
    BackReferenceExpression,
    Calc,
    ChildOperator,
    ChildOperatorChildAccess,
    ChildReferenceExpression,
    CollectionAccess,
    ColumnProperty,
    CompoundSubCollection,
    ExpressionFunctionCall,
    GlobalContext,
    Literal,
    OrderBy,
    PyDoughCollectionAST,
    PyDoughExpressionAST,
    Reference,
    SubCollection,
    TableCollection,
    TopK,
    Where,
)
from pydough.types import Int64Type, PyDoughType


class HybridExpr(ABC):
    """
    The base class for expression nodes within a hybrid operation.
    """

    def __init__(self, typ: PyDoughType):
        self.typ: PyDoughType = typ

    def __eq__(self, other):
        return type(self) is type(other) and repr(self) == repr(other)

    def __hash__(self):
        return hash(repr(self))

    @abstractmethod
    def apply_renamings(self, renamings: dict[str, str]) -> "HybridExpr":
        """
        Renames references in an expression if contained in a renaming
        dictionary.

        Args:
            `renamings`: a dictionary mapping names of any references to the
            new name that they should adopt.

        Returns:
            The transformed copy of self, if necessary, otherwise
            just returns self.
        """

    @abstractmethod
    def shift_back(self, levels: int) -> "HybridExpr":
        """
        Promotes a HybridRefExpr into a HybridBackRefExpr with the specified
        number of levels, or increases the number of levels of a
        HybridBackRefExpr by the specified number of levels.

        Args:
            `levels`: the amount of back levels to increase by.

        Returns:
            The transformed HybridBackRefExpr.

        Raises:
            NotImplementedError: if called on an invalid type of HybridExpr for
            this operation.
        """

    def make_into_ref(self, name: str) -> "HybridRefExpr":
        """
        Converts a HybridExpr into a reference with the desired name.

        Args:
            `name`: the name of the desired reference.

        Returns:
            A HybridRefExpr corresponding to `self` but with the provided name,
            or just `self` if `self` is already a HybridRefExpr with that name.
        """
        if isinstance(self, HybridRefExpr) and self.name == name:
            return self
        return HybridRefExpr(name, self.typ)


class HybridCollation(HybridExpr):
    """
    Class for HybridExpr terms that are another HybridExpr term wrapped in
    information about how to sort by them.
    """

    def __init__(self, expr: HybridExpr, asc: bool, na_first: bool):
        self.expr: HybridExpr = expr
        self.asc: bool = asc
        self.na_first: bool = na_first

    def __repr__(self):
        suffix: str = (
            f"{'asc' if self.asc else 'desc'}_{'first' if self.na_first else 'last'}"
        )
        return f"({self.expr!r}):{suffix}"

    def apply_renamings(self, renamings: dict[str, str]) -> "HybridExpr":
        renamed_expr: HybridExpr = self.expr.apply_renamings(renamings)
        if renamed_expr is self.expr:
            return self
        return HybridCollation(renamed_expr, self.asc, self.na_first)

    def shift_back(self, levels: int) -> HybridExpr:
        raise NotImplementedError


class HybridColumnExpr(HybridExpr):
    """
    Class for HybridExpr terms that are references to a column from a table.
    """

    def __init__(self, column: ColumnProperty):
        super().__init__(column.pydough_type)
        self.column: ColumnProperty = column

    def __repr__(self):
        return repr(self.column)

    def apply_renamings(self, renamings: dict[str, str]) -> "HybridExpr":
        return self

    def shift_back(self, levels: int) -> HybridExpr:
        return HybridBackRefExpr(self.column.column_property.name, levels, self.typ)


class HybridRefExpr(HybridExpr):
    """
    Class for HybridExpr terms that are references to a term from a preceding
    HybridOperation.
    """

    def __init__(self, name: str, typ: PyDoughType):
        super().__init__(typ)
        self.name: str = name

    def __repr__(self):
        return self.name

    def apply_renamings(self, renamings: dict[str, str]) -> "HybridExpr":
        if self.name in renamings:
            return HybridRefExpr(renamings[self.name], self.typ)
        return self

    def shift_back(self, levels: int) -> HybridExpr:
        return HybridBackRefExpr(self.name, levels, self.typ)


class HybridChildRefExpr(HybridExpr):
    """
    Class for HybridExpr terms that are references to a term from a child
    operation.
    """

    def __init__(self, name: str, child_idx: int, typ: PyDoughType):
        super().__init__(typ)
        self.name: str = name
        self.child_idx: int = child_idx

    def __repr__(self):
        return f"${self.child_idx}.{self.name}"

    def apply_renamings(self, renamings: dict[str, str]) -> "HybridExpr":
        return self

    def shift_back(self, levels: int) -> HybridExpr:
        raise NotImplementedError


class HybridBackRefExpr(HybridExpr):
    """
    Class for HybridExpr terms that are references to a term from an
    ancestor operation.
    """

    def __init__(self, name: str, back_idx: int, typ: PyDoughType):
        super().__init__(typ)
        self.name: str = name
        self.back_idx: int = back_idx

    def __repr__(self):
        return f"BACK({self.back_idx}).{self.name}"

    def apply_renamings(self, renamings: dict[str, str]) -> "HybridExpr":
        return self

    def shift_back(self, levels: int) -> HybridExpr:
        return HybridBackRefExpr(self.name, self.back_idx + 1, self.typ)


class HybridLiteralExpr(HybridExpr):
    """
    Class for HybridExpr terms that are literals.
    """

    def __init__(self, literal: Literal):
        super().__init__(literal.pydough_type)
        self.literal: Literal = literal

    def __repr__(self):
        return repr(self.literal)

    def apply_renamings(self, renamings: dict[str, str]) -> "HybridExpr":
        return self

    def shift_back(self, levels: int) -> HybridExpr:
        raise NotImplementedError


class HybridFunctionExpr(HybridExpr):
    """
    Class for HybridExpr terms that are function calls.
    """

    def __init__(
        self,
        operator: pydop.PyDoughExpressionOperatorAST,
        args: list[HybridExpr],
        typ: PyDoughType,
    ):
        super().__init__(typ)
        self.operator: pydop.PyDoughExpressionOperatorAST = operator
        self.args: list[HybridExpr] = args

    def __repr__(self):
        arg_strings: list[str] = [
            f"({arg!r})"
            if isinstance(self.operator, pydop.BinaryOperator)
            and isinstance(arg, HybridFunctionExpr)
            and isinstance(arg.operator, pydop.BinaryOperator)
            else repr(arg)
            for arg in self.args
        ]
        return self.operator.to_string(arg_strings)

    def apply_renamings(self, renamings: dict[str, str]) -> "HybridExpr":
        renamed_args: list[HybridExpr] = [
            arg.apply_renamings(renamings) for arg in self.args
        ]
        if all(
            expr is renamed_expr for expr, renamed_expr in zip(self.args, renamed_args)
        ):
            return self
        return HybridFunctionExpr(self.operator, renamed_args, self.typ)

    def shift_back(self, levels: int) -> HybridExpr:
        raise NotImplementedError


class HybridOperation:
    """
    Base class for an operation done within a pipeline of a HybridTree, such
    as a filter or table collection access. Every such class contains the
    following:
    - `terms`: mapping of names to expressions accessible from that point in
               the pipeline execution.
    - `renamings`: mapping of names to a new name that should be used to access
               them from within `terms`. This is used when a `CALC` overrides a
               term name so that future invocations of the term name use the
               renamed version, while key operations like joins can still
               access the original version.
    """

    def __init__(self, terms: dict[str, HybridExpr], renamings: dict[str, str]):
        self.terms: dict[str, HybridExpr] = terms
        self.renamings: dict[str, str] = renamings


class HybridRoot(HybridOperation):
    """
    Class for HybridOperation corresponding to the "root" context.
    """

    def __init__(self):
        super().__init__({}, {})

    def __repr__(self):
        return "ROOT"


class HybridCollectionAccess(HybridOperation):
    """
    Class for HybridOperation corresponding to accessing a collection (either
    directly or as a subcollection).
    """

    def __init__(self, collection: CollectionAccess):
        self.collection: CollectionAccess = collection
        terms: dict[str, HybridExpr] = {}
        for name in collection.calc_terms:
            expr = collection.get_expr(name)
            assert isinstance(expr, ColumnProperty)
            terms[name] = HybridColumnExpr(expr)
        super().__init__(terms, {})

    def __repr__(self):
        return f"COLLECTION[{self.collection.collection.name}]"


class HybridCalc(HybridOperation):
    """
    Class for HybridOperation corresponding to a CALC operation.
    """

    def __init__(
        self,
        predecessor: HybridOperation,
        new_expressions: dict[str, HybridExpr],
    ):
        terms: dict[str, HybridExpr] = {}
        renamings: dict[str, str] = {}
        for name, expr in predecessor.terms.items():
            terms[name] = HybridRefExpr(name, expr.typ)
        renamings.update(predecessor.renamings)
        for name, expr in new_expressions.items():
            if name in terms and terms[name] == expr:
                continue
            expr = expr.apply_renamings(predecessor.renamings)
            used_name: str = name
            idx: int = 0
            while used_name in terms or used_name in renamings:
                used_name = f"{name}_{idx}"
                idx += 1
            terms[used_name] = expr
            renamings[name] = used_name
        super().__init__(terms, renamings)
        self.calc = Calc
        self.new_expressions = new_expressions

    def __repr__(self):
        return f"CALC[{self.new_expressions}]"


class HybridFilter(HybridOperation):
    """
    Class for HybridOperation corresponding to a WHERE operation.
    """

    def __init__(self, predecessor: HybridOperation, condition: HybridExpr):
        super().__init__(predecessor.terms, {})
        self.predecessor: HybridOperation = predecessor
        self.condition: HybridExpr = condition

    def __repr__(self):
        return f"FILTER[{self.condition}]"


class HybridOrder(HybridOperation):
    """
    Class for HybridOperation corresponding to an ORDER BY operation.
    """

    def __init__(
        self,
        predecessor: HybridOperation,
        order: OrderBy,
        collation: list[HybridCollation],
    ):
        super().__init__(predecessor.terms, {})
        self.predecessor: HybridOperation = predecessor
        self.order: OrderBy = order
        self.collation: list[HybridCollation] = collation

    def __repr__(self):
        return f"ORDER[{self.collation}]"


class HybridLimit(HybridOperation):
    """
    Class for HybridOperation corresponding to a TOP K operation.
    """

    def __init__(
        self, predecessor: HybridOperation, topk: TopK, collation: list[HybridCollation]
    ):
        super().__init__(predecessor.terms, {})
        self.predecessor: HybridOperation = predecessor
        self.limit: TopK = topk
        self.collation: list[HybridCollation] = collation

    def __repr__(self):
        return f"LIMIT_{self.limit.records_to_keep}[{self.collation}]"


class ConnectionType(Enum):
    """
    An enum describing how a hybrid tree is connected to a child tree.
    """

    SINGULAR = 0
    """
    The child should be 1:1 with regards to the parent, and can thus be
    accessed via a simple left-join without having to worry about cardinality
    contamination.
    """

    AGGREGATION = 1
    """
    The child is being accessed for the purposes of aggregating its columns.
    """

    COUNT = 2
    """
    The child is being accessed for the purposes of counting how many rows it
    has.
    """

    NDISTINCT = 3
    """
    The child is being accessed for the purposes of counting how many
    distinct elements it has.
    """

    HAS = 4
    """
    The child is being used as a semi-join.
    """

    HASNOT = 5
    """
    The child is being used as an anti-join.
    """


@dataclass
class HybridConnection:
    """
    Parcel class corresponding to information about one of the children
    of a HybridTree. Contains the following information:
    - `parent`: the HybridTree that the connection exists within.
    - `subtree`: the HybridTree corresponding to the child itself, starting
      from the bottom.
    - `connection_type`: an enum indicating which connection type is being
       used.
    - `required_steps`: an index indicating which step in the pipeline must be
       completed before the child can be defined.
    - `aggs`: a mapping of aggregation calls made onto expressions relative to the
       context of `subtree`.
    """

    parent: "HybridTree"
    subtree: "HybridTree"
    connection_type: ConnectionType
    required_steps: int
    aggs: dict[str, HybridFunctionExpr]


class HybridTree:
    """
    The datastructure class used to keep track of the overall computation in
    a tree structure where each level has a pipeline of operations, possibly
    has a singular predecessor and/or successor, and can have children that
    the operations in the pipeline can access.
    """

    def __init__(
        self,
        root_operation: HybridOperation,
        is_hidden_level: bool = False,
        is_connection_root: bool = False,
    ):
        self._pipeline: list[HybridOperation] = [root_operation]
        self._children: list[HybridConnection] = []
        self._successor: HybridTree | None = None
        self._parent: HybridTree | None = None
        self._is_hidden_level: bool = is_hidden_level
        self._is_connection_root: bool = is_connection_root

    def __repr__(self):
        lines = []
        if self.parent is not None:
            lines.extend(repr(self.parent).splitlines())
        lines.append(" -> ".join(repr(operation) for operation in self.pipeline))
        prefix = " " if self.successor is None else "↓"
        for idx, child in enumerate(self.children):
            lines.append(f"{prefix} child #{idx} ({child.connection_type}):")
            for line in repr(child.subtree).splitlines():
                lines.append(f"{prefix} {line}")
        return "\n".join(lines)

    def __eq__(self, other):
        return type(self) is type(other) and repr(self) == repr(other)

    @property
    def pipeline(self) -> list[HybridOperation]:
        """
        The sequence of operations done in the current level of the hybrid
        tree.
        """
        return self._pipeline

    @property
    def children(self) -> list[HybridConnection]:
        """
        The child operations evaluated so that they can be used by operations
        in the pipeline.
        """
        return self._children

    @property
    def successor(self) -> Optional["HybridTree"]:
        """
        The next level below in the HybridTree, if present.
        """
        return self._successor

    @property
    def parent(self) -> Optional["HybridTree"]:
        """
        The previous level above in the HybridTree, if present.
        """
        return self._parent

    @property
    def is_hidden_level(self) -> bool:
        """
        True if the current level should be disregarded when converting
        PyDoughAST BACK terms to HybridExpr BACK terms.
        """
        return self._is_hidden_level

    @property
    def is_connection_root(self) -> bool:
        """
        True if the current level is the top of a subtree located inside of
        a HybridConnection.
        """
        return self._is_connection_root

    def add_child(
        self,
        child: "HybridTree",
        connection_type: ConnectionType,
    ) -> int:
        """
        Adds a new child operation to the current level so that operations in
        the pipeline can make use of it.

        Args:
            `child`: the subtree to be connected to `self` as a child
            (starting at the bottom of the subtree).
            `connection_type`: enum indcating what kind of connection is to be
            used to link `self` to `child`.
        """
        connection: HybridConnection = HybridConnection(
            self, child, connection_type, len(self.pipeline) - 1, {}
        )
        for idx, existing_connection in enumerate(self.children):
            if (
                existing_connection.connection_type == connection_type
                and child == existing_connection.subtree
            ):
                return idx
        self._children.append(connection)
        return len(self.children) - 1

    def add_successor(self, successor: "HybridTree") -> None:
        """
        Marks two hybrid trees in a predecessor-successor relationship.

        Args:
            `successor`: the HybridTree to be marked as one level below `self`.
        """
        if self._successor is not None:
            raise Exception("Duplicate successor")
        self._successor = successor
        successor._parent = self


class HybridTranslator:
    """
    Class used to translate PyDough AST nodes into the HybridTree structure.
    """

    def __init__(self, configs: PyDoughConfigs):
        self.configs = configs

    def populate_children(
        self,
        hybrid: HybridTree,
        child_operator: ChildOperator,
        child_idx_mapping: dict[int, int],
    ) -> None:
        """
        Helper utility that takes any children of a child operator (CALC,
        WHERE, etc.) and builds the corresponding HybridTree subtree,
        where the parent of the subtree's root is absent instead of the
        current level, and inserts the corresponding HybridConnection node.

        Args:
            `hybrid`: the HybridTree having children added to it.
            `child_operator`: the collection AST node (CALC, WHERE, etc.)
            containing the children.
            `child_idx_mapping`: a mapping of indices of children of the
            original `child_operator` to the indices of children of the hybrid
            tree level, since the hybrid tree contains the children of all
            pipeline operators of the current level and therefore the indices
            get changes. When the child is inserted, this mapping is mutated
            accordingly so expressions using the child indices know what hybrid
            connection index to use.
        """
        for child_idx, child in enumerate(child_operator.children):
            subtree: HybridTree = self.make_hybrid_tree(child)
            connection_type: ConnectionType
            if child.is_singular(child_operator.starting_predecessor):
                connection_type = ConnectionType.SINGULAR
            else:
                # TODO: parse out the finer differences in aggregation types
                # for COUNT, NDISTINCT, HAS, and HASNOT, versus just general
                # aggregation.
                connection_type = ConnectionType.AGGREGATION
            child_idx_mapping[child_idx] = hybrid.add_child(subtree, connection_type)

    def make_hybrid_agg_expr(
        self,
        hybrid: HybridTree,
        expr: PyDoughExpressionAST,
        child_ref_mapping: dict[int, int],
    ) -> tuple[HybridExpr, int | None]:
        """
        Converts an AST expression into a HybridExpr specifically with the
        intent of making it the input to an aggregation call. Returns the
        converted function argument, as well as an index indicating what child
        subtree the aggregation's arguments belong to. NOTE: the HybridExpr is
        phrased relative to the child subtree, rather than relative to `hybrid`
        itself.

        Args:
            `hybrid`: the hybrid tree that should be used to derive the
            translation of `expr`, as it is the context in which the `expr`
            will live.
            `expr`: the AST expression to be converted.
            `child_ref_mapping`: mapping of indices used by child references
            in the original expressions to the index of the child hybrid tree
            relative to the current level.

        Returns:
            The HybridExpr node corresponding to `expr`, as well as the index
            of the child it belongs to (e.g. which subtree does this
            aggregation need to be done on top of).
        """
        hybrid_result: HybridExpr
        # This value starts out as None since we do not know the child index
        # that `expr` correspond to yet. It may still be None at the end, since
        # it is possible that `expr` does not correspond to any child index.
        child_idx: int | None = None
        match expr:
            case Literal():
                # Literals are kept as-is.
                hybrid_result = HybridLiteralExpr(expr)
            case ChildReferenceExpression():
                # Child references become regular references because the
                # expression is phrased as if we were inside the child rather
                # than the parent.
                child_idx = child_ref_mapping[expr.child_idx]
                child_connection = hybrid.children[child_idx]
                expr_name = child_connection.subtree.pipeline[-1].renamings.get(
                    expr.term_name, expr.term_name
                )
                hybrid_result = HybridRefExpr(expr_name, expr.pydough_type)
            case ExpressionFunctionCall():
                if expr.operator.is_aggregation:
                    raise NotImplementedError(
                        "PyDough does not yet support calling aggregations inside of aggregations"
                    )
                # Every argument must be translated in the same manner as a
                # regular function argument, except that the child index it
                # corresponds to must be reconciled with the child index value
                # accumulated so far.
                args: list[HybridExpr] = []
                for arg in expr.args:
                    if not isinstance(arg, PyDoughExpressionAST):
                        raise NotImplementedError(
                            f"TODO: support converting {arg.__class__.__name__} as a function argument"
                        )
                    hybrid_arg, hybrid_child_index = self.make_hybrid_agg_expr(
                        hybrid, arg, child_ref_mapping
                    )
                    if hybrid_child_index is not None:
                        if child_idx is None:
                            # In this case, the argument is the first one seen that
                            # has an index, so that index is chosen.
                            child_idx = hybrid_child_index
                        elif hybrid_child_index != child_idx:
                            # In this case, multiple arguments correspond to
                            # different children, which cannot be handled yet
                            # because it means it is impossible to push the agg
                            # call into a single HybridConnection node.
                            raise NotImplementedError(
                                "Unsupported case: multiple child indices referenced by aggregation arguments"
                            )
                    args.append(hybrid_arg)
                hybrid_result = HybridFunctionExpr(
                    expr.operator, args, expr.pydough_type
                )
            case BackReferenceExpression():
                raise NotImplementedError(
                    "PyDough does yet support aggregations whose arguments mix between subcollection data of the current context and fields of an ancestor of the current context"
                )
            case Reference():
                raise NotImplementedError(
                    "PyDough does yet support aggregations whose arguments mix between subcollection data of the current context and fields of the context itself"
                )
            case _:
                raise NotImplementedError(
                    f"TODO: support converting {expr.__class__.__name__} in aggregations"
                )
        return hybrid_result, child_idx

    def postprocess_agg_output(
        self, agg_call: HybridFunctionExpr, agg_ref: HybridExpr
    ) -> HybridExpr:
        """
        Transforms an aggregation function call in any ways that are necessary
        due to configs, such as coalescing the output with zero.

        Args:
            `agg_call`: the aggregation call whose reference must be
            transformed if the configs demand it.
            `agg_ref`: the reference to the aggregation call that is
            transformed if the configs demand it.

        Returns:
            The transformed version of `agg_ref`, if postprocessing is required,
        """
        # If doing a SUM or AVG, and the configs are set to default those
        # functions to zero when there are no values, decorate the result
        # with `DEFAULT_TO(x, 0)`. Also, always does this step with COUNT since
        # the semantics of that function never allow returning NULL.
        if (
            (agg_call.operator == pydop.SUM and self.configs.sum_default_zero)
            or (agg_call.operator == pydop.AVG and self.configs.avg_default_zero)
            or (agg_call.operator == pydop.COUNT)
        ):
            agg_ref = HybridFunctionExpr(
                pydop.DEFAULT_TO,
                [agg_ref, HybridLiteralExpr(Literal(0, Int64Type()))],
                agg_call.typ,
            )
        return agg_ref

    def make_hybrid_expr(
        self,
        hybrid: HybridTree,
        expr: PyDoughExpressionAST,
        child_ref_mapping: dict[int, int],
    ) -> HybridExpr:
        """
        Converts an AST expression into a HybridExpr.

        Args:
            `hybrid`: the hybrid tree that should be used to derive the
            translation of `expr`, as it is the context in which the `expr`
            will live.
            `expr`: the AST expression to be converted.
            `child_ref_mapping`: mapping of indices used by child references in
            the original expressions to the index of the child hybrid tree
            relative to the current level.

        Returns:
            The HybridExpr node corresponding to `expr`
        """
        expr_name: str
        child_connection: HybridConnection
        agg_counter: int = 0
        args: list[HybridExpr] = []
        match expr:
            case Literal():
                return HybridLiteralExpr(expr)
            case ColumnProperty():
                return HybridColumnExpr(expr)
            case ChildReferenceExpression():
                # A reference to an expression from a child subcollection
                # becomes a reference to one of the terms of one of the child
                # subtrees of the current hybrid tree.
                hybrid_child_index: int = child_ref_mapping[expr.child_idx]
                child_connection = hybrid.children[hybrid_child_index]
                expr_name = child_connection.subtree.pipeline[-1].renamings.get(
                    expr.term_name, expr.term_name
                )
                return HybridChildRefExpr(
                    expr_name, hybrid_child_index, expr.pydough_type
                )
            case BackReferenceExpression():
                # A reference to an expression from an ancestor becomes a
                # reference to one of the terms of a parent level of the hybrid
                # tree. This does not yet support cases where the back
                # reference steps outside of a child subtree and back into its
                # parent subtree, since that breaks the independence between
                # the parent and child.
                ancestor_tree: HybridTree = hybrid
                back_idx: int = 0
                true_steps_back: int = 0
                # Keep stepping backward until `expr.back_levels` non-hidden
                # steps have been taken (to ignore steps that are part of a
                # compound).
                while true_steps_back < expr.back_levels:
                    if ancestor_tree.parent is None:
                        raise NotImplementedError(
                            "TODO: support BACK references that step from a child subtree back into a parent context."
                        )
                    ancestor_tree = ancestor_tree.parent
                    back_idx += true_steps_back
                    if not ancestor_tree.is_hidden_level:
                        true_steps_back += 1
                expr_name = ancestor_tree.pipeline[-1].renamings.get(
                    expr.term_name, expr.term_name
                )
                return HybridBackRefExpr(expr_name, expr.back_levels, expr.pydough_type)
            case Reference():
                expr_name = hybrid.pipeline[-1].renamings.get(
                    expr.term_name, expr.term_name
                )
                return HybridRefExpr(expr_name, expr.pydough_type)
            case ExpressionFunctionCall() if not expr.operator.is_aggregation:
                # For non-aggregate function calls, translate their arguments
                # normally and build the function call. Does not support any
                # such function that takes in a collection, as none currently
                # exist that are not aggregations.
                for arg in expr.args:
                    if not isinstance(arg, PyDoughExpressionAST):
                        raise NotImplementedError(
                            f"TODO: support converting {arg.__class__.__name__} as a function argument"
                        )
                    args.append(self.make_hybrid_expr(hybrid, arg, child_ref_mapping))
                return HybridFunctionExpr(expr.operator, args, expr.pydough_type)
            case ExpressionFunctionCall() if expr.operator.is_aggregation:
                # For aggregate function calls, their arguments are translated in
                # a manner that identifies what child subtree they correspond too,
                # by index, and translates them relative to the subtree. Then, the
                # aggregation calls are placed into the `aggs` mapping of the
                # corresponding child connection, and the aggregation call becomes
                # a child reference (referring to the aggs list), since after
                # translation, an aggregated child subtree only has the grouping
                # keys & the aggregation calls as opposed to its other terms.
                hybrid_arg: HybridExpr
                child_idx: int | None = None
                arg_child_idx: int | None = None
                for arg in expr.args:
                    # It is possible for `arg` to be a collection (e.g. COUNT or
                    # NDISTINCT) but this case is a TODO item.
                    if not isinstance(arg, PyDoughExpressionAST):
                        raise NotImplementedError(
                            f"TODO: support converting {arg.__class__.__name__} as a function argument"
                        )
                    hybrid_arg, arg_child_idx = self.make_hybrid_agg_expr(
                        hybrid, arg, child_ref_mapping
                    )
                    # Accumulate the `arg_child_idx` value from the argument across
                    # all function arguments, ensuring that at the end there is
                    # exactly one child subtree that the agg call corresponds to.
                    if arg_child_idx is not None:
                        if child_idx is None:
                            child_idx = arg_child_idx
                        elif arg_child_idx != child_idx:
                            raise NotImplementedError(
                                "Unsupported case: multiple child indices referenced by aggregation arguments"
                            )
                    args.append(hybrid_arg)
                if child_idx is None:
                    raise NotImplementedError(
                        "Unsupported case: no child indices referenced by aggregation arguments"
                    )
                hybrid_call: HybridFunctionExpr = HybridFunctionExpr(
                    expr.operator, args, expr.pydough_type
                )
                child_connection = hybrid.children[child_idx]
                # Generate a unique name for the agg call to push into the child
                # connection.
                agg_name: str = f"agg_{agg_counter}"
                while (
                    agg_name in child_connection.subtree.pipeline[-1].terms
                    or agg_name in child_connection.aggs
                ):
                    agg_name = f"agg_{agg_counter}"
                    agg_counter += 1
                child_connection.aggs[agg_name] = hybrid_call
                result_ref: HybridExpr = HybridChildRefExpr(
                    agg_name, child_idx, expr.pydough_type
                )
                return self.postprocess_agg_output(hybrid_call, result_ref)
            case _:
                raise NotImplementedError(
                    f"TODO: support converting {expr.__class__.__name__}"
                )

    def make_hybrid_tree(self, node: PyDoughCollectionAST) -> HybridTree:
        """
        Converts a collection AST into the HybridTree format.

        Args:
            `node`: the collection AST to be converted.
            `is_root_of_child`:

<<<<<<< HEAD
def make_hybrid_tree(node: PyDoughCollectionAST) -> HybridTree:
    """
    Converts a collection AST into the HybridTree format.

    Args:
        `node`: the collection AST to be converted.
        `is_root_of_child`:

    Returns:
        The HybridTree representation of `node`.
    """
    hybrid: HybridTree
    successor_hybrid: HybridTree
    expr: HybridExpr
    child_ref_mapping: dict[int, int] = {}
    match node:
        case GlobalContext():
            return HybridTree(HybridRoot())
        case CompoundSubCollection():
            raise NotImplementedError(f"{node.__class__.__name__}")
        case TableCollection() | SubCollection():
            successor_hybrid = HybridTree(HybridCollectionAccess(node))
            hybrid = make_hybrid_tree(node.ancestor_context)
            hybrid.add_successor(successor_hybrid)
            return successor_hybrid
        case Calc():
            hybrid = make_hybrid_tree(node.preceding_context)
            hybrid.populate_children(node, child_ref_mapping)
            new_expressions: dict[str, HybridExpr] = {}
            for name in node.calc_terms:
                expr = make_hybrid_expr(hybrid, node.get_expr(name), child_ref_mapping)
                new_expressions[name] = expr
            hybrid.pipeline.append(HybridCalc(hybrid.pipeline[-1], new_expressions))
            return hybrid
        case Where():
            hybrid = make_hybrid_tree(node.preceding_context)
            hybrid.populate_children(node, child_ref_mapping)
            expr = make_hybrid_expr(hybrid, node.condition, child_ref_mapping)
            hybrid.pipeline.append(HybridFilter(hybrid.pipeline[-1], expr))
            return hybrid
        case TopK():
            hybrid = make_hybrid_tree(node.preceding_context)
            hybrid.populate_children(node, child_ref_mapping)
            # TODO: support collation. Requires order by handling.
            hybrid.pipeline.append(HybridLimit(hybrid.pipeline[-1], node, []))
            return hybrid
        case ChildOperatorChildAccess():
            match node.child_access:
                case CompoundSubCollection():
                    raise NotImplementedError(f"{node.__class__.__name__}")
                case TableCollection() | SubCollection():
                    return HybridTree(HybridCollectionAccess(node.child_access))
                case _:
                    raise NotImplementedError(f"{node.__class__.__name__}")
        case _:
            raise NotImplementedError(f"{node.__class__.__name__}")
=======
        Returns:
            The HybridTree representation of `node`.
        """
        hybrid: HybridTree
        successor_hybrid: HybridTree
        expr: HybridExpr
        child_ref_mapping: dict[int, int] = {}
        match node:
            case GlobalContext():
                return HybridTree(HybridRoot())
            case CompoundSubCollection():
                raise NotImplementedError(f"{node.__class__.__name__}")
            case TableCollection() | SubCollection():
                successor_hybrid = HybridTree(HybridCollectionAccess(node))
                hybrid = self.make_hybrid_tree(node.ancestor_context)
                hybrid.add_successor(successor_hybrid)
                return successor_hybrid
            case Calc():
                hybrid = self.make_hybrid_tree(node.preceding_context)
                self.populate_children(hybrid, node, child_ref_mapping)
                new_expressions: dict[str, HybridExpr] = {}
                for name in sorted(node.calc_terms):
                    expr = self.make_hybrid_expr(
                        hybrid, node.get_expr(name), child_ref_mapping
                    )
                    new_expressions[name] = expr
                hybrid.pipeline.append(HybridCalc(hybrid.pipeline[-1], new_expressions))
                return hybrid
            case Where():
                hybrid = self.make_hybrid_tree(node.preceding_context)
                self.populate_children(hybrid, node, child_ref_mapping)
                expr = self.make_hybrid_expr(hybrid, node.condition, child_ref_mapping)
                hybrid.pipeline.append(HybridFilter(hybrid.pipeline[-1], expr))
                return hybrid
            case ChildOperatorChildAccess():
                match node.child_access:
                    case CompoundSubCollection():
                        raise NotImplementedError(f"{node.__class__.__name__}")
                    case TableCollection() | SubCollection():
                        return HybridTree(HybridCollectionAccess(node.child_access))
                    case _:
                        raise NotImplementedError(f"{node.__class__.__name__}")
            case _:
                raise NotImplementedError(f"{node.__class__.__name__}")
>>>>>>> ed9debf0
<|MERGE_RESOLUTION|>--- conflicted
+++ resolved
@@ -931,64 +931,6 @@
             `node`: the collection AST to be converted.
             `is_root_of_child`:
 
-<<<<<<< HEAD
-def make_hybrid_tree(node: PyDoughCollectionAST) -> HybridTree:
-    """
-    Converts a collection AST into the HybridTree format.
-
-    Args:
-        `node`: the collection AST to be converted.
-        `is_root_of_child`:
-
-    Returns:
-        The HybridTree representation of `node`.
-    """
-    hybrid: HybridTree
-    successor_hybrid: HybridTree
-    expr: HybridExpr
-    child_ref_mapping: dict[int, int] = {}
-    match node:
-        case GlobalContext():
-            return HybridTree(HybridRoot())
-        case CompoundSubCollection():
-            raise NotImplementedError(f"{node.__class__.__name__}")
-        case TableCollection() | SubCollection():
-            successor_hybrid = HybridTree(HybridCollectionAccess(node))
-            hybrid = make_hybrid_tree(node.ancestor_context)
-            hybrid.add_successor(successor_hybrid)
-            return successor_hybrid
-        case Calc():
-            hybrid = make_hybrid_tree(node.preceding_context)
-            hybrid.populate_children(node, child_ref_mapping)
-            new_expressions: dict[str, HybridExpr] = {}
-            for name in node.calc_terms:
-                expr = make_hybrid_expr(hybrid, node.get_expr(name), child_ref_mapping)
-                new_expressions[name] = expr
-            hybrid.pipeline.append(HybridCalc(hybrid.pipeline[-1], new_expressions))
-            return hybrid
-        case Where():
-            hybrid = make_hybrid_tree(node.preceding_context)
-            hybrid.populate_children(node, child_ref_mapping)
-            expr = make_hybrid_expr(hybrid, node.condition, child_ref_mapping)
-            hybrid.pipeline.append(HybridFilter(hybrid.pipeline[-1], expr))
-            return hybrid
-        case TopK():
-            hybrid = make_hybrid_tree(node.preceding_context)
-            hybrid.populate_children(node, child_ref_mapping)
-            # TODO: support collation. Requires order by handling.
-            hybrid.pipeline.append(HybridLimit(hybrid.pipeline[-1], node, []))
-            return hybrid
-        case ChildOperatorChildAccess():
-            match node.child_access:
-                case CompoundSubCollection():
-                    raise NotImplementedError(f"{node.__class__.__name__}")
-                case TableCollection() | SubCollection():
-                    return HybridTree(HybridCollectionAccess(node.child_access))
-                case _:
-                    raise NotImplementedError(f"{node.__class__.__name__}")
-        case _:
-            raise NotImplementedError(f"{node.__class__.__name__}")
-=======
         Returns:
             The HybridTree representation of `node`.
         """
@@ -1023,6 +965,12 @@
                 expr = self.make_hybrid_expr(hybrid, node.condition, child_ref_mapping)
                 hybrid.pipeline.append(HybridFilter(hybrid.pipeline[-1], expr))
                 return hybrid
+            case TopK():
+                hybrid = self.make_hybrid_tree(node.preceding_context)
+                self.populate_children(hybrid, node, child_ref_mapping)
+                # TODO: support collation. Requires order by handling.
+                hybrid.pipeline.append(HybridLimit(hybrid.pipeline[-1], node, []))
+                return hybrid
             case ChildOperatorChildAccess():
                 match node.child_access:
                     case CompoundSubCollection():
@@ -1032,5 +980,4 @@
                     case _:
                         raise NotImplementedError(f"{node.__class__.__name__}")
             case _:
-                raise NotImplementedError(f"{node.__class__.__name__}")
->>>>>>> ed9debf0
+                raise NotImplementedError(f"{node.__class__.__name__}")
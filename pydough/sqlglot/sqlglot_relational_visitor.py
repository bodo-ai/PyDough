--- conflicted
+++ resolved
@@ -8,19 +8,14 @@
 from collections.abc import MutableMapping, MutableSequence
 
 from sqlglot.dialects import Dialect as SQLGlotDialect
-<<<<<<< HEAD
-=======
 from sqlglot.expressions import Alias as SQLGlotAlias
 from sqlglot.expressions import Column as SQLGlotColumn
->>>>>>> e2102e13
 from sqlglot.expressions import Expression as SQLGlotExpression
+from sqlglot.expressions import Identifier as SQLGlotIdentifier
+from sqlglot.expressions import Literal as SQLGlotLiteral
 from sqlglot.expressions import Select, Subquery, values
 from sqlglot.expressions import Star as SQLGlotStar
-<<<<<<< HEAD
 from sqlglot.expressions import TableAlias as SQLGlotTableAlias
-=======
-from sqlglot.expressions import convert as sqlglot_convert
->>>>>>> e2102e13
 
 from pydough.relational import (
     Aggregate,
@@ -89,8 +84,6 @@
         self._alias_counter += 1
         return alias
 
-<<<<<<< HEAD
-=======
     @staticmethod
     def _is_mergeable_column(expr: SQLGlotExpression) -> bool:
         """
@@ -106,126 +99,8 @@
         if isinstance(expr, SQLGlotAlias):
             return SQLGlotRelationalVisitor._is_mergeable_column(expr.this)
         else:
-            return isinstance(expr, (SQLGlotLiteral, Identifier, SQLGlotColumn))
-
-    @staticmethod
-    def _try_merge_columns(
-        new_columns: list[SQLGlotExpression],
-        old_columns: list[SQLGlotExpression],
-        old_column_deps: set[Identifier],
-    ) -> tuple[list[SQLGlotExpression] | None, list[SQLGlotExpression]]:
-        """
-        Attempt to merge the new_columns with the old_columns whenever
-        possible  to reduce the amount of SQL that needs to be generated
-        for the given output columns. In addition to the columns themselves,
-        the old_columns could also produce dependencies for the new expression
-        since it logically occurs before the new columns, so we need to
-        determine those for tracking.
-
-        The final result is presented as a tuple of two lists, the first
-        list is the new columns that need to be produced in a separate
-        query and the second list is the list of columns that can be
-        placed in the original query. The new columns will be None if we
-        can generate the SQL entirely in the original query.
-
-        Args:
-            new_columns (list[SQLGlotExpression]): The new columns that
-                need to be the output of the current Relational node.
-            old_columns (list[SQLGlotExpression]): The old columns that
-                were the output of the previous Relational node.
-            deps (set[str]): A set of column names that are dependencies
-                of the old columns in some operator other than the
-                "SELECT" component. For example a filter will need to
-                include the column names of any WHERE conditions.
-        Returns:
-            tuple[list[SQLGlotExpression] | None, list[SQLGlotExpression]]:
-                The columns that should be generated in a separate new
-                select statement and the columns that can be placed in
-                the original query.
-        """
-        # Only support fusing columns that are simple renames or literals for
-        # now. If we see just column references or literals though we can
-        # always merge.
-        # TODO: (gh #151) Enable merging more complex expressions for example
-        # we can merge a + b if a and b are both just simple columns in the
-        # input.
-        can_merge: bool = all(
-            SQLGlotRelationalVisitor._is_mergeable_column(c) for c in new_columns
-        )
-        if can_merge:
-            modified_new_columns = None
-            modified_old_columns = []
-            # Create a mapping for the old columns so we can replace column
-            # references.
-            old_column_map = {get_glot_name(c): c for c in old_columns}
-            seen_cols: set[Identifier] = set()
-            for new_column in new_columns:
-                new_name = get_glot_name(new_column)
-                new_column = unwrap_alias(new_column)
-                if isinstance(new_column, SQLGlotLiteral):
-                    # If the new column is a literal, we can just add it to the old
-                    # columns.
-                    modified_old_columns.append(set_glot_alias(new_column, new_name))
-                elif isinstance(new_column, Identifier):
-                    expr = set_glot_alias(old_column_map[new_column.this], new_name)
-                    modified_old_columns.append(expr)
-                    if isinstance(expr, Identifier):
-                        seen_cols.add(expr)
-                elif isinstance(new_column, SQLGlotColumn):
-                    expr = set_glot_alias(
-                        old_column_map[new_column.this.this], new_name
-                    )
-                    modified_old_columns.append(expr)
-                    if isinstance(expr, Identifier):
-                        seen_cols.add(expr)
-                else:
-                    raise ValueError(
-                        f"Unsupported expression type for column merging: {new_column.__class__.__name__}"
-                    )
-            # Check that there are no missing dependencies in the old columns.
-            if old_column_deps - seen_cols:
-                return new_columns, old_columns
-            return modified_new_columns, modified_old_columns
-        else:
-            return new_columns, old_columns
-
-    def _merge_selects(
-        self,
-        new_columns: list[SQLGlotExpression],
-        orig_select: Select,
-        deps: set[Identifier],
-        sort: bool = True,
-    ) -> Select:
-        """
-        Attempt to merge a new select statement with an existing one.
-        This is used to reduce the unnecessary generation of nested
-        queries. Currently this only supports merging the SELECT columns.
-
-        Args:
-            new_columns (list[SQLGlotExpression]): The new columns to attempt to merge.
-            orig_select (Select): The original select statement to merge with.
-            deps (set[str]): A set of column names that are dependencies
-                of the old columns in some operator other than the
-                "SELECT" component. For example a filter will need to
-                include the column names of any WHERE conditions.
-            sort (bool): If True, the existing columns in the original SELECT
-                statement get sorted alphabetically by their string representation (repr).
-
-        Returns:
-            Select: A final select statement that may contain the merged columns.
-        """
-        new_exprs, old_exprs = self._try_merge_columns(
-            new_columns, orig_select.expressions, deps
-        )
-        if sort:
-            old_exprs = sorted(old_exprs, key=repr)
-        orig_select.set("expressions", old_exprs)
-        if new_exprs is None:
-            return orig_select
-        else:
-            return self._build_subquery(orig_select, new_exprs, sort=sort)
-
->>>>>>> e2102e13
+            return isinstance(expr, (SQLGlotLiteral, SQLGlotIdentifier, SQLGlotColumn))
+
     def _convert_ordering(
         self, ordering: MutableSequence[ExpressionSortInfo], input_alias: str
     ) -> list[SQLGlotExpression]:
@@ -294,12 +169,8 @@
         self,
         input_expr: Select,
         column_exprs: list[SQLGlotExpression],
-<<<<<<< HEAD
-        alias: str,
-=======
         alias: str | None = None,
         sort: bool = True,
->>>>>>> e2102e13
     ) -> Select:
         """
         Generate a subquery select statement with the given
@@ -308,26 +179,18 @@
         Args:
             `input_expr`: The from input, which should be
                 another select statement.
-<<<<<<< HEAD
-            `column_exprs`: The columns to select.
-            `alias`: The alias to give the subquery.
-=======
             column_exprs (list[SQLGlotExpression]): The columns to select.
             alias (str | None): The alias to give the subquery.
             sort (bool): If True, the final select statement ordering is based on the
                 sorted string representation of input column expressions.
->>>>>>> e2102e13
 
         Returns:
             Select: A select statement representing the subquery.
         """
-<<<<<<< HEAD
         if alias is None:
             alias = self._generate_table_alias()
-=======
         if sort:
             column_exprs = sorted(column_exprs, key=repr)
->>>>>>> e2102e13
         return (
             Select()
             .select(*column_exprs)
@@ -360,13 +223,8 @@
 
     def visit_scan(self, scan: Scan) -> None:
         exprs: list[SQLGlotExpression] = [
-<<<<<<< HEAD
             self._expr_visitor.relational_to_sqlglot(col, scan.table_name, alias)
-            for alias, col in scan.columns.items()
-=======
-            self._expr_visitor.relational_to_sqlglot(col, alias)
             for alias, col in sorted(scan.columns.items())
->>>>>>> e2102e13
         ]
         query: Select = Select().select(*exprs).from_(scan.table_name)
         query = Subquery(
@@ -391,7 +249,6 @@
                 seen_names[column] += 1
         # Only keep duplicate names.
         kept_names = {key for key, value in seen_names.items() if value > 1}
-<<<<<<< HEAD
         alias_map = {
             join.default_input_aliases[i]: SQLGlotTableAlias(
                 this=self._generate_table_alias()
@@ -399,14 +256,6 @@
             for i in range(len(join.inputs))
             if kept_names.intersection(join.inputs[i].columns.keys())
         }
-=======
-        for i in range(len(join.inputs)):
-            input_name = join.default_input_aliases[i]
-            if input_name not in alias_map and kept_names.intersection(
-                join.inputs[i].columns.keys()
-            ):
-                alias_map[input_name] = self._generate_table_alias()
->>>>>>> e2102e13
         self._alias_remover.set_kept_names(kept_names)
         self._alias_modifier.set_map(alias_map)
         columns = {
@@ -475,30 +324,10 @@
             # QUALIFY.
             query = self._build_subquery(query, exprs, in_alias)
         else:
-<<<<<<< HEAD
             cond = self._expr_visitor.relational_to_sqlglot(filter.condition, in_alias)
             # TODO: (gh #151) Consider allowing combining where if
             # limit isn't present?
             query = self._build_subquery(input_expr, exprs, in_alias)
-=======
-            # TODO: (gh #151) Refactor a simpler way to check dependent expressions.
-            if (
-                "group" in input_expr.args
-                or "distinct" in input_expr.args
-                or "where" in input_expr.args
-                or "qualify" in input_expr.args
-                or "order" in input_expr.args
-                or "limit" in input_expr.args
-            ):
-                # Check if we already have a where clause or limit. We
-                # cannot merge these yet.
-                # TODO: (gh #151) Consider allowing combining where if
-                # limit isn't present?
-                query = self._build_subquery(input_expr, exprs)
-            else:
-                # Try merge the column sections
-                query = self._merge_selects(exprs, input_expr, find_identifiers(cond))
->>>>>>> e2102e13
             query = query.where(cond)
         self._stack.append(query)
 
@@ -515,23 +344,7 @@
             for alias, col in aggregate.aggregations.items()
         ]
         select_cols = keys + aggregations
-<<<<<<< HEAD
         query: Select = self._build_subquery(input_expr, select_cols, in_alias)
-=======
-        query: Select
-        if (
-            "group" in input_expr.args
-            or "distinct" in input_expr.args
-            or "qualify" in input_expr.args
-            or "order" in input_expr.args
-            or "limit" in input_expr.args
-        ):
-            query = self._build_subquery(input_expr, select_cols)
-        else:
-            query = self._merge_selects(
-                select_cols, input_expr, find_identifiers_in_list(select_cols)
-            )
->>>>>>> e2102e13
         if keys:
             if aggregations:
                 query = query.group_by(*keys)
@@ -563,17 +376,11 @@
         self._stack.append(query)
 
     def visit_empty_singleton(self, singleton: EmptySingleton) -> None:
-<<<<<<< HEAD
         query: Select = Select().from_(values([()]))
         query = Subquery(
             this=query, alias=SQLGlotTableAlias(self._generate_table_alias())
         )
         self._stack.append(query)
-=======
-        self._stack.append(
-            Select().select(SQLGlotStar()).from_(values([sqlglot_convert((None,))]))
-        )
->>>>>>> e2102e13
 
     def visit_root(self, root: RelationalRoot) -> None:
         self.visit_inputs(root)
@@ -584,25 +391,10 @@
             self._expr_visitor.relational_to_sqlglot(col, in_alias, alias)
             for alias, col in root.ordered_columns
         ]
-<<<<<<< HEAD
         ordering_exprs: list[SQLGlotExpression] = self._convert_ordering(
             root.orderings, in_alias
         )
         query: Select = self._build_subquery(input_expr, exprs, in_alias)
-=======
-        ordering_exprs: list[SQLGlotExpression] = self._convert_ordering(root.orderings)
-        query: Select
-
-        if self._is_mergeable_ordering(ordering_exprs, input_expr):
-            query = self._merge_selects(
-                exprs, input_expr, find_identifiers_in_list(ordering_exprs), sort=False
-            )
-            if "order" in query.args:
-                # avoid repeating the order by clause
-                ordering_exprs = []
-        else:
-            query = self._build_subquery(input_expr, exprs, sort=False)
->>>>>>> e2102e13
         if ordering_exprs:
             query = query.order_by(*ordering_exprs)
         self._stack.append(query)

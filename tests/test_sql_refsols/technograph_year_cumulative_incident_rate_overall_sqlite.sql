--- conflicted
+++ resolved
@@ -2,82 +2,60 @@
   SELECT
     ca_dt AS calendar_day
   FROM main.calendar
+), _s2 AS (
+  SELECT DISTINCT
+    CAST(STRFTIME('%Y', calendar_day) AS INTEGER) AS year
+  FROM _t5
 ), _s3 AS (
   SELECT
-    COUNT() AS agg_2,
-    _s0.calendar_day
-  FROM _t5 AS _s0
+    COUNT() AS agg_0,
+    CAST(STRFTIME('%Y', _t7.calendar_day) AS INTEGER) AS year
+  FROM _t5 AS _t7
   JOIN main.devices AS devices
-    ON _s0.calendar_day = DATE(devices.de_purchase_ts, 'start of day')
+    ON _t7.calendar_day = DATE(devices.de_purchase_ts, 'start of day')
   GROUP BY
-    _s0.calendar_day
+    CAST(STRFTIME('%Y', _t7.calendar_day) AS INTEGER)
 ), _s7 AS (
   SELECT
-    COUNT() AS agg_5,
-    _s4.calendar_day
-  FROM _t5 AS _s4
+    COUNT() AS agg_1,
+    CAST(STRFTIME('%Y', _t9.calendar_day) AS INTEGER) AS year
+  FROM _t5 AS _t9
   JOIN main.incidents AS incidents
-    ON _s4.calendar_day = DATE(incidents.in_error_report_ts, 'start of day')
+    ON _t9.calendar_day = DATE(incidents.in_error_report_ts, 'start of day')
   GROUP BY
-    _s4.calendar_day
-), _t3 AS (
-  SELECT
-    SUM(_s3.agg_2) AS agg_4,
-    SUM(_s7.agg_5) AS agg_7,
-    CAST(STRFTIME('%Y', _t5.calendar_day) AS INTEGER) AS year
-  FROM _t5 AS _t5
-  LEFT JOIN _s3 AS _s3
-    ON _s3.calendar_day = _t5.calendar_day
-  LEFT JOIN _s7 AS _s7
-    ON _s7.calendar_day = _t5.calendar_day
-  GROUP BY
-    CAST(STRFTIME('%Y', _t5.calendar_day) AS INTEGER)
+    CAST(STRFTIME('%Y', _t9.calendar_day) AS INTEGER)
 ), _t0 AS (
   SELECT
-<<<<<<< HEAD
-    COALESCE(agg_4, 0) AS bought,
-    COALESCE(agg_7, 0) AS incidents,
-    year AS yr,
-=======
     COALESCE(_s3.agg_0, 0) AS bought,
     ROUND(
       CAST(SUM(COALESCE(_s7.agg_1, 0)) OVER (ORDER BY _s2.year ROWS BETWEEN UNBOUNDED PRECEDING AND CURRENT ROW) AS REAL) / SUM(COALESCE(_s3.agg_0, 0)) OVER (ORDER BY _s2.year ROWS BETWEEN UNBOUNDED PRECEDING AND CURRENT ROW),
       2
     ) AS cum_ir,
     COALESCE(_s7.agg_1, 0) AS incidents,
->>>>>>> 32e5f142
     ROUND(
       CAST((
         100.0 * (
-          COALESCE(agg_4, 0) - LAG(COALESCE(agg_4, 0), 1) OVER (ORDER BY year)
+          COALESCE(_s3.agg_0, 0) - LAG(COALESCE(_s3.agg_0, 0), 1) OVER (ORDER BY _s2.year)
         )
-      ) AS REAL) / LAG(COALESCE(agg_4, 0), 1) OVER (ORDER BY year),
+      ) AS REAL) / LAG(COALESCE(_s3.agg_0, 0), 1) OVER (ORDER BY _s2.year),
       2
     ) AS pct_bought_change,
     ROUND(
       CAST((
         100.0 * (
-          COALESCE(agg_7, 0) - LAG(COALESCE(agg_7, 0), 1) OVER (ORDER BY year)
+          COALESCE(_s7.agg_1, 0) - LAG(COALESCE(_s7.agg_1, 0), 1) OVER (ORDER BY _s2.year)
         )
-      ) AS REAL) / LAG(COALESCE(agg_7, 0), 1) OVER (ORDER BY year),
+      ) AS REAL) / LAG(COALESCE(_s7.agg_1, 0), 1) OVER (ORDER BY _s2.year),
       2
     ) AS pct_incident_change,
-<<<<<<< HEAD
-    ROUND(
-      CAST(SUM(COALESCE(agg_7, 0)) OVER (ORDER BY year ROWS BETWEEN UNBOUNDED PRECEDING AND CURRENT ROW) AS REAL) / SUM(COALESCE(agg_4, 0)) OVER (ORDER BY year ROWS BETWEEN UNBOUNDED PRECEDING AND CURRENT ROW),
-      2
-    ) AS cum_ir
-  FROM _t3
-=======
     _s2.year AS yr
   FROM _s2 AS _s2
   LEFT JOIN _s3 AS _s3
     ON _s2.year = _s3.year
   LEFT JOIN _s7 AS _s7
     ON _s2.year = _s7.year
->>>>>>> 32e5f142
   WHERE
-    NOT agg_4 IS NULL AND agg_4 > 0
+    NOT _s3.agg_0 IS NULL AND _s3.agg_0 > 0
 )
 SELECT
   yr,

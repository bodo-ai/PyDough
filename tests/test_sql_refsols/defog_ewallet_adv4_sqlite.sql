WITH _t0 AS (
  SELECT
<<<<<<< HEAD
    COUNT() AS agg_0,
    SUM(wallet_transactions_daily.amount) AS agg_1
  FROM main.wallet_transactions_daily AS wallet_transactions_daily
  JOIN main.users AS users
    ON users.country = 'US' AND users.uid = wallet_transactions_daily.sender_id
=======
    COUNT(*) AS agg_0,
    SUM(amount) AS agg_1,
    sender_id
  FROM main.wallet_transactions_daily
>>>>>>> 213f258c
  WHERE
    CAST((
      JULIANDAY(DATE(DATETIME('now'), 'start of day')) - JULIANDAY(DATE(wallet_transactions_daily.created_at, 'start of day'))
    ) AS INTEGER) <= 7
)
SELECT
  agg_0 AS num_transactions,
  CASE WHEN agg_0 > 0 THEN COALESCE(agg_1, 0) ELSE NULL END AS total_amount
FROM _t0<|MERGE_RESOLUTION|>--- conflicted
+++ resolved
@@ -1,17 +1,10 @@
 WITH _t0 AS (
   SELECT
-<<<<<<< HEAD
-    COUNT() AS agg_0,
+    COUNT(*) AS agg_0,
     SUM(wallet_transactions_daily.amount) AS agg_1
   FROM main.wallet_transactions_daily AS wallet_transactions_daily
   JOIN main.users AS users
     ON users.country = 'US' AND users.uid = wallet_transactions_daily.sender_id
-=======
-    COUNT(*) AS agg_0,
-    SUM(amount) AS agg_1,
-    sender_id
-  FROM main.wallet_transactions_daily
->>>>>>> 213f258c
   WHERE
     CAST((
       JULIANDAY(DATE(DATETIME('now'), 'start of day')) - JULIANDAY(DATE(wallet_transactions_daily.created_at, 'start of day'))

WITH _s0 AS (
  SELECT
<<<<<<< HEAD
    COUNT(sbdpclose) AS count_sbDpClose,
    MAX(sbdphigh) AS max_high,
    MIN(sbdplow) AS min_low,
    SUM(sbdpclose) AS sum_sbDpClose,
    sbdptickerid AS sbDpTickerId
  FROM main.sbDailyPrice
  GROUP BY
    CONCAT_WS(
      '-',
      EXTRACT(YEAR FROM CAST(sbdpdate AS DATETIME)),
      LPAD(EXTRACT(MONTH FROM CAST(sbdpdate AS DATETIME)), 2, '0')
    ),
    5
), _t0 AS (
  SELECT
    MAX(_s0.max_high) AS max_high,
    MIN(_s0.min_low) AS min_low,
=======
    CONCAT_WS(
      '-',
      EXTRACT(YEAR FROM CAST(sbdpdate AS DATETIME)),
      LPAD(EXTRACT(MONTH FROM CAST(sbdpdate AS DATETIME)), 2, '0')
    ) AS month,
    sbdptickerid AS sbDpTickerId,
    COUNT(sbdpclose) AS count_sbDpClose,
    MAX(sbdphigh) AS max_sbDpHigh,
    MIN(sbdplow) AS min_sbDpLow,
    SUM(sbdpclose) AS sum_sbDpClose
  FROM main.sbDailyPrice
  GROUP BY
    1,
    2
), _t0 AS (
  SELECT
    _s0.month,
    sbTicker.sbtickersymbol AS sbTickerSymbol,
    MAX(_s0.max_sbDpHigh) AS max_max_sbDpHigh,
    MIN(_s0.min_sbDpLow) AS min_min_sbDpLow,
>>>>>>> 72bc7682
    SUM(_s0.count_sbDpClose) AS sum_count_sbDpClose,
    SUM(_s0.sum_sbDpClose) AS sum_sum_sbDpClose
  FROM _s0 AS _s0
  JOIN main.sbTicker AS sbTicker
    ON _s0.sbDpTickerId = sbTicker.sbtickerid
  GROUP BY
<<<<<<< HEAD
    sbTicker.sbtickersymbol,
    CONCAT_WS(
      '-',
      EXTRACT(YEAR FROM CAST(date AS DATETIME)),
      LPAD(EXTRACT(MONTH FROM CAST(date AS DATETIME)), 2, '0')
    )
=======
    1,
    2
>>>>>>> 72bc7682
)
SELECT
  symbol_1 AS symbol,
  CONCAT_WS(
    '-',
    EXTRACT(YEAR FROM CAST(date AS DATETIME)),
    LPAD(EXTRACT(MONTH FROM CAST(date AS DATETIME)), 2, '0')
  ) AS month,
  sum_sum_sbDpClose / sum_count_sbDpClose AS avg_close,
  max_max_sbDpHigh AS max_high,
  min_min_sbDpLow AS min_low,
  (
    (
      sum_sum_sbDpClose / sum_count_sbDpClose
    ) - LAG(sum_sum_sbDpClose / sum_count_sbDpClose, 1) OVER (PARTITION BY symbol_1 ORDER BY CASE
      WHEN CONCAT_WS(
        '-',
        EXTRACT(YEAR FROM CAST(date AS DATETIME)),
        LPAD(EXTRACT(MONTH FROM CAST(date AS DATETIME)), 2, '0')
      ) COLLATE utf8mb4_bin IS NULL
      THEN 1
      ELSE 0
    END, CONCAT_WS(
      '-',
      EXTRACT(YEAR FROM CAST(date AS DATETIME)),
      LPAD(EXTRACT(MONTH FROM CAST(date AS DATETIME)), 2, '0')
    ) COLLATE utf8mb4_bin)
  ) / LAG(sum_sum_sbDpClose / sum_count_sbDpClose, 1) OVER (PARTITION BY symbol_1 ORDER BY CASE
    WHEN CONCAT_WS(
      '-',
      EXTRACT(YEAR FROM CAST(date AS DATETIME)),
      LPAD(EXTRACT(MONTH FROM CAST(date AS DATETIME)), 2, '0')
    ) COLLATE utf8mb4_bin IS NULL
    THEN 1
    ELSE 0
  END, CONCAT_WS(
    '-',
    EXTRACT(YEAR FROM CAST(date AS DATETIME)),
    LPAD(EXTRACT(MONTH FROM CAST(date AS DATETIME)), 2, '0')
  ) COLLATE utf8mb4_bin) AS momc
FROM _t0<|MERGE_RESOLUTION|>--- conflicted
+++ resolved
@@ -1,24 +1,5 @@
 WITH _s0 AS (
   SELECT
-<<<<<<< HEAD
-    COUNT(sbdpclose) AS count_sbDpClose,
-    MAX(sbdphigh) AS max_high,
-    MIN(sbdplow) AS min_low,
-    SUM(sbdpclose) AS sum_sbDpClose,
-    sbdptickerid AS sbDpTickerId
-  FROM main.sbDailyPrice
-  GROUP BY
-    CONCAT_WS(
-      '-',
-      EXTRACT(YEAR FROM CAST(sbdpdate AS DATETIME)),
-      LPAD(EXTRACT(MONTH FROM CAST(sbdpdate AS DATETIME)), 2, '0')
-    ),
-    5
-), _t0 AS (
-  SELECT
-    MAX(_s0.max_high) AS max_high,
-    MIN(_s0.min_low) AS min_low,
-=======
     CONCAT_WS(
       '-',
       EXTRACT(YEAR FROM CAST(sbdpdate AS DATETIME)),
@@ -39,62 +20,24 @@
     sbTicker.sbtickersymbol AS sbTickerSymbol,
     MAX(_s0.max_sbDpHigh) AS max_max_sbDpHigh,
     MIN(_s0.min_sbDpLow) AS min_min_sbDpLow,
->>>>>>> 72bc7682
     SUM(_s0.count_sbDpClose) AS sum_count_sbDpClose,
     SUM(_s0.sum_sbDpClose) AS sum_sum_sbDpClose
   FROM _s0 AS _s0
   JOIN main.sbTicker AS sbTicker
     ON _s0.sbDpTickerId = sbTicker.sbtickerid
   GROUP BY
-<<<<<<< HEAD
-    sbTicker.sbtickersymbol,
-    CONCAT_WS(
-      '-',
-      EXTRACT(YEAR FROM CAST(date AS DATETIME)),
-      LPAD(EXTRACT(MONTH FROM CAST(date AS DATETIME)), 2, '0')
-    )
-=======
     1,
     2
->>>>>>> 72bc7682
 )
 SELECT
-  symbol_1 AS symbol,
-  CONCAT_WS(
-    '-',
-    EXTRACT(YEAR FROM CAST(date AS DATETIME)),
-    LPAD(EXTRACT(MONTH FROM CAST(date AS DATETIME)), 2, '0')
-  ) AS month,
+  sbTickerSymbol AS symbol,
+  month,
   sum_sum_sbDpClose / sum_count_sbDpClose AS avg_close,
   max_max_sbDpHigh AS max_high,
   min_min_sbDpLow AS min_low,
   (
     (
       sum_sum_sbDpClose / sum_count_sbDpClose
-    ) - LAG(sum_sum_sbDpClose / sum_count_sbDpClose, 1) OVER (PARTITION BY symbol_1 ORDER BY CASE
-      WHEN CONCAT_WS(
-        '-',
-        EXTRACT(YEAR FROM CAST(date AS DATETIME)),
-        LPAD(EXTRACT(MONTH FROM CAST(date AS DATETIME)), 2, '0')
-      ) COLLATE utf8mb4_bin IS NULL
-      THEN 1
-      ELSE 0
-    END, CONCAT_WS(
-      '-',
-      EXTRACT(YEAR FROM CAST(date AS DATETIME)),
-      LPAD(EXTRACT(MONTH FROM CAST(date AS DATETIME)), 2, '0')
-    ) COLLATE utf8mb4_bin)
-  ) / LAG(sum_sum_sbDpClose / sum_count_sbDpClose, 1) OVER (PARTITION BY symbol_1 ORDER BY CASE
-    WHEN CONCAT_WS(
-      '-',
-      EXTRACT(YEAR FROM CAST(date AS DATETIME)),
-      LPAD(EXTRACT(MONTH FROM CAST(date AS DATETIME)), 2, '0')
-    ) COLLATE utf8mb4_bin IS NULL
-    THEN 1
-    ELSE 0
-  END, CONCAT_WS(
-    '-',
-    EXTRACT(YEAR FROM CAST(date AS DATETIME)),
-    LPAD(EXTRACT(MONTH FROM CAST(date AS DATETIME)), 2, '0')
-  ) COLLATE utf8mb4_bin) AS momc
+    ) - LAG(sum_sum_sbDpClose / sum_count_sbDpClose, 1) OVER (PARTITION BY sbTickerSymbol ORDER BY CASE WHEN month COLLATE utf8mb4_bin IS NULL THEN 1 ELSE 0 END, month COLLATE utf8mb4_bin)
+  ) / LAG(sum_sum_sbDpClose / sum_count_sbDpClose, 1) OVER (PARTITION BY sbTickerSymbol ORDER BY CASE WHEN month COLLATE utf8mb4_bin IS NULL THEN 1 ELSE 0 END, month COLLATE utf8mb4_bin) AS momc
 FROM _t0
WITH _t1 AS (
  SELECT
    DATEDIFF(
      events.ev_dt,
      LAG(events.ev_dt, 1) OVER (PARTITION BY eras.er_name ORDER BY events.ev_dt NULLS LAST),
      DAY
    ) AS day_gap,
    eras.er_name AS name,
    eras.er_start_year AS start_year
  FROM eras AS eras
  JOIN events AS events
    ON eras.er_end_year > EXTRACT(YEAR FROM events.ev_dt)
    AND eras.er_start_year <= EXTRACT(YEAR FROM events.ev_dt)
), _t0 AS (
  SELECT
<<<<<<< HEAD
    ANY_VALUE(name) AS era_name,
    ANY_VALUE(start_year) AS agg_3,
    AVG(day_gap) AS avg_event_gap
=======
    ANY_VALUE(start_year) AS agg_3,
    AVG(day_gap) AS avg_event_gap,
    ANY_VALUE(name) AS era_name
>>>>>>> 5d83ac04
  FROM _t1
  GROUP BY
    name
)
SELECT
  era_name,
  avg_event_gap
FROM _t0
ORDER BY
  agg_3<|MERGE_RESOLUTION|>--- conflicted
+++ resolved
@@ -13,15 +13,9 @@
     AND eras.er_start_year <= EXTRACT(YEAR FROM events.ev_dt)
 ), _t0 AS (
   SELECT
-<<<<<<< HEAD
-    ANY_VALUE(name) AS era_name,
-    ANY_VALUE(start_year) AS agg_3,
-    AVG(day_gap) AS avg_event_gap
-=======
     ANY_VALUE(start_year) AS agg_3,
     AVG(day_gap) AS avg_event_gap,
     ANY_VALUE(name) AS era_name
->>>>>>> 5d83ac04
   FROM _t1
   GROUP BY
     name

--- conflicted
+++ resolved
@@ -36,10 +36,5 @@
   COALESCE(agg_3, 0) AS COUNT_ORDER
 FROM _t1
 ORDER BY
-<<<<<<< HEAD
-  "l_returnflag",
-  "l_linestatus"
-=======
-  return_flag,
-  status
->>>>>>> a57d0640
+  l_returnflag,
+  l_linestatus
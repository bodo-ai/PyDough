--- conflicted
+++ resolved
@@ -8,7 +8,7 @@
 
 from collections.abc import MutableMapping
 
-from sqlglot.expressions import Expression
+from sqlglot.expressions import Expression as SQLGlotExpression
 
 from .abstract import Relational
 from .relational_expressions import RelationalExpression
@@ -27,34 +27,15 @@
         input: Relational,
         columns: MutableMapping[str, RelationalExpression],
     ) -> None:
-<<<<<<< HEAD
-        super().__init__(input, columns, orderings)
-=======
-        super().__init__(input)
-        self._columns: MutableMapping[str, RelationalExpression] = columns
+        super().__init__(input, columns)
 
-    @property
-    def columns(self) -> MutableMapping[str, RelationalExpression]:
-        return self._columns
->>>>>>> 5376da1a
-
-    def to_sqlglot(self) -> Expression:
+    def to_sqlglot(self) -> SQLGlotExpression:
         raise NotImplementedError(
             "Conversion to SQLGlot Expressions is not yet implemented."
         )
 
-<<<<<<< HEAD
     def node_equals(self, other: Relational) -> bool:
         return isinstance(other, Project) and super().node_equals(other)
-=======
-    def equals(self, other: Relational) -> bool:
-        return (
-            isinstance(other, Project)
-            # TODO: Do we need a fast path for caching the inputs?
-            and self.input == other.input
-            and self.columns == other.columns
-        )
->>>>>>> 5376da1a
 
     def to_string(self) -> str:
         # TODO: Should we visit the input?

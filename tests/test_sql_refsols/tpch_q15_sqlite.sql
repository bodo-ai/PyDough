<<<<<<< HEAD
WITH "_t6" AS (
=======
WITH _t5 AS (
>>>>>>> 5a60492b
  SELECT
    l_discount AS discount,
    l_extendedprice AS extended_price,
    l_shipdate AS ship_date,
    l_suppkey AS supplier_key
  FROM tpch.lineitem
  WHERE
<<<<<<< HEAD
    "lineitem"."l_shipdate" < '1996-04-01'
    AND "lineitem"."l_shipdate" >= '1996-01-01'
), "_t3" AS (
  SELECT
    SUM("_t6"."extended_price" * (
      1 - "_t6"."discount"
    )) AS "agg_0",
    "_t6"."supplier_key" AS "supplier_key"
  FROM "_t6" AS "_t6"
  GROUP BY
    "_t6"."supplier_key"
), "_t1" AS (
  SELECT
    MAX(COALESCE("_t3"."agg_0", 0)) AS "agg_0",
    "_t3"."supplier_key" AS "supplier_key"
  FROM "_t3" AS "_t3"
  GROUP BY
    "_t3"."supplier_key"
), "_t2_2" AS (
  SELECT
    MAX("_t1"."agg_0") AS "max_revenue"
  FROM "tpch"."supplier" AS "supplier"
  JOIN "_t1" AS "_t1"
    ON "_t1"."supplier_key" = "supplier"."s_suppkey"
), "_t7" AS (
  SELECT
    SUM("_t10"."extended_price" * (
      1 - "_t10"."discount"
    )) AS "agg_1",
    "_t10"."supplier_key" AS "supplier_key"
  FROM "_t6" AS "_t10"
  GROUP BY
    "_t10"."supplier_key"
)
SELECT
  "supplier"."s_suppkey" AS "S_SUPPKEY",
  "supplier"."s_name" AS "S_NAME",
  "supplier"."s_address" AS "S_ADDRESS",
  "supplier"."s_phone" AS "S_PHONE",
  COALESCE("_t7"."agg_1", 0) AS "TOTAL_REVENUE"
FROM "_t2_2" AS "_t2"
CROSS JOIN "tpch"."supplier" AS "supplier"
JOIN "_t7" AS "_t7"
  ON "_t2"."max_revenue" = COALESCE("_t7"."agg_1", 0)
  AND "_t7"."supplier_key" = "supplier"."s_suppkey"
=======
    l_shipdate < '1996-04-01' AND l_shipdate >= '1996-01-01'
), _t2 AS (
  SELECT
    SUM(extended_price * (
      1 - discount
    )) AS agg_0,
    supplier_key
  FROM _t5
  GROUP BY
    supplier_key
), _s2 AS (
  SELECT
    MAX(COALESCE(_t2.agg_0, 0)) AS max_revenue
  FROM tpch.supplier AS supplier
  JOIN _t2 AS _t2
    ON _t2.supplier_key = supplier.s_suppkey
), _t6 AS (
  SELECT
    SUM(extended_price * (
      1 - discount
    )) AS agg_1,
    supplier_key
  FROM _t5
  GROUP BY
    supplier_key
)
SELECT
  supplier.s_suppkey AS S_SUPPKEY,
  supplier.s_name AS S_NAME,
  supplier.s_address AS S_ADDRESS,
  supplier.s_phone AS S_PHONE,
  COALESCE(_t6.agg_1, 0) AS TOTAL_REVENUE
FROM _s2 AS _s2
CROSS JOIN tpch.supplier AS supplier
JOIN _t6 AS _t6
  ON _s2.max_revenue = COALESCE(_t6.agg_1, 0)
  AND _t6.supplier_key = supplier.s_suppkey
>>>>>>> 5a60492b
ORDER BY
  s_suppkey<|MERGE_RESOLUTION|>--- conflicted
+++ resolved
@@ -1,8 +1,4 @@
-<<<<<<< HEAD
-WITH "_t6" AS (
-=======
-WITH _t5 AS (
->>>>>>> 5a60492b
+WITH _t6 AS (
   SELECT
     l_discount AS discount,
     l_extendedprice AS extended_price,
@@ -10,76 +6,36 @@
     l_suppkey AS supplier_key
   FROM tpch.lineitem
   WHERE
-<<<<<<< HEAD
-    "lineitem"."l_shipdate" < '1996-04-01'
-    AND "lineitem"."l_shipdate" >= '1996-01-01'
-), "_t3" AS (
-  SELECT
-    SUM("_t6"."extended_price" * (
-      1 - "_t6"."discount"
-    )) AS "agg_0",
-    "_t6"."supplier_key" AS "supplier_key"
-  FROM "_t6" AS "_t6"
-  GROUP BY
-    "_t6"."supplier_key"
-), "_t1" AS (
-  SELECT
-    MAX(COALESCE("_t3"."agg_0", 0)) AS "agg_0",
-    "_t3"."supplier_key" AS "supplier_key"
-  FROM "_t3" AS "_t3"
-  GROUP BY
-    "_t3"."supplier_key"
-), "_t2_2" AS (
-  SELECT
-    MAX("_t1"."agg_0") AS "max_revenue"
-  FROM "tpch"."supplier" AS "supplier"
-  JOIN "_t1" AS "_t1"
-    ON "_t1"."supplier_key" = "supplier"."s_suppkey"
-), "_t7" AS (
-  SELECT
-    SUM("_t10"."extended_price" * (
-      1 - "_t10"."discount"
-    )) AS "agg_1",
-    "_t10"."supplier_key" AS "supplier_key"
-  FROM "_t6" AS "_t10"
-  GROUP BY
-    "_t10"."supplier_key"
-)
-SELECT
-  "supplier"."s_suppkey" AS "S_SUPPKEY",
-  "supplier"."s_name" AS "S_NAME",
-  "supplier"."s_address" AS "S_ADDRESS",
-  "supplier"."s_phone" AS "S_PHONE",
-  COALESCE("_t7"."agg_1", 0) AS "TOTAL_REVENUE"
-FROM "_t2_2" AS "_t2"
-CROSS JOIN "tpch"."supplier" AS "supplier"
-JOIN "_t7" AS "_t7"
-  ON "_t2"."max_revenue" = COALESCE("_t7"."agg_1", 0)
-  AND "_t7"."supplier_key" = "supplier"."s_suppkey"
-=======
     l_shipdate < '1996-04-01' AND l_shipdate >= '1996-01-01'
-), _t2 AS (
+), _t3 AS (
   SELECT
     SUM(extended_price * (
       1 - discount
     )) AS agg_0,
     supplier_key
-  FROM _t5
+  FROM _t6
+  GROUP BY
+    supplier_key
+), _s1 AS (
+  SELECT
+    MAX(COALESCE(agg_0, 0)) AS agg_0,
+    supplier_key
+  FROM _t3
   GROUP BY
     supplier_key
 ), _s2 AS (
   SELECT
-    MAX(COALESCE(_t2.agg_0, 0)) AS max_revenue
+    MAX(_s1.agg_0) AS max_revenue
   FROM tpch.supplier AS supplier
-  JOIN _t2 AS _t2
-    ON _t2.supplier_key = supplier.s_suppkey
-), _t6 AS (
+  JOIN _s1 AS _s1
+    ON _s1.supplier_key = supplier.s_suppkey
+), _t7 AS (
   SELECT
     SUM(extended_price * (
       1 - discount
     )) AS agg_1,
     supplier_key
-  FROM _t5
+  FROM _t6
   GROUP BY
     supplier_key
 )
@@ -88,12 +44,11 @@
   supplier.s_name AS S_NAME,
   supplier.s_address AS S_ADDRESS,
   supplier.s_phone AS S_PHONE,
-  COALESCE(_t6.agg_1, 0) AS TOTAL_REVENUE
+  COALESCE(_t7.agg_1, 0) AS TOTAL_REVENUE
 FROM _s2 AS _s2
 CROSS JOIN tpch.supplier AS supplier
-JOIN _t6 AS _t6
-  ON _s2.max_revenue = COALESCE(_t6.agg_1, 0)
-  AND _t6.supplier_key = supplier.s_suppkey
->>>>>>> 5a60492b
+JOIN _t7 AS _t7
+  ON _s2.max_revenue = COALESCE(_t7.agg_1, 0)
+  AND _t7.supplier_key = supplier.s_suppkey
 ORDER BY
   s_suppkey
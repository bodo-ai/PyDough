--- conflicted
+++ resolved
@@ -1,12 +1,7 @@
 WITH _s0 AS (
   SELECT
-<<<<<<< HEAD
     s_nationkey,
     s_suppkey
-=======
-    s_suppkey AS key,
-    s_nationkey AS nation_key
->>>>>>> 30d7d0e9
   FROM tpch.supplier
 ), _t4 AS (
   SELECT
@@ -20,30 +15,18 @@
     SUM(partsupp.ps_supplycost * partsupp.ps_availqty) AS agg_0
   FROM tpch.partsupp AS partsupp
   JOIN _s0 AS _s0
-<<<<<<< HEAD
     ON _s0.s_suppkey = partsupp.ps_suppkey
   JOIN _t4 AS _t4
-    ON _s0.s_nationkey = _t4.n_nationkey AND _t4.n_name = 'GERMANY'
-=======
-    ON _s0.key = partsupp.ps_suppkey
-  JOIN _t4 AS _t4
-    ON _s0.nation_key = _t4.key
->>>>>>> 30d7d0e9
+    ON _s0.s_nationkey = _t4.n_nationkey
 ), _t5 AS (
   SELECT
     SUM(partsupp.ps_supplycost * partsupp.ps_availqty) AS agg_1,
     partsupp.ps_partkey AS part_key
   FROM tpch.partsupp AS partsupp
   JOIN _s0 AS _s4
-<<<<<<< HEAD
     ON _s4.s_suppkey = partsupp.ps_suppkey
   JOIN _t4 AS _t8
-    ON _s4.s_nationkey = _t8.n_nationkey AND _t8.n_name = 'GERMANY'
-=======
-    ON _s4.key = partsupp.ps_suppkey
-  JOIN _t4 AS _t8
-    ON _s4.nation_key = _t8.key
->>>>>>> 30d7d0e9
+    ON _s4.s_nationkey = _t8.n_nationkey
   GROUP BY
     partsupp.ps_partkey
 )
@@ -51,14 +34,8 @@
   _t5.part_key AS PS_PARTKEY,
   COALESCE(_t5.agg_1, 0) AS VALUE
 FROM _t1 AS _t1
-<<<<<<< HEAD
-CROSS JOIN _t5 AS _t5
-WHERE
-  (
-=======
 JOIN _t5 AS _t5
   ON (
->>>>>>> 30d7d0e9
     COALESCE(_t1.agg_0, 0) * 0.0001
   ) < COALESCE(_t5.agg_1, 0)
 ORDER BY

<<<<<<< HEAD
WITH "_t3" AS (
=======
WITH _t4 AS (
>>>>>>> a57d0640
  SELECT
    r_name AS name,
    r_regionkey AS key
  FROM tpch.region
  WHERE
    r_name = 'EUROPE'
), _t5 AS (
  SELECT
    ps_partkey AS part_key,
    ps_suppkey AS supplier_key,
    ps_supplycost AS supplycost
  FROM tpch.partsupp
), _t16 AS (
  SELECT
<<<<<<< HEAD
    MIN("_t5"."supplycost") AS "best_cost",
    "part"."p_partkey" AS "key_9"
  FROM "tpch"."nation" AS "nation"
  JOIN "_t3" AS "_t3_2"
    ON "_t3_2"."key" = "nation"."n_regionkey"
  JOIN "tpch"."supplier" AS "supplier"
    ON "nation"."n_nationkey" = "supplier"."s_nationkey"
  JOIN "_t5" AS "_t5"
    ON "_t5"."supplier_key" = "supplier"."s_suppkey"
  JOIN "tpch"."part" AS "part"
    ON "_t5"."part_key" = "part"."p_partkey"
    AND "part"."p_size" = 15
    AND "part"."p_type" LIKE '%BRASS'
=======
    MIN(_t5.supplycost) AS best_cost,
    part.p_partkey AS key_9
  FROM tpch.nation AS nation
  JOIN _t4 AS _t4
    ON _t4.key = nation.n_regionkey
  JOIN tpch.supplier AS supplier
    ON nation.n_nationkey = supplier.s_nationkey
  JOIN _t5 AS _t5
    ON _t5.supplier_key = supplier.s_suppkey
  JOIN tpch.part AS part
    ON _t5.part_key = part.p_partkey AND part.p_size = 15 AND part.p_type LIKE '%BRASS'
>>>>>>> a57d0640
  GROUP BY
    part.p_partkey
), _t17 AS (
  SELECT
<<<<<<< HEAD
    "part"."p_partkey" AS "key_19",
    "part"."p_mfgr" AS "manufacturer",
    "nation"."n_name" AS "n_name",
    "supplier"."s_acctbal" AS "s_acctbal",
    "supplier"."s_address" AS "s_address",
    "supplier"."s_comment" AS "s_comment",
    "supplier"."s_name" AS "s_name",
    "supplier"."s_phone" AS "s_phone",
    "_t13"."supplycost" AS "supplycost"
  FROM "tpch"."nation" AS "nation"
  JOIN "_t3" AS "_t5"
    ON "_t5"."key" = "nation"."n_regionkey"
  JOIN "tpch"."supplier" AS "supplier"
    ON "nation"."n_nationkey" = "supplier"."s_nationkey"
  JOIN "_t5" AS "_t13"
    ON "_t13"."supplier_key" = "supplier"."s_suppkey"
  JOIN "tpch"."part" AS "part"
    ON "_t13"."part_key" = "part"."p_partkey"
    AND "part"."p_size" = 15
    AND "part"."p_type" LIKE '%BRASS'
)
SELECT
  "_t17"."s_acctbal" AS "S_ACCTBAL",
  "_t17"."s_name" AS "S_NAME",
  "_t17"."n_name" AS "N_NAME",
  "_t17"."key_19" AS "P_PARTKEY",
  "_t17"."manufacturer" AS "P_MFGR",
  "_t17"."s_address" AS "S_ADDRESS",
  "_t17"."s_phone" AS "S_PHONE",
  "_t17"."s_comment" AS "S_COMMENT"
FROM "_t16" AS "_t16"
JOIN "_t17" AS "_t17"
  ON "_t16"."best_cost" = "_t17"."supplycost" AND "_t16"."key_9" = "_t17"."key_19"
ORDER BY
  "s_acctbal" DESC,
  "n_name",
  "s_name",
  "p_partkey"
LIMIT 10
=======
    part.p_partkey AS key_19,
    part.p_mfgr AS manufacturer,
    nation.n_name,
    supplier.s_acctbal,
    supplier.s_address,
    supplier.s_comment,
    supplier.s_name,
    supplier.s_phone,
    _t13.supplycost
  FROM tpch.nation AS nation
  JOIN _t4 AS _t6
    ON _t6.key = nation.n_regionkey
  JOIN tpch.supplier AS supplier
    ON nation.n_nationkey = supplier.s_nationkey
  JOIN _t5 AS _t13
    ON _t13.supplier_key = supplier.s_suppkey
  JOIN tpch.part AS part
    ON _t13.part_key = part.p_partkey AND part.p_size = 15 AND part.p_type LIKE '%BRASS'
), _t0_2 AS (
  SELECT
    _t17.n_name,
    _t17.manufacturer AS p_mfgr,
    _t17.key_19 AS p_partkey,
    _t17.s_acctbal,
    _t17.s_address,
    _t17.s_comment,
    _t17.s_name,
    _t17.s_phone,
    _t17.s_acctbal AS ordering_1,
    _t17.n_name AS ordering_2,
    _t17.s_name AS ordering_3,
    _t17.key_19 AS ordering_4
  FROM _t16 AS _t16
  JOIN _t17 AS _t17
    ON _t16.best_cost = _t17.supplycost AND _t16.key_9 = _t17.key_19
  ORDER BY
    ordering_1 DESC,
    ordering_2,
    ordering_3,
    ordering_4
  LIMIT 10
)
SELECT
  s_acctbal AS S_ACCTBAL,
  s_name AS S_NAME,
  n_name AS N_NAME,
  p_partkey AS P_PARTKEY,
  p_mfgr AS P_MFGR,
  s_address AS S_ADDRESS,
  s_phone AS S_PHONE,
  s_comment AS S_COMMENT
FROM _t0_2
ORDER BY
  ordering_1 DESC,
  ordering_2,
  ordering_3,
  ordering_4
>>>>>>> a57d0640
<|MERGE_RESOLUTION|>--- conflicted
+++ resolved
@@ -1,8 +1,4 @@
-<<<<<<< HEAD
-WITH "_t3" AS (
-=======
-WITH _t4 AS (
->>>>>>> a57d0640
+WITH _t3 AS (
   SELECT
     r_name AS name,
     r_regionkey AS key
@@ -17,78 +13,21 @@
   FROM tpch.partsupp
 ), _t16 AS (
   SELECT
-<<<<<<< HEAD
-    MIN("_t5"."supplycost") AS "best_cost",
-    "part"."p_partkey" AS "key_9"
-  FROM "tpch"."nation" AS "nation"
-  JOIN "_t3" AS "_t3_2"
-    ON "_t3_2"."key" = "nation"."n_regionkey"
-  JOIN "tpch"."supplier" AS "supplier"
-    ON "nation"."n_nationkey" = "supplier"."s_nationkey"
-  JOIN "_t5" AS "_t5"
-    ON "_t5"."supplier_key" = "supplier"."s_suppkey"
-  JOIN "tpch"."part" AS "part"
-    ON "_t5"."part_key" = "part"."p_partkey"
-    AND "part"."p_size" = 15
-    AND "part"."p_type" LIKE '%BRASS'
-=======
     MIN(_t5.supplycost) AS best_cost,
     part.p_partkey AS key_9
   FROM tpch.nation AS nation
-  JOIN _t4 AS _t4
-    ON _t4.key = nation.n_regionkey
+  JOIN _t3 AS _t3_2
+    ON _t3_2.key = nation.n_regionkey
   JOIN tpch.supplier AS supplier
     ON nation.n_nationkey = supplier.s_nationkey
   JOIN _t5 AS _t5
     ON _t5.supplier_key = supplier.s_suppkey
   JOIN tpch.part AS part
     ON _t5.part_key = part.p_partkey AND part.p_size = 15 AND part.p_type LIKE '%BRASS'
->>>>>>> a57d0640
   GROUP BY
     part.p_partkey
 ), _t17 AS (
   SELECT
-<<<<<<< HEAD
-    "part"."p_partkey" AS "key_19",
-    "part"."p_mfgr" AS "manufacturer",
-    "nation"."n_name" AS "n_name",
-    "supplier"."s_acctbal" AS "s_acctbal",
-    "supplier"."s_address" AS "s_address",
-    "supplier"."s_comment" AS "s_comment",
-    "supplier"."s_name" AS "s_name",
-    "supplier"."s_phone" AS "s_phone",
-    "_t13"."supplycost" AS "supplycost"
-  FROM "tpch"."nation" AS "nation"
-  JOIN "_t3" AS "_t5"
-    ON "_t5"."key" = "nation"."n_regionkey"
-  JOIN "tpch"."supplier" AS "supplier"
-    ON "nation"."n_nationkey" = "supplier"."s_nationkey"
-  JOIN "_t5" AS "_t13"
-    ON "_t13"."supplier_key" = "supplier"."s_suppkey"
-  JOIN "tpch"."part" AS "part"
-    ON "_t13"."part_key" = "part"."p_partkey"
-    AND "part"."p_size" = 15
-    AND "part"."p_type" LIKE '%BRASS'
-)
-SELECT
-  "_t17"."s_acctbal" AS "S_ACCTBAL",
-  "_t17"."s_name" AS "S_NAME",
-  "_t17"."n_name" AS "N_NAME",
-  "_t17"."key_19" AS "P_PARTKEY",
-  "_t17"."manufacturer" AS "P_MFGR",
-  "_t17"."s_address" AS "S_ADDRESS",
-  "_t17"."s_phone" AS "S_PHONE",
-  "_t17"."s_comment" AS "S_COMMENT"
-FROM "_t16" AS "_t16"
-JOIN "_t17" AS "_t17"
-  ON "_t16"."best_cost" = "_t17"."supplycost" AND "_t16"."key_9" = "_t17"."key_19"
-ORDER BY
-  "s_acctbal" DESC,
-  "n_name",
-  "s_name",
-  "p_partkey"
-LIMIT 10
-=======
     part.p_partkey AS key_19,
     part.p_mfgr AS manufacturer,
     nation.n_name,
@@ -99,51 +38,30 @@
     supplier.s_phone,
     _t13.supplycost
   FROM tpch.nation AS nation
-  JOIN _t4 AS _t6
-    ON _t6.key = nation.n_regionkey
+  JOIN _t3 AS _t5
+    ON _t5.key = nation.n_regionkey
   JOIN tpch.supplier AS supplier
     ON nation.n_nationkey = supplier.s_nationkey
   JOIN _t5 AS _t13
     ON _t13.supplier_key = supplier.s_suppkey
   JOIN tpch.part AS part
     ON _t13.part_key = part.p_partkey AND part.p_size = 15 AND part.p_type LIKE '%BRASS'
-), _t0_2 AS (
-  SELECT
-    _t17.n_name,
-    _t17.manufacturer AS p_mfgr,
-    _t17.key_19 AS p_partkey,
-    _t17.s_acctbal,
-    _t17.s_address,
-    _t17.s_comment,
-    _t17.s_name,
-    _t17.s_phone,
-    _t17.s_acctbal AS ordering_1,
-    _t17.n_name AS ordering_2,
-    _t17.s_name AS ordering_3,
-    _t17.key_19 AS ordering_4
-  FROM _t16 AS _t16
-  JOIN _t17 AS _t17
-    ON _t16.best_cost = _t17.supplycost AND _t16.key_9 = _t17.key_19
-  ORDER BY
-    ordering_1 DESC,
-    ordering_2,
-    ordering_3,
-    ordering_4
-  LIMIT 10
 )
 SELECT
-  s_acctbal AS S_ACCTBAL,
-  s_name AS S_NAME,
-  n_name AS N_NAME,
-  p_partkey AS P_PARTKEY,
-  p_mfgr AS P_MFGR,
-  s_address AS S_ADDRESS,
-  s_phone AS S_PHONE,
-  s_comment AS S_COMMENT
-FROM _t0_2
+  _t17.s_acctbal AS S_ACCTBAL,
+  _t17.s_name AS S_NAME,
+  _t17.n_name AS N_NAME,
+  _t17.key_19 AS P_PARTKEY,
+  _t17.manufacturer AS P_MFGR,
+  _t17.s_address AS S_ADDRESS,
+  _t17.s_phone AS S_PHONE,
+  _t17.s_comment AS S_COMMENT
+FROM _t16 AS _t16
+JOIN _t17 AS _t17
+  ON _t16.best_cost = _t17.supplycost AND _t16.key_9 = _t17.key_19
 ORDER BY
-  ordering_1 DESC,
-  ordering_2,
-  ordering_3,
-  ordering_4
->>>>>>> a57d0640
+  s_acctbal DESC,
+  n_name,
+  s_name,
+  p_partkey
+LIMIT 10
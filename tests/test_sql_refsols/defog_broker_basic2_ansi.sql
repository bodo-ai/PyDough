--- conflicted
+++ resolved
@@ -1,8 +1,7 @@
-WITH "_t1" AS (
+WITH "_t0" AS (
   SELECT
     AVG("sbtransaction"."sbtxshares") AS "avg_shares",
     COUNT(DISTINCT "sbtransaction"."sbtxcustid") AS "num_customers",
-    COUNT(DISTINCT "sbtransaction"."sbtxcustid") AS "ordering_2",
     "sbtransaction"."sbtxtype" AS "transaction_type"
   FROM "main"."sbtransaction" AS "sbtransaction"
   WHERE
@@ -10,45 +9,6 @@
     AND "sbtransaction"."sbtxdatetime" >= CAST('2023-01-01' AS DATE)
   GROUP BY
     "sbtransaction"."sbtxtype"
-), "_t0" AS (
-  SELECT
-<<<<<<< HEAD
-    AVG(shares) AS avg_shares,
-    COUNT(DISTINCT customer_id) AS num_customers,
-    transaction_type
-  FROM (
-    SELECT
-      customer_id,
-      shares,
-      transaction_type
-    FROM (
-      SELECT
-        sbTxCustId AS customer_id,
-        sbTxDateTime AS date_time,
-        sbTxShares AS shares,
-        sbTxType AS transaction_type
-      FROM main.sbTransaction
-    )
-    WHERE
-      (
-        date_time <= CAST('2023-03-31' AS DATE)
-      )
-      AND (
-        date_time >= CAST('2023-01-01' AS DATE)
-      )
-  )
-  GROUP BY
-    transaction_type
-=======
-    "_t1"."avg_shares" AS "avg_shares",
-    "_t1"."num_customers" AS "num_customers",
-    "_t1"."ordering_2" AS "ordering_2",
-    "_t1"."transaction_type" AS "transaction_type"
-  FROM "_t1" AS "_t1"
-  ORDER BY
-    "ordering_2" DESC
-  LIMIT 3
->>>>>>> 245465a3
 )
 SELECT
   "_t0"."transaction_type" AS "transaction_type",
@@ -56,9 +16,5 @@
   "_t0"."avg_shares" AS "avg_shares"
 FROM "_t0" AS "_t0"
 ORDER BY
-<<<<<<< HEAD
-  num_customers DESC
-LIMIT 3
-=======
-  "_t0"."ordering_2" DESC
->>>>>>> 245465a3
+  "num_customers" DESC
+LIMIT 3
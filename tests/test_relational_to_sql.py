"""
Unit tests for converting our Relational nodes to generated SQL
via a SQLGlot intermediate.
"""

import sqlite3
from collections.abc import Callable

import pytest
from sqlglot.dialects import SQLite as SQLiteDialect
from test_utils import (
    build_simple_scan,
    make_relational_column_reference,
    make_relational_literal,
    make_relational_ordering,
)

from pydough.configs import PyDoughConfigs
from pydough.database_connectors import DatabaseDialect
from pydough.pydough_operators import (
    ABS,
    ADD,
    BAN,
    CONTAINS,
    ENDSWITH,
    EQU,
    GEQ,
    IFF,
    ISIN,
    LIKE,
    MUL,
    RANKING,
    STARTSWITH,
    SUM,
    YEAR,
)
from pydough.relational import (
    Aggregate,
    CallExpression,
    EmptySingleton,
    Filter,
    Join,
    JoinType,
    Limit,
    LiteralExpression,
    Project,
    RelationalRoot,
    WindowCallExpression,
)
from pydough.sqlglot import SqlGlotTransformBindings, convert_relation_to_sql
from pydough.types import BooleanType, Int64Type, StringType, UnknownType


@pytest.fixture(scope="module")
def sqlite_dialect() -> SQLiteDialect:
    return SQLiteDialect()


@pytest.mark.parametrize(
    "root, test_name",
    [
        pytest.param(
            RelationalRoot(
                input=build_simple_scan(),
                ordered_columns=[("b", make_relational_column_reference("b"))],
            ),
            "simple_scan_test",
            id="simple_scan_test",
        ),
        pytest.param(
            RelationalRoot(
                input=build_simple_scan(),
                ordered_columns=[
                    ("a", make_relational_column_reference("a")),
                    ("b", make_relational_column_reference("b")),
                ],
                orderings=[
                    make_relational_ordering(
                        make_relational_column_reference("a"),
                        ascending=True,
                        nulls_first=True,
                    ),
                ],
            ),
            "simple_scan_with_ordering",
            id="simple_scan_with_ordering",
        ),
        pytest.param(
            RelationalRoot(
                input=Project(
                    input=build_simple_scan(),
                    columns={
                        "a": make_relational_column_reference("a"),
                        "b": make_relational_column_reference("b"),
                        "c": CallExpression(
                            ADD,
                            Int64Type(),
                            [
                                make_relational_column_reference("a"),
                                make_relational_literal(1, Int64Type()),
                            ],
                        ),
                    },
                ),
                ordered_columns=[
                    ("b", make_relational_column_reference("b")),
                ],
                orderings=[
                    make_relational_ordering(
                        make_relational_column_reference("c"),
                        ascending=True,
                        nulls_first=True,
                    ),
                ],
            ),
            "project_scan_with_ordering",
            id="project_scan_with_ordering",
        ),
        pytest.param(
            RelationalRoot(
                input=Project(
                    input=EmptySingleton(),
                    columns={
                        "A": make_relational_literal(42, Int64Type()),
                        "B": make_relational_literal("foo", StringType()),
                    },
                ),
                ordered_columns=[
                    ("A", make_relational_column_reference("A")),
                    ("B", make_relational_column_reference("B")),
                ],
                orderings=[],
            ),
            "simple_values",
            id="simple_values",
        ),
        pytest.param(
            RelationalRoot(
                ordered_columns=[
                    ("a", make_relational_column_reference("a")),
                    ("b", make_relational_column_reference("b")),
                ],
                input=Filter(
                    input=build_simple_scan(),
                    columns={
                        "a": make_relational_column_reference("a"),
                        "b": make_relational_column_reference("b"),
                    },
                    condition=CallExpression(
                        EQU,
                        BooleanType(),
                        [
                            make_relational_column_reference("a"),
                            make_relational_literal(1, Int64Type()),
                        ],
                    ),
                ),
            ),
            "simple_filter_test",
            id="simple_filter_test",
        ),
        pytest.param(
            RelationalRoot(
                ordered_columns=[
                    ("a", make_relational_column_reference("a")),
                    ("b", make_relational_column_reference("b")),
                ],
                input=Limit(
                    input=build_simple_scan(),
                    limit=LiteralExpression(1, Int64Type()),
                    columns={
                        "a": make_relational_column_reference("a"),
                        "b": make_relational_column_reference("b"),
                    },
                ),
            ),
            "simple_limit",
            id="simple_limit",
        ),
        pytest.param(
            RelationalRoot(
                ordered_columns=[
                    ("a", make_relational_column_reference("a")),
                    ("b", make_relational_column_reference("b")),
                ],
                input=Limit(
                    input=Limit(
                        input=build_simple_scan(),
                        limit=LiteralExpression(1, Int64Type()),
                        columns={
                            "a": make_relational_column_reference("a"),
                            "b": make_relational_column_reference("b"),
                        },
                    ),
                    limit=LiteralExpression(5, Int64Type()),
                    columns={
                        "a": make_relational_column_reference("a"),
                        "b": make_relational_column_reference("b"),
                    },
                ),
            ),
            "duplicate_limit_min_inner",
            id="duplicate_limit_min_inner",
        ),
        pytest.param(
            RelationalRoot(
                ordered_columns=[
                    ("a", make_relational_column_reference("a")),
                    ("b", make_relational_column_reference("b")),
                ],
                input=Limit(
                    input=Limit(
                        input=build_simple_scan(),
                        limit=LiteralExpression(5, Int64Type()),
                        columns={
                            "a": make_relational_column_reference("a"),
                            "b": make_relational_column_reference("b"),
                        },
                        orderings=[
                            make_relational_ordering(
                                make_relational_column_reference("a"),
                                ascending=True,
                                nulls_first=True,
                            ),
                            make_relational_ordering(
                                make_relational_column_reference("b"),
                                ascending=False,
                                nulls_first=False,
                            ),
                        ],
                    ),
                    limit=LiteralExpression(1, Int64Type()),
                    columns={
                        "a": make_relational_column_reference("a"),
                        "b": make_relational_column_reference("b"),
                    },
                ),
            ),
            "duplicate_limit_min_outer",
            id="duplicate_limit_min_outer",
        ),
        pytest.param(
            RelationalRoot(
                ordered_columns=[
                    ("a", make_relational_column_reference("a")),
                    ("b", make_relational_column_reference("b")),
                ],
                input=Limit(
                    input=Limit(
                        input=build_simple_scan(),
                        limit=LiteralExpression(5, Int64Type()),
                        columns={
                            "a": make_relational_column_reference("a"),
                            "b": make_relational_column_reference("b"),
                        },
                        orderings=[
                            make_relational_ordering(
                                make_relational_column_reference("a"),
                                ascending=True,
                                nulls_first=True,
                            ),
                        ],
                    ),
                    limit=LiteralExpression(2, Int64Type()),
                    columns={
                        "a": make_relational_column_reference("a"),
                        "b": make_relational_column_reference("b"),
                    },
                    orderings=[
                        make_relational_ordering(
                            make_relational_column_reference("b"),
                            ascending=False,
                            nulls_first=False,
                        ),
                    ],
                ),
            ),
            "duplicate_limit_different_ordering",
            id="duplicate_limit_different_ordering",
        ),
        pytest.param(
            RelationalRoot(
                ordered_columns=[
                    ("a", make_relational_column_reference("a")),
                    ("b", make_relational_column_reference("b")),
                ],
                input=Limit(
                    input=build_simple_scan(),
                    limit=LiteralExpression(10, Int64Type()),
                    columns={
                        "a": make_relational_column_reference("a"),
                        "b": make_relational_column_reference("b"),
                    },
                    orderings=[
                        make_relational_ordering(
                            make_relational_column_reference("a"),
                            ascending=True,
                            nulls_first=True,
                        ),
                        make_relational_ordering(
                            make_relational_column_reference("b"),
                            ascending=False,
                            nulls_first=False,
                        ),
                    ],
                ),
            ),
            "simple_limit_with_ordering",
            id="simple_limit_with_ordering",
        ),
        pytest.param(
            RelationalRoot(
                ordered_columns=[
                    ("b", make_relational_column_reference("b")),
                ],
                input=Aggregate(
                    input=build_simple_scan(),
                    keys={
                        "b": make_relational_column_reference("b"),
                    },
                    aggregations={},
                ),
            ),
            "simple_distinct",
            id="simple_distinct",
        ),
        pytest.param(
            RelationalRoot(
                ordered_columns=[
                    ("a", make_relational_column_reference("a")),
                ],
                input=Aggregate(
                    input=build_simple_scan(),
                    keys={},
                    aggregations={
                        "a": CallExpression(
                            SUM, Int64Type(), [make_relational_column_reference("a")]
                        )
                    },
                ),
            ),
            "simple_sum",
            id="simple_sum",
        ),
        pytest.param(
            RelationalRoot(
                ordered_columns=[
                    ("a", make_relational_column_reference("a")),
                    ("b", make_relational_column_reference("b")),
                ],
                input=Aggregate(
                    input=build_simple_scan(),
                    keys={
                        "b": make_relational_column_reference("b"),
                    },
                    aggregations={
                        "a": CallExpression(
                            SUM, Int64Type(), [make_relational_column_reference("a")]
                        )
                    },
                ),
            ),
            "simple_groupby_sum",
            id="simple_groupby_sum",
        ),
        pytest.param(
            RelationalRoot(
                ordered_columns=[
                    ("a", make_relational_column_reference("a")),
                    ("b", make_relational_column_reference("b")),
                ],
                input=Join(
                    inputs=[build_simple_scan(), build_simple_scan()],
                    conditions=[
                        CallExpression(
                            EQU,
                            BooleanType(),
                            [
                                make_relational_column_reference("a", input_name="t0"),
                                make_relational_column_reference("a", input_name="t1"),
                            ],
                        )
                    ],
                    join_types=[JoinType.INNER],
                    columns={
                        "a": make_relational_column_reference("a", input_name="t0"),
                        "b": make_relational_column_reference("b", input_name="t1"),
                    },
                ),
            ),
            "simple_inner_join",
            id="simple_inner_join",
        ),
        pytest.param(
            RelationalRoot(
                ordered_columns=[
                    ("a", make_relational_column_reference("a")),
                ],
                input=Join(
                    inputs=[build_simple_scan(), build_simple_scan()],
                    conditions=[
                        CallExpression(
                            EQU,
                            BooleanType(),
                            [
                                make_relational_column_reference("a", input_name="t0"),
                                make_relational_column_reference("a", input_name="t1"),
                            ],
                        )
                    ],
                    join_types=[JoinType.LEFT],
                    columns={
                        "a": make_relational_column_reference("a", input_name="t0"),
                    },
                ),
            ),
            "simple_left_join",
            id="simple_left_join",
        ),
        pytest.param(
            RelationalRoot(
                ordered_columns=[
                    ("a", make_relational_column_reference("a")),
                ],
                input=Join(
                    inputs=[build_simple_scan(), build_simple_scan()],
                    conditions=[
                        CallExpression(
                            EQU,
                            BooleanType(),
                            [
                                make_relational_column_reference("a", input_name="t0"),
                                make_relational_column_reference("a", input_name="t1"),
                            ],
                        )
                    ],
                    join_types=[JoinType.RIGHT],
                    columns={
                        "a": make_relational_column_reference("a", input_name="t0"),
                    },
                ),
            ),
            "simple_right_join",
            id="simple_right_join",
        ),
        pytest.param(
            RelationalRoot(
                ordered_columns=[
                    ("a", make_relational_column_reference("a")),
                ],
                input=Join(
                    inputs=[build_simple_scan(), build_simple_scan()],
                    conditions=[
                        CallExpression(
                            EQU,
                            BooleanType(),
                            [
                                make_relational_column_reference("a", input_name="t0"),
                                make_relational_column_reference("a", input_name="t1"),
                            ],
                        )
                    ],
                    join_types=[JoinType.FULL_OUTER],
                    columns={
                        "a": make_relational_column_reference("a", input_name="t0"),
                    },
                ),
            ),
            "simple_full_outer_join",
            id="simple_full_outer_join",
        ),
        pytest.param(
            RelationalRoot(
                ordered_columns=[
                    ("a", make_relational_column_reference("a")),
                ],
                input=Join(
                    inputs=[build_simple_scan(), build_simple_scan()],
                    conditions=[
                        CallExpression(
                            EQU,
                            BooleanType(),
                            [
                                make_relational_column_reference("a", input_name="t0"),
                                make_relational_column_reference("a", input_name="t1"),
                            ],
                        )
                    ],
                    join_types=[JoinType.SEMI],
                    columns={
                        "a": make_relational_column_reference("a", input_name="t0"),
                    },
                ),
            ),
            "simple_semi_join",
            id="simple_semi_join",
        ),
        pytest.param(
            RelationalRoot(
                ordered_columns=[
                    ("a", make_relational_column_reference("a")),
                ],
                input=Join(
                    inputs=[build_simple_scan(), build_simple_scan()],
                    conditions=[
                        CallExpression(
                            EQU,
                            BooleanType(),
                            [
                                make_relational_column_reference("a", input_name="t0"),
                                make_relational_column_reference("a", input_name="t1"),
                            ],
                        )
                    ],
                    join_types=[JoinType.ANTI],
                    columns={
                        "a": make_relational_column_reference("a", input_name="t0"),
                    },
                ),
            ),
            "simple_anti_join",
            id="simple_anti_join",
        ),
        pytest.param(
            RelationalRoot(
                ordered_columns=[
                    ("d", make_relational_column_reference("d")),
                ],
                input=Join(
                    inputs=[
                        Join(
                            inputs=[build_simple_scan(), build_simple_scan()],
                            conditions=[
                                CallExpression(
                                    EQU,
                                    BooleanType(),
                                    [
                                        make_relational_column_reference(
                                            "a", input_name="t0"
                                        ),
                                        make_relational_column_reference(
                                            "a", input_name="t1"
                                        ),
                                    ],
                                )
                            ],
                            join_types=[JoinType.INNER],
                            columns={
                                "a": make_relational_column_reference(
                                    "a", input_name="t0"
                                ),
                                "b": make_relational_column_reference(
                                    "b", input_name="t1"
                                ),
                            },
                        ),
                        build_simple_scan(),
                    ],
                    conditions=[
                        CallExpression(
                            EQU,
                            BooleanType(),
                            [
                                make_relational_column_reference("a", input_name="t0"),
                                make_relational_column_reference("a", input_name="t1"),
                            ],
                        )
                    ],
                    join_types=[JoinType.LEFT],
                    columns={
                        "d": make_relational_column_reference("b", input_name="t0"),
                    },
                ),
            ),
            "nested_join",
            id="nested_join",
        ),
        pytest.param(
            RelationalRoot(
                ordered_columns=[
                    ("a", make_relational_column_reference("a")),
                    ("b", make_relational_column_reference("b")),
                ],
                input=Project(
                    input=build_simple_scan(),
                    columns={
                        "a": CallExpression(
                            MUL,
                            UnknownType(),
                            [
                                make_relational_column_reference("a"),
                                CallExpression(
                                    ADD,
                                    UnknownType(),
                                    [
                                        make_relational_column_reference("b"),
                                        make_relational_literal(1, Int64Type()),
                                    ],
                                ),
                            ],
                        ),
                        "b": CallExpression(
                            ADD,
                            UnknownType(),
                            [
                                make_relational_column_reference("a"),
                                CallExpression(
                                    MUL,
                                    UnknownType(),
                                    [
                                        make_relational_column_reference("b"),
                                        make_relational_literal(1, Int64Type()),
                                    ],
                                ),
                            ],
                        ),
                    },
                ),
            ),
            "nested_binary_functions",
            id="nested_binary_functions",
        ),
        pytest.param(
            RelationalRoot(
                input=build_simple_scan(),
                ordered_columns=[
                    ("a", make_relational_column_reference("a")),
                ],
                orderings=[
                    make_relational_ordering(
                        CallExpression(
                            ABS,
                            Int64Type(),
                            [make_relational_column_reference("a")],
                        ),
                        ascending=True,
                        nulls_first=True,
                    ),
                ],
            ),
            "ordering_function",
            id="ordering_function",
        ),
        pytest.param(
            RelationalRoot(
                ordered_columns=[
                    ("a", make_relational_column_reference("a")),
                ],
                input=Join(
                    inputs=[
                        build_simple_scan(),
                        build_simple_scan(),
                        build_simple_scan(),
                    ],
                    conditions=[
                        CallExpression(
                            EQU,
                            BooleanType(),
                            [
                                make_relational_column_reference("a", input_name="t0"),
                                make_relational_column_reference("a", input_name="t1"),
                            ],
                        ),
                        CallExpression(
                            EQU,
                            BooleanType(),
                            [
                                make_relational_column_reference("a", input_name="t0"),
                                make_relational_column_reference("a", input_name="t2"),
                            ],
                        ),
                    ],
                    join_types=[JoinType.INNER, JoinType.INNER],
                    columns={
                        "a": make_relational_column_reference("a", input_name="t0"),
                    },
                ),
            ),
            "multi_join",
            id="multi_join",
        ),
    ],
)
def test_convert_relation_to_sqlite_sql(
    root: RelationalRoot,
    test_name: str,
    sqlite_dialect: SQLiteDialect,
    sqlite_bindings: SqlGlotTransformBindings,
    get_sql_test_filename: Callable[[str, DatabaseDialect], str],
    update_tests: bool,
    default_config: PyDoughConfigs,
) -> None:
    """
    Test converting a relational tree to SQL text in the SQLite dialect.
    """
    file_path: str = get_sql_test_filename(test_name, DatabaseDialect.SQLITE)
    created_sql: str = convert_relation_to_sql(
        root, sqlite_dialect, sqlite_bindings, default_config
    )
    if update_tests:
        with open(file_path, "w") as f:
            f.write(created_sql + "\n")
    else:
        with open(file_path) as f:
            expected_relational_string: str = f.read()
        assert created_sql == expected_relational_string.strip(), (
            "Mismatch between tree generated SQL text and expected SQL text"
        )


@pytest.mark.parametrize(
    "root, test_name",
    [
        pytest.param(
<<<<<<< HEAD
            tpch_query_1_plan(),
            "tpch_q1",
            id="tpch_q1",
        ),
        pytest.param(
            tpch_query_3_plan(),
            "tpch_q3",
            id="tpch_q3",
        ),
        pytest.param(
            tpch_query_6_plan(),
            "tpch_q6",
            id="tpch_q6",
        ),
    ],
)
def test_tpch_relational_to_sqlite_sql(
    root: RelationalRoot,
    test_name: str,
    sqlite_dialect: SQLiteDialect,
    sqlite_bindings: SqlGlotTransformBindings,
    get_sql_test_filename: Callable[[str, DatabaseDialect], str],
    update_tests: bool,
    default_config: PyDoughConfigs,
) -> None:
    """
    Test that we can take possible relational trees from select TPCH queries
    and convert them to reasonable SQL text. This will not be 1:1 in the result,
    but should be consistent SQL.

    These plans are generated from a couple simple plans we built with
    Apache Calcite in Bodo's SQL optimizer.
    """
    file_path: str = get_sql_test_filename(test_name, DatabaseDialect.SQLITE)
    created_sql: str = convert_relation_to_sql(
        root, sqlite_dialect, sqlite_bindings, default_config
    )
    if update_tests:
        with open(file_path, "w") as f:
            f.write(created_sql + "\n")
    else:
        with open(file_path) as f:
            expected_relational_string: str = f.read()
        assert created_sql == expected_relational_string.strip(), (
            "Mismatch between tree generated SQL text and expected SQL text"
        )


@pytest.mark.parametrize(
    "root, test_name",
    [
        pytest.param(
=======
>>>>>>> 4e69fdf1
            RelationalRoot(
                ordered_columns=[("b", make_relational_column_reference("b"))],
                input=Filter(
                    input=build_simple_scan(),
                    columns={
                        "b": make_relational_column_reference("b"),
                    },
                    condition=CallExpression(
                        BAN,
                        BooleanType(),
                        [
                            CallExpression(
                                STARTSWITH,
                                BooleanType(),
                                [
                                    make_relational_column_reference("b"),
                                    make_relational_literal("a", UnknownType()),
                                ],
                            ),
                            CallExpression(
                                STARTSWITH,
                                BooleanType(),
                                [
                                    make_relational_column_reference("b"),
                                    make_relational_column_reference("a"),
                                ],
                            ),
                        ],
                    ),
                ),
            ),
            "starts_with",
            id="starts_with",
        ),
        pytest.param(
            RelationalRoot(
                ordered_columns=[("b", make_relational_column_reference("b"))],
                input=Filter(
                    input=build_simple_scan(),
                    columns={
                        "b": make_relational_column_reference("b"),
                    },
                    condition=CallExpression(
                        BAN,
                        BooleanType(),
                        [
                            CallExpression(
                                ENDSWITH,
                                BooleanType(),
                                [
                                    make_relational_column_reference("b"),
                                    make_relational_literal("a", UnknownType()),
                                ],
                            ),
                            CallExpression(
                                ENDSWITH,
                                BooleanType(),
                                [
                                    make_relational_column_reference("b"),
                                    make_relational_column_reference("a"),
                                ],
                            ),
                        ],
                    ),
                ),
            ),
            "ends_with",
            id="ends_with",
        ),
        pytest.param(
            RelationalRoot(
                ordered_columns=[("b", make_relational_column_reference("b"))],
                input=Filter(
                    input=build_simple_scan(),
                    columns={
                        "b": make_relational_column_reference("b"),
                    },
                    condition=CallExpression(
                        BAN,
                        BooleanType(),
                        [
                            CallExpression(
                                CONTAINS,
                                BooleanType(),
                                [
                                    make_relational_column_reference("b"),
                                    make_relational_literal("a", UnknownType()),
                                ],
                            ),
                            CallExpression(
                                CONTAINS,
                                BooleanType(),
                                [
                                    make_relational_column_reference("b"),
                                    make_relational_column_reference("a"),
                                ],
                            ),
                        ],
                    ),
                ),
            ),
            "contains",
            id="contains",
        ),
        pytest.param(
            RelationalRoot(
                ordered_columns=[("b", make_relational_column_reference("b"))],
                input=Filter(
                    input=build_simple_scan(),
                    columns={
                        "b": make_relational_column_reference("b"),
                    },
                    condition=CallExpression(
                        ISIN,
                        BooleanType(),
                        [
                            make_relational_column_reference("b"),
                            make_relational_literal([1, 2, 3], UnknownType()),
                        ],
                    ),
                ),
            ),
            "isin",
            id="isin",
        ),
        pytest.param(
            RelationalRoot(
                ordered_columns=[("b", make_relational_column_reference("b"))],
                input=Filter(
                    input=build_simple_scan(),
                    columns={
                        "b": make_relational_column_reference("b"),
                    },
                    condition=CallExpression(
                        LIKE,
                        BooleanType(),
                        [
                            make_relational_column_reference("b"),
                            make_relational_literal("%abc%efg%", StringType()),
                        ],
                    ),
                ),
            ),
            "like",
            id="like",
        ),
        pytest.param(
            RelationalRoot(
                ordered_columns=[("a", make_relational_column_reference("a"))],
                input=Project(
                    input=build_simple_scan(),
                    columns={
                        "a": CallExpression(
                            IFF,
                            Int64Type(),
                            [
                                CallExpression(
                                    GEQ,
                                    BooleanType(),
                                    [
                                        make_relational_column_reference("b"),
                                        make_relational_literal(0, Int64Type()),
                                    ],
                                ),
                                make_relational_literal("Positive", StringType()),
                                make_relational_literal("Negative", StringType()),
                            ],
                        ),
                    },
                ),
            ),
            "iff_iif",
            id="iff-iif",
            marks=pytest.mark.skipif(
                sqlite3.sqlite_version < "3.32.0",
                reason="SQLite 3.32.0 generates case statements for IFF",
            ),
        ),
        pytest.param(
            RelationalRoot(
                ordered_columns=[("a", make_relational_column_reference("a"))],
                input=Project(
                    input=build_simple_scan(),
                    columns={
                        "a": CallExpression(
                            IFF,
                            Int64Type(),
                            [
                                CallExpression(
                                    GEQ,
                                    BooleanType(),
                                    [
                                        make_relational_column_reference("b"),
                                        make_relational_literal(0, Int64Type()),
                                    ],
                                ),
                                make_relational_literal("Positive", StringType()),
                                make_relational_literal("Negative", StringType()),
                            ],
                        ),
                    },
                ),
            ),
            "iff_case",
            id="iff-case",
            marks=pytest.mark.skipif(
                sqlite3.sqlite_version >= "3.32.0", reason="SQLite 3.32.0 generates IFF"
            ),
        ),
        pytest.param(
            RelationalRoot(
                ordered_columns=[("a", make_relational_column_reference("a"))],
                input=Project(
                    input=build_simple_scan(),
                    columns={
                        "a": CallExpression(
                            YEAR,
                            Int64Type(),
                            [make_relational_column_reference("a")],
                        ),
                    },
                ),
            ),
            "year",
            id="year",
        ),
        pytest.param(
            RelationalRoot(
                ordered_columns=[
                    ("a", make_relational_column_reference("a")),
                    ("b", make_relational_column_reference("b")),
                    ("r", make_relational_column_reference("r")),
                ],
                input=Filter(
                    input=Filter(
                        input=Project(
                            input=build_simple_scan(),
                            columns={
                                "a": make_relational_column_reference("a"),
                                "b": make_relational_column_reference("b"),
                                "r": WindowCallExpression(
                                    RANKING,
                                    Int64Type(),
                                    [],
                                    [],
                                    [
                                        make_relational_ordering(
                                            make_relational_column_reference("a"),
                                            ascending=True,
                                            nulls_first=True,
                                        )
                                    ],
                                    {"allow_ties": True},
                                ),
                            },
                        ),
                        columns={
                            "a": make_relational_column_reference("a"),
                            "b": make_relational_column_reference("b"),
                            "r": make_relational_column_reference("r"),
                        },
                        condition=CallExpression(
                            EQU,
                            BooleanType(),
                            [
                                make_relational_column_reference("b"),
                                LiteralExpression(0, Int64Type()),
                            ],
                        ),
                    ),
                    columns={
                        "a": make_relational_column_reference("a"),
                        "b": make_relational_column_reference("b"),
                        "r": make_relational_column_reference("r"),
                    },
                    condition=CallExpression(
                        GEQ,
                        BooleanType(),
                        [
                            make_relational_column_reference("r"),
                            LiteralExpression(3, Int64Type()),
                        ],
                    ),
                ),
            ),
            "rank_with_filters_a",
            id="rank_with_filters_a",
        ),
        pytest.param(
            RelationalRoot(
                ordered_columns=[
                    ("a", make_relational_column_reference("a")),
                    ("b", make_relational_column_reference("b")),
                    ("r", make_relational_column_reference("r")),
                ],
                input=Filter(
                    input=Filter(
                        input=Project(
                            input=build_simple_scan(),
                            columns={
                                "a": make_relational_column_reference("a"),
                                "b": make_relational_column_reference("b"),
                                "r": WindowCallExpression(
                                    RANKING,
                                    Int64Type(),
                                    [],
                                    [],
                                    [
                                        make_relational_ordering(
                                            make_relational_column_reference("a"),
                                            ascending=True,
                                            nulls_first=True,
                                        )
                                    ],
                                    {"allow_ties": True},
                                ),
                            },
                        ),
                        columns={
                            "a": make_relational_column_reference("a"),
                            "b": make_relational_column_reference("b"),
                            "r": make_relational_column_reference("r"),
                        },
                        condition=CallExpression(
                            GEQ,
                            BooleanType(),
                            [
                                make_relational_column_reference("r"),
                                LiteralExpression(3, Int64Type()),
                            ],
                        ),
                    ),
                    columns={
                        "a": make_relational_column_reference("a"),
                        "b": make_relational_column_reference("b"),
                        "r": make_relational_column_reference("r"),
                    },
                    condition=CallExpression(
                        EQU,
                        BooleanType(),
                        [
                            make_relational_column_reference("b"),
                            LiteralExpression(0, Int64Type()),
                        ],
                    ),
                ),
            ),
            "rank_with_filters_b",
            id="rank_with_filters_b",
        ),
    ],
)
def test_function_to_sql(
    root: RelationalRoot,
    test_name: str,
    sqlite_dialect: SQLiteDialect,
    sqlite_bindings: SqlGlotTransformBindings,
    get_sql_test_filename: Callable[[str, DatabaseDialect], str],
    update_tests: bool,
    default_config: PyDoughConfigs,
) -> None:
    """
    Tests that should be small as we need to just test converting a function
    to SQL.
    """
    file_path: str = get_sql_test_filename(f"func_{test_name}", DatabaseDialect.ANSI)
    created_sql: str = convert_relation_to_sql(
        root, sqlite_dialect, sqlite_bindings, default_config
    )
    if update_tests:
        with open(file_path, "w") as f:
            f.write(created_sql + "\n")
    else:
        with open(file_path) as f:
            expected_relational_string: str = f.read()
        assert created_sql == expected_relational_string.strip(), (
            "Mismatch between tree generated SQL text and expected SQL text"
        )<|MERGE_RESOLUTION|>--- conflicted
+++ resolved
@@ -712,61 +712,6 @@
     "root, test_name",
     [
         pytest.param(
-<<<<<<< HEAD
-            tpch_query_1_plan(),
-            "tpch_q1",
-            id="tpch_q1",
-        ),
-        pytest.param(
-            tpch_query_3_plan(),
-            "tpch_q3",
-            id="tpch_q3",
-        ),
-        pytest.param(
-            tpch_query_6_plan(),
-            "tpch_q6",
-            id="tpch_q6",
-        ),
-    ],
-)
-def test_tpch_relational_to_sqlite_sql(
-    root: RelationalRoot,
-    test_name: str,
-    sqlite_dialect: SQLiteDialect,
-    sqlite_bindings: SqlGlotTransformBindings,
-    get_sql_test_filename: Callable[[str, DatabaseDialect], str],
-    update_tests: bool,
-    default_config: PyDoughConfigs,
-) -> None:
-    """
-    Test that we can take possible relational trees from select TPCH queries
-    and convert them to reasonable SQL text. This will not be 1:1 in the result,
-    but should be consistent SQL.
-
-    These plans are generated from a couple simple plans we built with
-    Apache Calcite in Bodo's SQL optimizer.
-    """
-    file_path: str = get_sql_test_filename(test_name, DatabaseDialect.SQLITE)
-    created_sql: str = convert_relation_to_sql(
-        root, sqlite_dialect, sqlite_bindings, default_config
-    )
-    if update_tests:
-        with open(file_path, "w") as f:
-            f.write(created_sql + "\n")
-    else:
-        with open(file_path) as f:
-            expected_relational_string: str = f.read()
-        assert created_sql == expected_relational_string.strip(), (
-            "Mismatch between tree generated SQL text and expected SQL text"
-        )
-
-
-@pytest.mark.parametrize(
-    "root, test_name",
-    [
-        pytest.param(
-=======
->>>>>>> 4e69fdf1
             RelationalRoot(
                 ordered_columns=[("b", make_relational_column_reference("b"))],
                 input=Filter(

--- conflicted
+++ resolved
@@ -40,12 +40,8 @@
             id="regions",
         ),
         pytest.param(
-<<<<<<< HEAD
-            [
-                TableCollectionInfo("Regions"),
-                SubCollectionInfo("nations"),
-            ],
-            {"comment": 0, "key": 1, "name": 2, "region_key": 3},
+            TableCollectionInfo("Regions") ** SubCollectionInfo("nations"),
+            {"key": 0, "name": 1, "region_key": 2, "comment": 3},
             {
                 "name",
                 "key",
@@ -59,13 +55,7 @@
             id="regions_nations",
         ),
         pytest.param(
-            [
-                TableCollectionInfo("Regions"),
-                CalcInfo(),
-            ],
-=======
-            (TableCollectionInfo("Regions") >> CalcInfo()),
->>>>>>> 2d17449f
+            TableCollectionInfo("Regions") ** CalcInfo(),
             {},
             {
                 "name",
@@ -82,7 +72,7 @@
         pytest.param(
             (
                 TableCollectionInfo("Regions")
-                >> CalcInfo(foo=LiteralInfo(42, Int64Type()), bar=ReferenceInfo("name"))
+                ** CalcInfo(foo=LiteralInfo(42, Int64Type()), bar=ReferenceInfo("name"))
             ),
             {"foo": 0, "bar": 1},
             {
@@ -100,12 +90,12 @@
             id="regions_calc",
         ),
         pytest.param(
-            [
-                TableCollectionInfo("Regions"),
-                CalcInfo(foo=LiteralInfo(42, Int64Type()), bar=ReferenceInfo("name")),
-                SubCollectionInfo("nations"),
-            ],
-            {"comment": 0, "key": 1, "name": 2, "region_key": 3},
+            (
+                TableCollectionInfo("Regions")
+                ** CalcInfo(foo=LiteralInfo(42, Int64Type()), bar=ReferenceInfo("name"))
+                ** SubCollectionInfo("nations")
+            ),
+            {"key": 0, "name": 1, "region_key": 2, "comment": 3},
             {
                 "name",
                 "key",
@@ -119,11 +109,11 @@
             id="regions_calc_nations",
         ),
         pytest.param(
-            [
-                TableCollectionInfo("Regions"),
-                SubCollectionInfo("nations"),
-                CalcInfo(foo=LiteralInfo(42, Int64Type()), bar=ReferenceInfo("name")),
-            ],
+            (
+                TableCollectionInfo("Regions")
+                ** SubCollectionInfo("nations")
+                ** CalcInfo(foo=LiteralInfo(42, Int64Type()), bar=ReferenceInfo("name"))
+            ),
             {"foo": 0, "bar": 1},
             {
                 "name",
@@ -140,18 +130,16 @@
             id="regions_nations_calc",
         ),
         pytest.param(
-            [
-                TableCollectionInfo("Regions"),
-                CalcInfo(foo=LiteralInfo(42, Int64Type()), bar=ReferenceInfo("name")),
-                CalcInfo(
+            (
+                TableCollectionInfo("Regions")
+                ** CalcInfo(foo=LiteralInfo(42, Int64Type()), bar=ReferenceInfo("name"))
+                ** CalcInfo(
                     fizz=FunctionInfo(
                         "ADD", [ReferenceInfo("foo"), LiteralInfo(1, Int64Type())]
                     ),
-                    buzz=FunctionInfo(
-                        "SUB", [ReferenceInfo("foo"), LiteralInfo(1, Int64Type())]
-                    ),
-                ),
-            ],
+                    buzz=FunctionInfo("LOWER", [ReferenceInfo("name")]),
+                )
+            ),
             {"fizz": 0, "buzz": 1},
             {
                 "name",
@@ -170,21 +158,18 @@
             id="regions_calc_calc",
         ),
         pytest.param(
-            [
-                TableCollectionInfo("Parts"),
-                SubCollectionInfo("suppliers_of_part"),
-            ],
-            {
-                "account_balance": 0,
-                "address": 1,
-                "comment": 2,
-                "key": 3,
-                "name": 4,
-                "nation_key": 5,
-                "phone": 6,
+            TableCollectionInfo("Parts") ** SubCollectionInfo("suppliers_of_part"),
+            {
+                "key": 0,
+                "name": 1,
+                "address": 2,
+                "nation_key": 3,
+                "phone": 4,
+                "account_balance": 5,
+                "comment": 6,
                 "ps_availqty": 7,
-                "ps_comment": 8,
-                "ps_supplycost": 9,
+                "ps_supplycost": 8,
+                "ps_comment": 9,
             },
             {
                 "key",
@@ -208,10 +193,10 @@
             id="parts_suppliers",
         ),
         pytest.param(
-            [
-                TableCollectionInfo("Parts"),
-                SubCollectionInfo("suppliers_of_part"),
-                CalcInfo(
+            (
+                TableCollectionInfo("Parts")
+                ** SubCollectionInfo("suppliers_of_part")
+                ** CalcInfo(
                     good_comment=FunctionInfo(
                         "EQU",
                         [ReferenceInfo("comment"), LiteralInfo("good", StringType())],
@@ -223,8 +208,8 @@
                             LiteralInfo(0.0, Float64Type()),
                         ],
                     ),
-                ),
-            ],
+                )
+            ),
             {"good_comment": 0, "negative_balance": 1},
             {
                 "key",
@@ -250,18 +235,15 @@
             id="parts_suppliers_calc",
         ),
         pytest.param(
-            [
-                TableCollectionInfo("Regions"),
-                SubCollectionInfo("suppliers"),
-            ],
-            {
-                "account_balance": 0,
-                "address": 1,
-                "comment": 2,
-                "key": 3,
-                "name": 4,
-                "nation_key": 5,
-                "phone": 6,
+            TableCollectionInfo("Regions") ** SubCollectionInfo("suppliers"),
+            {
+                "key": 0,
+                "name": 1,
+                "address": 2,
+                "nation_key": 3,
+                "phone": 4,
+                "account_balance": 5,
+                "comment": 6,
                 "nation_name": 7,
             },
             {
@@ -283,12 +265,60 @@
             id="regions_suppliers",
         ),
         pytest.param(
-            [
-                TableCollectionInfo("Regions"),
-                SubCollectionInfo("lines_sourced_from"),
-            ],
-            {},
-            {},
+            TableCollectionInfo("Regions") ** SubCollectionInfo("lines_sourced_from"),
+            {
+                "order_key": 0,
+                "part_key": 1,
+                "supplier_key": 2,
+                "line_number": 3,
+                "quantity": 4,
+                "extended_price": 5,
+                "discount": 6,
+                "tax": 7,
+                "status": 8,
+                "ship_date": 9,
+                "commit_date": 10,
+                "receipt_date": 11,
+                "ship_instruct": 12,
+                "ship_mode": 13,
+                "comment": 14,
+                "nation_name": 15,
+                "supplier_name": 16,
+                "supplier_address": 17,
+                "ps_availqty": 18,
+                "ps_supplycost": 19,
+                "ps_comment": 20,
+            },
+            {
+                "order_key",
+                "part_key",
+                "supplier_key",
+                "line_number",
+                "quantity",
+                "extended_price",
+                "discount",
+                "tax",
+                "status",
+                "ship_date",
+                "commit_date",
+                "receipt_date",
+                "ship_instruct",
+                "ship_mode",
+                "comment",
+                "part_and_supplier",
+                "order",
+                "supplier",
+                "part",
+                "nation_name",
+                "ps_part",
+                "ps_availqty",
+                "ps_supplycost",
+                "ps_comment",
+                "supplier_name",
+                "supplier_address",
+                "other_parts_supplied",
+                "supplier_region",
+            },
             id="regions_lines",
         ),
     ],

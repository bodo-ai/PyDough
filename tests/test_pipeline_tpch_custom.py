"""
Integration tests for the PyDough workflow with custom questions on the TPC-H
dataset.
"""

import re
from collections.abc import Callable

import pandas as pd
import pytest

from pydough.database_connectors import DatabaseContext
from pydough.metadata import GraphMetadata
from pydough.unqualified import (
    UnqualifiedNode,
)
from tests.test_pydough_functions.bad_pydough_functions import (
<<<<<<< HEAD
    bad_name_1,
    bad_name_2,
    bad_name_3,
    bad_name_4,
    bad_name_5,
    bad_name_6,
    bad_name_7,
    bad_name_8,
    bad_name_9,
    bad_name_10,
    bad_name_11,
    bad_name_12,
    bad_name_13,
    bad_name_14,
    bad_name_15,
    bad_name_16,
    bad_name_17,
    bad_name_18,
    bad_name_19,
    bad_name_20,
    bad_name_21,
=======
    bad_cross_1,
    bad_cross_2,
    bad_cross_3,
    bad_cross_4,
    bad_cross_5,
    bad_cross_6,
    bad_cross_7,
    bad_cross_8,
    bad_cross_9,
    bad_cross_10,
    bad_cross_11,
>>>>>>> bce6fc84
    bad_slice_1,
    bad_slice_2,
    bad_slice_3,
    bad_slice_4,
    bad_slice_5,
    bad_slice_6,
    bad_slice_7,
    bad_slice_8,
    bad_slice_9,
    bad_slice_10,
    bad_slice_11,
    bad_slice_12,
    bad_slice_13,
    bad_slice_14,
)
from tests.test_pydough_functions.simple_pydough_functions import (
    agg_partition,
    aggregation_analytics_1,
    aggregation_analytics_2,
    aggregation_analytics_3,
    avg_acctbal_wo_debt,
    avg_gap_prev_urgent_same_clerk,
    avg_order_diff_per_customer,
    bad_child_reuse_1,
    bad_child_reuse_2,
    bad_child_reuse_3,
    bad_child_reuse_4,
    bad_child_reuse_5,
    customer_largest_order_deltas,
    customer_most_recent_orders,
    datetime_current,
    datetime_relative,
    double_partition,
    dumb_aggregation,
    first_order_in_year,
    first_order_per_customer,
    function_sampler,
    global_acctbal_breakdown,
    highest_priority_per_year,
    month_year_sliding_windows,
    n_orders_first_day,
    nation_acctbal_breakdown,
    nation_best_order,
    nation_window_aggs,
    odate_and_rdate_avggap,
    order_info_per_priority,
    order_quarter_test,
    orders_versus_first_orders,
    part_reduced_size,
    parts_quantity_increase_95_96,
    percentile_customers_per_region,
    percentile_nations,
    prev_next_regions,
    quarter_function_test,
    rank_nations_by_region,
    rank_nations_per_region_by_customers,
    rank_parts_per_supplier_region_by_size,
    rank_with_filters_a,
    rank_with_filters_b,
    rank_with_filters_c,
    region_acctbal_breakdown,
    region_nation_window_aggs,
    region_orders_from_nations_richest,
    regional_first_order_best_line_part,
    regional_suppliers_percentile,
    richest_customer_per_region,
    simple_cross_1,
    simple_cross_2,
    simple_cross_3,
    simple_cross_4,
    simple_cross_5,
    simple_cross_6,
    simple_cross_7,
    simple_cross_8,
    simple_cross_9,
    simple_cross_10,
    simple_cross_11,
    simple_filter_top_five,
    simple_int_float_string_cast,
    simple_scan,
    simple_scan_top_five,
    simple_smallest_or_largest,
    simple_var_std,
    simple_var_std_with_nulls,
    singular1,
    singular2,
    singular3,
    singular4,
    singular5,
    singular6,
    singular7,
    string_format_specifiers_sqlite,
    supplier_best_part,
    supplier_pct_national_qty,
    suppliers_bal_diffs,
    top_customers_by_orders,
    triple_partition,
    wealthiest_supplier,
    window_filter_order_1,
    window_filter_order_2,
    window_filter_order_3,
    window_filter_order_4,
    window_filter_order_5,
    window_filter_order_6,
    window_filter_order_7,
    window_filter_order_8,
    window_filter_order_9,
    window_filter_order_10,
    year_month_nation_orders,
    yoy_change_in_num_orders,
)

from .testing_utilities import PyDoughPandasTest, graph_fetcher, run_e2e_error_test


@pytest.fixture(
    params=[
        pytest.param(
            PyDoughPandasTest(
                simple_scan_top_five,
                "TPCH",
                lambda: pd.DataFrame(
                    {
                        "key": [1, 2, 3, 4, 5],
                    }
                ),
                "simple_scan_top_five",
            ),
            id="simple_scan_top_five",
        ),
        pytest.param(
            PyDoughPandasTest(
                simple_filter_top_five,
                "TPCH",
                lambda: pd.DataFrame(
                    {
                        "key": [5989315, 5935174, 5881093, 5876066, 5866437],
                    }
                ),
                "simple_filter_top_five",
                columns=["key"],
            ),
            id="simple_filter_top_five",
        ),
        pytest.param(
            PyDoughPandasTest(
                rank_nations_by_region,
                "TPCH",
                lambda: pd.DataFrame(
                    {
                        "name": [
                            "ALGERIA",
                            "ETHIOPIA",
                            "KENYA",
                            "MOROCCO",
                            "MOZAMBIQUE",
                            "ARGENTINA",
                            "BRAZIL",
                            "CANADA",
                            "PERU",
                            "UNITED STATES",
                            "INDIA",
                            "INDONESIA",
                            "JAPAN",
                            "CHINA",
                            "VIETNAM",
                            "FRANCE",
                            "GERMANY",
                            "ROMANIA",
                            "RUSSIA",
                            "UNITED KINGDOM",
                            "EGYPT",
                            "IRAN",
                            "IRAQ",
                            "JORDAN",
                            "SAUDI ARABIA",
                        ],
                        "rank": [1] * 5 + [6] * 5 + [11] * 5 + [16] * 5 + [21] * 5,
                    }
                ),
                "rank_nations_by_region",
            ),
            id="rank_nations_by_region",
        ),
        pytest.param(
            PyDoughPandasTest(
                rank_nations_per_region_by_customers,
                "TPCH",
                lambda: pd.DataFrame(
                    {
                        "name": ["KENYA", "CANADA", "INDONESIA", "FRANCE", "JORDAN"],
                        "rank": [1] * 5,
                    }
                ),
                "rank_nations_per_region_by_customers",
            ),
            id="rank_nations_per_region_by_customers",
        ),
        pytest.param(
            PyDoughPandasTest(
                rank_parts_per_supplier_region_by_size,
                "TPCH",
                lambda: pd.DataFrame(
                    {
                        "key": [1, 1, 1, 1, 2, 2, 2, 2, 3, 3, 3, 3, 4, 4, 4],
                        "region": [
                            "AFRICA",
                            "AMERICA",
                            "AMERICA",
                            "ASIA",
                            "AFRICA",
                            "AMERICA",
                            "AMERICA",
                            "EUROPE",
                            "AFRICA",
                            "EUROPE",
                            "MIDDLE EAST",
                            "MIDDLE EAST",
                            "AFRICA",
                            "AFRICA",
                            "ASIA",
                        ],
                        "rank": [
                            84220,
                            86395,
                            86395,
                            85307,
                            95711,
                            98092,
                            98092,
                            96476,
                            55909,
                            56227,
                            57062,
                            57062,
                            69954,
                            69954,
                            70899,
                        ],
                    }
                ),
                "rank_parts_per_supplier_region_by_size",
            ),
            id="rank_parts_per_supplier_region_by_size",
        ),
        pytest.param(
            PyDoughPandasTest(
                rank_with_filters_a,
                "TPCH",
                lambda: pd.DataFrame(
                    {
                        "n": [
                            "Customer#000015980",
                            "Customer#000025320",
                            "Customer#000089900",
                        ],
                        "r": [9, 25, 29],
                    }
                ),
                "rank_with_filters_a",
            ),
            id="rank_with_filters_a",
        ),
        pytest.param(
            PyDoughPandasTest(
                rank_with_filters_b,
                "TPCH",
                lambda: pd.DataFrame(
                    {
                        "n": [
                            "Customer#000015980",
                            "Customer#000025320",
                            "Customer#000089900",
                        ],
                        "r": [9, 25, 29],
                    }
                ),
                "rank_with_filters_b",
            ),
            id="rank_with_filters_b",
        ),
        pytest.param(
            PyDoughPandasTest(
                rank_with_filters_c,
                "TPCH",
                lambda: pd.DataFrame(
                    {
                        "pname": [
                            "frosted powder drab burnished grey",
                            "lace khaki orange bisque beige",
                            "steel chartreuse navy ivory brown",
                            "forest azure almond antique violet",
                            "blanched floral red maroon papaya",
                        ],
                        "psize": [46, 47, 48, 49, 50],
                    }
                ),
                "rank_with_filters_c",
                columns={"pname": "name", "psize": "size"},
            ),
            id="rank_with_filters_c",
        ),
        pytest.param(
            PyDoughPandasTest(
                percentile_nations,
                "TPCH",
                lambda: pd.DataFrame(
                    {
                        "name": [
                            "ALGERIA",
                            "ARGENTINA",
                            "BRAZIL",
                            "CANADA",
                            "CHINA",
                            "EGYPT",
                            "ETHIOPIA",
                            "FRANCE",
                            "GERMANY",
                            "INDIA",
                            "INDONESIA",
                            "IRAN",
                            "IRAQ",
                            "JAPAN",
                            "JORDAN",
                            "KENYA",
                            "MOROCCO",
                            "MOZAMBIQUE",
                            "PERU",
                            "ROMANIA",
                            "RUSSIA",
                            "SAUDI ARABIA",
                            "UNITED KINGDOM",
                            "UNITED STATES",
                            "VIETNAM",
                        ],
                        "p1": [1] * 5 + [2] * 5 + [3] * 5 + [4] * 5 + [5] * 5,
                        "p2": [1] * 5 + [2] * 5 + [3] * 5 + [4] * 5 + [5] * 5,
                    }
                ),
                "percentile_nations",
                columns={"name": "name", "p1": "p", "p2": "p"},
            ),
            id="percentile_nations",
        ),
        pytest.param(
            PyDoughPandasTest(
                percentile_customers_per_region,
                "TPCH",
                lambda: pd.DataFrame(
                    {
                        "name": [
                            "Customer#000059661",
                            "Customer#000063999",
                            "Customer#000071528",
                            "Customer#000074375",
                            "Customer#000089686",
                            "Customer#000098778",
                            "Customer#000100935",
                            "Customer#000102081",
                            "Customer#000110285",
                            "Customer#000136477",
                        ],
                    }
                ),
                "percentile_customers_per_region",
            ),
            id="percentile_customers_per_region",
        ),
        pytest.param(
            PyDoughPandasTest(
                regional_suppliers_percentile,
                "TPCH",
                lambda: pd.DataFrame(
                    {
                        "name": [
                            "Supplier#000009997",
                            "Supplier#000009978",
                            "Supplier#000009998",
                            "Supplier#000009995",
                            "Supplier#000009999",
                            "Supplier#000010000",
                            "Supplier#000009991",
                            "Supplier#000009996",
                        ]
                    }
                ),
                "regional_suppliers_percentile",
                columns=["name"],
            ),
            id="regional_suppliers_percentile",
        ),
        pytest.param(
            PyDoughPandasTest(
                function_sampler,
                "TPCH",
                lambda: pd.DataFrame(
                    {
                        "a": [
                            "ASIA-INDIA-74",
                            "AMERICA-CANADA-51",
                            "EUROPE-GERMANY-40",
                            "AMERICA-ARGENTINA-60",
                            "AMERICA-UNITED STATES-76",
                            "MIDDLE EAST-IRAN-80",
                            "MIDDLE EAST-IRAQ-12",
                            "AMERICA-ARGENTINA-69",
                            "AFRICA-MOROCCO-48",
                            "EUROPE-UNITED KINGDOM-17",
                        ],
                        "b": [
                            15.6,
                            61.5,
                            39.2,
                            27.5,
                            35.1,
                            56.4,
                            40.2,
                            38.0,
                            58.4,
                            70.4,
                        ],
                        "c": [None] * 4
                        + ["Customer#000122476"]
                        + [None] * 4
                        + ["Customer#000057817"],
                        "d": [0, 0, 0, 1, 0, 0, 1, 1, 0, 0],
                        "e": [1] * 9 + [0],
                        "f": [
                            16.0,
                            61.0,
                            39.0,
                            28.0,
                            35.0,
                            56.0,
                            40.0,
                            38.0,
                            58.0,
                            70.0,
                        ],
                    }
                ),
                "function_sampler",
            ),
            id="function_sampler",
        ),
        pytest.param(
            PyDoughPandasTest(
                order_info_per_priority,
                "TPCH",
                lambda: pd.DataFrame(
                    {
                        "order_priority": [
                            "1-URGENT",
                            "2-HIGH",
                            "3-MEDIUM",
                            "4-NOT SPECIFIED",
                            "5-LOW",
                        ],
                        "order_key": [3586919, 1474818, 972901, 1750466, 631651],
                        "order_total_price": [
                            522644.48,
                            491348.26,
                            508668.52,
                            555285.16,
                            504509.06,
                        ],
                    }
                ),
                "order_info_per_priority",
            ),
            id="order_info_per_priority",
        ),
        pytest.param(
            PyDoughPandasTest(
                year_month_nation_orders,
                "TPCH",
                lambda: pd.DataFrame(
                    {
                        "nation_name": [
                            "MOZAMBIQUE",
                            "MOZAMBIQUE",
                            "CHINA",
                            "ALGERIA",
                            "INDONESIA",
                        ],
                        "order_year": [1992, 1997, 1993, 1996, 1996],
                        "order_month": [10, 7, 8, 4, 5],
                        "n_orders": [198, 194, 188, 186, 185],
                    }
                ),
                "year_month_nation_orders",
            ),
            id="year_month_nation_orders",
        ),
        pytest.param(
            PyDoughPandasTest(
                datetime_current,
                "TPCH",
                lambda: pd.DataFrame(
                    {
                        "d1": [f"{pd.Timestamp.now(tz='UTC').year}-05-31"],
                        "d2": [
                            f"{pd.Timestamp.now(tz='UTC').year}-{pd.Timestamp.now(tz='UTC').month:02}-02 00:00:00"
                        ],
                        "d3": [
                            (
                                pd.Timestamp.now(tz="UTC").normalize()
                                + pd.Timedelta(hours=12, minutes=-150, seconds=2)
                            ).strftime("%Y-%m-%d %H:%M:%S")
                        ],
                    },
                ),
                "datetime_current",
            ),
            id="datetime_current",
        ),
        pytest.param(
            PyDoughPandasTest(
                datetime_relative,
                "TPCH",
                lambda: pd.DataFrame(
                    {
                        "d1": [
                            f"{y}-01-01"
                            for y in [1992] * 3 + [1994] * 3 + [1996] * 3 + [1997]
                        ],
                        "d2": [
                            "1992-04-01",
                            "1992-04-01",
                            "1992-08-01",
                            "1994-05-01",
                            "1994-08-01",
                            "1994-12-01",
                            "1996-06-01",
                            "1996-07-01",
                            "1996-12-01",
                            "1997-03-01",
                        ],
                        "d3": [
                            "1981-12-29 04:57:01",
                            "1982-01-12 04:57:01",
                            "1982-05-15 04:57:01",
                            "1984-02-14 04:57:01",
                            "1984-05-21 04:57:01",
                            "1984-09-17 04:57:01",
                            "1986-03-22 04:57:01",
                            "1986-03-25 04:57:01",
                            "1986-09-02 04:57:01",
                            "1986-12-16 04:57:01",
                        ],
                        "d4": ["2025-07-04 12:00:00"] * 10,
                        "d5": ["2025-07-04 12:58:00"] * 10,
                        "d6": ["2025-07-26 02:45:25"] * 10,
                    },
                ),
                "datetime_relative",
            ),
            id="datetime_relative",
        ),
        pytest.param(
            PyDoughPandasTest(
                agg_partition,
                "TPCH",
                lambda: pd.DataFrame({"best_year": [228637]}),
                "agg_partition",
            ),
            id="agg_partition",
        ),
        pytest.param(
            PyDoughPandasTest(
                double_partition,
                "TPCH",
                lambda: pd.DataFrame(
                    {
                        "year": [1992, 1993, 1994, 1995, 1996, 1997, 1998],
                        "best_month": [19439, 19319, 19546, 19502, 19724, 19519, 19462],
                    }
                ),
                "double_partition",
            ),
            id="double_partition",
        ),
        pytest.param(
            PyDoughPandasTest(
                triple_partition,
                "TPCH",
                lambda: pd.DataFrame(
                    {
                        "region": [
                            "AFRICA",
                            "AMERICA",
                            "ASIA",
                            "EUROPE",
                            "MIDDLE EAST",
                        ],
                        "avgpct": [
                            1.8038152,
                            1.9968418,
                            1.6850716,
                            1.7673618,
                            1.7373118,
                        ],
                    }
                ),
                "triple_partition",
                columns={"region": "supp_region", "avgpct": "avg_percentage"},
            ),
            id="triple_partition",
        ),
        pytest.param(
            PyDoughPandasTest(
                first_order_per_customer,
                "TPCH",
                lambda: pd.DataFrame(
                    {
                        "name": [
                            "Customer#000097444",
                            "Customer#000092695",
                            "Customer#000142948",
                            "Customer#000095797",
                            "Customer#000050726",
                        ],
                        "first_order_date": [
                            "1992-03-01",
                            "1992-09-10",
                            "1992-09-07",
                            "1992-06-18",
                            "1992-11-01",
                        ],
                        "first_order_price": [
                            454639.91,
                            448940.71,
                            447699.76,
                            446979.77,
                            443394.94,
                        ],
                    }
                ),
                "first_order_per_customer",
            ),
            id="first_order_per_customer",
        ),
        pytest.param(
            PyDoughPandasTest(
                prev_next_regions,
                "TPCH",
                lambda: pd.DataFrame(
                    {
                        "two_preceding": [None, None, "AFRICA", "AMERICA", "ASIA"],
                        "one_preceding": [None, "AFRICA", "AMERICA", "ASIA", "EUROPE"],
                        "current": [
                            "AFRICA",
                            "AMERICA",
                            "ASIA",
                            "EUROPE",
                            "MIDDLE EAST",
                        ],
                        "one_following": [
                            "AMERICA",
                            "ASIA",
                            "EUROPE",
                            "MIDDLE EAST",
                            None,
                        ],
                        "two_following": ["ASIA", "EUROPE", "MIDDLE EAST", None, None],
                    }
                ),
                "prev_next_regions",
            ),
            id="prev_next_regions",
        ),
        pytest.param(
            PyDoughPandasTest(
                avg_order_diff_per_customer,
                "TPCH",
                lambda: pd.DataFrame(
                    {
                        "name": [
                            "Customer#000075872",
                            "Customer#000004796",
                            "Customer#000112880",
                            "Customer#000041345",
                            "Customer#000119474",
                        ],
                        "avg_diff": [2195.0, 1998.0, 1995.0, 1863.0, 1787.0],
                    }
                ),
                "avg_order_diff_per_customer",
            ),
            id="avg_order_diff_per_customer",
        ),
        pytest.param(
            PyDoughPandasTest(
                yoy_change_in_num_orders,
                "TPCH",
                lambda: pd.DataFrame(
                    {
                        "year": range(1992, 1999),
                        "current_year_orders": [
                            227089,
                            226645,
                            227597,
                            228637,
                            228626,
                            227783,
                            133623,
                        ],
                        "pct_change": [
                            None,
                            -0.195518,
                            0.420040,
                            0.456948,
                            -0.0048111,
                            -0.368724,
                            -41.337589,
                        ],
                    }
                ),
                "yoy_change_in_num_orders",
            ),
            id="yoy_change_in_num_orders",
        ),
        pytest.param(
            PyDoughPandasTest(
                first_order_in_year,
                "TPCH",
                lambda: pd.DataFrame(
                    {
                        "order_date": [f"{yr}-01-01" for yr in range(1992, 1999)],
                        "key": [3271, 15233, 290, 14178, 4640, 5895, 20064],
                    }
                ),
                "first_order_in_year",
            ),
            id="first_order_in_year",
        ),
        pytest.param(
            PyDoughPandasTest(
                customer_largest_order_deltas,
                "TPCH",
                lambda: pd.DataFrame(
                    {
                        "name": [
                            "Customer#000054733",
                            "Customer#000107128",
                            "Customer#000019063",
                            "Customer#000100810",
                            "Customer#000127003",
                        ],
                        "largest_diff": [
                            454753.9935,
                            447181.8195,
                            446706.3978,
                            443366.9780,
                            442893.6328,
                        ],
                    }
                ),
                "customer_largest_order_deltas",
            ),
            id="customer_largest_order_deltas",
        ),
        pytest.param(
            PyDoughPandasTest(
                suppliers_bal_diffs,
                "TPCH",
                lambda: pd.DataFrame(
                    {
                        "name": [
                            "Supplier#000004473",
                            "Supplier#000000188",
                            "Supplier#000005963",
                            "Supplier#000004115",
                            "Supplier#000007267",
                        ],
                        "region_name": [
                            "ASIA",
                            "MIDDLE EAST",
                            "AMERICA",
                            "EUROPE",
                            "EUROPE",
                        ],
                        "acctbal_delta": [44.43, 43.25, 43.15, 41.54, 41.48],
                    }
                ),
                "suppliers_bal_diffs",
            ),
            id="suppliers_bal_diffs",
        ),
        pytest.param(
            PyDoughPandasTest(
                month_year_sliding_windows,
                "TPCH",
                lambda: pd.DataFrame(
                    {
                        "year": [1996] * 6 + [1997] * 4 + [1998] * 4,
                        "month": [1, 3, 5, 8, 10, 12, 3, 5, 7, 10, 1, 3, 5, 7],
                    }
                ),
                "month_year_sliding_windows",
            ),
            id="month_year_sliding_windows",
        ),
        pytest.param(
            PyDoughPandasTest(
                singular1,
                "TPCH",
                lambda: pd.DataFrame(
                    {
                        "name": ["AFRICA", "AMERICA", "ASIA", "EUROPE", "MIDDLE EAST"],
                        "nation_4_name": [None, None, None, None, "EGYPT"],
                    }
                ),
                "singular1",
            ),
            id="singular1",
        ),
        pytest.param(
            PyDoughPandasTest(
                singular2,
                "TPCH",
                lambda: pd.DataFrame(
                    {
                        "name": [
                            "ALGERIA",
                            "ARGENTINA",
                            "BRAZIL",
                            "CANADA",
                            "EGYPT",
                            "ETHIOPIA",
                            "FRANCE",
                            "GERMANY",
                            "INDIA",
                            "INDONESIA",
                            "IRAN",
                            "IRAQ",
                            "JAPAN",
                            "JORDAN",
                            "KENYA",
                            "MOROCCO",
                            "MOZAMBIQUE",
                            "PERU",
                            "CHINA",
                            "ROMANIA",
                            "SAUDI ARABIA",
                            "VIETNAM",
                            "RUSSIA",
                            "UNITED KINGDOM",
                            "UNITED STATES",
                        ],
                        "okey": [None] * 15 + [454791] + [None] * 9,
                    }
                ),
                "singular2",
            ),
            id="singular2",
        ),
        pytest.param(
            PyDoughPandasTest(
                singular3,
                "TPCH",
                lambda: pd.DataFrame(
                    {
                        "name": [
                            "Customer#000000003",
                            "Customer#000000005",
                            "Customer#000000001",
                            "Customer#000000004",
                            "Customer#000000002",
                        ],
                    }
                ),
                "singular3",
            ),
            id="singular3",
        ),
        pytest.param(
            PyDoughPandasTest(
                singular4,
                "TPCH",
                lambda: pd.DataFrame(
                    {
                        "name": [
                            "Customer#000000018",
                            "Customer#000000153",
                            "Customer#000000204",
                            "Customer#000000284",
                            "Customer#000000312",
                        ]
                    }
                ),
                "singular4",
            ),
            id="singular4",
        ),
        pytest.param(
            PyDoughPandasTest(
                singular5,
                "TPCH",
                lambda: pd.DataFrame(
                    {
                        "container": [
                            "MED CAN",
                            "LG JAR",
                            "LG CASE",
                            "WRAP CAN",
                            "LG DRUM",
                        ],
                        "highest_price_ship_date": [
                            "1992-03-09",
                            "1992-08-02",
                            "1992-08-10",
                            "1992-11-01",
                            "1992-11-22",
                        ],
                    }
                ),
                "singular5",
            ),
            id="singular5",
        ),
        pytest.param(
            PyDoughPandasTest(
                singular6,
                "TPCH",
                lambda: pd.DataFrame(
                    {
                        "name": [
                            f"Customer#{i:09}"
                            for i in [28763, 98677, 37480, 29545, 85243]
                        ],
                        "receipt_date": [
                            "1992-02-03",
                            "1992-02-18",
                            "1992-04-03",
                            "1992-07-21",
                            "1992-08-15",
                        ],
                        "nation_name": [
                            "ARGENTINA",
                            "FRANCE",
                            "FRANCE",
                            "IRAQ",
                            "UNITED KINGDOM",
                        ],
                    }
                ),
                "singular6",
            ),
            id="singular6",
        ),
        pytest.param(
            PyDoughPandasTest(
                singular7,
                "TPCH",
                lambda: pd.DataFrame(
                    {
                        "supplier_name": [
                            "Supplier#000000687",
                            "Supplier#000000565",
                            "Supplier#000000977",
                            "Supplier#000001251",
                            "Supplier#000004625",
                        ],
                        "part_name": [
                            "peach orange blanched firebrick ghost",
                            "sienna lime mint frosted beige",
                            "blanched goldenrod lawn metallic midnight",
                            "seashell deep almond cyan lemon",
                            "red ivory indian seashell deep",
                        ],
                        "n_orders": [8, 7, 7, 7, 7],
                    }
                ),
                "singular7",
            ),
            id="singular7",
        ),
        pytest.param(
            PyDoughPandasTest(
                parts_quantity_increase_95_96,
                "TPCH",
                lambda: pd.DataFrame(
                    {
                        "name": [
                            "spring wheat sandy cornsilk cornflower",
                            "cyan almond peach honeydew medium",
                            "royal blush forest papaya navajo",
                        ],
                        "qty_95": [11, 8, 30],
                        "qty_96": [156, 152, 167],
                    }
                ),
                "parts_quantity_increase_95_96",
            ),
            id="parts_quantity_increase_95_96",
        ),
        pytest.param(
            PyDoughPandasTest(
                avg_gap_prev_urgent_same_clerk,
                "TPCH",
                lambda: pd.DataFrame({"avg_delta": [7.9820674]}),
                "avg_gap_prev_urgent_same_clerk",
            ),
            id="avg_gap_prev_urgent_same_clerk",
        ),
        pytest.param(
            PyDoughPandasTest(
                top_customers_by_orders,
                "TPCH",
                lambda: pd.DataFrame(
                    {
                        "customer_key": [3451, 102004, 102022, 79300, 117082],
                        "n_orders": [41, 41, 41, 40, 40],
                    }
                ),
                "top_customers_by_orders",
            ),
            id="top_customers_by_orders",
        ),
        pytest.param(
            PyDoughPandasTest(
                customer_most_recent_orders,
                "TPCH",
                lambda: pd.DataFrame(
                    {
                        "name": [
                            "Customer#000036487",
                            "Customer#000088562",
                            "Customer#000059543",
                        ],
                        "total_recent_value": [1614134.33, 1592016.2, 1565721.92],
                    }
                ),
                "customer_most_recent_orders",
            ),
            id="customer_most_recent_orders",
        ),
        pytest.param(
            PyDoughPandasTest(
                richest_customer_per_region,
                "TPCH",
                lambda: pd.DataFrame(
                    {
                        "region_name": [
                            "AFRICA",
                            "AMERICA",
                            "ASIA",
                            "EUROPE",
                            "MIDDLE EAST",
                        ],
                        "nation_name": [
                            "MOROCCO",
                            "UNITED STATES",
                            "VIETNAM",
                            "GERMANY",
                            "SAUDI ARABIA",
                        ],
                        "customer_name": [
                            "Customer#000061453",
                            "Customer#000002487",
                            "Customer#000081976",
                            "Customer#000144232",
                            "Customer#000076011",
                        ],
                        "balance": [9999.99, 9999.72, 9998.36, 9999.74, 9998.68],
                    }
                ),
                "richest_customer_per_region",
            ),
            id="richest_customer_per_region",
        ),
        pytest.param(
            PyDoughPandasTest(
                n_orders_first_day,
                "TPCH",
                lambda: pd.DataFrame({"n_orders": [621]}),
                "n_orders_first_day",
            ),
            id="n_orders_first_day",
        ),
        pytest.param(
            PyDoughPandasTest(
                wealthiest_supplier,
                "TPCH",
                lambda: pd.DataFrame(
                    {
                        "name": ["Supplier#000009450"],
                        "account_balance": [9999.72],
                    }
                ),
                "wealthiest_supplier",
            ),
            id="wealthiest_supplier",
        ),
        pytest.param(
            PyDoughPandasTest(
                supplier_best_part,
                "TPCH",
                lambda: pd.DataFrame(
                    {
                        "supplier_name": [
                            "Supplier#000006340",
                            "Supplier#000000580",
                            "Supplier#000006090",
                        ],
                        "part_name": [
                            "black sky red lavender navy",
                            "dark red antique mint gainsboro",
                            "cream navajo thistle dodger red",
                        ],
                        "total_quantity": [131, 103, 99],
                        "n_shipments": [4, 3, 3],
                    }
                ),
                "supplier_best_part",
            ),
            id="supplier_best_part",
        ),
        pytest.param(
            PyDoughPandasTest(
                region_orders_from_nations_richest,
                "TPCH",
                lambda: pd.DataFrame(
                    {
                        "region_name": [
                            "AFRICA",
                            "AMERICA",
                            "ASIA",
                            "EUROPE",
                            "MIDDLE EAST",
                        ],
                        "n_orders": [74, 19, 62, 73, 41],
                    }
                ),
                "region_orders_from_nations_richest",
            ),
            id="region_orders_from_nations_richest",
        ),
        pytest.param(
            PyDoughPandasTest(
                regional_first_order_best_line_part,
                "TPCH",
                lambda: pd.DataFrame(
                    {
                        "region_name": [
                            "AFRICA",
                            "AMERICA",
                            "ASIA",
                            "EUROPE",
                            "MIDDLE EAST",
                        ],
                        "part_name": [
                            "tomato saddle brown cornsilk khaki",
                            "coral midnight cyan burlywood maroon",
                            "azure peru burnished seashell green",
                            "ivory peach linen lemon powder",
                            "cyan sienna ivory powder forest",
                        ],
                    }
                ),
                "regional_first_order_best_line_part",
            ),
            id="regional_first_order_best_line_part",
        ),
        pytest.param(
            PyDoughPandasTest(
                orders_versus_first_orders,
                "TPCH",
                lambda: pd.DataFrame(
                    {
                        "customer_name": [
                            "Customer#000063541",
                            "Customer#000066847",
                            "Customer#000072955",
                            "Customer#000082832",
                            "Customer#000003661",
                        ],
                        "order_key": [985892, 4451681, 2699750, 2005667, 4447044],
                        "days_since_first_order": [2399, 2399, 2398, 2398, 2396],
                    }
                ),
                "orders_versus_first_orders",
            ),
            id="orders_versus_first_orders",
        ),
        pytest.param(
            PyDoughPandasTest(
                nation_window_aggs,
                "TPCH",
                lambda: pd.DataFrame(
                    {
                        "nation_name": [
                            "KENYA",
                            "MOROCCO",
                            "MOZAMBIQUE",
                            "BRAZIL",
                            "CANADA",
                            "PERU",
                            "CHINA",
                            "JAPAN",
                            "VIETNAM",
                            "FRANCE",
                            "GERMANY",
                            "ROMANIA",
                            "RUSSIA",
                            "JORDAN",
                            "SAUDI ARABIA",
                        ],
                        "key_sum": [205] * 15,
                        "key_avg": [13.666666] * 15,
                        "n_short_comment": [6] * 15,
                        "n_nations": [15] * 15,
                    }
                ),
                "nation_window_aggs",
            ),
            id="nation_window_aggs",
        ),
        pytest.param(
            PyDoughPandasTest(
                region_nation_window_aggs,
                "TPCH",
                lambda: pd.DataFrame(
                    {
                        "nation_name": [
                            "KENYA",
                            "MOROCCO",
                            "MOZAMBIQUE",
                            "BRAZIL",
                            "CANADA",
                            "PERU",
                            "CHINA",
                            "JAPAN",
                            "VIETNAM",
                            "FRANCE",
                            "GERMANY",
                            "ROMANIA",
                            "RUSSIA",
                            "JORDAN",
                            "SAUDI ARABIA",
                        ],
                        "key_sum": [45] * 3 + [22] * 3 + [51] * 3 + [54] * 4 + [33] * 2,
                        "key_avg": [15.0] * 3
                        + [7.333333] * 3
                        + [17.0] * 3
                        + [13.5] * 4
                        + [16.5] * 2,
                        "n_short_comment": [1] * 3 + [0] * 3 + [2] * 7 + [1] * 2,
                        "n_nations": [3] * 9 + [4] * 4 + [2] * 2,
                    }
                ),
                "region_nation_window_aggs",
            ),
            id="region_nation_window_aggs",
        ),
        pytest.param(
            PyDoughPandasTest(
                supplier_pct_national_qty,
                "TPCH",
                lambda: pd.DataFrame(
                    {
                        "supplier_name": [
                            "Supplier#000009271",
                            "Supplier#000000543",
                            "Supplier#000007718",
                            "Supplier#000006460",
                            "Supplier#000002509",
                        ],
                        "nation_name": [
                            "MOZAMBIQUE",
                            "MOROCCO",
                            "MOZAMBIQUE",
                            "MOROCCO",
                            "ETHIOPIA",
                        ],
                        "supplier_quantity": [
                            49,
                            46,
                            39,
                            27,
                            68,
                        ],
                        "national_qty_pct": [
                            41.88034188,
                            36.80000000,
                            33.33333333,
                            21.60000000,
                            21.58730159,
                        ],
                    }
                ),
                "supplier_pct_national_qty",
            ),
            id="supplier_pct_national_qty",
        ),
        pytest.param(
            PyDoughPandasTest(
                window_filter_order_1,
                "TPCH",
                lambda: pd.DataFrame({"n": [969]}),
                "window_filter_order_1",
            ),
            id="window_filter_order_1",
        ),
        pytest.param(
            PyDoughPandasTest(
                window_filter_order_2,
                "TPCH",
                lambda: pd.DataFrame({"n": [969]}),
                "window_filter_order_2",
            ),
            id="window_filter_order_2",
        ),
        pytest.param(
            PyDoughPandasTest(
                window_filter_order_3,
                "TPCH",
                lambda: pd.DataFrame({"n": [969]}),
                "window_filter_order_3",
            ),
            id="window_filter_order_3",
        ),
        pytest.param(
            PyDoughPandasTest(
                window_filter_order_4,
                "TPCH",
                lambda: pd.DataFrame({"n": [1936]}),
                "window_filter_order_4",
            ),
            id="window_filter_order_4",
        ),
        pytest.param(
            PyDoughPandasTest(
                window_filter_order_5,
                "TPCH",
                lambda: pd.DataFrame({"n": [8229]}),
                "window_filter_order_5",
            ),
            id="window_filter_order_5",
        ),
        pytest.param(
            PyDoughPandasTest(
                window_filter_order_6,
                "TPCH",
                lambda: pd.DataFrame({"n": [8229]}),
                "window_filter_order_6",
            ),
            id="window_filter_order_6",
        ),
        pytest.param(
            PyDoughPandasTest(
                window_filter_order_7,
                "TPCH",
                lambda: pd.DataFrame({"n": [22984]}),
                "window_filter_order_7",
            ),
            id="window_filter_order_7",
        ),
        pytest.param(
            PyDoughPandasTest(
                window_filter_order_8,
                "TPCH",
                lambda: pd.DataFrame({"n": [906]}),
                "window_filter_order_8",
            ),
            id="window_filter_order_8",
        ),
        pytest.param(
            PyDoughPandasTest(
                window_filter_order_9,
                "TPCH",
                lambda: pd.DataFrame({"n": [525]}),
                "window_filter_order_9",
            ),
            id="window_filter_order_9",
        ),
        pytest.param(
            PyDoughPandasTest(
                window_filter_order_10,
                "TPCH",
                lambda: pd.DataFrame({"n": [0]}),
                "window_filter_order_10",
            ),
            id="window_filter_order_10",
        ),
        pytest.param(
            PyDoughPandasTest(
                highest_priority_per_year,
                "TPCH",
                lambda: pd.DataFrame(
                    {
                        "order_year": range(1992, 1999),
                        "highest_priority": [
                            "4-NOT SPECIFIED",
                            "5-LOW",
                            "1-URGENT",
                            "2-HIGH",
                            "1-URGENT",
                            "4-NOT SPECIFIED",
                            "5-LOW",
                        ],
                        "priority_pct": [
                            20.15817586,
                            20.14074875,
                            20.15711982,
                            20.14109702,
                            20.12631984,
                            20.08666142,
                            20.21358598,
                        ],
                    }
                ),
                "highest_priority_per_year",
            ),
            id="highest_priority_per_year",
        ),
        pytest.param(
            PyDoughPandasTest(
                nation_best_order,
                "TPCH",
                lambda: pd.DataFrame(
                    {
                        "nation_name": [
                            "CHINA",
                            "INDIA",
                            "INDONESIA",
                            "JAPAN",
                            "VIETNAM",
                        ],
                        "customer_name": [
                            "Customer#000100978",
                            "Customer#000131215",
                            "Customer#000141403",
                            "Customer#000100159",
                            "Customer#000090235",
                        ],
                        "order_key": [3312576, 2854465, 5925477, 1395745, 5983202],
                        "order_value": [
                            472728.8,
                            465198.5,
                            435458.79,
                            502742.76,
                            447386.22,
                        ],
                        "value_percentage": [
                            0.05775783,
                            0.05645062,
                            0.05276872,
                            0.06349147,
                            0.05597731,
                        ],
                    }
                ),
                "nation_best_order",
            ),
            id="nation_best_order",
        ),
        pytest.param(
            PyDoughPandasTest(
                nation_acctbal_breakdown,
                "TPCH",
                lambda: pd.DataFrame(
                    {
                        "nation_name": [
                            "ARGENTINA",
                            "BRAZIL",
                            "CANADA",
                            "PERU",
                            "UNITED STATES",
                        ],
                        "n_red_acctbal": [551, 536, 567, 560, 540],
                        "n_black_acctbal": [5424, 5463, 5453, 5415, 5443],
                        "median_red_acctbal": [
                            -508.82,
                            -472.575,
                            -510.96,
                            -493.74,
                            -505.86,
                        ],
                        "median_black_acctbal": [
                            4928.855,
                            4871.61,
                            4909.01,
                            4906.32,
                            5121.41,
                        ],
                        "median_overall_acctbal": [
                            4433.16,
                            4413.11,
                            4436.05,
                            4399.28,
                            4582.11,
                        ],
                    }
                ),
                "nation_acctbal_breakdown",
            ),
            id="nation_acctbal_breakdown",
        ),
        pytest.param(
            PyDoughPandasTest(
                region_acctbal_breakdown,
                "TPCH",
                lambda: pd.DataFrame(
                    {
                        "region_name": [
                            "AFRICA",
                            "AMERICA",
                            "ASIA",
                            "EUROPE",
                            "MIDDLE EAST",
                        ],
                        "n_red_acctbal": [2739, 2754, 2729, 2726, 2744],
                        "n_black_acctbal": [27025, 27198, 27454, 27471, 27160],
                        "median_red_acctbal": [
                            -504.68,
                            -496.385,
                            -480.64,
                            -515.045,
                            -494.435,
                        ],
                        "median_black_acctbal": [
                            5005.21,
                            4941.92,
                            5008.5,
                            4993.3,
                            4990.1,
                        ],
                        "median_overall_acctbal": [
                            4498.735,
                            4449.68,
                            4500.78,
                            4494.33,
                            4448.26,
                        ],
                    }
                ),
                "region_acctbal_breakdown",
            ),
            id="region_acctbal_breakdown",
        ),
        pytest.param(
            PyDoughPandasTest(
                global_acctbal_breakdown,
                "TPCH",
                lambda: pd.DataFrame(
                    {
                        "n_red_acctbal": [13692],
                        "n_black_acctbal": [136308],
                        "median_red_acctbal": [-496.59],
                        "median_black_acctbal": [4988.755],
                        "median_overall_acctbal": [4477.3],
                    }
                ),
                "global_acctbal_breakdown",
            ),
            id="global_acctbal_breakdown",
        ),
        pytest.param(
            PyDoughPandasTest(
                simple_int_float_string_cast,
                "TPCH",
                lambda: pd.DataFrame(
                    {
                        "i1": [1],
                        "i2": [2],
                        "i3": [3],
                        "i4": [4],
                        "i5": [-5],
                        "i6": [-6],
                        "f1": [1.0],
                        "f2": [2.2],
                        "f3": [3.0],
                        "f4": [4.3],
                        "f5": [-5.888],
                        "f6": [-6.0],
                        "f7": [0.0],
                        "s1": ["1"],
                        "s2": ["2.2"],
                        "s3": ["3"],
                        "s4": ["4.3"],
                        "s5": ["-5.888"],
                        "s6": ["-6.0"],
                        "s7": ["0.0"],
                        "s8": ["0.0"],
                        "s9": ["abc def"],
                    }
                ),
                "simple_int_float_string_cast",
            ),
            id="simple_int_float_string_cast",
        ),
        pytest.param(
            PyDoughPandasTest(
                string_format_specifiers_sqlite,
                "TPCH",
                lambda: pd.DataFrame(
                    {
                        "d1": ["15"],
                        "d2": ["15"],
                        "d3": ["45.000"],
                        "d4": ["2023-07-15"],
                        "d5": ["14"],
                        "d6": ["02"],
                        "d7": ["196"],
                        "d8": ["2460141.1046875"],
                        "d9": ["14"],
                        "d10": [" 2"],
                        "d11": ["07"],
                        "d12": ["30"],
                        "d13": ["PM"],
                        "d14": ["pm"],
                        "d15": ["14:30"],
                        "d16": ["1689431445"],
                        "d17": ["45"],
                        "d18": ["14:30:45"],
                        "d19": ["6"],
                        "d20": ["6"],
                        "d21": ["28"],
                        "d22": ["2023"],
                        "d23": ["07-15-2023"],
                    }
                ),
                "string_format_specifiers_sqlite",
            ),
            id="string_format_specifiers_sqlite",
        ),
        pytest.param(
            PyDoughPandasTest(
                part_reduced_size,
                "TPCH",
                lambda: pd.DataFrame(
                    {
                        "reduced_size": [2.8, 2.8, 4.0, 4.0, 2.8],
                        "retail_price_int": [901, 901, 901, 901, 901],
                        "message": [
                            "old size: 7",
                            "old size: 7",
                            "old size: 10",
                            "old size: 10",
                            "old size: 7",
                        ],
                        "discount": [0.1, 0.1, 0.1, 0.1, 0.09],
                        "date_dmy": [
                            "01-11-1995",
                            "02-11-1992",
                            "07-11-1997",
                            "06-08-1996",
                            "06-07-1997",
                        ],
                        "date_md": ["11/01", "11/02", "11/07", "08/06", "07/06"],
                        "am_pm": ["00:00AM"] * 5,
                    }
                ),
                "part_reduced_size",
            ),
            id="part_reduced_size",
        ),
        pytest.param(
            PyDoughPandasTest(
                simple_smallest_or_largest,
                "TPCH",
                lambda: pd.DataFrame(
                    {
                        "s1": [10],
                        "s2": [20],
                        "s3": [0],
                        "s4": [-200],
                        "s5": [None],
                        "s6": [-0.34],
                        "s7": ["2023-01-01 00:00:00"],
                        "s8": [""],
                        "s9": [None],
                        "l1": [20],
                        "l2": [20],
                        "l3": [20],
                        "l4": [300],
                        "l5": [None],
                        "l6": [100.22],
                        "l7": ["2025-01-01 00:00:00"],
                        "l8": ["alphabet soup"],
                        "l9": [None],
                    }
                ),
                "simple_smallest_or_largest",
            ),
            id="simple_smallest_or_largest",
        ),
        pytest.param(
            PyDoughPandasTest(
                avg_acctbal_wo_debt,
                "TPCH",
                lambda: pd.DataFrame(
                    {
                        "region_name": [
                            "AFRICA",
                            "AMERICA",
                            "ASIA",
                            "EUROPE",
                            "MIDDLE EAST",
                        ],
                        "avg_bal_without_debt_erasure": [
                            4547.554121,
                            4536.852848,
                            4548.741422,
                            4539.072249,
                            4533.254352,
                        ],
                    },
                ),
                "avg_acctbal_wo_debt",
            ),
            id="avg_acctbal_wo_debt",
        ),
        pytest.param(
            PyDoughPandasTest(
                odate_and_rdate_avggap,
                "TPCH",
                lambda: pd.DataFrame({"avg_gap": [50.41427]}),
                "odate_and_rdate_avggap",
            ),
            id="odate_and_rdate_avggap",
        ),
        pytest.param(
            PyDoughPandasTest(
                dumb_aggregation,
                "TPCH",
                lambda: pd.DataFrame(
                    {
                        "nation_name": ["ALGERIA", "ARGENTINA"],
                        "a1": ["AFRICA", "AMERICA"],
                        "a2": ["AFRICA", "AMERICA"],
                        "a3": [0, 1],
                        "a4": [1, 0],
                        "a5": [1, 1],
                        "a6": [0, 1],
                        "a7": ["AFRICA", "AMERICA"],
                        "a8": [0, 1],
                    }
                ),
                "dumb_aggregation",
            ),
            id="dumb_aggregation",
        ),
        pytest.param(
            PyDoughPandasTest(
                simple_cross_1,
                "TPCH",
                lambda: pd.DataFrame(
                    {
                        "r1": ["AFRICA"] * 5
                        + ["AMERICA"] * 5
                        + ["ASIA"] * 5
                        + ["EUROPE"] * 5
                        + ["MIDDLE EAST"] * 5,
                        "r2": ["AFRICA", "AMERICA", "ASIA", "EUROPE", "MIDDLE EAST"]
                        * 5,
                    }
                ),
                "simple_cross_1",
            ),
            id="simple_cross_1",
        ),
        pytest.param(
            PyDoughPandasTest(
                simple_cross_2,
                "TPCH",
                lambda: pd.DataFrame(
                    {
                        "r1": ["AFRICA"] * 4
                        + ["AMERICA"] * 4
                        + ["ASIA"] * 4
                        + ["EUROPE"] * 4
                        + ["MIDDLE EAST"] * 4,
                        "r2": ["AMERICA", "ASIA", "EUROPE", "MIDDLE EAST"]
                        + ["AFRICA", "ASIA", "EUROPE", "MIDDLE EAST"]
                        + ["AFRICA", "AMERICA", "EUROPE", "MIDDLE EAST"]
                        + ["AFRICA", "AMERICA", "ASIA", "MIDDLE EAST"]
                        + ["AFRICA", "AMERICA", "ASIA", "EUROPE"],
                    }
                ),
                "simple_cross_2",
            ),
            id="simple_cross_2",
        ),
        pytest.param(
            PyDoughPandasTest(
                simple_cross_3,
                "TPCH",
                lambda: pd.DataFrame(
                    {
                        "supplier_nation": ["INDIA"] * 5
                        + ["INDONESIA"] * 4
                        + ["JAPAN"] * 3
                        + ["CHINA"] * 5
                        + ["VIETNAM"] * 4,
                        "customer_nation": [
                            "ARGENTINA",
                            "BRAZIL",
                            "CANADA",
                            "PERU",
                            "UNITED STATES",
                        ]
                        + ["ARGENTINA", "BRAZIL", "CANADA", "PERU"]
                        + ["CANADA", "PERU", "UNITED STATES"]
                        + ["ARGENTINA", "BRAZIL", "CANADA", "PERU", "UNITED STATES"]
                        + ["ARGENTINA", "BRAZIL", "CANADA", "UNITED STATES"],
                        "nation_combinations": [2, 1, 1, 2, 1]
                        + [2, 3, 2, 2]
                        + [2, 1, 2]
                        + [5, 1, 3, 3, 2]
                        + [4, 1, 3, 2],
                    }
                ),
                "simple_cross_3",
            ),
            id="simple_cross_3",
        ),
        pytest.param(
            PyDoughPandasTest(
                simple_cross_4,
                "TPCH",
                lambda: pd.DataFrame(
                    {
                        "region_name": [
                            "AFRICA",
                            "AMERICA",
                            "ASIA",
                            "EUROPE",
                            "MIDDLE EAST",
                        ],
                        "n_other_regions": [2, 2, 2, 0, 0],
                    }
                ),
                "simple_cross_4",
            ),
            id="simple_cross_4",
        ),
        pytest.param(
            PyDoughPandasTest(
                simple_cross_5,
                "TPCH",
                lambda: pd.DataFrame(
                    {
                        "region_name": [
                            "AFRICA",
                            "AMERICA",
                            "ASIA",
                            "EUROPE",
                            "MIDDLE EAST",
                        ],
                        "n_other_regions": [2, 2, 2, 0, 0],
                    }
                ),
                "simple_cross_5",
            ),
            id="simple_cross_5",
            marks=pytest.mark.skip(
                "TODO (gh #361): Add user created collections support to PyDough"
            ),
        ),
        pytest.param(
            PyDoughPandasTest(
                simple_cross_6,
                "TPCH",
                lambda: pd.DataFrame(
                    {
                        "n_pairs": [22],
                    }
                ),
                "simple_cross_6",
            ),
            id="simple_cross_6",
        ),
        pytest.param(
            PyDoughPandasTest(
                simple_cross_7,
                "TPCH",
                lambda: pd.DataFrame(
                    {
                        "original_order_key": [13569, 74754, 112352, 113347, 122566],
                        "n_other_orders": [1] * 5,
                    }
                ),
                "simple_cross_7",
            ),
            id="simple_cross_7",
        ),
        pytest.param(
            PyDoughPandasTest(
                simple_cross_8,
                "TPCH",
                lambda: pd.DataFrame(
                    {
                        "supplier_region": ["ASIA", "MIDDLE EAST"],
                        "customer_region": ["AMERICA", "MIDDLE EAST"],
                        "region_combinations": [1] * 2,
                    }
                ),
                "simple_cross_8",
            ),
            id="simple_cross_8",
        ),
        pytest.param(
            PyDoughPandasTest(
                simple_cross_9,
                "TPCH",
                lambda: pd.DataFrame(
                    {
                        "n1": ["ALGERIA"] * 4 + ["ARGENTINA"] * 4 + ["BRAZIL"] * 2,
                        "n2": [
                            "ETHIOPIA",
                            "KENYA",
                            "MOROCCO",
                            "MOZAMBIQUE",
                            "BRAZIL",
                            "CANADA",
                            "PERU",
                            "UNITED STATES",
                            "ARGENTINA",
                            "CANADA",
                        ],
                    }
                ),
                "simple_cross_9",
            ),
            id="simple_cross_9",
        ),
        pytest.param(
            PyDoughPandasTest(
                simple_cross_10,
                "TPCH",
                lambda: pd.DataFrame(
                    {
                        "region_name": [
                            "AFRICA",
                            "AMERICA",
                            "ASIA",
                            "EUROPE",
                            "MIDDLE EAST",
                        ],
                        "n_other_nations": [1, 1, 2, 2, 2],
                    }
                ),
                "simple_cross_10",
            ),
            id="simple_cross_10",
        ),
        pytest.param(
            PyDoughPandasTest(
                simple_cross_11,
                "TPCH",
                lambda: pd.DataFrame(
                    {
                        "n": [621],
                    }
                ),
                "simple_cross_11",
            ),
            id="simple_cross_11",
        ),
        pytest.param(
            PyDoughPandasTest(
                simple_var_std,
                "TPCH",
                lambda: pd.DataFrame(
                    {
                        "name": ["ALGERIA", "ARGENTINA"],
                        "var": [9.268000e06, 1.003823e07],
                        "std": [3044.339064, 3168.316441],
                        "sample_var": [9.290120e06, 1.006259e07],
                        "sample_std": [3047.969762, 3172.159155],
                        "pop_var": [9.268000e06, 1.003823e07],
                        "pop_std": [3044.339064, 3168.316441],
                    }
                ),
                "simple_var_std",
            ),
            id="simple_var_std",
        ),
        pytest.param(
            PyDoughPandasTest(
                simple_var_std_with_nulls,
                "TPCH",
                lambda: pd.DataFrame(
                    {
                        "var_samp_0_nnull": [None],
                        "var_samp_1_nnull": [None],
                        "var_samp_2_nnull": [27206154.83045],
                        "var_pop_0_nnull": [None],
                        "var_pop_1_nnull": [0.0],
                        "var_pop_2_nnull": [13603077.415225],
                        "std_samp_0_nnull": [None],
                        "std_samp_1_nnull": [None],
                        "std_samp_2_nnull": [5215.951958],
                        "std_pop_0_nnull": [None],
                        "std_pop_1_nnull": [0.0],
                        "std_pop_2_nnull": [3688.235],
                    }
                ),
                "simple_var_std_with_nulls",
            ),
            id="simple_var_std_with_nulls",
        ),
        pytest.param(
            PyDoughPandasTest(
                quarter_function_test,
                "TPCH",
                lambda: pd.DataFrame(
                    {
                        "_expr0": [1],
                        "_expr1": [1],
                        "_expr2": [1],
                        "_expr3": [2],
                        "_expr4": [2],
                        "_expr5": [2],
                        "_expr6": [3],
                        "_expr7": [3],
                        "_expr8": [3],
                        "_expr9": [4],
                        "_expr10": [4],
                        "_expr11": [4],
                        "_expr12": [1],
                        "q1_jan": ["2023-01-01"],
                        "q1_feb": ["2023-01-01"],
                        "q1_mar": ["2023-01-01"],
                        "q2_apr": ["2023-04-01"],
                        "q2_may": ["2023-04-01"],
                        "q2_jun": ["2023-04-01"],
                        "q3_jul": ["2023-07-01"],
                        "q3_aug": ["2023-07-01"],
                        "q3_sep": ["2023-07-01"],
                        "q4_oct": ["2023-10-01"],
                        "q4_nov": ["2023-10-01"],
                        "q4_dec": ["2023-10-01"],
                        "ts_q1": ["2024-01-01"],
                        "alias1": ["2023-04-01"],
                        "alias2": ["2023-07-01"],
                        "alias3": ["2023-10-01"],
                        "alias4": ["2023-01-01"],
                        "chain1": ["2023-04-02 02:00:00"],
                        "chain2": ["2023-07-01"],
                        "chain3": ["2023-10-01"],
                        "plus_1q": ["2023-04-15 12:30:45"],
                        "plus_2q": ["2023-07-15 12:30:45"],
                        "plus_3q": ["2023-10-15 00:00:00"],
                        "minus_1q": ["2022-10-15 12:30:45"],
                        "minus_2q": ["2022-07-15 12:30:45"],
                        "minus_3q": ["2022-04-15 00:00:00"],
                        "syntax1": ["2023-08-15 00:00:00"],
                        "syntax2": ["2024-02-15 00:00:00"],
                        "syntax3": ["2024-08-15 00:00:00"],
                        "syntax4": ["2022-08-15 00:00:00"],
                        "q_diff1": [1],
                        "q_diff2": [2],
                        "q_diff3": [3],
                        "q_diff4": [3],
                        "q_diff5": [4],
                        "q_diff6": [5],
                        "q_diff7": [6],
                        "q_diff8": [20],
                        "q_diff9": [-1],
                        "q_diff10": [-4],
                        "q_diff11": [1],
                        "q_diff12": [1],
                    }
                ),
                "quarter_function_test",
            ),
            id="quarter_function_test",
        ),
        pytest.param(
            PyDoughPandasTest(
                order_quarter_test,
                "TPCH",
                lambda: pd.DataFrame(
                    {
                        "order_date": ["1995-01-01"],
                        "quarter": [1],
                        "quarter_start": ["1995-01-01"],
                        "next_quarter": ["1995-04-01 00:00:00"],
                        "prev_quarter": ["1994-10-01 00:00:00"],
                        "two_quarters_ahead": ["1995-07-01 00:00:00"],
                        "two_quarters_behind": ["1994-07-01 00:00:00"],
                        "quarters_since_1995": [0],
                        "quarters_until_2000": [20],
                        "same_quarter_prev_year": ["1994-01-01 00:00:00"],
                        "same_quarter_next_year": ["1996-01-01 00:00:00"],
                    }
                ),
                "order_quarter_test",
            ),
            id="order_quarter_test",
        ),
        pytest.param(
            PyDoughPandasTest(
                bad_child_reuse_1,
                "TPCH",
                lambda: pd.DataFrame(
                    {
                        "cust_key": [15980, 23828, 61453, 63655, 129934, 144232],
                        "n_orders": [8, 8, 29, 15, 22, 16],
                    }
                ),
                "bad_child_reuse_1",
            ),
            id="bad_child_reuse_1",
        ),
        pytest.param(
            PyDoughPandasTest(
                bad_child_reuse_2,
                "TPCH",
                lambda: pd.DataFrame(
                    {
                        "cust_key": [
                            15980,
                            23828,
                            27412,
                            39133,
                            61453,
                            63655,
                            96205,
                            129934,
                            144232,
                            148504,
                        ],
                        "n_orders": [8, 8, 17, 28, 29, 15, 21, 22, 16, 15],
                        "n_cust": [
                            5974,
                            5974,
                            5983,
                            5992,
                            5921,
                            6100,
                            6100,
                            5952,
                            5908,
                            5992,
                        ],
                    }
                ),
                "bad_child_reuse_2",
            ),
            id="bad_child_reuse_2",
        ),
        pytest.param(
            PyDoughPandasTest(
                bad_child_reuse_3,
                "TPCH",
                lambda: pd.DataFrame(
                    {
                        "cust_key": [
                            15980,
                            23828,
                            27412,
                            39133,
                            61453,
                            63655,
                            96205,
                            129934,
                            144232,
                            148504,
                        ],
                        "n_orders": [8, 8, 17, 28, 29, 15, 21, 22, 16, 15],
                        "n_cust": [
                            5974,
                            5974,
                            5983,
                            5992,
                            5921,
                            6100,
                            6100,
                            5952,
                            5908,
                            5992,
                        ],
                    }
                ),
                "bad_child_reuse_3",
            ),
            id="bad_child_reuse_3",
        ),
        pytest.param(
            PyDoughPandasTest(
                bad_child_reuse_4,
                "TPCH",
                lambda: pd.DataFrame(
                    {
                        "cust_key": [
                            15980,
                            23828,
                            26876,
                            68822,
                            72359,
                            89900,
                            100214,
                            118361,
                            125284,
                            138209,
                        ],
                        "n_orders": [8, 8, 8, 9, 8, 6, 10, 8, 7, 6],
                    }
                ),
                "bad_child_reuse_4",
            ),
            id="bad_child_reuse_4",
        ),
        pytest.param(
            PyDoughPandasTest(
                bad_child_reuse_5,
                "TPCH",
                lambda: pd.DataFrame(
                    {"key": [2487, 43044, 69321, 76146], "n_orders": [0] * 4}
                ),
                "bad_child_reuse_5",
            ),
            id="bad_child_reuse_5",
        ),
        pytest.param(
            PyDoughPandasTest(
                aggregation_analytics_1,
                "TPCH",
                lambda: pd.DataFrame(
                    {
                        "part_name": [
                            "ghost cornflower purple chartreuse blue",
                            "hot maroon purple navajo floral",
                            "lavender deep powder cream orchid",
                            "navajo blush honeydew slate forest",
                            "red almond goldenrod tomato cornsilk",
                            "linen blanched mint pale blue",
                            "plum gainsboro ivory pale maroon",
                            "pale rosy blanched navy black",
                        ],
                        "revenue": [0] * 5 + [13407.46, 30806.70, 31277.99],
                    }
                ),
                "aggregation_analytics_1",
            ),
            id="aggregation_analytics_1",
        ),
        pytest.param(
            PyDoughPandasTest(
                aggregation_analytics_2,
                "TPCH",
                lambda: pd.DataFrame(
                    {
                        "part_name": [
                            "sky misty beige azure lace",
                            "azure pale hot ghost brown",
                            "magenta red sky honeydew grey",
                            "lime lemon indian papaya wheat",
                        ],
                        "revenue": [1276.69, 11278.96, 24560.16, 35220.91],
                    }
                ),
                "aggregation_analytics_2",
            ),
            id="aggregation_analytics_2",
        ),
        pytest.param(
            PyDoughPandasTest(
                aggregation_analytics_3,
                "TPCH",
                lambda: pd.DataFrame(
                    {
                        "part_name": [
                            "moccasin cornsilk azure royal rose",
                            "lawn puff chartreuse smoke firebrick",
                            "lime blush midnight chartreuse grey",
                        ],
                        "revenue": [158.72, 163.52, 179.28],
                    }
                ),
                "aggregation_analytics_3",
            ),
            id="aggregation_analytics_3",
        ),
    ],
)
def tpch_custom_pipeline_test_data(request) -> PyDoughPandasTest:
    """
    Test data for e2e tests on custom queries using the TPC-H database.
    Returns an instance of PyDoughPandasTest containing information about the
    test.
    """
    return request.param


def test_pipeline_until_relational_tpch_custom(
    tpch_custom_pipeline_test_data: PyDoughPandasTest,
    get_sample_graph: graph_fetcher,
    get_plan_test_filename: Callable[[str], str],
    update_tests: bool,
) -> None:
    """
    Tests that a PyDough unqualified node can be correctly translated to its
    qualified DAG version, with the correct string representation. Run on
    custom queries with the TPC-H graph.
    """
    file_path: str = get_plan_test_filename(tpch_custom_pipeline_test_data.test_name)
    tpch_custom_pipeline_test_data.run_relational_test(
        get_sample_graph, file_path, update_tests
    )


@pytest.mark.execute
def test_pipeline_e2e_tpch_custom(
    tpch_custom_pipeline_test_data: PyDoughPandasTest,
    get_sample_graph: graph_fetcher,
    sqlite_tpch_db_context: DatabaseContext,
):
    """
    Test executing the the custom queries with TPC-H data from the original
    code generation.
    """
    tpch_custom_pipeline_test_data.run_e2e_test(
        get_sample_graph, sqlite_tpch_db_context
    )


@pytest.mark.execute
@pytest.mark.parametrize(
    "pydough_impl, columns, error_message",
    [
        pytest.param(
            bad_slice_1,
            None,
            "SLICE function currently only supports the step being integer literal 1 or absent.",
            id="bad_slice_1",
        ),
        pytest.param(
            bad_slice_2,
            None,
            "SLICE function currently only supports the step being integer literal 1 or absent.",
            id="bad_slice_2",
        ),
        pytest.param(
            bad_slice_3,
            None,
            "SLICE function currently only supports the start index being integer literal or absent.",
            id="bad_slice_3",
        ),
        pytest.param(
            bad_slice_4,
            None,
            "SLICE function currently only supports the start index being integer literal or absent.",
            id="bad_slice_4",
        ),
        pytest.param(
            bad_slice_5,
            None,
            "SLICE function currently only supports the start index being integer literal or absent.",
            id="bad_slice_5",
        ),
        pytest.param(
            bad_slice_6,
            None,
            "SLICE function currently only supports the stop index being integer literal or absent.",
            id="bad_slice_6",
        ),
        pytest.param(
            bad_slice_7,
            None,
            "SLICE function currently only supports the stop index being integer literal or absent.",
            id="bad_slice_7",
        ),
        pytest.param(
            bad_slice_8,
            None,
            "SLICE function currently only supports the stop index being integer literal or absent.",
            id="bad_slice_8",
        ),
        pytest.param(
            bad_slice_9,
            None,
            "SLICE function currently only supports the step being integer literal 1 or absent.",
            id="bad_slice_9",
        ),
        pytest.param(
            bad_slice_10,
            None,
            "SLICE function currently only supports the step being integer literal 1 or absent.",
            id="bad_slice_10",
        ),
        pytest.param(
            bad_slice_11,
            None,
            "SLICE function currently only supports the step being integer literal 1 or absent.",
            id="bad_slice_11",
        ),
        pytest.param(
            bad_slice_12,
            None,
            "PyDough objects are currently not supported to be used as indices in Python slices.",
            id="bad_slice_12",
        ),
        pytest.param(
            bad_slice_13,
            None,
            "PyDough objects are currently not supported to be used as indices in Python slices.",
            id="bad_slice_13",
        ),
        pytest.param(
            bad_slice_14,
            None,
            "PyDough objects are currently not supported to be used as indices in Python slices.",
            id="bad_slice_14",
        ),
        pytest.param(
            simple_scan,
            [],
            "Column selection must not be empty",
            id="bad_columns_1",
        ),
        pytest.param(
            simple_scan,
            {},
            "Column selection must not be empty",
            id="bad_columns_2",
        ),
        pytest.param(
            simple_scan,
            ["A", "B", "C"],
            re.escape(
                "Unrecognized term of TPCH.orders.CALCULATE(key=key): 'A' Did you mean: key, clerk, lines?"
            ),
            id="bad_columns_3",
        ),
        pytest.param(
            simple_scan,
            {"X": "key", "W": "Y"},
            re.escape(
                "Unrecognized term of TPCH.orders.CALCULATE(key=key): 'Y' Did you mean: key, clerk, lines?"
            ),
            id="bad_columns_4",
        ),
        pytest.param(
            simple_scan,
            ["key", "key"],
            "Duplicate column names found in root.",
            id="bad_columns_5",
        ),
        pytest.param(
<<<<<<< HEAD
            bad_name_1,
            None,
            re.escape(
                "Unrecognized term of simple table collection 'customers' in graph 'TPCH': 'c_name' Did you mean: name, comment, phone?"
            ),
            id="bad_name_1",
        ),
        pytest.param(
            bad_name_2,
            None,
            re.escape(
                "Unrecognized term of graph 'TPCH': 'CUSTS' Did you mean: parts, lines, customers, orders?"
            ),
            id="bad_name_2",
        ),
        pytest.param(
            bad_name_3,
            None,
            re.escape(
                "Unrecognized term of TPCH.CALCULATE(foo=1, bar=2, fizz=3, BUZZ=4): 'fizzbuzz' Did you mean: fizz, BUZZ, bar?"
            ),
            id="bad_name_3",
        ),
        pytest.param(
            bad_name_4,
            None,
            re.escape(
                "Unrecognized term of simple table collection 'orders' in graph 'TPCH': 'totalPrice' Did you mean: total_price, clerk, lines?"
            ),
            id="bad_name_4",
        ),
        pytest.param(
            bad_name_5,
            None,
            re.escape(
                "Unrecognized term of simple table collection 'orders' in graph 'TPCH': 'c_name' Did you mean: clerk, comment, customer, lines, key, order_date?"
            ),
            id="bad_name_5",
        ),
        pytest.param(
            bad_name_6,
            None,
            re.escape(
                "Unrecognized term of simple table collection 'customers' in graph 'TPCH': 'suppliers' Did you mean: orders, address, phone, comment, key, name, nation?"
            ),
            id="bad_name_6",
        ),
        pytest.param(
            bad_name_7,
            None,
            re.escape(
                "Unrecognized term of simple table collection 'customers' in graph 'TPCH': 'NAME' Did you mean: name, key, phone?"
            ),
            id="bad_name_7",
        ),
        pytest.param(
            bad_name_8,
            None,
            re.escape(
                "Unrecognized term of simple table collection 'customers' in graph 'TPCH': 'n123ame' Did you mean: name, nation, phone?"
            ),
            id="bad_name_8",
        ),
        pytest.param(
            bad_name_9,
            None,
            re.escape(
                "Unrecognized term of simple table collection 'customers' in graph 'TPCH': '__phone__' Did you mean: phone, nation, address?"
            ),
            id="bad_name_9",
        ),
        pytest.param(
            bad_name_10,
            None,
            re.escape(
                "Unrecognized term of simple table collection 'customers' in graph 'TPCH': 'nam' Did you mean: name, key, nation?"
            ),
            id="bad_name_10",
        ),
        pytest.param(
            bad_name_11,
            None,
            re.escape(
                "Unrecognized term of simple table collection 'customers' in graph 'TPCH': 'namex' Did you mean: name, key, nation?"
            ),
            id="bad_name_11",
        ),
        pytest.param(
            bad_name_12,
            None,
            re.escape(
                "Unrecognized term of simple table collection 'customers' in graph 'TPCH': '___' Did you mean: key, name, phone?"
            ),
            id="bad_name_12",
        ),
        pytest.param(
            bad_name_13,
            None,
            re.escape(
                "Unrecognized term of simple table collection 'customers' in graph 'TPCH': 'thisisareallylargename_that_exceeds_the_system_limit' Did you mean: market_segment, account_balance, nation_key, address?"
            ),
            id="bad_name_13",
        ),
        pytest.param(
            bad_name_14,
            None,
            re.escape(
                "Unrecognized term of simple table collection 'customers' in graph 'TPCH': 'keyname' Did you mean: name, key, phone?"
            ),
            id="bad_name_14",
        ),
        pytest.param(
            bad_name_15,
            None,
            re.escape(
                "Unrecognized term of simple table collection 'customers' in graph 'TPCH': 'namekey' Did you mean: name, key, nation, nation_key?"
            ),
            id="bad_name_15",
        ),
        pytest.param(
            bad_name_16,
            None,
            re.escape(
                "Unrecognized term of simple table collection 'customers' in graph 'TPCH': 'no_exist' Did you mean: comment, name, nation, orders, address, key, phone?"
            ),
            id="bad_name_16",
        ),
        pytest.param(
            bad_name_17,
            None,
            re.escape(
                "Unrecognized term of TPCH.Partition(orders.CALCULATE(year=YEAR(order_date)), name='years', by=year): 'yrs' Did you mean: year, orders?"
            ),
            id="bad_name_17",
        ),
        pytest.param(
            bad_name_18,
            None,
            re.escape(
                "Unrecognized term of TPCH.Partition(orders.CALCULATE(year=YEAR(order_date)), name='years', by=year).CALCULATE(n_orders=COUNT(orders)).orders: 'nords' Did you mean: n_orders, lines, clerk, key, year?"
            ),
            id="bad_name_18",
        ),
        pytest.param(
            bad_name_19,
            None,
            re.escape(
                "Unrecognized term of TPCH.Partition(orders.CALCULATE(year=YEAR(order_date)), name='years', by=year): 'order_date' Did you mean: orders, year?"
            ),
            id="bad_name_19",
        ),
        pytest.param(
            bad_name_20,
            None,
            re.escape(
                "Unrecognized term of TPCH.Partition(orders.CALCULATE(year=YEAR(order_date)), name='years', by=year).CALCULATE(n_orders=COUNT(orders)).orders: 'orders' Did you mean: n_orders, clerk, lines?"
            ),
            id="bad_name_20",
        ),
        pytest.param(
            bad_name_21,
            None,
            re.escape(
                "Unrecognized term of simple table collection 'nations' in graph 'TPCH': 'RNAME' Did you mean: rname, name, rkey?"
            ),
            id="bad_name_21",
=======
            bad_cross_1,
            None,
            "Cannot qualify int: 42",
            id="bad_cross_1",
        ),
        pytest.param(
            bad_cross_2,
            None,
            "Expected a collection, but received an expression",
            id="bad_cross_2",
        ),
        pytest.param(
            bad_cross_3,
            None,
            "Unrecognized term of graph 'TPCH': 'foo'",
            id="bad_cross_3",
        ),
        pytest.param(
            bad_cross_4,
            None,
            "Name 'customers' conflicts with a collection name in the graph",
            id="bad_cross_4",
        ),
        pytest.param(
            bad_cross_5,
            None,
            "Unrecognized term of simple table collection 'regions' in graph 'TPCH': 'regions'",
            id="bad_cross_5",
        ),
        pytest.param(
            bad_cross_6,
            None,
            "Unrecognized term of simple table collection 'parts' in graph 'TPCH': 'suppliers'",
            id="bad_cross_6",
        ),
        # NOTE: raised exception with an empty message
        pytest.param(
            bad_cross_7,
            None,
            "",
            id="bad_cross_7",
        ),
        pytest.param(
            bad_cross_8,
            None,
            "Unrecognized term of simple table collection 'nations' in graph 'TPCH': 'r_key'",
            id="bad_cross_8",
        ),
        pytest.param(
            bad_cross_9,
            None,
            "Expected an expression, but received a collection: TPCH.regions",
            id="bad_cross_9",
        ),
        pytest.param(
            bad_cross_10,
            None,
            "PyDough does yet support aggregations whose arguments mix between subcollection data of the current context and fields of the context itself",
            id="bad_cross_10",
        ),
        pytest.param(
            bad_cross_11,
            None,
            "Unrecognized term of simple table collection 'regions' in graph 'TPCH': 'customers'",
            id="bad_cross_11",
>>>>>>> bce6fc84
        ),
    ],
)
def test_pipeline_e2e_errors(
    pydough_impl: Callable[[], UnqualifiedNode],
    columns: dict[str, str] | list[str] | None,
    error_message: str,
    get_sample_graph: graph_fetcher,
    sqlite_tpch_db_context: DatabaseContext,
):
    """
    Tests running bad PyDough code through the entire pipeline to verify that
    a certain error is raised.
    """
    graph: GraphMetadata = get_sample_graph("TPCH")
    run_e2e_error_test(
        pydough_impl,
        error_message,
        graph,
        columns=columns,
        database=sqlite_tpch_db_context,
    )<|MERGE_RESOLUTION|>--- conflicted
+++ resolved
@@ -15,7 +15,17 @@
     UnqualifiedNode,
 )
 from tests.test_pydough_functions.bad_pydough_functions import (
-<<<<<<< HEAD
+    bad_cross_1,
+    bad_cross_2,
+    bad_cross_3,
+    bad_cross_4,
+    bad_cross_5,
+    bad_cross_6,
+    bad_cross_7,
+    bad_cross_8,
+    bad_cross_9,
+    bad_cross_10,
+    bad_cross_11,
     bad_name_1,
     bad_name_2,
     bad_name_3,
@@ -37,19 +47,6 @@
     bad_name_19,
     bad_name_20,
     bad_name_21,
-=======
-    bad_cross_1,
-    bad_cross_2,
-    bad_cross_3,
-    bad_cross_4,
-    bad_cross_5,
-    bad_cross_6,
-    bad_cross_7,
-    bad_cross_8,
-    bad_cross_9,
-    bad_cross_10,
-    bad_cross_11,
->>>>>>> bce6fc84
     bad_slice_1,
     bad_slice_2,
     bad_slice_3,
@@ -2495,7 +2492,6 @@
             id="bad_columns_5",
         ),
         pytest.param(
-<<<<<<< HEAD
             bad_name_1,
             None,
             re.escape(
@@ -2662,7 +2658,8 @@
                 "Unrecognized term of simple table collection 'nations' in graph 'TPCH': 'RNAME' Did you mean: rname, name, rkey?"
             ),
             id="bad_name_21",
-=======
+        ),
+        pytest.param(
             bad_cross_1,
             None,
             "Cannot qualify int: 42",
@@ -2728,7 +2725,6 @@
             None,
             "Unrecognized term of simple table collection 'regions' in graph 'TPCH': 'customers'",
             id="bad_cross_11",
->>>>>>> bce6fc84
         ),
     ],
 )

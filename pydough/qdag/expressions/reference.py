"""
Definition of PyDough QDAG nodes for expression references to another expression
in a preceding context.
"""

__all__ = ["Reference"]


from pydough.qdag.abstract_pydough_qdag import PyDoughQDAG
from pydough.qdag.collections.collection_qdag import PyDoughCollectionQDAG
from pydough.types import PyDoughType

from .expression_qdag import PyDoughExpressionQDAG


class Reference(PyDoughExpressionQDAG):
    """
    The QDAG node implementation class representing a reference to a term in
    a preceding collection.
    """

    def __init__(
        self, collection: PyDoughCollectionQDAG, term_name: str, term_type: PyDoughType
    ):
        self._collection: PyDoughCollectionQDAG = collection
        self._term_name: str = term_name
<<<<<<< HEAD
        self._expression: PyDoughExpressionQDAG = collection.get_expr(term_name)
        collection.verify_singular_terms([self._expression])
=======
        self._term_type: PyDoughType = term_type
>>>>>>> 199a7534

    @property
    def collection(self) -> PyDoughCollectionQDAG:
        """
        The collection that the Reference term comes from.
        """
        return self._collection

    @property
    def term_name(self) -> str:
        """
        The name of the term that the Reference refers to.
        """
        return self._term_name

    @property
    def pydough_type(self) -> PyDoughType:
        return self._term_type

    @property
    def is_aggregation(self) -> bool:
        return False

    def is_singular(self, context: PyDoughQDAG) -> bool:
        # References are already known to be singular via their construction.
        return True

    def requires_enclosing_parens(self, parent: PyDoughExpressionQDAG) -> bool:
        return False

    def to_string(self, tree_form: bool = False) -> str:
        return self.term_name

    def equals(self, other: object) -> bool:
        return (
            isinstance(other, Reference)
            and self.term_name == other.term_name
            and self.collection.equals(other.collection)
            and self.pydough_type == other.pydough_type
        )<|MERGE_RESOLUTION|>--- conflicted
+++ resolved
@@ -24,12 +24,7 @@
     ):
         self._collection: PyDoughCollectionQDAG = collection
         self._term_name: str = term_name
-<<<<<<< HEAD
-        self._expression: PyDoughExpressionQDAG = collection.get_expr(term_name)
-        collection.verify_singular_terms([self._expression])
-=======
         self._term_type: PyDoughType = term_type
->>>>>>> 199a7534
 
     @property
     def collection(self) -> PyDoughCollectionQDAG:

"""
Various functions containing PyDough code snippets for testing purposes.
"""
# ruff: noqa
# mypy: ignore-errors
# ruff & mypy should not try to typecheck or verify any of this

import pandas as pd
import datetime


def simple_scan():
    return orders.CALCULATE(key)


def simple_filter():
    return orders.CALCULATE(o_orderkey=key, o_totalprice=total_price).WHERE(
        o_totalprice < 1000.0
    )


def simple_scan_top_five():
    return orders.CALCULATE(key).TOP_K(5, by=key.ASC())


def simple_filter_top_five():
    return (
        orders.CALCULATE(key, total_price)
        .WHERE(total_price < 1000.0)
        .TOP_K(5, by=key.DESC())
    )


def order_info_per_priority():
    # Find information about the highest total price order for each priority
    # type in 1992. Specifically, for each order priority, the key & total
    # price of the order. Order the results by priority.
    prios = orders.WHERE(YEAR(order_date) == 1992).PARTITION(
        name="priorities", by=order_priority
    )
    return (
        prios.orders.WHERE(RANKING(by=total_price.DESC(), per="priorities") == 1)
        .CALCULATE(order_priority, order_key=key, order_total_price=total_price)
        .ORDER_BY(order_priority.ASC())
    )


def dumb_aggregation():
    return nations.TOP_K(2, by=name.ASC()).CALCULATE(
        nation_name=name,
        a1=MIN(region.name),
        a2=MAX(region.name),
        a3=SUM(region.key),
        a4=COUNT(KEEP_IF(region.key, region.name != "AMERICA")),
        a5=COUNT(region),
        a6=AVG(region.key),
        a7=ANYTHING(region.name),
        a8=MEDIAN(region.key),
    )


def simple_collation():
    return (
        suppliers.CALCULATE(
            p=PERCENTILE(
                by=(
                    COUNT(supply_records).ASC(),
                    name,
                    address,
                    nation_key,
                    phone,
                    account_balance.DESC(),
                    comment,
                )
            ),
            r=RANKING(
                by=(
                    key,
                    COUNT(supply_records),
                    name.DESC(),
                    address,
                    nation_key,
                    phone,
                    account_balance.ASC(),
                    comment,
                )
            ),
        )
        .ORDER_BY(
            COUNT(supply_records).ASC(),
            name,
            address,
            nation_key,
            phone,
            account_balance.DESC(),
            comment,
        )
        .TOP_K(
            5,
            by=(
                key,
                COUNT(supply_records),
                name.DESC(),
                address,
                nation_key,
                phone,
                account_balance.ASC(),
                comment,
            ),
        )
    )


def absurd_window_per():
    return (
        regions.nations.customers.orders.lines.supplier.nation.suppliers.nation.customers.nation.region.CALCULATE(
            w1=RELSIZE(per="regions"),
            w2=RELSIZE(per="nations:1"),
        )
        .CALCULATE(
            w3=RELSIZE(per="customers:2"),
            w4=RELSIZE(per="orders:1"),
        )
        .CALCULATE(
            w5=RELSIZE(per="lines"),
            w6=RELSIZE(per="supplier:1"),
        )
        .CALCULATE(
            w7=RELSIZE(per="nation:3"),
            w8=RELSIZE(per="suppliers:1"),
        )
        .CALCULATE(
            w9=RELSIZE(per="nation:2"),
            w10=RELSIZE(per="customers:1"),
        )
        .CALCULATE(
            w11=RELSIZE(per="nation:1"),
            w12=RELSIZE(),
        )
    )


def absurd_partition_window_per():
    return (
        lines.PARTITION(
            name="groups", by=(ship_mode, ship_date, status, return_flag, part_key)
        )
        .PARTITION(name="groups", by=(ship_mode, ship_date, status, return_flag))
        .PARTITION(name="groups", by=(ship_mode, ship_date, status))
        .PARTITION(name="groups", by=(ship_mode, ship_date))
        .PARTITION(name="groups", by=(ship_mode))
        .groups.groups.groups.groups.lines.order.CALCULATE(
            w1=RELSIZE(per="groups:1"),
            w2=RELSIZE(per="groups:2"),
            w3=RELSIZE(per="groups:3"),
            w4=RELSIZE(per="groups:4"),
            w5=RELSIZE(per="groups:5"),
        )
    )


def year_month_nation_orders():
    # Finds the 5 largest instances of numbers of orders made in a month of a
    # year by customers in a nation, only looking at nations from Asia and
    # Africa.
    selected_regions = regions.WHERE(ISIN(name, ("ASIA", "AFRICA")))
    urgent_orders = (
        selected_regions.nations.CALCULATE(nation_name=name)
        .customers.orders.WHERE(order_priority == "1-URGENT")
        .CALCULATE(
            nation_name,
            order_year=YEAR(order_date),
            order_month=MONTH(order_date),
        )
    )
    groups = urgent_orders.PARTITION(
        name="groups", by=(nation_name, order_year, order_month)
    )
    return groups.CALCULATE(
        nation_name, order_year, order_month, n_orders=COUNT(orders)
    ).TOP_K(5, by=n_orders.DESC())


def parts_quantity_increase_95_96():
    # Find the 3 parts with the largest increase in quantity ordered by
    # rail from 1995 to 1996, breaking ties alphabetically by name.
    # Only consider parts with a small size and that have at least one
    # qualifying order from both years.
    orders_95 = lines.WHERE((YEAR(order.order_date) == 1995) & (ship_mode == "RAIL"))
    orders_96 = lines.WHERE((YEAR(order.order_date) == 1996) & (ship_mode == "RAIL"))
    return (
        parts.WHERE(STARTSWITH(container, "SM") & HAS(orders_95) & HAS(orders_96))
        .CALCULATE(name, qty_95=SUM(orders_95.quantity), qty_96=SUM(orders_96.quantity))
        .TOP_K(3, by=((qty_96 - qty_95).DESC(), name.ASC()))
    )


def rank_a():
    return customers.CALCULATE(rank=RANKING(by=account_balance.DESC()))


def rank_b():
    return orders.CALCULATE(rank=RANKING(by=(order_priority.ASC()), allow_ties=True))


def rank_c():
    return orders.CALCULATE(
        order_date, rank=RANKING(by=order_date.ASC(), allow_ties=True, dense=True)
    )


def floor_and_ceil():
    return TPCH.CALCULATE(
        floor_frac=FLOOR(5.6),
        ceil_frac=CEIL(5.4),
        floor_frac_neg=FLOOR(-5.4),
        ceil_frac_neg=CEIL(-5.6),
        floor_int=FLOOR(6),
        ceil_int=CEIL(6),
        floor_int_neg=FLOOR(-6),
        ceil_int_neg=CEIL(-6),
    )


def floor_and_ceil_2():
    return supply_records.CALCULATE(
        supplier_key=supplier_key,
        part_key=part_key,
        complete_parts=FLOOR(available_quantity),
        total_cost=CEIL(supply_cost * FLOOR(available_quantity)),
    ).TOP_K(10, by=total_cost.DESC())


def rank_nations_by_region():
    return nations.CALCULATE(name, rank=RANKING(by=region.name.ASC(), allow_ties=True))


def rank_nations_per_region_by_customers():
    return regions.nations.CALCULATE(
        name, rank=RANKING(by=COUNT(customers).DESC(), per="regions")
    ).TOP_K(5, by=rank.ASC())


def rank_parts_per_supplier_region_by_size():
    return (
        regions.CALCULATE(region_name=name)
        .nations.suppliers.supply_records.part.CALCULATE(
            key,
            region=region_name,
            rank=RANKING(
                by=(size.DESC(), container.DESC(), part_type.DESC()),
                per="regions",
                allow_ties=True,
                dense=True,
            ),
        )
        .TOP_K(15, by=key.ASC())
    )


def rank_with_filters_a():
    return (
        customers.CALCULATE(n=name, r=RANKING(by=account_balance.DESC()))
        .WHERE(ENDSWITH(name, "0"))
        .WHERE(r <= 30)
    )


def rank_with_filters_b():
    return (
        customers.CALCULATE(n=name, r=RANKING(by=account_balance.DESC()))
        .WHERE(r <= 30)
        .WHERE(ENDSWITH(name, "0"))
    )


def rank_with_filters_c():
    return (
        parts.PARTITION(name="sizes", by=size)
        .TOP_K(5, by=size.DESC())
        .parts.CALCULATE(size, name)
        .WHERE(RANKING(by=retail_price.DESC(), per="sizes") == 1)
    )


def first_order_per_customer():
    # For each customer, find the total price of the first order they made and
    # when it was made. Pick the 5 customers with the highest such values.
    # If a customer ordered multiple orders on the first such day, pick the one
    # with the lowest key. Only consider customers with at least $9k in their
    # account. Only look at customers with at least one order.
    first_order = orders.WHERE(
        RANKING(by=(order_date.ASC(), key.ASC()), per="customers") == 1
    ).SINGULAR()
    return (
        customers.WHERE(account_balance >= 9000.0)
        .WHERE(HAS(first_order))
        .CALCULATE(
            name,
            first_order_date=first_order.order_date,
            first_order_price=first_order.total_price,
        )
        .TOP_K(5, by=first_order_price.DESC())
    )


def percentile_nations():
    # For every nation, give its name & its bucket from 1-5 ordered by name
    # alphabetically
    return nations.CALCULATE(name, p=PERCENTILE(by=name.ASC(), n_buckets=5))


def percentile_customers_per_region():
    # For each region, give the name of all customers in that region that are
    # in the 95th percentile in terms of account balance (larger percentile
    # means more money) and whose phone number ends in two zeros, sorted by the
    # name of the customers
    return (
        regions.nations.customers.CALCULATE(name)
        .WHERE(
            (PERCENTILE(by=(account_balance.ASC()), per="regions") == 95)
            & ENDSWITH(phone, "00")
        )
        .ORDER_BY(name.ASC())
    )


def regional_suppliers_percentile():
    # For each region, find the suppliers in the top 0.1% by number of parts
    # they supply, breaking ties by name, only keeping the suppliers in the top
    pct = PERCENTILE(
        by=(COUNT(supply_records).ASC(), name.ASC()), per="regions", n_buckets=1000
    )
    return regions.nations.suppliers.CALCULATE(name).WHERE(
        HAS(supply_records) & (pct == 1000)
    )


def prev_next_regions():
    # Sorts the regions alphabetically and finds the previous and next regions'
    # names in a rolling window.
    return regions.CALCULATE(
        two_preceding=PREV(name, n=2, by=name.ASC()),
        one_preceding=PREV(name, by=name.ASC()),
        current=name,
        one_following=NEXT(name, by=name.ASC()),
        two_following=PREV(name, n=-2, by=name.ASC()),
    ).ORDER_BY(current.ASC())


def avg_order_diff_per_customer():
    # Finds the 5 customers with the highest average difference in days between
    # orders made. Only consider Japanese customers and urgent orders.
    prev_order_date_by_cust = PREV(order_date, by=order_date.ASC(), per="customers")
    order_info = orders.WHERE(order_priority == "1-URGENT").CALCULATE(
        day_diff=DATEDIFF("days", prev_order_date_by_cust, order_date)
    )
    selected_customers = customers.WHERE(nation.name == "JAPAN").WHERE(HAS(order_info))
    return selected_customers.CALCULATE(name, avg_diff=AVG(order_info.day_diff)).TOP_K(
        5, by=avg_diff.DESC()
    )


def yoy_change_in_num_orders():
    # For every year, counts the number of orders made in that year and the
    # percentage change from the previous year.
    years = orders.CALCULATE(year=YEAR(order_date)).PARTITION(name="years", by=year)
    current_year_orders = COUNT(orders)
    prev_year_orders = PREV(COUNT(orders), by=year.ASC())
    return years.CALCULATE(
        year,
        current_year_orders=current_year_orders,
        pct_change=100.0 * (current_year_orders - prev_year_orders) / prev_year_orders,
    ).ORDER_BY(year.ASC())


def first_order_in_year():
    # Find all orders that do not have a previous order in the same year
    # (breaking ties by order key).
    previous_order_date = PREV(order_date, by=(order_date.ASC(), key.ASC()))
    return (
        orders.WHERE(MONTH(order_date) == 1)
        .WHERE(
            ABSENT(previous_order_date)
            | (YEAR(previous_order_date) != YEAR(order_date))
        )
        .CALCULATE(order_date, key)
        .ORDER_BY(order_date.ASC())
    )


def customer_largest_order_deltas():
    # For each customer, find the highest positive/negative difference in
    # revenue between one of their orders and and the most recent order before
    # it, ignoring their first ever order. Return the 5 customers with the
    # largest such difference. Only consider customers with orders. Only
    # consider customers in the AUTOMOBILE market segment, orders made in
    # 1994, and lineitems shipepd by air also in 1994.
    line_revenue = extended_price * (1 - discount)
    order_revenue = SUM(
        lines.WHERE((ship_mode == "AIR") & (YEAR(ship_date) == 1994))
        .CALCULATE(r=line_revenue)
        .r
    )
    previous_order_revenue = PREV(order_revenue, by=order_date.ASC(), per="customers")
    orders_info = (
        orders.WHERE(YEAR(order_date) == 1994)
        .WHERE(PRESENT(previous_order_revenue))
        .CALCULATE(revenue_delta=order_revenue - previous_order_revenue)
    )
    return (
        customers.WHERE(market_segment == "AUTOMOBILE")
        .CALCULATE(
            max_diff=MAX(orders_info.revenue_delta),
            min_diff=MIN(orders_info.revenue_delta),
        )
        .WHERE(HAS(orders_info))
        .CALCULATE(
            name,
            largest_diff=IFF(ABS(min_diff) > max_diff, min_diff, max_diff),
        )
        .TOP_K(5, by=largest_diff.DESC())
    )


def suppliers_bal_diffs():
    # Finds the 5 suppliers with the largest difference in account balance from
    # the supplier with the next smallest account balance in the same region.
    return (
        regions.CALCULATE(region_name=name)
        .nations.suppliers.CALCULATE(
            name,
            region_name,
            acctbal_delta=account_balance
            - PREV(account_balance, by=account_balance.ASC(), per="regions"),
        )
        .TOP_K(5, by=acctbal_delta.DESC())
    )


def month_year_sliding_windows():
    # Finds all months where the total amount spent by customers on urgent
    # orders in that month was more than the preceding/following month,
    # and the amount spent in that year was more than the following year.
    ym_groups = (
        orders.WHERE(order_priority == "1-URGENT")
        .CALCULATE(year=YEAR(order_date), month=MONTH(order_date))
        .PARTITION(
            name="months",
            by=(year, month),
        )
        .CALCULATE(month_total_spent=SUM(orders.total_price))
    )
    y_groups = (
        ym_groups.PARTITION(name="years", by=year)
        .CALCULATE(
            curr_year_total_spent=SUM(months.month_total_spent),
            next_year_total_spent=NEXT(
                SUM(months.month_total_spent), by=year.ASC(), default=0.0
            ),
        )
        .WHERE(curr_year_total_spent > next_year_total_spent)
    )
    return (
        y_groups.months.WHERE(
            (
                month_total_spent
                > PREV(month_total_spent, by=(year.ASC(), month.ASC()), default=0.0)
            )
            & (
                month_total_spent
                > NEXT(month_total_spent, by=(year.ASC(), month.ASC()), default=0.0)
            )
        )
        .CALCULATE(year, month)
        .ORDER_BY(year.ASC(), month.ASC())
    )


def avg_gap_prev_urgent_same_clerk():
    # Finds the average gap in days between each urgent order and the previous
    # urgent order handled by the same clerk
    urgent_orders = orders.WHERE(order_priority == "1-URGENT")
    clerk_groups = urgent_orders.PARTITION(name="clerks", by=clerk)
    order_info = clerk_groups.orders.CALCULATE(
        delta=DATEDIFF(
            "days", PREV(order_date, by=order_date.ASC(), per="clerks"), order_date
        )
    )
    return TPCH.CALCULATE(avg_delta=AVG(order_info.delta))


def customer_most_recent_orders():
    # Finds the 3 customers with the highest total value from their 5 most
    # recent urgent orders, breaking ties in favor of the lower order key.
    most_recent_orders = orders.BEST(
        per="customers", by=(order_date.DESC(), key.ASC()), n_best=5
    )
    return (
        customers.WHERE(HAS(most_recent_orders))
        .CALCULATE(name, total_recent_value=SUM(most_recent_orders.total_price))
        .TOP_K(3, by=total_recent_value.DESC())
    )


def richest_customer_per_region():
    # Identifies the name of the customer with the largest account balance in
    # every region, breaking ties by the customer's name alphabetically, and
    # including the name of the customer's nation.
    return (
        regions.CALCULATE(region_name=name)
        .nations.CALCULATE(nation_name=name)
        .customers.BEST(
            per="regions",
            by=(account_balance.DESC(), name.ASC()),
        )
        .CALCULATE(
            region_name, nation_name, customer_name=name, balance=account_balance
        )
    )


def n_orders_first_day():
    # Counts how many orders were made on the first recorded day of orders.
    first_day_orders = orders.BEST(by=order_date.ASC(), allow_ties=True)
    return TPCH.CALCULATE(n_orders=COUNT(first_day_orders))


def wealthiest_supplier():
    # Identifies the richest supplier globally, breaking ties alphabetically.
    return suppliers.BEST(by=(account_balance.DESC(), name.ASC())).CALCULATE(
        name, account_balance
    )


def supplier_best_part():
    # For each French supplier, identifies the part that the supplier shipped
    # the largest quantity of in 1994, ignoring shipments that were taxed. List
    # out the supplier name, part name, quantity and number of such shipments
    # for the 3 suppliers with the highest such quantities, breaking ties alphabetically.
    selected_suppliers = suppliers.WHERE(nation.name == "FRANCE")
    selected_lines = lines.WHERE((YEAR(ship_date) == 1994) & (tax == 0))
    best_part_supplied = (
        supply_records.WHERE(HAS(selected_lines))
        .CALCULATE(
            part_name=part.name,
            quantity=SUM(selected_lines.quantity),
            n_shipments=COUNT(selected_lines),
        )
        .BEST(
            per="suppliers",
            by=quantity.DESC(),
        )
    )
    return (
        selected_suppliers.WHERE(HAS(best_part_supplied))
        .CALCULATE(
            supplier_name=name,
            part_name=best_part_supplied.part_name,
            total_quantity=best_part_supplied.quantity,
            n_shipments=best_part_supplied.n_shipments,
        )
        .TOP_K(3, by=(total_quantity.DESC(), supplier_name.ASC()))
    )


def nation_window_aggs():
    # Calculating multiple global windowed aggregations for each nation, only
    # considering nations whose names do not start with a vowel.
    return (
        nations.WHERE(~ISIN(name[:1], ("A", "E", "I", "O", "U")))
        .CALCULATE(
            nation_name=name,
            key_sum=RELSUM(key),
            key_avg=RELAVG(key),
            n_short_comment=RELCOUNT(KEEP_IF(comment, LENGTH(comment) < 75)),
            n_nations=RELSIZE(),
        )
        .ORDER_BY(region_key.ASC(), nation_name.ASC())
    )


def region_orders_from_nations_richest():
    # Find the orders from the wealthiest customer in each nation, breaking
    # ties alphabetically by customer name.
    nations_richest_customers = nations.customers.BEST(
        per="nations", by=(account_balance.DESC(), name.ASC())
    ).orders
    return regions.CALCULATE(
        region_name=name, n_orders=COUNT(nations_richest_customers)
    ).ORDER_BY(region_name.ASC())


def regional_first_order_best_line_part():
    # For each region, identify the first order made by a customer in that region,
    # (breaking ties by order key), and the name of the part from that order
    # with the largest quantity shipped, breaking ties by line number within
    # the order.
    first_order = nations.customers.orders.WHERE(YEAR(order_date) == 1992).BEST(
        per="regions", by=(order_date.ASC(), key.ASC())
    )
    largest_quantity_line = first_order.lines.WHERE(YEAR(ship_date) == 1992).BEST(
        per="regions", by=(quantity.DESC(), line_number.ASC())
    )
    return regions.CALCULATE(
        region_name=name, part_name=largest_quantity_line.part.name
    ).ORDER_BY(region_name.ASC())


def orders_versus_first_orders():
    # Identify the 5 biggest day gaps between an order and the customer's first
    # order. Include the customer name, the day gap, and the key or the order.
    # Break ties alphabetically by customer name. Only consider customers from
    # Vietnam.
    first_order_from_cust = (
        customer.WHERE(nation.name == "VIETNAM")
        .CALCULATE(customer_name=name)
        .orders.BEST(per="customer", by=(order_date.ASC(), key.ASC()))
    )
    return orders.CALCULATE(
        customer_name=first_order_from_cust.customer_name,
        order_key=key,
        days_since_first_order=DATEDIFF(
            "days", first_order_from_cust.order_date, order_date
        ),
    ).TOP_K(5, by=(days_since_first_order.DESC(), customer_name.ASC()))


def region_nation_window_aggs():
    # Calculating multiple windowed aggregations for each nation, per-region,
    # only considering nations whose names do not start with a vowel.
    return (
        regions.nations.WHERE(~ISIN(name[:1], ("A", "E", "I", "O", "U")))
        .CALCULATE(
            nation_name=name,
            key_sum=RELSUM(key, per="regions"),
            key_avg=RELAVG(key, per="regions"),
            n_short_comment=RELCOUNT(
                KEEP_IF(comment, LENGTH(comment) < 75), per="regions"
            ),
            n_nations=RELSIZE(per="regions"),
        )
        .ORDER_BY(region_key.ASC(), nation_name.ASC())
    )


def cumulative_stock_analysis():
    # Analyzes successfull ticker transactions in April 2023 with the following
    # cumulative analyses for each transaction:
    # - What ordinal transaction was it within the day
    # - What percentage of all transactions made so far were for Apple/Amazon
    # - What is the total number of net stocks bought (subtracting sold)
    # - What is the rolling average of the amount of money spent on all of the
    #   transactions so far.
    # - What is the number of buy transactions made within the day so far.
    return (
        transactions.WHERE(
            (YEAR(date_time) == 2023) & (MONTH(date_time) == 4) & (status == "success")
        )
        .CALCULATE(txn_day=DATETIME(date_time, "start of day"))
        .PARTITION(name="days", by=txn_day)
        .transactions.CALCULATE(
            date_time,
            txn_within_day=RELSIZE(by=date_time.ASC(), cumulative=True, per="days"),
            n_buys_within_day=RELCOUNT(
                KEEP_IF(transaction_type, transaction_type == "buy"),
                by=date_time.ASC(),
                cumulative=True,
                per="days",
            ),
            pct_apple_txns=ROUND(
                (
                    100.0
                    * RELSUM(
                        ISIN(ticker.symbol, ("AAPL", "AMZN")),
                        by=date_time.ASC(),
                        cumulative=True,
                    )
                )
                / RELSIZE(by=date_time.ASC(), cumulative=True),
                2,
            ),
            share_change=RELSUM(
                IFF(transaction_type == "buy", shares, -shares),
                by=date_time.ASC(),
                cumulative=True,
            ),
            rolling_avg_amount=ROUND(
                RELAVG(amount, by=date_time.ASC(), cumulative=True), 2
            ),
        )
        .ORDER_BY(date_time.ASC())
    )


def time_threshold_reached():
    # For every day in 2023, find the time of the first transaction made that
    # represents at least 50% of all shares bought/sold that day so far
    # having been completed.
    return (
        transactions.WHERE((YEAR(date_time) == 2023))
        .CALCULATE(txn_day=DATETIME(date_time, "start of day"))
        .PARTITION(name="days", by=txn_day)
        .transactions.CALCULATE(
            pct_of_day=(
                100.0 * RELSUM(shares, by=date_time.ASC(), cumulative=True, per="days")
            )
            / RELSUM(shares, per="days"),
        )
        .WHERE(pct_of_day >= 50.0)
        .BEST(by=pct_of_day.ASC(), per="days")
        .CALCULATE(date_time)
        .ORDER_BY(date_time)
    )


def window_sliding_frame_relsize():
    return customers.transactions_made.CALCULATE(
        transaction_id,
        w1=RELSIZE(by=(date_time.ASC(), transaction_id.ASC()), frame=(-4, 0)),
        w2=RELSIZE(
            by=(date_time.ASC(), transaction_id.ASC()), frame=(-4, 0), per="customers"
        ),
        w3=RELSIZE(by=(date_time.ASC(), transaction_id.ASC()), frame=(0, None)),
        w4=RELSIZE(
            by=(date_time.ASC(), transaction_id.ASC()), frame=(0, None), per="customers"
        ),
        w5=RELSIZE(by=(date_time.ASC(), transaction_id.ASC()), frame=(None, -1)),
        w6=RELSIZE(
            by=(date_time.ASC(), transaction_id.ASC()),
            frame=(None, -1),
            per="customers",
        ),
        w7=RELSIZE(by=(date_time.ASC(), transaction_id.ASC()), frame=(-3, 5)),
        w8=RELSIZE(
            by=(date_time.ASC(), transaction_id.ASC()), frame=(-3, 5), per="customers"
        ),
    ).TOP_K(8, by=date_time.ASC())


def window_sliding_frame_relsum():
    return customers.transactions_made.CALCULATE(
        transaction_id,
        w1=RELSUM(shares, by=(date_time.ASC(), transaction_id.ASC()), frame=(0, 4)),
        w2=RELSUM(
            shares,
            by=(date_time.ASC(), transaction_id.ASC()),
            frame=(0, 4),
            per="customers",
        ),
        w3=RELSUM(shares, by=(date_time.ASC(), transaction_id.ASC()), frame=(0, None)),
        w4=RELSUM(
            shares,
            by=(date_time.ASC(), transaction_id.ASC()),
            frame=(0, None),
            per="customers",
        ),
        w5=RELSUM(shares, by=(date_time.ASC(), transaction_id.ASC()), frame=(None, 1)),
        w6=RELSUM(
            shares,
            by=(date_time.ASC(), transaction_id.ASC()),
            frame=(None, 1),
            per="customers",
        ),
        w7=RELSUM(shares, by=(date_time.ASC(), transaction_id.ASC()), frame=(-5, -1)),
        w8=RELSUM(
            shares,
            by=(date_time.ASC(), transaction_id.ASC()),
            frame=(-5, -1),
            per="customers",
        ),
    ).TOP_K(8, by=date_time.ASC())


def supplier_pct_national_qty():
    # Find the 5 African suppliers with the highest percentage of total
    # quantity of product shipped from them out of all suppliers in that nation
    # meeting certain criteria. Include for each such supplier their name,
    # nation name, the quantity, and the percentage. The criteria are that the
    # shipments were done in 1998, they were shipped by ship, the part shipped
    # had "tomato" in the name and was a large container. Also, when
    # finding the sum for each naiton and the best suppliers, ignore all
    # suppliers with a negative account balance and whose comments do not
    # contain the word "careful".
    selected_lines = lines.WHERE(
        (YEAR(ship_date) == 1995)
        & (ship_mode == "SHIP")
        & CONTAINS(part.name, "tomato")
        & STARTSWITH(part.container, "LG")
    )
    supp_qty = SUM(selected_lines.quantity)
    return (
        nations.WHERE(HAS(region.WHERE(name == "AFRICA")))
        .CALCULATE(nation_name=name)
        .suppliers.WHERE((account_balance >= 0.0) & CONTAINS(comment, "careful"))
        .CALCULATE(
            supplier_name=name,
            nation_name=name,
            supplier_quantity=supp_qty,
            national_qty_pct=100.0 * supp_qty / RELSUM(supp_qty, per="nations"),
        )
        .TOP_K(5, by=national_qty_pct.DESC())
    )


def window_filter_order_1():
    # Counts how many german customers made at least 1 order in 1992, but
    # fewer orders in 1992 than the average for all german customers (including
    # those who did not make any orders in 1992).
    selected_orders = orders.WHERE(YEAR(order_date) == 1992)
    selected_customers = customers.WHERE(nation.name == "GERMANY").WHERE(
        (COUNT(selected_orders) < RELAVG(COUNT(selected_orders))) & HAS(selected_orders)
    )
    return TPCH.CALCULATE(n=COUNT(selected_customers))


def window_filter_order_2():
    # Same as window_filter_order_1 but written differnetly.
    selected_orders = orders.WHERE(YEAR(order_date) == 1992)
    selected_customers = customers.WHERE(nation.name == "GERMANY").WHERE(
        HAS(selected_orders) & (COUNT(selected_orders) < RELAVG(COUNT(selected_orders)))
    )
    return TPCH.CALCULATE(n=COUNT(selected_customers))


def window_filter_order_3():
    # Same as window_filter_order_1 but written differnetly.
    selected_orders = orders.WHERE(YEAR(order_date) == 1992)
    selected_customers = (
        customers.WHERE(nation.name == "GERMANY")
        .WHERE(COUNT(selected_orders) < RELAVG(COUNT(selected_orders)))
        .WHERE(HAS(selected_orders))
    )
    return TPCH.CALCULATE(n=COUNT(selected_customers))


def window_filter_order_4():
    # Same as window_filter_order_1 but compares the number of orders
    # against the average number of orders made only by german customers with
    # at least one order made in 1992.
    selected_orders = orders.WHERE(YEAR(order_date) == 1992)
    selected_customers = (
        customers.WHERE(nation.name == "GERMANY")
        .WHERE(HAS(selected_orders))
        .WHERE(COUNT(selected_orders) < RELAVG(COUNT(selected_orders)))
    )
    return TPCH.CALCULATE(n=COUNT(selected_customers))


def window_filter_order_5():
    # Count how many orders were made in 1995 by a customer in the building
    # market segment where the account balance of the customer is below the
    # account balance of all customers (treating those not in the building
    # market segment as having an account balance of 0)
    selected_customer = customer.WHERE(market_segment == "BUILDING")
    selected_orders = orders.WHERE(YEAR(order_date) == 1995).WHERE(
        (
            selected_customer.account_balance
            < RELAVG(DEFAULT_TO(selected_customer.account_balance, 0))
        )
        & HAS(selected_customer)
    )
    return TPCH.CALCULATE(n=COUNT(selected_orders))


def window_filter_order_6():
    # Same as window_filter_order_5 but written differnetly.
    selected_customer = customer.WHERE(market_segment == "BUILDING")
    selected_orders = (
        orders.WHERE(YEAR(order_date) == 1995)
        .WHERE(
            selected_customer.account_balance
            < RELAVG(DEFAULT_TO(selected_customer.account_balance, 0))
        )
        .WHERE(HAS(selected_customer))
    )
    return TPCH.CALCULATE(n=COUNT(selected_orders))


def window_filter_order_7():
    # Same as window_filter_order_5 but only compares against the average
    # account balance of customers in the building market segment.
    selected_customer = customer.WHERE(market_segment == "BUILDING")
    selected_orders = (
        orders.WHERE(YEAR(order_date) == 1995)
        .WHERE(HAS(selected_customer))
        .WHERE(
            selected_customer.account_balance
            < RELAVG(selected_customer.account_balance)
        )
    )
    return TPCH.CALCULATE(n=COUNT(selected_orders))


def window_filter_order_8():
    # Counts how many French customers have no orders made in January of 1995
    # and have and account balance less than the total number of orders made by
    # French customers in January of 1998.
    selected_orders = orders.WHERE(
        (YEAR(order_date) == 1998) & (MONTH(order_date) == 1)
    )
    selected_customers = customers.WHERE((nation.name == "FRANCE")).WHERE(
        (account_balance < (RELSUM(COUNT(selected_orders)))) & HASNOT(selected_orders)
    )
    return TPCH.CALCULATE(n=COUNT(selected_customers))


def window_filter_order_9():
    # Counts how many orders made through clerk #1 have a customer not in the
    # building market segment, and also a total price below 5% of the average
    # total of all order total prices from per such customers.
    selected_custoemrs = customer.WHERE(market_segment == "BUILDING").CALCULATE(
        total_spent=SUM(orders.total_price)
    )
    selected_orders = orders.WHERE(clerk == "Clerk#000000001").WHERE(
        (total_price < (0.05 * RELAVG(selected_custoemrs.total_spent)))
        & HASNOT(selected_custoemrs)
    )
    return TPCH.CALCULATE(n=COUNT(selected_orders))


def window_filter_order_10():
    # Same as window_filter_order_9 but filters to only consider orders without
    # any such customers before computig the average (a paradox that will
    # always be False)
    selected_custoemrs = customer.WHERE(market_segment == "BUILDING").CALCULATE(
        total_spent=SUM(orders.total_price)
    )
    selected_orders = (
        orders.WHERE(clerk == "Clerk#000000001")
        .WHERE(HASNOT(selected_custoemrs))
        .WHERE((total_price < (0.05 * RELAVG(selected_custoemrs.total_spent))))
    )
    return TPCH.CALCULATE(n=COUNT(selected_orders))


"""
-- 525
SELECT COUNT(*)
FROM (
    select o_totalprice, marker, AVG(total_spent) OVER () as global_avg
    from orders
    left join (
        select c_custkey, SUM(o_totalprice) as total_spent, 1 as marker
        from customer
        inner join orders on c_custkey = o_custkey
        where c_mktsegment = 'BUILDING'
        group by c_custkey
    )
    on c_custkey = o_custkey
    WHERE o_clerk = 'Clerk#000000001'
)
WHERE marker IS NULL AND o_totalprice < 0.05 * global_avg
;

-- 525
SELECT COUNT(*)
FROM (
    select o_totalprice, marker, AVG(total_spent) OVER () as global_avg
    from orders
    inner join (
        select c_custkey, SUM(o_totalprice) as total_spent, 1 as marker
        from customer
        inner join orders on c_custkey = o_custkey
        where c_mktsegment = 'BUILDING'
        group by c_custkey
    )
    on c_custkey = o_custkey
    WHERE o_clerk = 'Clerk#000000001'
)
WHERE marker IS NULL AND o_totalprice < 0.05 * global_avg
;
"""


def highest_priority_per_year():
    # For each year, identify the priority with the highest percentage of
    # made in that year with that priority, listing the year, priority, and
    # percentage. Sort the results by year.
    order_info = orders.CALCULATE(order_year=YEAR(order_date))
    yp_groups = order_info.PARTITION(
        name="years_priorities", by=(order_priority, order_year)
    ).CALCULATE(n_orders=COUNT(orders))
    year_groups = yp_groups.PARTITION(name="years", by=order_year)
    return (
        year_groups.years_priorities.CALCULATE(
            order_year,
            highest_priority=order_priority,
            priority_pct=100.0 * n_orders / RELSUM(n_orders, per="years"),
        )
        .WHERE(RANKING(by=priority_pct.DESC(), per="years") == 1)
        .ORDER_BY(order_year.ASC())
    )


def nation_best_order():
    # For each Asian nation, identify the most expensive order made by a
    # customer in that nation in 1998, listing the nation name, customer
    # name, order key, the order's price, and percentage of the price of
    # all orders made in 1998. Order the nations alphabetically.
    selected_nations = nations.WHERE(region.name == "ASIA")
    best_order = (
        customers.CALCULATE(customer_name=name)
        .orders.WHERE(YEAR(order_date) == 1998)
        .CALCULATE(
            order_value=total_price,
            value_percentage=100.0 * total_price / RELSUM(total_price, per="nations"),
            order_key=key,
        )
        .BEST(by=order_value.DESC(), per="nations")
    )
    return (
        selected_nations.WHERE(HAS(best_order))
        .CALCULATE(
            nation_name=name,
            customer_name=best_order.customer_name,
            order_key=best_order.order_key,
            order_value=best_order.order_value,
            value_percentage=best_order.value_percentage,
        )
        .ORDER_BY(name.ASC())
    )


def nation_acctbal_breakdown():
    # For each American nation, identify the number of customers with negative
    # versus non-negative account balances, the median account balance for each
    # as well as the median account balance of all customers in the nation.
    customer_info = customers.CALCULATE(
        negative_acctbal=KEEP_IF(account_balance, account_balance < 0),
        non_negative_acctbal=KEEP_IF(account_balance, account_balance >= 0),
    )
    return (
        nations.WHERE(region.name == "AMERICA")
        .CALCULATE(
            nation_name=name,
            n_red_acctbal=COUNT(customer_info.negative_acctbal),
            n_black_acctbal=COUNT(customer_info.non_negative_acctbal),
            median_red_acctbal=MEDIAN(customer_info.negative_acctbal),
            median_black_acctbal=MEDIAN(customer_info.non_negative_acctbal),
            median_overall_acctbal=MEDIAN(customer_info.account_balance),
        )
        .ORDER_BY(nation_name.ASC())
    )


def region_acctbal_breakdown():
    # For each region identify the number of customers with negative versus
    # non-negative account balances, the median account balance for each
    # as well as the median account balance of all customers in the nation.
    customer_info = nations.customers.CALCULATE(
        negative_acctbal=KEEP_IF(account_balance, account_balance < 0),
        non_negative_acctbal=KEEP_IF(account_balance, account_balance >= 0),
    )
    return (
        regions.CALCULATE(region_name=name)
        .CALCULATE(
            region_name,
            n_red_acctbal=COUNT(customer_info.negative_acctbal),
            n_black_acctbal=COUNT(customer_info.non_negative_acctbal),
            median_red_acctbal=MEDIAN(customer_info.negative_acctbal),
            median_black_acctbal=MEDIAN(customer_info.non_negative_acctbal),
            median_overall_acctbal=MEDIAN(customer_info.account_balance),
        )
        .ORDER_BY(region_name.ASC())
    )


def global_acctbal_breakdown():
    # Count the number of customers with negative versus non-negative account
    # balances, the median account balance for each as well as the median
    # account balance of all customers in the nation.
    customer_info = customers.CALCULATE(
        negative_acctbal=KEEP_IF(account_balance, account_balance < 0),
        non_negative_acctbal=KEEP_IF(account_balance, account_balance >= 0),
    )
    return TPCH.CALCULATE(
        n_red_acctbal=COUNT(customer_info.negative_acctbal),
        n_black_acctbal=COUNT(customer_info.non_negative_acctbal),
        median_red_acctbal=MEDIAN(customer_info.negative_acctbal),
        median_black_acctbal=MEDIAN(customer_info.non_negative_acctbal),
        median_overall_acctbal=MEDIAN(customer_info.account_balance),
    )


def top_customers_by_orders():
    # Finds the keys of the 5 customers with the most orders.
    return customers.CALCULATE(
        customer_key=key,
        n_orders=COUNT(orders),
    ).TOP_K(5, by=(COUNT(orders).DESC(), customer_key.ASC()))


def bad_child_reuse_1():
    # Compute the top 10 customers by account balance, list their keys and
    # number of orders, only keep ones that have orders.
    return (
        customers.CALCULATE(cust_key=key, n_orders=COUNT(orders))
        .TOP_K(10, by=account_balance.DESC())
        .WHERE(HAS(orders))
    )


def bad_child_reuse_2():
    # Compute the top 10 customers by account balance, (after filtering to only
    # include the customers that have orders). For each, calculate the number
    # orders the customers made and the total number of customers in the same
    # nation.
    return (
        nations.customers.CALCULATE(cust_key=key, n_orders=COUNT(orders))
        .CALCULATE(cust_key, n_orders, n_cust=RELSIZE(per="nations"))
        .WHERE(HAS(orders))
        .TOP_K(10, by=account_balance.DESC())
    )


def bad_child_reuse_3():
    # Same as bad_child_reuse_2, written slightly differently.
    return (
        nations.customers.CALCULATE(
            cust_key=key, n_orders=COUNT(orders), n_cust=RELSIZE(per="nations")
        )
        .WHERE(HAS(orders))
        .TOP_K(10, by=account_balance.DESC())
        .CALCULATE(cust_key, n_orders, n_cust)
    )


def bad_child_reuse_4():
    # For each customer whose number of orders is below the average for
    # all orders made by customers in the same nation, find the top 10
    # customers by account balance (only considering customers with orders),
    # and calculate the number of orders they made.
    return (
        nations.customers.WHERE(COUNT(orders) < RELAVG(COUNT(orders), per="nations"))
        .WHERE(HAS(orders))
        .TOP_K(10, by=account_balance.DESC())
        .CALCULATE(cust_key=key, n_orders=COUNT(orders))
    )


def bad_child_reuse_5():
    # Compute the top 10 customers by account balance, list their keys and
    # number of orders, only keep ones that have no orders.
    return (
        customers.CALCULATE(cust_key=key, n_orders=COUNT(orders))
        .TOP_K(10, by=account_balance.DESC())
        .WHERE(HASNOT(orders))
    )


def aggregation_analytics_1():
    # What 8 large products produced by Supplier#000009450 generated the LEAST
    # revenue for them in between 1995 and 1996? Include any products the
    # supplier produces that generated NO revenue for the supplier during that
    # time period, and break ties alphabetically by part name. Use the ship
    # adte to determine which orders are in the time period.
    selected_lines = lines.WHERE(ISIN(YEAR(ship_date), (1995, 1996))).CALCULATE(
        revenue=extended_price * (1 - discount) * (1 - tax) - quantity * ps_supply_cost
    )
    return (
        supply_records.WHERE(
            (supplier.name == "Supplier#000009450") & STARTSWITH(part.container, "LG")
        )
        .CALCULATE(ps_supply_cost=supply_cost)
        .CALCULATE(
            part_name=part.name,
            revenue_generated=ROUND(SUM(selected_lines.revenue), 2),
        )
        .TOP_K(8, by=(revenue_generated.ASC(), part_name.ASC()))
    )


def aggregation_analytics_2():
    # What 4 small products produced by Supplier#000000182 generated the LEAST
    # revenue for them in between 1995 and 1996? Do NOT include any products
    # the supplier produces that generated NO revenue for the supplier during
    # that time period, and break ties alphabetically by part name. Use the ship
    # adte to determine which orders are in the time period.
    selected_lines = lines.WHERE(ISIN(YEAR(ship_date), (1995, 1996))).CALCULATE(
        revenue=extended_price * (1 - discount) * (1 - tax) - quantity * ps_supply_cost
    )
    return (
        supply_records.WHERE(
            (supplier.name == "Supplier#000000182") & STARTSWITH(part.container, "SM")
        )
        .CALCULATE(ps_supply_cost=supply_cost)
        .WHERE(HAS(selected_lines))
        .CALCULATE(
            part_name=part.name,
            revenue_generated=ROUND(SUM(selected_lines.revenue), 2),
        )
        .TOP_K(4, by=(revenue_generated.ASC(), part_name.ASC()))
    )


def aggregation_analytics_3():
    # What 3 medium products produced by Supplier#000002103 generated the LEAST
    # revenue per quantity ordered in 1994? Do NOT include any products the
    # supplier produces that generated NO revenue for the supplier during that
    # time period, and break ties alphabetically by part name. Use the ship
    # adte to determine which orders are in the time period.
    selected_lines = lines.WHERE(YEAR(ship_date) == 1994).CALCULATE(
        revenue=extended_price * (1 - discount) * (1 - tax) - quantity * ps_supply_cost
    )
    return (
        supply_records.WHERE(
            (supplier.name == "Supplier#000000182") & STARTSWITH(part.container, "MED")
        )
        .CALCULATE(ps_supply_cost=supply_cost)
        .WHERE(HAS(selected_lines))
        .CALCULATE(
            part_name=part.name,
            revenue_ratio=ROUND(
                SUM(selected_lines.revenue) / SUM(selected_lines.quantity), 2
            ),
        )
        .TOP_K(3, by=(revenue_ratio.ASC(), part_name.ASC()))
    )


def function_sampler():
    # Functions tested:
    # JOIN_STRINGS,
    # ROUND (with and without precision),
    # KEEP_IF,
    # PRESENT,
    # ABSENT,
    # MONOTONIC
    return (
        regions.CALCULATE(region_name=name)
        .nations.CALCULATE(nation_name=name)
        .customers.CALCULATE(
            a=JOIN_STRINGS("-", region_name, nation_name, name[16:]),
            b=ROUND(account_balance, 1),
            c=KEEP_IF(name, phone[:1] == "3"),
            d=PRESENT(KEEP_IF(name, phone[1:2] == "1")),
            e=ABSENT(KEEP_IF(name, phone[14:] == "7")),
            f=ROUND(account_balance),
        )
        .WHERE(MONOTONIC(0.0, account_balance, 100.0))
        .TOP_K(10, by=address.ASC())
    )


def datetime_current():
    return TPCH.CALCULATE(
        d1=DATETIME("now", "start of year", "5 months", "-1 DAY"),
        d2=DATETIME("current_date", "start  of mm", "+24 hours"),
        d3=DATETIME(
            " Current Timestamp ", "start of day", "+12 hours", "-150 minutes", "+2 s"
        ),
    )


def datetime_relative():
    selected_orders = orders.TOP_K(
        10, by=(customer_key.ASC(), order_date.ASC())
    ).ORDER_BY(order_date.ASC())
    return selected_orders.CALCULATE(
        d1=DATETIME(order_date, "Start of Year"),
        d2=DATETIME(order_date, "START OF MONTHS"),
        d3=DATETIME(
            order_date,
            "-11 years",
            "+9 months",
            " - 7 DaYs ",
            "+5 h",
            "-3 minutes",
            "+1 second",
        ),
        d4=DATETIME(pd.Timestamp("2025-07-04 12:58:45"), "start of hour"),
        d5=DATETIME(pd.Timestamp("2025-07-04 12:58:45"), "start of minute"),
        d6=DATETIME(pd.Timestamp("2025-07-14 12:58:45"), "+ 1000000 seconds"),
    )


def datetime_sampler():
    # Near-exhaustive edge cases coverage testing for DATETIME strings. The
    # terms were generated via random combination selection of various ways
    # of augmenting the base/modifier terms.
    return orders.CALCULATE(
        DATETIME("2025-07-04 12:58:45"),
        DATETIME("2024-12-31 11:59:00"),
        DATETIME("2025-01-01"),
        DATETIME("1999-03-14"),
        DATETIME("now"),
        DATETIME(" Now "),
        DATETIME("NOW\n\t\t\r"),
        DATETIME("current_date"),
        DATETIME(" Current_Date "),
        DATETIME("CURRENT_DATE\n\t\t\r"),
        DATETIME("cUrReNt_Timestamp"),
        DATETIME(" Current_Timestamp "),
        DATETIME("CURRENT_TIMESTAMP\n\t\t\r"),
        DATETIME("current date"),
        DATETIME(" Current Date "),
        DATETIME("CURRENT DATE\n\t\t\r"),
        DATETIME("current timestamp"),
        DATETIME(" Current Timestamp "),
        DATETIME("CURRENT TIMESTAMP\n\t\t\r"),
        DATETIME(order_date),
        DATETIME("CURRENT_DATE\n\t\t\r", "start of seconds"),
        DATETIME("current date", "\n  Start  Of\tY\n\n", "+8 minutes", "-141 mm"),
        DATETIME(
            "CURRENT_TIMESTAMP\n\t\t\r",
            "\tSTART\tOF\tmonth\t",
            "\tSTART\tOF\tsecond\t",
            "\tSTART\tOF\thour\t",
        ),
        DATETIME(
            " Current Timestamp ",
            "start of h",
            "START of    SECOND",
            "START of    HOUR",
        ),
        DATETIME("NOW\n\t\t\r", "- 96 H", "15 year"),
        DATETIME(
            "CURRENT_TIMESTAMP\n\t\t\r",
            "\n  Start  Of\tY\n\n",
            "-3 years",
            "\n  Start  Of\tM\n\n",
            "+65 month",
        ),
        DATETIME(order_date, "-56 h", "start of year"),
        DATETIME(
            "CURRENT_TIMESTAMP\n\t\t\r",
            "-63 days",
            "START of    MINUTE",
            "start of seconds",
        ),
        DATETIME("CURRENT_DATE\n\t\t\r", "\n  Start  Of\tMonth\n\n"),
        DATETIME("NOW\n\t\t\r", "-312 hour", "start of s", " \n +\t48 \nYear \n\r "),
        DATETIME(
            "CURRENT TIMESTAMP\n\t\t\r",
            " 75 DAY",
            "\n  Start  Of\tDays\n\n",
            "+600 minutes",
            " \n -\t294 \nDays \n\r ",
        ),
        DATETIME(
            " Current Date ",
            "\n  Start  Of\tMonths\n\n",
            " \n +\t480 \nMm \n\r ",
            " \n -\t45 \nY \n\r ",
        ),
        DATETIME(
            " CuRrEnT dAtE ",
            "- 270 MINUTES",
            "- 34 SECONDS",
            "\tSTART\tOF\td\t",
            "start of second",
        ),
        DATETIME("current timestamp", "START of    MM", " \n \t213 \nS \n\r "),
        DATETIME(
            " Now ", "\n  Start  Of\tMonth\n\n", "13 minute", "28 year", "+344 second"
        ),
        DATETIME("CURRENT_DATE\n\t\t\r", "\tSTART\tOF\tdays\t"),
        DATETIME("2025-01-01", "START of    H", "+ 49 MINUTE", "+91 y"),
        DATETIME("CURRENT_DATE\n\t\t\r", "START of    YEARS", "\tSTART\tOF\td\t"),
        DATETIME("NOW\n\t\t\r", "start of days", "START of    YEARS"),
        DATETIME("2025-07-04 12:58:45", "\tSTART\tOF\tmonths\t", " \n \t22 \nM \n\r "),
        DATETIME("current_date", "START of    YEAR"),
        DATETIME(
            order_date,
            "+ 82 S",
            "415 second",
            " \n -\t160 \nSecond \n\r ",
            "START of    Y",
        ),
        DATETIME(" Current Date ", "192 months"),
        DATETIME(
            "CURRENT TIMESTAMP\n\t\t\r",
            "START of    H",
            "start of minute",
            "\n  Start  Of\tHours\n\n",
            "+ 486 M",
        ),
        DATETIME(
            "CURRENT_TIMESTAMP\n\t\t\r", "\n  Start  Of\tSeconds\n\n", "- 50 HOURS"
        ),
        DATETIME(
            "CURRENT_TIMESTAMP\n\t\t\r",
            " 297 D",
            "72 months",
            " \n -\t92 \nMonth \n\r ",
            "\tSTART\tOF\thours\t",
        ),
        DATETIME("now", " \n +\t285 \nSeconds \n\r ", "\tSTART\tOF\tday\t"),
        DATETIME("1999-03-14", "+62 d"),
        DATETIME(
            "current_date",
            "START of    MM",
            "+1 hour",
            "start of mm",
            " \n -\t21 \nDay \n\r ",
        ),
        DATETIME("current timestamp", "+212 minute", " \n +\t368 \nYears \n\r "),
        DATETIME(
            "2024-12-31 11:59:00",
            "\n  Start  Of\tMonths\n\n",
            "\n  Start  Of\tYears\n\n",
            "\n  Start  Of\tMinutes\n\n",
            "start of m",
        ),
        DATETIME("1999-03-14", "START of    HOURS", "start of day"),
        DATETIME(
            "now",
            " \n -\t60 \nH \n\r ",
            "START of    D",
            "START of    MINUTE",
            "+196 years",
        ),
        DATETIME(
            "current timestamp",
            "-40 hours",
            " \n -\t385 \nDay \n\r ",
            "start of m",
            " \n +\t29 \nHour \n\r ",
        ),
        DATETIME(
            " Current Date ", "+405 days", "start of hour", "\tSTART\tOF\tminutes\t"
        ),
        DATETIME(
            " Current Timestamp ",
            "\tSTART\tOF\tyear\t",
            "\n  Start  Of\tS\n\n",
            " \n +\t98 \nY \n\r ",
            " \n \t96 \nMonth \n\r ",
        ),
        DATETIME(
            " Now ",
            "\tSTART\tOF\tminutes\t",
            "\tSTART\tOF\ts\t",
            "start of day",
            "78 seconds",
        ),
        DATETIME(
            " Current Date ",
            " 136 HOURS",
            " \n +\t104 \nM \n\r ",
            "-104 months",
            " \n \t312 \nD \n\r ",
        ),
        DATETIME(" Current_Date ", "+ 45 MM", "-135 s"),
        YEAR("Current Date"),
        YEAR(pd.Timestamp("2025-07-04 12:58:45")),
        YEAR("1999-03-14"),
        MONTH("Current Date"),
        MONTH(datetime.date(2001, 6, 30)),
        MONTH("1999-03-14"),
        DAY("Current Date"),
        DAY(pd.Timestamp("2025-07-04 12:58:45")),
        DAY("2025-07-04 12:58:45"),
        HOUR("CURRENT_TIMESTAMP"),
        HOUR(datetime.date(2001, 6, 30)),
        HOUR("2024-01-01"),
        MINUTE("CURRENT_TIMESTAMP"),
        MINUTE(pd.Timestamp("2024-12-25 20:30:59")),
        MINUTE("2024-01-01"),
        SECOND("now"),
        SECOND(pd.Timestamp("2025-07-04 12:58:45")),
        SECOND("1999-03-14"),
        DATEDIFF("year", "2018-02-14 12:41:06", "NOW"),
        DATEDIFF("years", order_date, datetime.date(2022, 11, 24)),
        DATEDIFF("month", datetime.date(2005, 6, 30), "1999-03-14"),
        DATEDIFF(
            "months", datetime.datetime(2006, 5, 1, 12, 0), datetime.date(2022, 11, 24)
        ),
        DATEDIFF("day", "CurrentTimestamp", "CURRENTDATE"),
        DATEDIFF("days", "1999-03-14", "CURRENTDATE"),
        DATEDIFF("hour", "NOW", "CURRENTDATE"),
        DATEDIFF("hours", datetime.date(2005, 6, 30), order_date),
        DATEDIFF("minute", "NOW", datetime.datetime(2006, 5, 1, 12, 0)),
        DATEDIFF("minutes", order_date, pd.Timestamp("2021-01-01 07:35:00")),
        DATEDIFF(
            "second", datetime.date(2022, 11, 24), pd.Timestamp("2021-01-01 07:35:00")
        ),
        DATEDIFF("seconds", datetime.date(2005, 6, 30), "2018-02-14 12:41:06"),
        DATEDIFF("year", order_date, datetime.datetime(2006, 5, 1, 12, 0)),
        DATEDIFF("years", "2018-02-14 12:41:06", order_date),
        DATEDIFF("month", order_date, datetime.datetime(2019, 7, 4, 11, 30)),
        DATEDIFF(
            "months", datetime.datetime(2019, 7, 4, 11, 30), "2018-02-14 12:41:06"
        ),
        DATEDIFF("day", "CURRENTDATE", order_date),
        DATEDIFF("days", datetime.datetime(2019, 7, 4, 11, 30), "CURRENTDATE"),
        DATEDIFF("hour", datetime.date(2022, 11, 24), "1999-03-14"),
        DATEDIFF("hours", "2018-02-14 12:41:06", pd.Timestamp("2020-12-31 00:31:06")),
        DATEDIFF(
            "minute", datetime.date(2005, 6, 30), pd.Timestamp("2020-12-31 00:31:06")
        ),
        DATEDIFF("minutes", "CurrentTimestamp", "2018-02-14 12:41:06"),
        DATEDIFF("second", "CURRENTDATE", "1999-03-14"),
        DATEDIFF(
            "seconds",
            datetime.date(2022, 11, 24),
            datetime.datetime(2019, 7, 4, 11, 30),
        ),
    )


def loop_generated_terms():
    # Using a loop & dictionary to generate PyDough calculate terms
    terms = {"name": name}
    for i in range(3):
        terms[f"interval_{i}"] = COUNT(
            customers.WHERE(MONOTONIC(i * 1000, account_balance, (i + 1) * 1000))
        )
    return nations.CALCULATE(**terms)


def function_defined_terms():
    # Using a regular function to generate PyDough calculate terms
    def interval_n(n):
        return COUNT(
            customers.WHERE(MONOTONIC(n * 1000, account_balance, (n + 1) * 1000))
        )

    return nations.CALCULATE(
        name,
        interval_7=interval_n(7),
        interval_4=interval_n(4),
        interval_13=interval_n(13),
    )


def function_defined_terms_with_duplicate_names():
    # Using a regular function to generate PyDough calculate terms with the
    # function argument same as collection's fields.
    def interval_n(n, name="test"):
        return COUNT(
            customers.WHERE(MONOTONIC(n * 1000, account_balance, (n + 1) * 1000))
        )

    return nations.CALCULATE(
        name,
        redefined_name=name,
        interval_7=interval_n(7),
        interval_4=interval_n(4),
        interval_13=interval_n(13),
    )


def lambda_defined_terms():
    # Using a lambda function to generate PyDough calculate terms
    interval_n = lambda n: COUNT(
        customers.WHERE(MONOTONIC(n * 1000, account_balance, (n + 1) * 1000))
    )

    return nations.CALCULATE(
        name,
        interval_7=interval_n(7),
        interval_4=interval_n(4),
        interval_13=interval_n(13),
    )


def dict_comp_terms():
    # Using a dictionary comprehension to generate PyDough calculate terms
    terms = {"name": name}
    terms.update(
        {
            f"interval_{i}": COUNT(
                customers.WHERE(MONOTONIC(i * 1000, account_balance, (i + 1) * 1000))
            )
            for i in range(3)
        }
    )
    return nations.CALCULATE(**terms)


def list_comp_terms():
    # Using a list comprehension to generate PyDough calculate terms
    terms = [name]
    terms.extend(
        [
            COUNT(customers.WHERE(MONOTONIC(i * 1000, account_balance, (i + 1) * 1000)))
            for i in range(3)
        ]
    )
    return nations.CALCULATE(*terms)


def set_comp_terms():
    # Using a set comprehension to generate PyDough calculate terms
    terms = [name]
    terms.extend(
        set(
            {
                COUNT(
                    customers.WHERE(
                        MONOTONIC(i * 1000, account_balance, (i + 1) * 1000)
                    )
                )
                for i in range(3)
            }
        )
    )
    sorted_terms = sorted(terms, key=lambda x: repr(x))
    return nations.CALCULATE(*sorted_terms)


def generator_comp_terms():
    # Using a generator comprehension to generate PyDough calculate terms
    terms = {"name": name}
    for term, value in (
        (
            f"interval_{i}",
            COUNT(
                customers.WHERE(MONOTONIC(i * 1000, account_balance, (i + 1) * 1000))
            ),
        )
        for i in range(3)
    ):
        terms[term] = value
    return nations.CALCULATE(**terms)


def partition_as_child():
    # Count how many part sizes have an above-average number of parts of that
    # size.
    size_groups = parts.PARTITION(name="sizes", by=size).CALCULATE(n_parts=COUNT(parts))
    return TPCH.CALCULATE(avg_n_parts=AVG(size_groups.n_parts)).CALCULATE(
        n_parts=COUNT(size_groups.WHERE(n_parts > avg_n_parts))
    )


def agg_partition():
    # Doing a global aggregation on the output of a partition aggregation
    yearly_data = (
        orders.CALCULATE(year=YEAR(order_date))
        .PARTITION(name="years", by=year)
        .CALCULATE(n_orders=COUNT(orders))
    )
    return TPCH.CALCULATE(best_year=MAX(yearly_data.n_orders))


def multi_partition_access_1():
    # A use of multiple PARTITION and stepping into partition children that is
    # a no-op.
    data = tickers.CALCULATE(symbol).TOP_K(5, by=symbol.ASC())
    grps_a = data.PARTITION(name="cet", by=(currency, exchange, ticker_type))
    grps_b = grps_a.PARTITION(name="ce", by=(currency, exchange))
    grps_c = grps_b.PARTITION(name="e", by=exchange)
    return grps_c.ce.cet.tickers


def multi_partition_access_2():
    # Identify transactions that are below the average number of shares for
    # transactions of the same combinations of (customer, stock, type), or
    # the same combination of (customer, stock), or the same customer.
    cust_tick_typ_groups = transactions.PARTITION(
        name="ctt_groups",
        by=(customer_id, ticker_id, transaction_type),
    ).CALCULATE(cus_tick_typ_avg_shares=AVG(transactions.shares))
    cust_tick_groups = cust_tick_typ_groups.PARTITION(
        name="ct_groups", by=(customer_id, ticker_id)
    ).CALCULATE(cust_tick_avg_shares=AVG(ctt_groups.transactions.shares))
    cus_groups = cust_tick_groups.PARTITION(name="c_groups", by=customer_id).CALCULATE(
        cust_avg_shares=AVG(ct_groups.ctt_groups.transactions.shares)
    )
    return (
        cus_groups.ct_groups.ctt_groups.transactions.WHERE(
            (shares < cus_tick_typ_avg_shares)
            & (shares < cust_tick_avg_shares)
            & (shares < cust_avg_shares)
        )
        .CALCULATE(
            transaction_id,
            customer.name,
            ticker.symbol,
            transaction_type,
            cus_tick_typ_avg_shares,
            cust_tick_avg_shares,
            cust_avg_shares,
        )
        .ORDER_BY(transaction_id.ASC())
    )


def multi_partition_access_3():
    # Find all daily price updates whose closing price was the high mark for
    # that ticker, but not for tickers of that type.
    data = tickers.CALCULATE(symbol, ticker_type).daily_prices
    ticker_groups = data.PARTITION(name="tickers", by=ticker_id).CALCULATE(
        ticker_high_price=MAX(daily_prices.close)
    )
    type_groups = ticker_groups.daily_prices.PARTITION(
        name="types", by=ticker_type
    ).CALCULATE(type_high_price=MAX(daily_prices.close))
    return (
        type_groups.daily_prices.WHERE(
            (close == ticker_high_price) & (close < type_high_price)
        )
        .CALCULATE(symbol, close)
        .ORDER_BY(symbol.ASC())
    )


def multi_partition_access_4():
    # Find all transactions that were the largest for a customer of that ticker
    # (by number of shares) but not the largest for that customer overall.
    cust_ticker_groups = transactions.PARTITION(
        name="groups", by=(customer_id, ticker_id)
    ).CALCULATE(cust_ticker_max_shares=MAX(transactions.shares))
    cust_groups = cust_ticker_groups.PARTITION(
        name="cust_groups", by=customer_id
    ).CALCULATE(cust_max_shares=MAX(groups.cust_ticker_max_shares))
    return (
        cust_groups.groups.transactions.WHERE(
            (shares >= cust_ticker_max_shares) & (shares < cust_max_shares)
        )
        .CALCULATE(transaction_id)
        .ORDER_BY(transaction_id.ASC())
    )


def multi_partition_access_5():
    # Find all transactions where more than 80% of all transactions of that
    # that ticker were of that type, but less than 20% of all transactions of
    # that type were from that ticker. List the transaction ID, the number of
    # transactions of that ticker/type, ticker, and type. Sort by the number of
    # transactions of that ticker/type, breaking ties by transaction ID.
    ticker_type_groups = transactions.PARTITION(
        name="groups", by=(ticker_id, transaction_type)
    ).CALCULATE(n_ticker_type_trans=COUNT(transactions))
    ticker_groups = ticker_type_groups.PARTITION(
        name="tickers", by=ticker_id
    ).CALCULATE(n_ticker_trans=SUM(groups.n_ticker_type_trans))
    type_groups = ticker_groups.groups.PARTITION(
        name="types", by=transaction_type
    ).CALCULATE(n_type_trans=SUM(groups.n_ticker_type_trans))
    return (
        type_groups.groups.transactions.CALCULATE(
            transaction_id,
            n_ticker_type_trans,
            n_ticker_trans,
            n_type_trans,
        )
        .WHERE(
            ((n_ticker_type_trans / n_ticker_trans) > 0.8)
            & ((n_ticker_type_trans / n_type_trans) < 0.2)
        )
        .ORDER_BY(n_ticker_type_trans.ASC(), transaction_id.ASC())
    )


def multi_partition_access_6():
    # Find all transactions that are the only transaction of that type for
    # that ticker, or the only transaction of that type for that customer,
    # but not the only transaction for that customer, type, or ticker. List
    # the transaction IDs in ascending order.
    ticker_type_groups = transactions.PARTITION(
        name="groups", by=(ticker_id, transaction_type)
    ).CALCULATE(n_ticker_type_trans=COUNT(transactions))
    ticker_groups = ticker_type_groups.PARTITION(name="groups", by=ticker_id).CALCULATE(
        n_ticker_trans=SUM(groups.n_ticker_type_trans)
    )
    type_groups = ticker_groups.groups.PARTITION(
        name="groups", by=transaction_type
    ).CALCULATE(n_type_trans=SUM(groups.n_ticker_type_trans))
    cust_type_groups = type_groups.groups.transactions.PARTITION(
        name="groups",
        by=(customer_id, transaction_type),
    ).CALCULATE(n_cust_type_trans=COUNT(transactions))
    cust_groups = cust_type_groups.PARTITION(name="groups", by=customer_id).CALCULATE(
        n_cust_trans=SUM(groups.n_cust_type_trans)
    )
    return (
        cust_groups.groups.transactions.CALCULATE(transaction_id)
        .WHERE(
            ((n_ticker_type_trans == 1) | (n_cust_type_trans == 1))
            & (n_cust_trans > 1)
            & (n_type_trans > 1)
            & (n_ticker_trans > 1)
        )
        .ORDER_BY(transaction_id.ASC())
    )


def double_partition():
    # Doing a partition aggregation on the output of a partition aggregation
    year_month_data = (
        orders.CALCULATE(year=YEAR(order_date), month=MONTH(order_date))
        .PARTITION(
            name="months",
            by=(year, month),
        )
        .CALCULATE(n_orders=COUNT(orders))
    )
    return year_month_data.PARTITION(
        name="years",
        by=year,
    ).CALCULATE(year, best_month=MAX(months.n_orders))


def triple_partition():
    # Doing three layers of partitioned aggregation. Goal of the question:
    # for each region, calculate the average percentage of purchases made from
    # suppliers in that region belonging to the most common part type shipped
    # from the supplier region to the customer region, averaging across all
    # customer region. Only considers lineitems from June of 1992 where the
    # container is small.
    line_info = (
        parts.CALCULATE(part_type)
        .WHERE(STARTSWITH(container, "SM"))
        .lines.WHERE((MONTH(ship_date) == 6) & (YEAR(ship_date) == 1992))
        .CALCULATE(supp_region=supplier.nation.region.name)
        .order.WHERE(YEAR(order_date) == 1992)
        .CALCULATE(cust_region=customer.nation.region.name)
    )
    rrt_combos = line_info.PARTITION(
        name="combos", by=(supp_region, cust_region, part_type)
    ).CALCULATE(n_instances=COUNT(order))
    rr_combos = rrt_combos.PARTITION(
        name="region_pairs", by=(supp_region, cust_region)
    ).CALCULATE(percentage=100.0 * MAX(combos.n_instances) / SUM(combos.n_instances))
    return (
        rr_combos.PARTITION(
            name="supplier_regions",
            by=supp_region,
        )
        .CALCULATE(supp_region, avg_percentage=AVG(region_pairs.percentage))
        .ORDER_BY(supp_region.ASC())
    )


def hour_minute_day():
    """
    Return the transaction IDs with the hour, minute, and second extracted from
    transaction timestamps for specific ticker symbols ("AAPL","GOOGL","NFLX"),
    ordered by transaction ID in ascending order.
    """
    return (
        transactions.CALCULATE(
            transaction_id, HOUR(date_time), MINUTE(date_time), SECOND(date_time)
        )
        .WHERE(ISIN(ticker.symbol, ("AAPL", "GOOGL", "NFLX")))
        .ORDER_BY(transaction_id.ASC())
    )


def exponentiation():
    return daily_prices.CALCULATE(
        low_square=low**2,
        low_sqrt=SQRT(low),
        low_cbrt=POWER(low, 1 / 3),
    ).TOP_K(10, by=low_square.ASC())


def args_kwargs():
    def impl(*args, **kwargs):
        terms = {}
        for i, color in enumerate(args):
            terms[f"n_{color}"] = COUNT(parts.WHERE(CONTAINS(part_name, color)))
        for n, size in kwargs.items():
            terms[n] = COUNT(parts.WHERE(size == size))
        return TPCH.CALCULATE(**terms)

    result = impl("tomato", "almond", small=10, large=40)
    return result


def unpacking():
    start, end = (1992, 1994)
    selects_orders = orders.WHERE(MONOTONIC(start, YEAR(order_date), end))
    return selects_orders


def nested_unpacking():
    a, (b, c) = ["GERMANY", ["FRANCE", "ARGENTINA"]]
    chosen_customers = customers.WHERE(ISIN(nation.name, (a, b, c)))
    return chosen_customers


def unpacking_in_iterable():
    terms = {}
    for i, j in zip(range(5), range(1992, 1997)):
        terms[f"c{i}"] = COUNT(orders.WHERE(YEAR(order_date) == j))
    return nations.CALCULATE(**terms)


def with_import_statement():
    import tempfile as tf
    import logging.config

    logging.config.dictConfig({"version": 1})
    from os import path as opath

    result1 = opath.join("folder", "file.txt")
    with tf.TemporaryFile() as tf_handle1, tf.TemporaryFile() as tf_handle2:
        tf_handle1.write(b"Canada")
        tf_handle2.write(b"Mexico")
        tf_handle1.seek(0)
        tf_handle2.seek(0)
        a = str(tf_handle1.read().decode("utf-8"))
        b = str(tf_handle2.read().decode("utf-8"))
        return customers.WHERE(ISIN(nation.name, (a, b)))


def exception_handling():
    try:
        raise Exception("Canada")
    except Exception as e:
        country = str(e)
        return customers.WHERE(ISIN(nation.name, (country, "Mexico")))
    finally:
        pass


def class_handling():
    class Customer:
        def __init__(self, countries):
            self._countries = countries

        def query(self):
            return customers.WHERE(ISIN(nation.name, self._countries))

    return Customer(("Canada", "Mexico")).query()


def annotated_assignment():
    direction1: str
    direction1 = "SOUTH "
    specific_region: tuple[str, str] = "WEST", "AMERICA"
    chosen_region: str = direction1 + " ".join(specific_region)
    return nations.WHERE(region.name == chosen_region)


def abs_round_magic_method():
    return daily_prices.CALCULATE(
        abs_low=abs(low), round_low=round(low, 2), round_zero=round(low)
    )


def years_months_days_hours_datediff():
    y1_datetime = datetime.datetime(2025, 5, 2, 11, 00, 0)
    return (
        transactions.WHERE((YEAR(date_time) < 2025) & (MONTH(date_time) > 3))
        .CALCULATE(
            x=date_time,
            y1=y1_datetime,
            years_diff=DATEDIFF("years", date_time, y1_datetime),
            c_years_diff=DATEDIFF("YEARS", date_time, y1_datetime),
            c_y_diff=DATEDIFF("Y", date_time, y1_datetime),
            y_diff=DATEDIFF("y", date_time, y1_datetime),
            months_diff=DATEDIFF("months", date_time, y1_datetime),
            c_months_diff=DATEDIFF("MONTHS", date_time, y1_datetime),
            mm_diff=DATEDIFF("mm", date_time, y1_datetime),
            days_diff=DATEDIFF("days", date_time, y1_datetime),
            c_days_diff=DATEDIFF("DAYS", date_time, y1_datetime),
            c_d_diff=DATEDIFF("D", date_time, y1_datetime),
            d_diff=DATEDIFF("d", date_time, y1_datetime),
            hours_diff=DATEDIFF("hours", date_time, y1_datetime),
            c_hours_diff=DATEDIFF("HOURS", date_time, y1_datetime),
            c_h_diff=DATEDIFF("H", date_time, y1_datetime),
        )
        .TOP_K(30, by=x.ASC())
    )


def minutes_seconds_datediff():
    y_datetime = datetime.datetime(2023, 4, 3, 13, 16, 30)
    return (
        transactions.WHERE(YEAR(date_time) <= 2024)
        .CALCULATE(
            x=date_time,
            y=y_datetime,
            minutes_diff=DATEDIFF("m", date_time, y_datetime),
            seconds_diff=DATEDIFF("s", date_time, y_datetime),
        )
        .TOP_K(30, by=x.DESC())
    )


def simple_week_sampler():
    x_dt = datetime.datetime(2025, 3, 10, 11, 00, 0)
    y_dt = datetime.datetime(2025, 3, 14, 11, 00, 0)
    y_dt2 = datetime.datetime(2025, 3, 15, 11, 00, 0)
    y_dt3 = datetime.datetime(2025, 3, 16, 11, 00, 0)
    y_dt4 = datetime.datetime(2025, 3, 17, 11, 00, 0)
    y_dt5 = datetime.datetime(2025, 3, 18, 11, 00, 0)
    y_dt6 = datetime.datetime(2025, 3, 19, 11, 00, 0)
    y_dt7 = datetime.datetime(2025, 3, 20, 11, 00, 0)
    y_dt8 = datetime.datetime(2025, 3, 21, 11, 00, 0)
    return Broker.CALCULATE(
        weeks_diff=DATEDIFF("weeks", x_dt, y_dt),
        sow1=DATETIME(y_dt, "start of week"),
        sow2=DATETIME(y_dt2, "start of week"),
        sow3=DATETIME(y_dt3, "start of week"),
        sow4=DATETIME(y_dt4, "start of week"),
        sow5=DATETIME(y_dt5, "start of week"),
        sow6=DATETIME(y_dt6, "start of week"),
        sow7=DATETIME(y_dt7, "start of week"),
        sow8=DATETIME(y_dt8, "start of week"),
        dayname1=DAYNAME(y_dt),
        dayname2=DAYNAME(y_dt2),
        dayname3=DAYNAME(y_dt3),
        dayname4=DAYNAME(y_dt4),
        dayname5=DAYNAME(y_dt5),
        dayname6=DAYNAME(y_dt6),
        dayname7=DAYNAME(y_dt7),
        dayname8=DAYNAME(y_dt8),
        dayofweek1=DAYOFWEEK(y_dt),
        dayofweek2=DAYOFWEEK(y_dt2),
        dayofweek3=DAYOFWEEK(y_dt3),
        dayofweek4=DAYOFWEEK(y_dt4),
        dayofweek5=DAYOFWEEK(y_dt5),
        dayofweek6=DAYOFWEEK(y_dt6),
        dayofweek7=DAYOFWEEK(y_dt7),
        dayofweek8=DAYOFWEEK(y_dt8),
    )


def simple_week_sampler_tpch():
    x_dt = datetime.datetime(2025, 3, 10, 11, 00, 0)
    y_dt = datetime.datetime(2025, 3, 14, 11, 00, 0)
    y_dt2 = datetime.datetime(2025, 3, 15, 11, 00, 0)
    y_dt3 = datetime.datetime(2025, 3, 16, 11, 00, 0)
    y_dt4 = datetime.datetime(2025, 3, 17, 11, 00, 0)
    y_dt5 = datetime.datetime(2025, 3, 18, 11, 00, 0)
    y_dt6 = datetime.datetime(2025, 3, 19, 11, 00, 0)
    y_dt7 = datetime.datetime(2025, 3, 20, 11, 00, 0)
    y_dt8 = datetime.datetime(2025, 3, 21, 11, 00, 0)

    return TPCH.CALCULATE(
        weeks_diff=DATEDIFF("weeks", x_dt, y_dt),
        sow1=DATETIME(y_dt, "start of week"),
        sow2=DATETIME(y_dt2, "start of week"),
        sow3=DATETIME(y_dt3, "start of week"),
        sow4=DATETIME(y_dt4, "start of week"),
        sow5=DATETIME(y_dt5, "start of week"),
        sow6=DATETIME(y_dt6, "start of week"),
        sow7=DATETIME(y_dt7, "start of week"),
        sow8=DATETIME(y_dt8, "start of week"),
        dayname1=DAYNAME(y_dt),
        dayname2=DAYNAME(y_dt2),
        dayname3=DAYNAME(y_dt3),
        dayname4=DAYNAME(y_dt4),
        dayname5=DAYNAME(y_dt5),
        dayname6=DAYNAME(y_dt6),
        dayname7=DAYNAME(y_dt7),
        dayname8=DAYNAME(y_dt8),
        dayofweek1=DAYOFWEEK(y_dt),
        dayofweek2=DAYOFWEEK(y_dt2),
        dayofweek3=DAYOFWEEK(y_dt3),
        dayofweek4=DAYOFWEEK(y_dt4),
        dayofweek5=DAYOFWEEK(y_dt5),
        dayofweek6=DAYOFWEEK(y_dt6),
        dayofweek7=DAYOFWEEK(y_dt7),
        dayofweek8=DAYOFWEEK(y_dt8),
    )


def transaction_week_sampler():
    return transactions.WHERE(
        (YEAR(date_time) < 2025) & (DAY(date_time) > 1)
    ).CALCULATE(
        date_time,
        sow=DATETIME(date_time, "start of week"),
        dayname=DAYNAME(date_time),
        dayofweek=DAYOFWEEK(date_time),
    )


def week_offset():
    return transactions.WHERE(
        (YEAR(date_time) < 2025) & (DAY(date_time) > 1)
    ).CALCULATE(
        date_time,
        week_adj1=DATETIME(date_time, "1 week"),
        week_adj2=DATETIME(date_time, "-1 week"),
        week_adj3=DATETIME(date_time, "1 h", "2 w"),
        week_adj4=DATETIME(date_time, "-1 s", "2 w"),
        week_adj5=DATETIME(date_time, "1 d", "2 w"),
        week_adj6=DATETIME(date_time, "-1 m", "2 w"),
        week_adj7=DATETIME(date_time, "1 mm", "2 w"),
        week_adj8=DATETIME(date_time, "1 y", "2 w"),
    )


def datediff():
    y1_datetime = datetime.datetime(2025, 5, 2, 11, 00, 0)
    y_datetime = datetime.datetime(2023, 4, 3, 13, 16, 30)
    return (
        transactions.WHERE((YEAR(date_time) < 2025))
        .CALCULATE(
            x=date_time,
            y1=y1_datetime,
            y=y_datetime,
            years_diff=DATEDIFF("years", date_time, y1_datetime),
            months_diff=DATEDIFF("months", date_time, y1_datetime),
            days_diff=DATEDIFF("days", date_time, y1_datetime),
            hours_diff=DATEDIFF("hours", date_time, y1_datetime),
            minutes_diff=DATEDIFF("minutes", date_time, y_datetime),
            seconds_diff=DATEDIFF("seconds", date_time, y_datetime),
        )
        .TOP_K(30, by=years_diff.ASC())
    )


def padding_functions():
    return customers.CALCULATE(
        original_name=name,
        ref_rpad=RPAD("Cust0001", 30, "*"),
        ref_lpad=LPAD("Cust0001", 30, "*"),
        right_padded=RPAD(name, 30, "*"),
        left_padded=LPAD(name, 30, "#"),
        truncated_right=RPAD(name, 8, "-"),
        truncated_left=LPAD(name, 8, "-"),
        zero_pad_right=RPAD(name, 0, "."),
        zero_pad_left=LPAD(name, 0, "."),
        right_padded_space=RPAD(name, 30, " "),
        left_padded_space=LPAD(name, 30, " "),
    ).TOP_K(5, by=name.ASC())


def step_slicing():
    return customers.CALCULATE(
        name,
        neg_none_step=name[-2::1],
        pos_none_step=name[3::1],
        none_pos_step=name[:3:1],
        none_neg_step=name[:-2:1],
        pos_pos_step=name[2:4:1],
        pos_neg_step=name[2:-2:1],
        neg_pos_step=name[-12:2:1],
        neg_neg_step=name[-4:-2:1],
        inbetween_chars=name[1:-1:1],
        empty1=name[2:2:1],
        empty2=name[-2:-2:1],
        empty3=name[-2:-4:1],
        empty4=name[4:2:1],
        oob1=name[100:200:1],
        oob2=name[-200:-100:1],
        oob3=name[100::1],
        oob4=name[-200::1],
        oob5=name[:100:1],
        oob6=name[:-200:1],
        oob7=name[100:-200:1],
        oob8=name[-200:100:1],
        oob9=name[100:-1:1],
        oob10=name[-100:-1:1],
        oob11=name[-3:100:1],
        oob12=name[-3:-100:1],
        zero1=name[0:0:1],
        zero2=name[0:1:1],
        zero3=name[-1:0:1],
        zero4=name[1:0:1],
        zero5=name[0:-1:1],
        zero6=name[0:-20:1],
        zero7=name[0:100:1],
        zero8=name[20:0:1],
        zero9=name[-20:0:1],
        wo_step1=name[-2:],
        wo_step2=name[3:],
        wo_step3=name[:3],
        wo_step4=name[:-2],
        wo_step5=name[2:4],
        wo_step6=name[2:-2],
        wo_step7=name[-4:2],
        wo_step8=name[-4:-2],
        wo_step9=name[2:2],
    )


def sign():
    return (
        daily_prices.CALCULATE(
            high,
            high_neg=-1 * high,
            high_zero=0 * high,
        )
        .TOP_K(5, by=high.ASC())
        .CALCULATE(
            high,
            high_neg,
            high_zero,
            sign_high=SIGN(high),
            sign_high_neg=SIGN(high_neg),
            sign_high_zero=SIGN(high_zero),
        )
    )


def find():
    return customers.WHERE(name == "Alex Rodriguez").CALCULATE(
        name,
        idx_Alex=FIND(name, "Alex"),
        idx_Rodriguez=FIND(name, "Rodriguez"),
        idx_bob=FIND(name, "bob"),
        idx_e=FIND(name, "e"),
        idx_space=FIND(name, " "),
        idx_of_R=FIND(name, "R"),
        idx_of_Alex_Rodriguez=FIND(name, "Alex Rodriguez"),
    )


def strip():
    return (
        customers.WHERE(name == "Alex Rodriguez")
        .CALCULATE(
            name,
            alt_name1="  Alex Rodriguez  ",
            alt_name2="aeiAlex Rodriguezaeiou",
            alt_name3=";;Alex Rodriguez;;",
            alt_name4="""
    Alex Rodriguez
        """,  # equivalent to "\n\tAlex Rodriguez\n"
        )
        .CALCULATE(
            stripped_name=STRIP(name, "Alex Rodriguez"),
            stripped_name1=STRIP(name),
            stripped_name_with_chars=STRIP(name, "lAez"),
            stripped_alt_name1=STRIP(alt_name1),
            stripped_alt_name2=STRIP(alt_name2, "aeiou"),
            stripped_alt_name3=STRIP(alt_name3, ";"),
            stripped_alt_name4=STRIP(alt_name4),
        )
    )


def replace():
    return (
        customers.WHERE(name == "Alex Rodriguez")
        .CALCULATE(
            name,
            empty_string="",
            simple_text="banana",
            overlapping_text="aaa",
            case_sensitive_text="Apple",
            unicode_text="café",
            special_chars="a$b$c",
            same_all="foofoo",
            nested_replace="abcabc",
        )
        .CALCULATE(
            replaced_name=REPLACE(name, "Alex", "Alexander"),
            removed_name=REPLACE(name, "Alex"),
            case_name=REPLACE(name, "alex"),
            replace_empty_text=REPLACE(empty_string, "a", "b"),  # ""
            replace_with_empty_pattern=REPLACE("abc", "", "x"),  # "abc"
            remove_substring=REPLACE("abc", "a", ""),  # "bc"
            empty_all=REPLACE("", "", ""),  # ""
            substring_not_found=REPLACE("hello", "x", "y"),  # "hello"
            overlapping_matches=REPLACE(overlapping_text, "aa", "b"),  # "ba"
            multiple_occurrences=REPLACE("a a a", "a", "b"),  # "b b b"
            case_sensitive=REPLACE(case_sensitive_text, "apple", "orange"),  # "Apple"
            unicode_handling=REPLACE(unicode_text, "é", "e"),  # "cafe"
            special_character_replace=REPLACE(special_chars, "$", ""),  # "abc"
            longer_replacement=REPLACE("x", "x", "xyz"),  # "xyz"
            shorter_replacement=REPLACE("xyzxyz", "xyz", "x"),  # "xx"
            same_value_args=REPLACE(same_all, "foo", "foo"),  # "foofoo"
            nested_like_replace=REPLACE(
                nested_replace, "abc", "abcabc"
            ),  # "abcabcabcabc"
        )
    )


def str_count():
    return (
        customers.WHERE(name == "Alex Rodriguez")
        .CALCULATE(
            name,
            char_substring="e",
            char_substring_2="f",
            lower_lastname="rodriguez",
            lastname="Rodriguez",
            empty_string="",
            space=" ",
            special_chars="$@!%",
            numbers="123",
        )
        .CALCULATE(  # cases
            count_letter=STRCOUNT(name, char_substring),
            not_in_letter=STRCOUNT(name, char_substring_2),
            count_lastname=STRCOUNT(name, lastname),
            count_sensitive_lastname=STRCOUNT(name, lower_lastname),
            count_empty=STRCOUNT(name, empty_string),
            all_empty=STRCOUNT(empty_string, empty_string),
            first_empty=STRCOUNT(empty_string, name),
            count_numbers=STRCOUNT("123456789", numbers),
            count_char_numbers=STRCOUNT("Alex123Rodrigez12", "12"),
            no_occurence=STRCOUNT(name, "Luis"),
            count_spaces=STRCOUNT(name, space),
            space_arround=STRCOUNT(" Hello world ", space),
            count_special_chars=STRCOUNT("Hello $@!%", special_chars),
            no_overlapping=STRCOUNT("aaaa", "aa"),
            no_overlapping_2=STRCOUNT("ababab", "aba"),
            entire_string_match=STRCOUNT(name, name),
            longer_substring=STRCOUNT(lastname, name),
        )
    )


def get_part_multiple():
    k = INTEGER(_id[1:])
    return (
        customers.WHERE(k <= 4)
        .CALCULATE(
            k,
            p1=GETPART(name, " ", k),
            p2=GETPART(name, " ", -k),
            p3=GETPART(email, ".", k),
            p4=GETPART(email, ".", -k),
            p5=GETPART(phone, "-", k),
            p6=GETPART(phone, "-", -k),
            p7=GETPART(postal_code, "00", k),
            p8=GETPART(postal_code, "00", -k),
            p9=GETPART(name, "!", k),
            p10=GETPART(name, "@", -k),
            p11=GETPART(name, "aa", k),
            p12=GETPART(name, "#$*", -k),
            p13=GETPART(name, "", k),
            p14=GETPART("", " ", k),
            p15=GETPART(name, " ", 0),
            p16=GETPART(state, state, k),
            p17=GETPART(GETPART(phone, "-", 1), "5", k),
            p18=GETPART(postal_code, "0", k),
        )
        .ORDER_BY(k.ASC())
    )


def get_part_single():
    return customers.WHERE(name == "Alex Rodriguez").CALCULATE(
        last_name=GETPART(name, " ", -1)
    )


def extract_colors():
    return parts.CALCULATE(
        key,
        c1=UPPER(GETPART(name, " ", 1)),
        c2=UPPER(GETPART(name, " ", 2)),
        c3=UPPER(GETPART(name, " ", 3)),
        c4=UPPER(GETPART(name, " ", 4)),
        c5=UPPER(GETPART(name, " ", 5)),
        c6=UPPER(GETPART(name, " ", 6)),
    ).TOP_K(5, by=key.ASC())


def singular1():
    # Singular in CALCULATE & WHERE
    nation_4 = nations.WHERE(key == 4).SINGULAR()
    return regions.CALCULATE(name, nation_4_name=nation_4.name)


def singular2():
    # Singular in CALCULATE & WHERE with multiple SINGULARs
    return nations.CALCULATE(
        name,
        okey=customers.WHERE(key == 1)
        .SINGULAR()
        .orders.WHERE(key == 454791)
        .SINGULAR()
        .key,
    )


def singular3():
    # Singular in ORDER_BY
    # Finds the names of the first 5 customers alphabetically, and sorts them
    # by the date of the most expensive order they ever made.
    return (
        customers.TOP_K(5, by=name.ASC())
        .CALCULATE(name)
        .ORDER_BY(
            orders.WHERE(RANKING(by=total_price.DESC(), per="customers") == 1)
            .SINGULAR()
            .order_date.ASC(na_pos="last")
        )
    )


def singular4():
    # Singular in TOP_K
    # Finds the names of the first 5 customers from nation #6
    # by the date of the most expensive high-priority order they ever made.
    return (
        customers.WHERE(nation_key == 6)
        .TOP_K(
            5,
            by=orders.WHERE(order_priority == "1-URGENT")
            .WHERE(RANKING(by=total_price.DESC(), per="customers") == 1)
            .SINGULAR()
            .order_date.ASC(na_pos="last"),
        )
        .CALCULATE(name)
    )


def singular5():
    # Find the ship date of the most expensive line item per each container
    # presented in parts (breaking ties in favor of the smaller ship date).
    # Find the 5 containers with the earliest such date, breaking ties
    # alphabetically. For the purpose of this question, only shipments made by
    # rail without tax and for parts from Brand#13.
    top_containers = parts.WHERE(brand == "Brand#13").PARTITION(
        name="containers",
        by=container,
    )
    highest_price_line = (
        parts.lines.WHERE((ship_mode == "RAIL") & (tax == 0))
        .WHERE(
            RANKING(by=(extended_price.DESC(), ship_date.ASC()), per="containers") == 1
        )
        .SINGULAR()
    )
    return (
        top_containers.WHERE(HAS(highest_price_line))
        .CALCULATE(
            container,
            highest_price_ship_date=highest_price_line.ship_date,
        )
        .TOP_K(5, by=(highest_price_ship_date.ASC(), container.ASC()))
    )


def singular6():
    # For each customer in nation #4, what is the first part they received in
    # an order handled by clerk #17, and the nation it came from (breaking ties
    # in favor of the one with the largest revenue)? Include the 5 customers
    # with the earliest such received parts (breaking ties alphabetically by
    # customer name).
    revenue = extended_price * (1 - discount)
    lq = (
        orders.WHERE(clerk == "Clerk#000000017")
        .lines.CALCULATE(receipt_date)
        .WHERE(RANKING(by=(receipt_date.ASC(), revenue.DESC()), per="customers") == 1)
        .SINGULAR()
        .supplier.nation.CALCULATE(nation_name=name)
    )
    selected_customers = customers.WHERE((nation_key == 4) & HAS(lq))
    return selected_customers.CALCULATE(name, lq.receipt_date, lq.nation_name).TOP_K(
        5, by=(receipt_date.ASC(), name.ASC())
    )


def singular7():
    # For each supplier in nation #20, what is the most popular part (by # of
    # purchases) they supplied in 1994 (breaking ties alphabetically by part
    # name)? Include the 5 suppliers with the highest number of purchases along
    # with part name, and number of orders (breaking ties alphabetically by
    # supplier name). Only consider parts from Brand#13.
    best_part = (
        supply_records.WHERE(part.brand == "Brand#13")
        .CALCULATE(
            n_orders=COUNT(lines.WHERE(YEAR(ship_date) == 1994)),
            part_name=part.name,
        )
        .WHERE(RANKING(by=(n_orders.DESC(), part_name.ASC()), per="suppliers") == 1)
        .SINGULAR()
    )
    return (
        suppliers.WHERE(nation_key == 20)
        .CALCULATE(
            supplier_name=name,
            part_name=best_part.part_name,
            n_orders=best_part.n_orders,
        )
        .TOP_K(5, by=(n_orders.DESC(), supplier_name.ASC()))
    )


def quarter_function_test():
    return TPCH.CALCULATE(
        QUARTER("2023-01-15"),  # Q1
        QUARTER("2023-02-28"),  # Q1
        QUARTER("2023-03-31"),  # Q1
        QUARTER("2023-04-01"),  # Q2
        QUARTER("2023-05-15"),  # Q2
        QUARTER("2023-06-30"),  # Q2
        QUARTER("2023-07-01"),  # Q3
        QUARTER("2023-08-15"),  # Q3
        QUARTER("2023-09-30"),  # Q3
        QUARTER("2023-10-01"),  # Q4
        QUARTER("2023-11-15"),  # Q4
        QUARTER("2023-12-31"),  # Q4
        QUARTER(pd.Timestamp("2024-02-29 12:30:45")),  # Q1 (leap year)
        # Testing start of quarter for different months
        q1_jan=DATETIME(
            "2023-01-15 12:30:45", "start of quarter"
        ),  # Should be 2023-01-01
        q1_feb=DATETIME(
            "2023-02-28 12:30:45", "start of quarter"
        ),  # Should be 2023-01-01
        q1_mar=DATETIME("2023-03-31", "start of quarter"),  # Should be 2023-01-01
        q2_apr=DATETIME("2023-04-01", "start of quarter"),  # Should be 2023-04-01
        q2_may=DATETIME(
            "2023-05-15 12:30:45", "start of quarter"
        ),  # Should be 2023-04-01
        q2_jun=DATETIME(
            "2023-06-30 12:30:45", "start of quarter"
        ),  # Should be 2023-04-01
        q3_jul=DATETIME(
            "2023-07-01 12:30:45", "start of quarter"
        ),  # Should be 2023-07-01
        q3_aug=DATETIME("2023-08-15", "start of quarter"),  # Should be 2023-07-01
        q3_sep=DATETIME("2023-09-30", "start of quarter"),  # Should be 2023-07-01
        q4_oct=DATETIME("2023-10-01", "start of quarter"),  # Should be 2023-10-01
        q4_nov=DATETIME("2023-11-15", "start of quarter"),  # Should be 2023-10-01
        q4_dec=DATETIME("2023-12-31", "start of quarter"),  # Should be 2023-10-01
        # Testing with different aliases for 'start of quarter'
        ts_q1=DATETIME(pd.Timestamp("2024-02-29 12:30:45"), "start of quarter"),
        alias1=DATETIME("2023-05-15", "START OF QUARTER"),
        alias2=DATETIME("2023-08-15", "Start Of Quarter"),
        alias3=DATETIME("2023-11-15", "\n  Start  Of\tQuarter\n\n"),
        alias4=DATETIME("2023-02-15", "\tSTART\tOF\tquarter\t"),
        # Testing chained operations
        chain1=DATETIME("2023-05-15", "start of quarter", "+1 day", "+2 hours"),
        chain2=DATETIME("2023-08-15", "start of quarter", "start of day"),
        # Oct 1 from previous quarter
        chain3=DATETIME("2023-11-15", "-1 month", "start of quarter"),
        plus_1q=DATETIME("2023-01-15 12:30:45", "+1 quarter"),  # Should be 2023-04-15
        plus_2q=DATETIME("2023-01-15 12:30:45", "+2 quarters"),  # Should be 2023-07-15
        plus_3q=DATETIME("2023-01-15", "+3 quarters"),  # Should be 2023-10-15
        minus_1q=DATETIME("2023-01-15 12:30:45", "-1 quarter"),  # Should be 2022-10-15
        minus_2q=DATETIME("2023-01-15 12:30:45", "-2 quarters"),  # Should be 2022-07-15
        minus_3q=DATETIME("2023-01-15", "-3 quarters"),  # Should be 2022-04-15
        # Testing with different syntax for quarter offsets
        syntax1=DATETIME("2023-05-15", " +1 QUARTER "),
        syntax2=DATETIME("2023-08-15", "+2 Q"),
        syntax3=DATETIME("2023-11-15", " \n +\t3 \nQuarters \n\r "),
        syntax4=DATETIME("2023-02-15", "\t-\t2\tq\t"),
        # Basic quarter differences within the same year
        q_diff1=DATEDIFF("quarter", "2023-01-15", "2023-04-15"),  # 1 quarter
        q_diff2=DATEDIFF("quarter", "2023-01-15", "2023-07-15"),  # 2 quarters
        q_diff3=DATEDIFF("quarter", "2023-01-15", "2023-10-15"),  # 3 quarters
        q_diff4=DATEDIFF("quarter", "2023-01-15", "2023-12-31"),  # 3 quarters
        # Quarter differences across year boundaries
        q_diff5=DATEDIFF("quarter", "2023-01-15", "2024-01-15"),  # 4 quarters
        q_diff6=DATEDIFF("quarter", "2023-01-15", "2024-04-15"),  # 5 quarters
        q_diff7=DATEDIFF("quarter", "2022-10-15", "2024-04-15"),  # 6 quarters
        q_diff8=DATEDIFF("quarter", "2020-01-01", "2025-01-01"),  # 20 quarters
        # Negative quarter differences (earlier end date)
        q_diff9=DATEDIFF("quarter", "2023-04-15", "2023-01-15"),  # -1 quarter
        q_diff10=DATEDIFF("quarter", "2024-01-15", "2023-01-15"),  # -4 quarters
        # Testing with partial quarters (should still count as crossing a quarter boundary)
        q_diff11=DATEDIFF("quarter", "2023-03-31", "2023-04-01"),  # 1 quarter
        q_diff12=DATEDIFF("quarter", "2023-12-31", "2024-01-01"),  # 1 quarter
        # QUARTER(order_date),
    )


def order_quarter_test():
    return (
        orders.WHERE(YEAR(order_date) == 1995)
        .TOP_K(1, by=order_date.ASC())
        .CALCULATE(
            order_date,
            quarter=QUARTER(order_date),
            quarter_start=DATETIME(order_date, "start of quarter"),
            next_quarter=DATETIME(order_date, "+1 quarter"),
            prev_quarter=DATETIME(order_date, "-1 quarter"),
            two_quarters_ahead=DATETIME(order_date, "+2 quarters"),
            two_quarters_behind=DATETIME(order_date, "-2 quarters"),
            quarters_since_1995=DATEDIFF("quarter", "1995-01-01", order_date),
            quarters_until_2000=DATEDIFF("quarter", order_date, "2000-01-01"),
            same_quarter_prev_year=DATETIME(order_date, "-4 quarters"),
            same_quarter_next_year=DATETIME(order_date, "+4 quarters"),
        )
    )


def simple_int_float_string_cast():
    # String format specifiers for date/time with a static datetime
    # Using a specific date: 2023-07-15 14:30:45
    # static_date = DATETIME("2023-07-15 14:30:45")
    return TPCH.CALCULATE(
        i1=INTEGER(1),
        i2=INTEGER(2.2),
        i3=INTEGER("3"),
        i4=INTEGER("4.3"),
        i5=INTEGER("-5.888"),
        i6=INTEGER(-6.0),
        f1=FLOAT(1.0),
        f2=FLOAT(2.2),
        f3=FLOAT("3"),
        f4=FLOAT("4.3"),
        f5=FLOAT("-5.888"),
        f6=FLOAT(-6.0),
        f7=FLOAT(0.0),
        s1=STRING(1),
        s2=STRING(2.2),
        s3=STRING("3"),
        s4=STRING("4.3"),
        s5=STRING("-5.888"),
        s6=STRING(-6.0),
        s7=STRING(0.0),
        s8=STRING("0.0"),
        s9=STRING("abc def"),
    )


def string_format_specifiers_sqlite():
    # String format specifiers for date/time with a static datetime
    # Works for SQLite versions >= v3.43.2
    # Using a specific date: 2023-07-15 14:30:45
    static_date = pd.Timestamp("2023-07-15 14:30:45")
    return TPCH.CALCULATE(
        # day of month: 01-31
        d1=STRING(static_date, "%d"),
        # day of month without leading zero: 1-31
        d2=STRING("2023-07-15 14:30:45", "%e"),
        # fractional seconds: SS.SSS
        d3=STRING("2023-07-15 14:30:45", "%f"),
        # ISO 8601 date: YYYY-MM-DD
        d4=STRING("2023-07-15 14:30:45", "%F"),
        # hour: 00-24
        d5=STRING(static_date, "%H"),
        # hour for 12-hour clock: 01-12
        d6=STRING(static_date, "%I"),
        # day of year: 001-366
        d7=STRING(static_date, "%j"),
        # Julian day number (fractional)
        d8=STRING(static_date, "%J"),
        # hour without leading zero: 0-24
        d9=STRING(static_date, "%k"),
        # %I without leading zero: 1-12
        d10=STRING(static_date, "%l"),
        # month: 01-12
        d11=STRING(static_date, "%m"),
        # minute: 00-59
        d12=STRING(static_date, "%M"),
        # "AM" or "PM" depending on the hour
        d13=STRING(static_date, "%p"),
        # "am" or "pm" depending on the hour
        d14=STRING(static_date, "%P"),
        # ISO 8601 time: HH:MM
        d15=STRING(static_date, "%R"),
        # seconds since 1970-01-01
        d16=STRING(static_date, "%s"),
        # seconds: 00-59
        d17=STRING(static_date, "%S"),
        # ISO 8601 time: HH:MM:SS
        d18=STRING(static_date, "%T"),
        # day of week 1-7 with Monday==1
        d19=STRING(static_date, "%u"),
        # day of week 0-6 with Sunday==0
        d20=STRING(static_date, "%w"),
        # week of year (00-53)
        d21=STRING(static_date, "%W"),
        # year: 0000-9999
        d22=STRING(static_date, "%Y"),
        # month-day-year
        d23=STRING(static_date, "%m-%d-%Y"),
    )


def part_reduced_size():
    # What are the top 5 line items with the highest discounts
    # on parts with the lowest retail prices casted to integers?
    # Include the part name, the reduced size, the retail price, the discount,
    # and the date in day-month-year, month/day, and AM/PM format.
    return (
        parts.CALCULATE(
            reduced_size=FLOAT(size / 2.5),
            retail_price_int=INTEGER(retail_price),
            message=JOIN_STRINGS(
                "",
                "old size: ",
                STRING(size),
            ),
        )
        .TOP_K(2, by=retail_price_int.ASC())
        .lines.CALCULATE(
            reduced_size,
            retail_price_int,
            message,
            discount,
            # day-month-year: 15-07-2023
            date_dmy=STRING(receipt_date, "%d-%m-%Y"),
            # month/day: 07/15
            date_md=STRING(receipt_date, "%m/%d"),
            # AM or PM
            am_pm=STRING(receipt_date, "%H:%M%p"),
        )
        .TOP_K(5, by=discount.DESC())
    )


def simple_smallest_or_largest():
    return TPCH.CALCULATE(
        s1=SMALLEST(20, 10),
        s2=SMALLEST(20, 20),
        s3=SMALLEST(20, 10, 0),
        s4=SMALLEST(20, 10, 10, -1, -2, 100, -200),
        s5=SMALLEST(20, 10, None, 100, 200),
        s6=SMALLEST(20.22, 10.22, -0.34),
        s7=SMALLEST(
            datetime.datetime(2025, 1, 1),
            datetime.datetime(2024, 1, 1),
            datetime.datetime(2023, 1, 1),
        ),
        s8=SMALLEST("", "alphabet soup", "Hello World"),
        s9=SMALLEST(None, "alphabet soup", "Hello World"),
        l1=LARGEST(20, 10),
        l2=LARGEST(20, 20),
        l3=LARGEST(20, 10, 0),
        l4=LARGEST(20, 10, 10, -1, -2, 100, -200, 300),
        l5=LARGEST(20, 10, None, 100, 200),
        l6=LARGEST(20.22, 100.22, -0.34),
        l7=LARGEST(
            datetime.datetime(2025, 1, 1),
            datetime.datetime(2024, 1, 1),
            datetime.datetime(2023, 1, 1),
        ),
        l8=LARGEST("", "alphabet soup", "Hello World"),
        l9=LARGEST(None, "alphabet soup", "Hello World"),
    )


def avg_acctbal_wo_debt():
    # For each region, what is the average account balance of all
    # customers in a hypothetical scenario where all debt was erased
    return regions.CALCULATE(
        region_name=name,
        avg_bal_without_debt_erasure=AVG(LARGEST(nations.customers.account_balance, 0)),
    )


def odate_and_rdate_avggap():
    # Average gap, in days, for shipments between when they were ordered
    # versus when they were expected to arrive (or when they actually arrived,
    # if they were early), for shipments done via rail
    delay_info = lines.WHERE(HAS(order) & (ship_mode == "RAIL")).CALCULATE(
        day_gap=DATEDIFF("days", order.order_date, SMALLEST(commit_date, receipt_date))
    )
    return TPCH.CALCULATE(avg_gap=AVG(delay_info.day_gap))


def simple_var_std():
    return nations.WHERE(ISIN(name, ("ALGERIA", "ARGENTINA"))).CALCULATE(
        name,
        var=VAR(suppliers.account_balance),
        std=STD(suppliers.account_balance),
        sample_var=VAR(suppliers.account_balance, type="sample"),
        sample_std=STD(suppliers.account_balance, type="sample"),
        pop_var=VAR(suppliers.account_balance, type="population"),
        pop_std=STD(suppliers.account_balance, type="population"),
    )


def simple_var_std_with_nulls():
    first_customers = customers.WHERE(ISIN(key, (1, 2, 3))).CALCULATE(
        key_0=KEEP_IF(account_balance, key > 3),
        key_1=KEEP_IF(account_balance, key > 2),
        key_2=KEEP_IF(account_balance, key > 1),
    )
    return TPCH.CALCULATE(
        var_samp_0_nnull=VAR(first_customers.key_0, type="sample"),
        var_samp_1_nnull=VAR(first_customers.key_1, type="sample"),
        var_samp_2_nnull=VAR(first_customers.key_2, type="sample"),
        var_pop_0_nnull=VAR(first_customers.key_0),
        var_pop_1_nnull=VAR(first_customers.key_1),
        var_pop_2_nnull=VAR(first_customers.key_2),
        std_samp_0_nnull=STD(first_customers.key_0, type="sample"),
        std_samp_1_nnull=STD(first_customers.key_1, type="sample"),
        std_samp_2_nnull=STD(first_customers.key_2, type="sample"),
        std_pop_0_nnull=STD(first_customers.key_0),
        std_pop_1_nnull=STD(first_customers.key_1),
        std_pop_2_nnull=STD(first_customers.key_2),
    )


def deep_best_analysis():
    richest_nation_cust = customers.BEST(
        by=(account_balance.DESC(), key.ASC()), per="nations"
    )
    richest_region_cust = customers.BEST(
        by=(account_balance.DESC(), key.ASC()), per="regions"
    )
    most_avail_region_supply = supply_records.BEST(
        by=(available_quantity.DESC(), part_key.ASC()), per="regions"
    )
    best_region_supplier = (
        suppliers.WHERE(HAS(most_avail_region_supply))
        .CALCULATE(
            p_key=most_avail_region_supply.part_key,
            p_qty=most_avail_region_supply.available_quantity,
        )
        .BEST(by=(p_qty.DESC(), key.ASC()), per="regions")
    )
    return (
        regions.CALCULATE(r_name=name)
        .nations.WHERE(HAS(richest_nation_cust))
        .CALCULATE(
            r_name=r_name,
            n_name=name,
            c_key=richest_nation_cust.key,
            c_bal=richest_nation_cust.account_balance,
            cr_bal=richest_region_cust.account_balance,
            s_key=best_region_supplier.key,
            p_key=best_region_supplier.p_key,
            p_qty=best_region_supplier.p_qty,
            cg_key=customers.BEST(by=(account_balance.DESC(), key.ASC())).key,
        )
        .TOP_K(10, by=n_name.ASC())
    )


def simple_cross_1():
    # Every combination of region names
    return (
        regions.CALCULATE(r1=name)
        .CROSS(regions)
        .CALCULATE(r1, r2=name)
        .ORDER_BY(r1.ASC(), r2.ASC())
    )


def simple_cross_2():
    # Every combination of region names, excluding cases where
    # the two regions are the same
    return (
        regions.CALCULATE(r1=name)
        .CROSS(regions)
        .CALCULATE(r1, r2=name)
        .WHERE(r1 != r2)
        .ORDER_BY(r1.ASC(), r2.ASC())
    )


def simple_cross_3():
    # Same as simple_cross_8, but for every combination of nation1 in ASIA
    # and nation2 in AMERICA in April-1992, only consider orders shipped
    # by "SHIP" mode, only considering customers in debt.
    nation_combinations = (
        regions.WHERE(name == "ASIA")
        .nations.CALCULATE(s_key=key, supplier_nation=name)
        .CROSS(regions.WHERE(name == "AMERICA").nations.CALCULATE(customer_nation=name))
    )
    selected_purchases = (
        customers.WHERE(account_balance < 0)
        .orders.WHERE((YEAR(order_date) == 1992) & (MONTH(order_date) == 4))
        .lines.WHERE((supplier.nation_key == s_key) & (ship_mode == "SHIP"))
    )
    return nation_combinations.CALCULATE(
        supplier_nation,
        customer_nation,
        nation_combinations=COUNT(selected_purchases),
    ).WHERE(HAS(selected_purchases))


def simple_cross_4():
    # For each region, count how many OTHER regions
    # have the same first letter as the region
    other_regions = CROSS(regions).WHERE(
        (name != region_name) & (name[:1] == region_name[:1])
    )
    return (
        regions.CALCULATE(region_name=name)
        .CALCULATE(region_name, n_other_regions=COUNT(other_regions))
        .ORDER_BY(region_name.ASC())
    )


def simple_cross_5():
    # For every combination of part size & order priority, which order priority
    # had the highest quantity of parts of that size shipped in January 1998
    # without tax or discount and via ship? Only consider the 10 smallest part
    # sizes, and large parts.
    sizes = (
        parts.WHERE(STARTSWITH(container, "LG"))
        .PARTITION(name="sizes", by=size)
        .CALCULATE(part_size=size)
        .TOP_K(10, by=size.ASC())
    )
    order_info = (
        orders.CALCULATE(order_priority)
        .WHERE((YEAR(order_date) == 1998) & (MONTH(order_date) == 1))
        .lines.WHERE(
            (part.size == part_size)
            & (tax == 0)
            & (discount == 0)
            & (ship_mode == "SHIP")
            & STARTSWITH(part.container, "LG")
        )
    )
    best_priority = (
        CROSS(order_info.PARTITION(name="priorities", by=order_priority))
        .CALCULATE(total_qty=SUM(lines.quantity))
        .BEST(by=total_qty.DESC(), per="sizes")
    )
    return sizes.CALCULATE(
        part_size,
        best_order_priority=best_priority.order_priority,
        best_order_priority_qty=best_priority.total_qty,
    )


def simple_cross_6():
    # Count how many combinations of 2 DISTINCT orders exist that were from the
    # same day from the same customer, only considering orders handled
    # by any of the clerks whose numbers is at least 900.
    predicates = INTEGER(clerk[6:]) >= 900
    original_orders = orders.CALCULATE(
        original_customer_key=customer_key,
        original_order_key=key,
        original_order_date=order_date,
    ).WHERE(predicates)
    other_orders_by_same_customer_same_date = original_orders.CROSS(
        orders.WHERE(predicates)
    ).WHERE(
        (customer_key == original_customer_key)
        & (key > original_order_key)
        & (order_date == original_order_date)
    )
    return TPCH.CALCULATE(n_pairs=COUNT(other_orders_by_same_customer_same_date))


def simple_cross_7():
    # For every order with status P, count how many DIFFERENT orders with
    # status "P" were made by the same
    # customer on the same date, considering only the first 5 orders
    # with the highest number of other orders, breaking ties by key
    original_orders = orders.WHERE(order_status == "P").CALCULATE(
        original_customer_key=customer_key,
        original_order_key=key,
        original_order_date=order_date,
    )
    return original_orders.CALCULATE(
        original_order_key,
        n_other_orders=COUNT(
            CROSS(
                orders.WHERE(
                    (customer_key == original_customer_key)
                    & (order_status == "P")
                    & (key > original_order_key)
                    & (order_date == original_order_date)
                )
            )
        ),
    ).TOP_K(5, by=[n_other_orders.DESC(), original_order_key.ASC()])


def simple_cross_8():
    # For every unique combination of region1 & region2, count how many
    # lineitems shipped in March-1998 and clerk #7
    # were from a supplier in debt in region1 by a customer in region2 in the
    # automobile market segment.
    selected_lineitems = (
        nations.customers.WHERE(market_segment == "AUTOMOBILE")
        .orders.WHERE(clerk == "Clerk#000000007")
        .lines.WHERE(
            (YEAR(ship_date) == 1998)
            & (MONTH(ship_date) == 3)
            & (
                supplier.WHERE(account_balance < 0).nation.region.name
                == supplier_region
            )
        )
    )
    region_combinations = regions.CALCULATE(supplier_region=name).CROSS(
        regions.CALCULATE(customer_region=name)
    )
    return region_combinations.WHERE(HAS(selected_lineitems)).CALCULATE(
        supplier_region, customer_region, region_combinations=COUNT(selected_lineitems)
    )


def simple_cross_9():
    # Every combination of different nations from the same region
    return (
        regions.CALCULATE(r1=name)
        .nations.CALCULATE(n1=name)
        .CROSS(regions.CALCULATE(r2=name).nations)
        .CALCULATE(n1, n2=name)
        .WHERE((r1 == r2) & (n1 != n2))
        .ORDER_BY(n1.ASC(), n2.ASC())
        .TOP_K(10, by=[n1.ASC(), n2.ASC()])
    )


def simple_cross_10():
    # For each region, count how many nations in OTHER regions
    # have the same first letter as the region
    other_regions = CROSS(regions.CALCULATE(r2=name).nations).WHERE(
        (r2 != region_name) & (name[:1] == region_name[:1])
    )
    return (
        regions.CALCULATE(region_name=name)
        .CALCULATE(region_name, n_other_nations=COUNT(other_regions))
        .ORDER_BY(region_name.ASC())
    )


def simple_cross_11():
    # Count how many orders were made on the first date that the orders
    # were made (using CROSS to derive global values)
    global_info = TPCH.CALCULATE(min_date=MIN(orders.order_date))
    selected_orders = orders.WHERE(order_date == CROSS(global_info).SINGULAR().min_date)
    return TPCH.CALCULATE(n=COUNT(selected_orders))


def simple_cross_12():
    # List every combination of order priority and market segment,
    # alphabetized.
    priorities = orders.PARTITION(name="priorities", by=order_priority).CALCULATE(
        order_priority
    )
    segments = customers.PARTITION(name="segments", by=market_segment)
    return (
        priorities.CROSS(segments)
        .CALCULATE(order_priority, market_segment)
        .ORDER_BY(order_priority.ASC(), market_segment.ASC())
    )


def simple_cross_13():
<<<<<<< HEAD
    # Strange way to count how many customers have the an account balance
    # within 10 of the global minimum, and how many suppliers have an account
    # balance within 10 of the global maximum.
    glob1 = TPCH.CALCULATE(min_balance=MIN(customers.account_balance))
    cust = customers.WHERE(account_balance <= (CROSS(glob1).min_balance + 10.0))
    glob2 = TPCH.CALCULATE(max_balance=MAX(suppliers.account_balance))
    supp = suppliers.WHERE(account_balance >= (CROSS(glob2).max_balance - 10.0))
    return TPCH.CALCULATE(n1=COUNT(cust), n2=COUNT(supp))
=======
    # Silly case of crossing 2+ global contexts to get shared variables
    return (
        TPCH.CALCULATE(a="foo")
        .CROSS(TPCH.CALCULATE(b="bar").CROSS(TPCH.CALCULATE(c="fizz")))
        .CROSS(
            (TPCH.CALCULATE(d="buzz").CROSS(TPCH.CALCULATE(e="foobar"))).CROSS(
                TPCH.CALCULATE(f="fizzbuzz").CROSS(TPCH.CALCULATE(g="yay"))
            )
        )
        .CALCULATE(a, b, c, d, e, f, g)
    )


def simple_cross_14():
    # Using cross to introduce global variables instead of referencing an
    # ancestor context. In this case, for each region accesses the name, a
    # string 'foo', and counts how many nations in that region start with
    # either A, B, or C.
    global_vars = CROSS(TPCH.CALCULATE(x="foo", letters=["A", "B", "C"])).SINGULAR()
    return regions.CALCULATE(
        region_name=name,
        x=global_vars.x,
        n=COUNT(nations.WHERE(ISIN(name[:1], global_vars.letters))),
    ).ORDER_BY(region_name.ASC())


def simple_cross_15():
    # Crossing 2+ partition clauses to get all distinct combinations of the
    # grouping keys, which in this case are just a binary variable. Each clause
    # is the regions grouped on whether the name of the region contains a
    # specified letter, and the key is that latter (if present) or '_' (if not).
    ra = (
        regions.CALCULATE(a=IFF(CONTAINS(name, "A"), "A", "*"))
        .PARTITION(name="a_groups", by=a)
        .CALCULATE(a)
    )
    re = (
        regions.CALCULATE(e=IFF(CONTAINS(name, "E"), "E", "*"))
        .PARTITION(name="e_groups", by=e)
        .CALCULATE(e)
    )
    ri = (
        regions.CALCULATE(i=IFF(CONTAINS(name, "I"), "I", "*"))
        .PARTITION(name="i_groups", by=i)
        .CALCULATE(i)
    )
    ro = (
        regions.CALCULATE(o=IFF(CONTAINS(name, "O"), "O", "*"))
        .PARTITION(name="o_groups", by=o)
        .CALCULATE(o)
    )
    return (ra.CROSS(re)).CROSS(ri.CROSS(ro)).CALCULATE(a, e, i, o).ORDER_BY(a, e, i, o)
>>>>>>> 5be84e0c


def quantile_function_test_1():
    selected_orders = customers.orders.WHERE(YEAR(order_date) == 1998)
    return TPCH.CALCULATE(
        seventieth_order_price=QUANTILE(selected_orders.total_price, 0.7)
    )


def quantile_function_test_2():
    selected_orders = customers.orders.WHERE(YEAR(order_date) == 1998)
    return nations.TOP_K(5, by=name.ASC()).CALCULATE(
        region_name=region.name,
        nation_name=name,
        orders_min=QUANTILE(selected_orders.total_price, 0.0),
        orders_1_percent=QUANTILE(selected_orders.total_price, 0.01),
        orders_10_percent=QUANTILE(selected_orders.total_price, 0.1),
        orders_25_percent=QUANTILE(selected_orders.total_price, 0.25),
        orders_median=QUANTILE(selected_orders.total_price, 0.5),
        orders_75_percent=QUANTILE(selected_orders.total_price, 0.75),
        orders_90_percent=QUANTILE(selected_orders.total_price, 0.90),
        orders_99_percent=QUANTILE(selected_orders.total_price, 0.99),
        orders_max=QUANTILE(selected_orders.total_price, 1.0),
    )


def quantile_function_test_3():
    selected_orders = customers.orders.WHERE(YEAR(order_date) == 1998).CALCULATE(
        value=KEEP_IF(total_price, order_priority == "1-URGENT")
    )
    return nations.TOP_K(5, by=name.ASC()).CALCULATE(
        region_name=region.name,
        nation_name=name,
        orders_min=QUANTILE(selected_orders.total_price, 0.0),
        orders_1_percent=QUANTILE(selected_orders.total_price, 0.01),
        orders_10_percent=QUANTILE(selected_orders.total_price, 0.1),
        orders_25_percent=QUANTILE(selected_orders.total_price, 0.25),
        orders_median=QUANTILE(selected_orders.total_price, 0.5),
        orders_75_percent=QUANTILE(selected_orders.total_price, 0.75),
        orders_90_percent=QUANTILE(selected_orders.total_price, 0.90),
        orders_99_percent=QUANTILE(selected_orders.total_price, 0.99),
        orders_max=QUANTILE(selected_orders.total_price, 1.0),
    )


def quantile_function_test_4():
    selected_orders = customers.orders.WHERE(clerk == "Clerk#000000272").CALCULATE(
        value=KEEP_IF(total_price, order_priority == "1-URGENT")
    )
    return nations.TOP_K(5, by=name.ASC()).CALCULATE(
        region_name=region.name,
        nation_name=name,
        orders_min=QUANTILE(selected_orders.total_price, 0.0),
        orders_1_percent=QUANTILE(selected_orders.total_price, 0.01),
        orders_10_percent=QUANTILE(selected_orders.total_price, 0.1),
        orders_25_percent=QUANTILE(selected_orders.total_price, 0.25),
        orders_median=QUANTILE(selected_orders.total_price, 0.5),
        orders_75_percent=QUANTILE(selected_orders.total_price, 0.75),
        orders_90_percent=QUANTILE(selected_orders.total_price, 0.90),
        orders_99_percent=QUANTILE(selected_orders.total_price, 0.99),
        orders_max=QUANTILE(selected_orders.total_price, 1.0),
    )


def double_cross():
    # For each of the first 10 weeks of orders, identify the ratio between the
    # cumulative number of lines returned via train versus the cumulative numbe
    # of urgent orders with status F. Also return the numbers of orders/lines in
    # each week.
    global_info = TPCH.CALCULATE(min_date=MIN(orders.order_date))
    order_week_info = (
        global_info.orders.CALCULATE(ord_wk=DATEDIFF("week", min_date, order_date))
        .WHERE((ord_wk < 10) & (order_status == "F") & (order_priority == "1-URGENT"))
        .PARTITION(name="weeks", by=ord_wk)
        .CALCULATE(ord_wk, n_orders=COUNT(orders))
    )
    line_week_info = (
        global_info.lines.CALCULATE(line_wk=DATEDIFF("week", min_date, receipt_date))
        .WHERE(
            (line_wk < 10)
            & (return_flag == "R")
            & (YEAR(receipt_date) == 1992)
            & (ship_mode == "RAIL")
        )
        .PARTITION(name="weeks", by=line_wk)
        .CALCULATE(line_wk, n_lines=COUNT(lines))
    )
    return (
        order_week_info.CROSS(line_week_info)
        .WHERE(ord_wk == line_wk)
        .CALCULATE(
            wk=ord_wk,
            n_lines=n_lines,
            n_orders=n_orders,
            lpo=ROUND(
                RELSUM(n_lines, by=line_wk.ASC(), cumulative=True)
                / RELSUM(n_orders, by=ord_wk.ASC(), cumulative=True),
                4,
            ),
        )
        .ORDER_BY(wk.ASC())
    )


def pagerank(n_iters):
    """
    Computes the PageRank computation on the PAGERANK graph, starting with the
    base page_rank values with an even distribution of 1.0 / n, where n is the
    number of sites in the graph, then iteratively updates the page_rank values
    based on the outgoing links and the damping factor d. Repeats the process
    for n_iters iterations, returning the final page_rank values for each site,
    rounded to 5 decimal places. Makes the following assumptions:

    - If a site has no outgoing links, then it has a single entry in
      `outgoing_links` where `target_key` is null.
    - If there is a site with no incoming links, and there are no sites w/o
      any outgoing links, the site w/o the incoming link has a dummy link where
      the source & target key are the same, which should be ignored in the
      PageRank calculation.
    """

    # The dampening factor
    d = 0.85

    # The expression used to determine the number of sites the graph links to,
    # accounting for sites without links (which implicitly link to everything)
    # and sites with a dummy link to themselves (which should be ignored).
    n_out_expr = SUM(
        outgoing_links.CALCULATE(
            n_target=IFF(ABSENT(target_key), n, INTEGER((source_key != target_key)))
        ).n_target
    )

    # The seed value for the PageRank computation, which is evenly distributed.
    # Also computes the number of sites in the graph & the number of sites each
    # site links to, which are both used downstream.
    source = sites.CALCULATE(n=RELSIZE()).CALCULATE(page_rank=1.0 / n)

    if n_iters > 0:
        source = source.CALCULATE(n_out=n_out_expr, damp_modifier=0.15 / n)

    # Repeats the following procedure for n_iters iterations to build the next
    # generation of PageRank values from the current generation.
    for i in range(n_iters):
        # For each site, find all sites that it links to and accumulate the
        # PageRank values from the current site (divided by the # of links) in
        # those linked sites, while also considering the damping factor. Uses
        # RELSUM after partitioning on the destination site to perform the
        # accumulation, then filters to only keep the one row of the
        # destination site that came from the self-link. This ensures that each
        # site is included once after each iteration, and the `n_out` value for
        # that site is daisy-chained to the next iteration.
        source = (
            source.outgoing_links.CALCULATE(
                dummy_link=PRESENT(target_key) & (source_key == target_key),
                consider_link=INTEGER(ABSENT(target_key) | (source_key != target_key)),
            )
            .target_site.PARTITION(name=f"s{i}", by=key)
            .target_site.CALCULATE(
                damp_modifier,
                n_out,
                page_rank=damp_modifier
                + d * RELSUM(consider_link * page_rank / n_out, per=f"s{i}"),
            )
            .WHERE(dummy_link)
        )

    # Output the final PageRank values, rounded to 5 decimal places,
    return source.CALCULATE(key, page_rank=ROUND(page_rank, 5)).ORDER_BY(key.ASC())


def agg_simplification_1():
    # Partition the tickers on the value
    # `LENGTH(KEEP_IF(exchange, exchange != "NYSE Arca"))`, then for every
    # combination of 1, 2, -1, -3, 0, 0.5, null, and the partition key, call
    # the aggregation functions SUM, COUNT, NDISTINCT, AVG, MIN, MAX,
    # ANYTHING, and MEDIAN, and QUANTILE on each of the inputs.
    kwargs = {}
    args = [
        tickers.one,
        tickers.two,
        tickers.negative_one,
        tickers.negative_three,
        tickers.zero,
        tickers.half,
        tickers.null,
        tickers.aug_exchange,
    ]
    functions = [
        ("su", SUM),
        ("co", COUNT),
        ("nd", NDISTINCT),
        ("av", AVG),
        ("mi", MIN),
        ("ma", MAX),
        ("an", ANYTHING),
        ("me", MEDIAN),
    ]
    for prefix, func in functions:
        for idx, arg in enumerate(args):
            kwargs[f"{prefix}{idx + 1}"] = func(arg)
    for idx, arg in enumerate(args):
        kwargs[f"qu{idx + 1}"] = QUANTILE(arg, (idx + 1) / 10)
    return (
        tickers.CALCULATE(
            aug_exchange=LENGTH(KEEP_IF(exchange, exchange != "NYSE Arca"))
        )
        .CALCULATE(
            one=1,
            two=2,
            negative_one=-1,
            negative_three=-3,
            zero=0,
            half=0.5,
            null=None,
        )
        .PARTITION(name="exchanges", by=aug_exchange)
        .CALCULATE(
            aug_exchange,
            **kwargs,
        )
        .ORDER_BY(aug_exchange.ASC())
    )


def agg_simplification_2():
    # Partition the customers by city/state then by state to compute the
    # following aggregations per-state:
    # 1. Number of cities pers state
    # 2. Total number of customers per state
    # 3. Total postal code sum per state
    # 4. Total number of customers with names starting with "j" per state
    # 5. Minimum phone number per state
    # 6. Maximum phone number per state
    # 7-9: Convoluted ways to pass around the lowercase state name
    return (
        customers.PARTITION(name="cities", by=(city, state))
        .CALCULATE(
            n=COUNT(customers),
            nj=COUNT(KEEP_IF(customers.name, STARTSWITH(LOWER(customers.name), "j"))),
            sz=SUM(INTEGER(customers.postal_code)),
            minp=MIN(customers.phone),
            maxp=MAX(customers.phone),
            anys=ANYTHING(LOWER(customers.state)),
        )
        .PARTITION(name="states", by=state)
        .CALCULATE(
            state,
            a1=COUNT(cities),
            a2=SUM(cities.n),
            a3=SUM(cities.nj),
            a4=SUM(cities.sz),
            a5=MIN(cities.minp),
            a6=MAX(cities.maxp),
            a7=MIN(cities.anys),
            a8=MAX(cities.anys),
            a9=ANYTHING(cities.anys),
        )
        .ORDER_BY(state.ASC())
    )<|MERGE_RESOLUTION|>--- conflicted
+++ resolved
@@ -3011,16 +3011,6 @@
 
 
 def simple_cross_13():
-<<<<<<< HEAD
-    # Strange way to count how many customers have the an account balance
-    # within 10 of the global minimum, and how many suppliers have an account
-    # balance within 10 of the global maximum.
-    glob1 = TPCH.CALCULATE(min_balance=MIN(customers.account_balance))
-    cust = customers.WHERE(account_balance <= (CROSS(glob1).min_balance + 10.0))
-    glob2 = TPCH.CALCULATE(max_balance=MAX(suppliers.account_balance))
-    supp = suppliers.WHERE(account_balance >= (CROSS(glob2).max_balance - 10.0))
-    return TPCH.CALCULATE(n1=COUNT(cust), n2=COUNT(supp))
-=======
     # Silly case of crossing 2+ global contexts to get shared variables
     return (
         TPCH.CALCULATE(a="foo")
@@ -3073,7 +3063,17 @@
         .CALCULATE(o)
     )
     return (ra.CROSS(re)).CROSS(ri.CROSS(ro)).CALCULATE(a, e, i, o).ORDER_BY(a, e, i, o)
->>>>>>> 5be84e0c
+
+
+def simple_cross_16():
+    # Strange way to count how many customers have the an account balance
+    # within 10 of the global minimum, and how many suppliers have an account
+    # balance within 10 of the global maximum.
+    glob1 = TPCH.CALCULATE(min_balance=MIN(customers.account_balance))
+    cust = customers.WHERE(account_balance <= (CROSS(glob1).min_balance + 10.0))
+    glob2 = TPCH.CALCULATE(max_balance=MAX(suppliers.account_balance))
+    supp = suppliers.WHERE(account_balance >= (CROSS(glob2).max_balance - 10.0))
+    return TPCH.CALCULATE(n1=COUNT(cust), n2=COUNT(supp))
 
 
 def quantile_function_test_1():

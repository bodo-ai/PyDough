WITH _s0 AS (
  SELECT
<<<<<<< HEAD
    AVG(p_retailprice) AS global_avg_price_1
=======
    AVG(p_retailprice) AS avg_p_retailprice
>>>>>>> 72bc7682
  FROM tpch.part
), _s5 AS (
  SELECT
    partsupp.ps_suppkey,
    SUM(IIF(NOT part.p_retailprice IS NULL, 1, 0)) AS sum_expr,
    SUM(part.p_retailprice) AS sum_p_retailprice
  FROM tpch.partsupp AS partsupp
  JOIN tpch.part AS part
    ON part.p_partkey = partsupp.ps_partkey
  GROUP BY
    1
)
SELECT
  COUNT(DISTINCT supplier.s_suppkey) AS n
FROM _s0 AS _s0
JOIN tpch.supplier AS supplier
  ON supplier.s_acctbal < 1000 AND supplier.s_nationkey = 19
JOIN _s5 AS _s5
  ON _s5.ps_suppkey = supplier.s_suppkey
JOIN tpch.partsupp AS partsupp
  ON partsupp.ps_suppkey = supplier.s_suppkey
JOIN tpch.part AS part
  ON part.p_container = 'LG DRUM'
  AND part.p_partkey = partsupp.ps_partkey
  AND part.p_retailprice < (
    CAST(_s5.sum_p_retailprice AS REAL) / _s5.sum_expr
  )
  AND part.p_retailprice < (
<<<<<<< HEAD
    _s0.global_avg_price_1 * 0.85
=======
    _s0.avg_p_retailprice * 0.85
>>>>>>> 72bc7682
  )
  AND part.p_retailprice < (
    partsupp.ps_supplycost * 1.5
  )<|MERGE_RESOLUTION|>--- conflicted
+++ resolved
@@ -1,10 +1,6 @@
 WITH _s0 AS (
   SELECT
-<<<<<<< HEAD
-    AVG(p_retailprice) AS global_avg_price_1
-=======
     AVG(p_retailprice) AS avg_p_retailprice
->>>>>>> 72bc7682
   FROM tpch.part
 ), _s5 AS (
   SELECT
@@ -33,11 +29,7 @@
     CAST(_s5.sum_p_retailprice AS REAL) / _s5.sum_expr
   )
   AND part.p_retailprice < (
-<<<<<<< HEAD
-    _s0.global_avg_price_1 * 0.85
-=======
     _s0.avg_p_retailprice * 0.85
->>>>>>> 72bc7682
   )
   AND part.p_retailprice < (
     partsupp.ps_supplycost * 1.5

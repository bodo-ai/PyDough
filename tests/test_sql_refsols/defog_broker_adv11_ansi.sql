--- conflicted
+++ resolved
@@ -1,24 +1,5 @@
 WITH _t1 AS (
   SELECT
-<<<<<<< HEAD
-    (NULL)
-  FROM (
-    SELECT
-      _id
-    FROM (
-      SELECT
-        sbCustEmail AS email,
-        sbCustId AS _id
-      FROM main.sbCustomer
-    )
-    WHERE
-      email LIKE '%.com'
-  )
-  SEMI JOIN (
-    SELECT
-      customer_id
-    FROM (
-=======
     sbcustomer.sbcustemail AS email,
     sbcustomer.sbcustid AS _id
   FROM main.sbcustomer AS sbcustomer
@@ -57,7 +38,6 @@
   FROM _t2 AS _t2
   WHERE
     EXISTS(
->>>>>>> b6c0ed3e
       SELECT
         1 AS "1"
       FROM _t3 AS _t3

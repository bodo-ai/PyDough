WITH _s14 AS (
  SELECT
    MAX(pr_release) AS release_date
  FROM main.products
  WHERE
    pr_name = 'GoldCopper-Star'
), _t6 AS (
  SELECT
    ca_dt
  FROM main.calendar
), _t8 AS (
  SELECT
    pr_id,
    pr_name
  FROM main.products
  WHERE
    pr_name = 'GoldCopper-Star'
), _s7 AS (
  SELECT
<<<<<<< HEAD
    COUNT() AS agg_3,
    _s0.ca_dt AS calendar_day
=======
    COUNT(*) AS agg_3,
    _s0.calendar_day
>>>>>>> 30d7d0e9
  FROM _t6 AS _s0
  JOIN main.incidents AS incidents
    ON _s0.ca_dt = DATE(incidents.in_error_report_ts, 'start of day')
  JOIN main.devices AS devices
    ON devices.de_id = incidents.in_device_id
  JOIN _t8 AS _t8
<<<<<<< HEAD
    ON _t8.pr_id = devices.de_product_id AND _t8.pr_name = 'GoldCopper-Star'
=======
    ON _t8._id = devices.de_product_id
>>>>>>> 30d7d0e9
  GROUP BY
    _s0.ca_dt
), _s13 AS (
  SELECT
<<<<<<< HEAD
    COUNT() AS agg_6,
    _s8.ca_dt AS calendar_day
=======
    COUNT(*) AS agg_6,
    _s8.calendar_day
>>>>>>> 30d7d0e9
  FROM _t6 AS _s8
  JOIN main.devices AS devices
    ON _s8.ca_dt = DATE(devices.de_purchase_ts, 'start of day')
  JOIN _t8 AS _t10
<<<<<<< HEAD
    ON _t10.pr_id = devices.de_product_id AND _t10.pr_name = 'GoldCopper-Star'
=======
    ON _t10._id = devices.de_product_id
>>>>>>> 30d7d0e9
  GROUP BY
    _s8.ca_dt
), _s15 AS (
  SELECT
    SUM(_s7.agg_3) AS agg_5,
    SUM(_s13.agg_6) AS agg_8,
    CAST(STRFTIME('%Y', _t6.ca_dt) AS INTEGER) AS year
  FROM _t6 AS _t6
  LEFT JOIN _s7 AS _s7
    ON _s7.calendar_day = _t6.ca_dt
  LEFT JOIN _s13 AS _s13
    ON _s13.calendar_day = _t6.ca_dt
  GROUP BY
    CAST(STRFTIME('%Y', _t6.ca_dt) AS INTEGER)
), _t0 AS (
  SELECT
    ROUND(
      CAST(SUM(COALESCE(_s15.agg_5, 0)) OVER (ORDER BY _s15.year ROWS BETWEEN UNBOUNDED PRECEDING AND CURRENT ROW) AS REAL) / SUM(COALESCE(_s15.agg_8, 0)) OVER (ORDER BY _s15.year ROWS BETWEEN UNBOUNDED PRECEDING AND CURRENT ROW),
      2
    ) AS cum_ir,
    ROUND(
      CAST((
        100.0 * (
          COALESCE(_s15.agg_8, 0) - LAG(COALESCE(_s15.agg_8, 0), 1) OVER (ORDER BY _s15.year)
        )
      ) AS REAL) / LAG(COALESCE(_s15.agg_8, 0), 1) OVER (ORDER BY _s15.year),
      2
    ) AS pct_bought_change,
    ROUND(
      CAST((
        100.0 * (
          COALESCE(_s15.agg_5, 0) - LAG(COALESCE(_s15.agg_5, 0), 1) OVER (ORDER BY _s15.year)
        )
      ) AS REAL) / LAG(COALESCE(_s15.agg_5, 0), 1) OVER (ORDER BY _s15.year),
      2
    ) AS pct_incident_change,
    _s15.year - CAST(STRFTIME('%Y', _s14.release_date) AS INTEGER) AS years_since_release,
    COALESCE(_s15.agg_8, 0) AS n_devices,
    COALESCE(_s15.agg_5, 0) AS n_incidents
  FROM _s14 AS _s14
  JOIN _s15 AS _s15
    ON _s15.year >= CAST(STRFTIME('%Y', _s14.release_date) AS INTEGER)
)
SELECT
  years_since_release,
  cum_ir,
  pct_bought_change,
  pct_incident_change,
  n_devices AS bought,
  n_incidents AS incidents
FROM _t0
ORDER BY
  years_since_release<|MERGE_RESOLUTION|>--- conflicted
+++ resolved
@@ -17,44 +17,26 @@
     pr_name = 'GoldCopper-Star'
 ), _s7 AS (
   SELECT
-<<<<<<< HEAD
-    COUNT() AS agg_3,
+    COUNT(*) AS agg_3,
     _s0.ca_dt AS calendar_day
-=======
-    COUNT(*) AS agg_3,
-    _s0.calendar_day
->>>>>>> 30d7d0e9
   FROM _t6 AS _s0
   JOIN main.incidents AS incidents
     ON _s0.ca_dt = DATE(incidents.in_error_report_ts, 'start of day')
   JOIN main.devices AS devices
     ON devices.de_id = incidents.in_device_id
   JOIN _t8 AS _t8
-<<<<<<< HEAD
-    ON _t8.pr_id = devices.de_product_id AND _t8.pr_name = 'GoldCopper-Star'
-=======
-    ON _t8._id = devices.de_product_id
->>>>>>> 30d7d0e9
+    ON _t8.pr_id = devices.de_product_id
   GROUP BY
     _s0.ca_dt
 ), _s13 AS (
   SELECT
-<<<<<<< HEAD
-    COUNT() AS agg_6,
+    COUNT(*) AS agg_6,
     _s8.ca_dt AS calendar_day
-=======
-    COUNT(*) AS agg_6,
-    _s8.calendar_day
->>>>>>> 30d7d0e9
   FROM _t6 AS _s8
   JOIN main.devices AS devices
     ON _s8.ca_dt = DATE(devices.de_purchase_ts, 'start of day')
   JOIN _t8 AS _t10
-<<<<<<< HEAD
-    ON _t10.pr_id = devices.de_product_id AND _t10.pr_name = 'GoldCopper-Star'
-=======
-    ON _t10._id = devices.de_product_id
->>>>>>> 30d7d0e9
+    ON _t10.pr_id = devices.de_product_id
   GROUP BY
     _s8.ca_dt
 ), _s15 AS (

"""
TODO: add file-level docstring.
"""

from typing import List
<<<<<<< HEAD
from pydough.pydough_ast import (
=======
from pydough.pydough_ast import PyDoughAST, PyDoughASTException
from pydough.pydough_ast.pydough_operators import (
>>>>>>> e605f7b7
    ExpressionTypeDeducer,
    SelectArgumentType,
    PyDoughASTException,
    PyDoughAST,
)
import re
import pytest


@pytest.mark.parametrize(
    "deducer, args, error_message",
    [
        pytest.param(
            SelectArgumentType(0),
            [],
            re.escape("Cannot select type of argument 0 out of []"),
            id="select_0-empty_args",
        ),
        pytest.param(
            SelectArgumentType(-1),
            [],
            re.escape("Cannot select type of argument -1 out of []"),
            id="select_invalid-empty_args",
        ),
    ],
)
def test_invalid_deduction(
    deducer: ExpressionTypeDeducer, args: List[PyDoughAST], error_message: str
):
    """
    Checks cases where calling an expression type deducer on a list of PyDough
    AST objects should raise an exception
    """
    with pytest.raises(PyDoughASTException, match=error_message):
        deducer.infer_return_type(args)<|MERGE_RESOLUTION|>--- conflicted
+++ resolved
@@ -3,16 +3,10 @@
 """
 
 from typing import List
-<<<<<<< HEAD
-from pydough.pydough_ast import (
-=======
 from pydough.pydough_ast import PyDoughAST, PyDoughASTException
 from pydough.pydough_ast.pydough_operators import (
->>>>>>> e605f7b7
     ExpressionTypeDeducer,
     SelectArgumentType,
-    PyDoughASTException,
-    PyDoughAST,
 )
 import re
 import pytest

<<<<<<< HEAD
WITH "_t0" AS (
  SELECT
    AVG("sbtransaction"."sbtxshares") AS "avg_shares",
    COUNT(DISTINCT "sbtransaction"."sbtxcustid") AS "num_customers",
    "sbtransaction"."sbtxtype" AS "transaction_type"
  FROM "main"."sbtransaction" AS "sbtransaction"
=======
WITH _t1 AS (
  SELECT
    AVG(sbtxshares) AS avg_shares,
    COUNT(DISTINCT sbtxcustid) AS num_customers,
    COUNT(DISTINCT sbtxcustid) AS ordering_2,
    sbtxtype AS transaction_type
  FROM main.sbtransaction
>>>>>>> a57d0640
  WHERE
    sbtxdatetime <= '2023-03-31' AND sbtxdatetime >= '2023-01-01'
  GROUP BY
<<<<<<< HEAD
    "sbtransaction"."sbtxtype"
=======
    sbtxtype
), _t0 AS (
  SELECT
    avg_shares,
    num_customers,
    ordering_2,
    transaction_type
  FROM _t1
  ORDER BY
    ordering_2 DESC
  LIMIT 3
>>>>>>> a57d0640
)
SELECT
  transaction_type,
  num_customers,
  avg_shares
FROM _t0
ORDER BY
<<<<<<< HEAD
  "num_customers" DESC
LIMIT 3
=======
  ordering_2 DESC
>>>>>>> a57d0640
<|MERGE_RESOLUTION|>--- conflicted
+++ resolved
@@ -1,37 +1,13 @@
-<<<<<<< HEAD
-WITH "_t0" AS (
-  SELECT
-    AVG("sbtransaction"."sbtxshares") AS "avg_shares",
-    COUNT(DISTINCT "sbtransaction"."sbtxcustid") AS "num_customers",
-    "sbtransaction"."sbtxtype" AS "transaction_type"
-  FROM "main"."sbtransaction" AS "sbtransaction"
-=======
-WITH _t1 AS (
+WITH _t0 AS (
   SELECT
     AVG(sbtxshares) AS avg_shares,
     COUNT(DISTINCT sbtxcustid) AS num_customers,
-    COUNT(DISTINCT sbtxcustid) AS ordering_2,
     sbtxtype AS transaction_type
   FROM main.sbtransaction
->>>>>>> a57d0640
   WHERE
     sbtxdatetime <= '2023-03-31' AND sbtxdatetime >= '2023-01-01'
   GROUP BY
-<<<<<<< HEAD
-    "sbtransaction"."sbtxtype"
-=======
     sbtxtype
-), _t0 AS (
-  SELECT
-    avg_shares,
-    num_customers,
-    ordering_2,
-    transaction_type
-  FROM _t1
-  ORDER BY
-    ordering_2 DESC
-  LIMIT 3
->>>>>>> a57d0640
 )
 SELECT
   transaction_type,
@@ -39,9 +15,5 @@
   avg_shares
 FROM _t0
 ORDER BY
-<<<<<<< HEAD
-  "num_customers" DESC
-LIMIT 3
-=======
-  ordering_2 DESC
->>>>>>> a57d0640
+  num_customers DESC
+LIMIT 3
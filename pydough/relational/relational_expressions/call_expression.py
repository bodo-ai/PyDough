"""
The representation of a column function call for use in a relational tree.
"""

__all__ = ["CallExpression"]

from collections.abc import MutableSequence

from pydough.pydough_ast.pydough_operators import PyDoughExpressionOperatorAST
from pydough.types import PyDoughType

<<<<<<< HEAD
from .abstract import RelationalExpression
from .relational_expression_visitor import RelationalExpressionVisitor
=======
from .abstract_expression import RelationalExpression
>>>>>>> bf2ae850


class CallExpression(RelationalExpression):
    """
    The Expression implementation for calling a function
    on a relational node.
    """

    def __init__(
        self,
        op: PyDoughExpressionOperatorAST,
        return_type: PyDoughType,
        inputs: MutableSequence[RelationalExpression],
    ) -> None:
        super().__init__(return_type)
        # TODO: Should we move this op to a different type?
        self._op: PyDoughExpressionOperatorAST = op
        self._inputs: MutableSequence[RelationalExpression] = inputs

    @property
    def op(self) -> PyDoughExpressionOperatorAST:
        """
        The operation this call expression represents.
        """
        return self._op

    @property
    def is_aggregation(self) -> bool:
        return self.op.is_aggregation

    @property
    def inputs(self) -> MutableSequence[RelationalExpression]:
        """
        The inputs to the operation.
        """
        return self._inputs

    def to_string(self) -> str:
        return f"Call(op={self.op}, inputs={self.inputs}, return_type={self.data_type})"

    def equals(self, other: object) -> bool:
        return (
            isinstance(other, CallExpression)
            and (self.op == other.op)
            and (self.inputs == other.inputs)
<<<<<<< HEAD
        )

    def accept(self, visitor: RelationalExpressionVisitor) -> None:
        visitor.visit_call_expression(self)
=======
            and super().equals(other)
        )
>>>>>>> bf2ae850
<|MERGE_RESOLUTION|>--- conflicted
+++ resolved
@@ -9,12 +9,8 @@
 from pydough.pydough_ast.pydough_operators import PyDoughExpressionOperatorAST
 from pydough.types import PyDoughType
 
-<<<<<<< HEAD
-from .abstract import RelationalExpression
+from .abstract_expression import RelationalExpression
 from .relational_expression_visitor import RelationalExpressionVisitor
-=======
-from .abstract_expression import RelationalExpression
->>>>>>> bf2ae850
 
 
 class CallExpression(RelationalExpression):
@@ -60,12 +56,8 @@
             isinstance(other, CallExpression)
             and (self.op == other.op)
             and (self.inputs == other.inputs)
-<<<<<<< HEAD
+            and super().equals(other)
         )
 
     def accept(self, visitor: RelationalExpressionVisitor) -> None:
-        visitor.visit_call_expression(self)
-=======
-            and super().equals(other)
-        )
->>>>>>> bf2ae850
+        visitor.visit_call_expression(self)
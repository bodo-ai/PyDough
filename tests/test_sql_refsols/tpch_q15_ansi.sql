--- conflicted
+++ resolved
@@ -1,155 +1,22 @@
-WITH _t6 AS (
+WITH _t7 AS (
   SELECT
-<<<<<<< HEAD
     lineitem.l_discount AS discount,
     lineitem.l_extendedprice AS extended_price,
     lineitem.l_shipdate AS ship_date,
     lineitem.l_suppkey AS supplier_key
   FROM tpch.lineitem AS lineitem
-=======
-    S_SUPPKEY AS ordering_2,
-    S_ADDRESS,
-    S_NAME,
-    S_PHONE,
-    S_SUPPKEY,
-    TOTAL_REVENUE
-  FROM (
-    SELECT
-      COALESCE(agg_1, 0) AS TOTAL_REVENUE,
-      address AS S_ADDRESS,
-      key AS S_SUPPKEY,
-      name AS S_NAME,
-      phone AS S_PHONE,
-      max_revenue
-    FROM (
-      SELECT
-        address,
-        agg_1,
-        key,
-        max_revenue,
-        name,
-        phone
-      FROM (
-        SELECT
-          address,
-          key,
-          max_revenue,
-          name,
-          phone
-        FROM (
-          SELECT
-            MAX(total_revenue) AS max_revenue
-          FROM (
-            SELECT
-              COALESCE(agg_0, 0) AS total_revenue
-            FROM (
-              SELECT
-                agg_0
-              FROM (
-                SELECT
-                  s_suppkey AS key
-                FROM tpch.SUPPLIER
-              )
-              LEFT JOIN (
-                SELECT
-                  SUM(expr_3) AS agg_0,
-                  supplier_key
-                FROM (
-                  SELECT
-                    extended_price * (
-                      1 - discount
-                    ) AS expr_3,
-                    supplier_key
-                  FROM (
-                    SELECT
-                      discount,
-                      extended_price,
-                      supplier_key
-                    FROM (
-                      SELECT
-                        l_discount AS discount,
-                        l_extendedprice AS extended_price,
-                        l_shipdate AS ship_date,
-                        l_suppkey AS supplier_key
-                      FROM tpch.LINEITEM
-                    )
-                    WHERE
-                      (
-                        ship_date < CAST('1996-04-01' AS DATE)
-                      )
-                      AND (
-                        ship_date >= CAST('1996-01-01' AS DATE)
-                      )
-                  )
-                )
-                GROUP BY
-                  supplier_key
-              )
-                ON key = supplier_key
-            )
-          )
-        )
-        INNER JOIN (
-          SELECT
-            s_address AS address,
-            s_suppkey AS key,
-            s_name AS name,
-            s_phone AS phone
-          FROM tpch.SUPPLIER
-        )
-          ON TRUE
-      )
-      LEFT JOIN (
-        SELECT
-          SUM(expr_4) AS agg_1,
-          supplier_key
-        FROM (
-          SELECT
-            extended_price * (
-              1 - discount
-            ) AS expr_4,
-            supplier_key
-          FROM (
-            SELECT
-              discount,
-              extended_price,
-              supplier_key
-            FROM (
-              SELECT
-                l_discount AS discount,
-                l_extendedprice AS extended_price,
-                l_shipdate AS ship_date,
-                l_suppkey AS supplier_key
-              FROM tpch.LINEITEM
-            )
-            WHERE
-              (
-                ship_date < CAST('1996-04-01' AS DATE)
-              )
-              AND (
-                ship_date >= CAST('1996-01-01' AS DATE)
-              )
-          )
-        )
-        GROUP BY
-          supplier_key
-      )
-        ON key = supplier_key
-    )
-  )
->>>>>>> 9b7a94d0
   WHERE
     lineitem.l_shipdate < CAST('1996-04-01' AS DATE)
     AND lineitem.l_shipdate >= CAST('1996-01-01' AS DATE)
 ), _table_alias_1 AS (
   SELECT
-    SUM(_t6.extended_price * (
-      1 - _t6.discount
+    SUM(_t7.extended_price * (
+      1 - _t7.discount
     )) AS agg_0,
-    _t6.supplier_key AS supplier_key
-  FROM _t6 AS _t6
+    _t7.supplier_key AS supplier_key
+  FROM _t7 AS _t7
   GROUP BY
-    _t6.supplier_key
+    _t7.supplier_key
 ), _table_alias_2 AS (
   SELECT
     MAX(COALESCE(_table_alias_1.agg_0, 0)) AS max_revenue
@@ -158,13 +25,13 @@
     ON _table_alias_1.supplier_key = supplier.s_suppkey
 ), _table_alias_5 AS (
   SELECT
-    SUM(_t8.extended_price * (
-      1 - _t8.discount
+    SUM(_t10.extended_price * (
+      1 - _t10.discount
     )) AS agg_1,
-    _t8.supplier_key AS supplier_key
-  FROM _t6 AS _t8
+    _t10.supplier_key AS supplier_key
+  FROM _t7 AS _t10
   GROUP BY
-    _t8.supplier_key
+    _t10.supplier_key
 )
 SELECT
   supplier.s_suppkey AS S_SUPPKEY,

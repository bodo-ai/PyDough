"""
Definition of binding infrastructure that maps PyDough operators to
implementations of how to convert them to SQLGlot expressions
"""

__all__ = ["BaseTransformBindings"]

import re
from typing import TYPE_CHECKING

import sqlglot.expressions as sqlglot_expressions
from sqlglot.expressions import Concat
from sqlglot.expressions import Expression as SQLGlotExpression

import pydough.pydough_operators as pydop
from pydough.configs import DayOfWeek, PyDoughConfigs
from pydough.types import BooleanType, NumericType, PyDoughType, StringType

from .sqlglot_transform_utils import (
    DateTimeUnit,
    apply_parens,
    current_ts_pattern,
    offset_pattern,
    pad_helper,
    positive_index,
    trunc_pattern,
)

if TYPE_CHECKING:
    from pydough.sqlglot.sqlglot_relational_visitor import SQLGlotRelationalVisitor


class BaseTransformBindings:
    """
    The base class for converting function calls from relational expressions
    into the SQLGlot AST. This class is used for generic ANSI SQL, while
    subclasses can override its methods to provide dialect-specific changes.
    """

    def __init__(self, configs: PyDoughConfigs, visitor: "SQLGlotRelationalVisitor"):
        self._configs = configs
        self._visitor = visitor

    @property
    def configs(self) -> PyDoughConfigs:
        """
        The PyDough configuration settings used during the SQLGlot conversion.
        """
        return self._configs

    @property
    def dialect_start_of_week(self) -> DayOfWeek:
        """
        Which day of the week is considered the start of the week within the
        SQL dialect. Individual dialects may override this.
        """
        return DayOfWeek.SUNDAY

    @property
    def start_of_week_offset(self) -> int:
        """
        The number of days to add to the start of the week within the
        SQL dialect to obtain the start of week referenced by the configs.
        """
        dows: list[DayOfWeek] = list(DayOfWeek)
        dialect_index: int = dows.index(self.dialect_start_of_week)
        config_index: int = dows.index(self.configs.start_of_week)
        return (config_index - dialect_index) % 7

    @property
    def dialect_dow_mapping(self) -> dict[str, int]:
        """
        A mapping of each day of week string to its corresponding integer value
        in the dialect when converted to a day of week.
        """
        return {
            "Sunday": 0,
            "Monday": 1,
            "Tuesday": 2,
            "Wednesday": 3,
            "Thursday": 4,
            "Friday": 5,
            "Saturday": 6,
        }

    standard_func_bindings: dict[
        pydop.PyDoughExpressionOperator, sqlglot_expressions.Func
    ] = {
        pydop.SUM: sqlglot_expressions.Sum,
        pydop.AVG: sqlglot_expressions.Avg,
        pydop.MIN: sqlglot_expressions.Min,
        pydop.MAX: sqlglot_expressions.Max,
        pydop.ANYTHING: sqlglot_expressions.AnyValue,
        pydop.MEDIAN: sqlglot_expressions.Median,
        pydop.LOWER: sqlglot_expressions.Lower,
        pydop.UPPER: sqlglot_expressions.Upper,
        pydop.LENGTH: sqlglot_expressions.Length,
        pydop.ABS: sqlglot_expressions.Abs,
        pydop.DEFAULT_TO: sqlglot_expressions.Coalesce,
        pydop.POWER: sqlglot_expressions.Pow,
        pydop.IFF: sqlglot_expressions.If,
    }
    """
    A mapping of PyDough function operators to SQLGlot function expressions.
    The functions in these mappings can be invoked by simply invoking the
    `from_arg_list` method to create a function call instance from their
    arguments.
    """

    standard_binop_bindings: dict[
        pydop.PyDoughExpressionOperator, sqlglot_expressions.Func
    ] = {
        pydop.ADD: sqlglot_expressions.Add,
        pydop.SUB: sqlglot_expressions.Sub,
        pydop.MUL: sqlglot_expressions.Mul,
        pydop.DIV: sqlglot_expressions.Div,
        pydop.POW: sqlglot_expressions.Pow,
        pydop.BAN: sqlglot_expressions.And,
        pydop.BOR: sqlglot_expressions.Or,
        pydop.EQU: sqlglot_expressions.EQ,
        pydop.GRT: sqlglot_expressions.GT,
        pydop.GEQ: sqlglot_expressions.GTE,
        pydop.LEQ: sqlglot_expressions.LTE,
        pydop.LET: sqlglot_expressions.LT,
        pydop.NEQ: sqlglot_expressions.NEQ,
    }
    """
    Variant of `standard_func_bindings` for binary operators which have a
    slightly different (yet still mass-reproducible) pattern of invocation.
    """

    def convert_call_to_sqlglot(
        self,
        operator: pydop.PyDoughExpressionOperator,
        args: list[SQLGlotExpression],
        types: list[PyDoughType],
    ) -> SQLGlotExpression:
        """
        The main procedure for converting relational function calls to SQLGlot
        AST expressions.

        Args:
            `operator`: the PyDough operator of the function call being
            transformed into SQLGlot.
            `args`: The arguments to the arguments of the function call,
            already translated from relational expressions to SQLGlot AST
            expressions.
            `types`: The PyDough types of the arguments to the function call.

        Returns:
            The SQLGlot expression corresponding to invoking `operator` on the
            provided arguments.
        """
        func: sqlglot_expressions.Func
        if operator in self.standard_func_bindings:
            func = self.standard_func_bindings[operator]
            return func.from_arg_list(args)
        if operator in self.standard_binop_bindings:
            assert len(args) >= 2
            func = self.standard_binop_bindings[operator]
            # Note: SQLGlot explicit inserts parentheses for binary operations
            # during parsing.
            output_expr: SQLGlotExpression = apply_parens(args[0])
            for arg in args[1:]:
                # Build the expressions on the left since the operator is left-associative.
                output_expr = func(this=output_expr, expression=apply_parens(arg))
            return output_expr
        match operator:
            case pydop.NOT:
                return sqlglot_expressions.Not(this=args[0])
            case pydop.NDISTINCT:
                return sqlglot_expressions.Count(
                    this=sqlglot_expressions.Distinct(expressions=[args[0]])
                )
            case pydop.STARTSWITH:
                return self.convert_startswith(args, types)
            case pydop.ENDSWITH:
                return self.convert_endswith(args, types)
            case pydop.CONTAINS:
                return self.convert_contains(args, types)
            case pydop.LIKE:
                return self.convert_like(args, types)
            case pydop.SLICE:
                return self.convert_slice(args, types)
            case pydop.JOIN_STRINGS:
                return self.convert_join_strings(args, types)
            case pydop.LPAD:
                return self.convert_lpad(args, types)
            case pydop.RPAD:
                return self.convert_rpad(args, types)
            case pydop.FIND:
                return self.convert_find(args, types)
            case pydop.STRIP:
                return self.convert_strip(args, types)
            case pydop.REPLACE:
                return self.convert_replace(args, types)
            case pydop.STRCOUNT:
                return self.convert_str_count(args, types)
            case pydop.SIGN:
                return self.convert_sign(args, types)
            case pydop.ROUND:
                return self.convert_round(args, types)
            case pydop.CEIL:
                return self.convert_ceil(args, types)
            case pydop.FLOOR:
                return self.convert_floor(args, types)
            case pydop.ISIN:
                return self.convert_isin(args, types)
            case pydop.PRESENT:
                return self.convert_present(args, types)
            case pydop.ABSENT:
                return self.convert_absent(args, types)
            case pydop.KEEP_IF:
                return self.convert_keep_if(args, types)
            case pydop.MONOTONIC:
                return self.convert_monotonic(args, types)
            case pydop.SQRT:
                return self.convert_sqrt(args, types)
            case pydop.POPULATION_VARIANCE:
                return self.convert_variance(args, types, "population")
            case pydop.SAMPLE_VARIANCE:
                return self.convert_variance(args, types, "sample")
            case pydop.POPULATION_STD:
                return self.convert_std(args, types, "population")
            case pydop.SAMPLE_STD:
                return self.convert_std(args, types, "sample")
            case pydop.YEAR:
                return self.convert_extract_datetime(args, types, DateTimeUnit.YEAR)
            case pydop.MONTH:
                return self.convert_extract_datetime(args, types, DateTimeUnit.MONTH)
            case pydop.QUARTER:
                return self.convert_extract_datetime(args, types, DateTimeUnit.QUARTER)
            case pydop.DAY:
                return self.convert_extract_datetime(args, types, DateTimeUnit.DAY)
            case pydop.HOUR:
                return self.convert_extract_datetime(args, types, DateTimeUnit.HOUR)
            case pydop.MINUTE:
                return self.convert_extract_datetime(args, types, DateTimeUnit.MINUTE)
            case pydop.SECOND:
                return self.convert_extract_datetime(args, types, DateTimeUnit.SECOND)
            case pydop.DATEDIFF:
                return self.convert_datediff(args, types)
            case pydop.DATETIME:
                return self.convert_datetime(args, types)
            case pydop.DAYOFWEEK:
                return self.convert_dayofweek(args, types)
            case pydop.DAYNAME:
                return self.convert_dayname(args, types)
            case pydop.INTEGER:
                return self.convert_integer(args, types)
            case pydop.FLOAT:
                return self.convert_float(args, types)
            case pydop.STRING:
                return self.convert_string(args, types)
            case pydop.SMALLEST:
                return self.convert_smallest_or_largest(args, types, False)
            case pydop.LARGEST:
                return self.convert_smallest_or_largest(args, types, True)
            case pydop.COUNT:
                return self.convert_count(args, types)
<<<<<<< HEAD
            case pydop.GETPART:
                return self.convert_get_part(args, types)
=======
            case pydop.QUANTILE:
                return self.convert_quantile(args, types)
>>>>>>> 85838f52
            case _:
                raise NotImplementedError(
                    f"Operator '{operator.function_name}' is unsupported with this database dialect."
                )

    def make_datetime_arg(self, expr: SQLGlotExpression) -> SQLGlotExpression:
        """
        Converts a SQLGlot expression to a datetime argument, if needed, including:
        - Converting a string literal for "now" or similar aliases into a call to
        get the current timestamp.
        - Converting a string literal for a datetime into a datetime expression.
        """
        if isinstance(expr, sqlglot_expressions.Literal) and expr.is_string:
            return self.handle_datetime_base_arg(expr)
        return expr

    def convert_find(
        self,
        args: list[SQLGlotExpression],
        types: list[PyDoughType],
    ) -> SQLGlotExpression:
        """
        Support for getting the index of the first occurrence of a substring
        within a string. The first argument is the string to search within,
        and the second argument is the substring to search for.

        Args:
            `args`: The operands to `FIND`, after they were
            converted to SQLGlot expressions.
            `types`: The PyDough types of the arguments to `FIND`.

        Returns:
            The SQLGlot expression matching the functionality of `FIND`
            by looking up the location and subtracting 1 so it is 0-indexed.
        """

        assert len(args) == 2
        answer: SQLGlotExpression = sqlglot_expressions.Sub(
            this=sqlglot_expressions.StrPosition(this=args[0], substr=args[1]),
            expression=sqlglot_expressions.Literal.number(1),
        )
        return answer

    def convert_strip(
        self,
        args: list[SQLGlotExpression],
        types: list[PyDoughType],
    ) -> SQLGlotExpression:
        """
        Support for removing all leading and trailing whitespace from a string.
        If a second argument is provided, it is used as the set of characters
        to remove from the leading and trailing ends of the first argument.

        Args:
            `args`: The operands to `STRIP`, after they were
            converted to SQLGlot expressions.
            `types`: The PyDough types of the arguments to `STRIP`.

        Returns:
        The SQLGlot expression matching the functionality of `STRIP(X, Y)`.
        In Python, this is equivalent to `X.strip(Y)`.
        """
        assert 1 <= len(args) <= 2
        to_strip: SQLGlotExpression = args[0]
        strip_char_glot: SQLGlotExpression
        if len(args) == 1:
            strip_char_glot = sqlglot_expressions.Literal.string("\n\t ")
        else:
            strip_char_glot = args[1]
        return sqlglot_expressions.Trim(
            this=to_strip,
            expression=strip_char_glot,
        )

    def convert_replace(
        self,
        args: list[SQLGlotExpression],
        types: list[PyDoughType],
    ) -> SQLGlotExpression:
        """Convert a `REPLACE` call expression to a SQLGlot expression.

        Args:
            args (list[SQLGlotExpression]): The operands to `REPLACE`, after they were
            converted to SQLGlot expressions.
            types (list[PyDoughType]): The PyDough types of the arguments to `REPLACE`.

        Returns:
            SQLGlotExpression: The SQLGlot expression matching
            the functionality of `REPLACE`.
            In Python, this is equivalent to `X.replace(Y, Z)`.
        """
        assert 2 <= len(args) <= 3
        if len(args) == 2:
            # If only two arguments are provided, the third argument is set to an empty string
            args.append(sqlglot_expressions.Literal.string(""))
        return sqlglot_expressions.Anonymous(this="REPLACE", expressions=args)

    def convert_str_count(
        self,
        args: list[SQLGlotExpression],
        types: list[PyDoughType],
    ) -> SQLGlotExpression:
        """Convert a `STRCOUNT` call expression to a SQLGlot expression.
        It counts how many times the string Y appears in the string X.

        STRCOUNT(X, Y) =>
        CASE
            WHEN LENGTH(Y) = 0 THEN 0
            ELSE
            CAST((LENGTH(X) - LENGTH(REPLACE(X, Y, ''))) / LENGTH(Y), AS INTEGER)
        END

        Args:
            args (list[SQLGlotExpression]): The operands to `STRCOUNT`, after
            they were converted to SQLGlot expressions.
            types (list[PyDoughType]): The PyDough types of the arguments to
            `STRCOUNT`.

        Returns:
            SQLGlotExpression: The SQLGlot expression matching
            the functionality of `STRCOUNT`.
            In Python, this is equivalent to `X.count(Y)`.
        """
        assert len(args) == 2

        string: SQLGlotExpression = args[0]
        substring_count: SQLGlotExpression = args[1]

        # eliminate the substring of the string: REPLACE(X, Y, "")
        string_replaced: SQLGlotExpression = self.convert_replace(
            [string, substring_count], types
        )

        # The length of the first string given: LENGH(X)
        len_string: SQLGlotExpression = sqlglot_expressions.Length(this=string)

        # The length of the replaced string: LENGH(REPLACE(X, Y, ""))
        len_string_replaced: SQLGlotExpression = sqlglot_expressions.Length(
            this=string_replaced
        )

        # The length of the Y string: LENGTH(Y)
        len_substring_count: SQLGlotExpression = sqlglot_expressions.Length(
            this=substring_count
        )

        # The length difference between string X and
        # replaced string: REPLACE(X, Y, "")
        difference: SQLGlotExpression = sqlglot_expressions.Sub(
            this=len_string, expression=len_string_replaced
        )

        # Take in count if LENGH(Y) > 1 dividing the difference by Y's length:
        # LENGTH(X) - LENGTH(REPLACE(X, Y, ''))) / LENGTH(Y)
        quotient: SQLGlotExpression = sqlglot_expressions.Div(
            this=difference, expression=len_substring_count
        )

        # Cast to Interger:
        # CAST((LENGTH(X) - LENGTH(REPLACE(X, Y, ''))) / LENGTH(Y), AS INTEGER)
        casted: SQLGlotExpression = sqlglot_expressions.Cast(
            this=quotient, to=sqlglot_expressions.DataType.build("BIGINT")
        )

        # CASE when LENGH(Y) == 0 THEN 0 else casted
        answer: SQLGlotExpression = (
            sqlglot_expressions.Case()
            .when(
                sqlglot_expressions.EQ(
                    this=len_substring_count,
                    expression=sqlglot_expressions.Literal.number(0),
                ),
                sqlglot_expressions.Literal.number(0),
            )
            .else_(casted)
        )

        return answer

    def convert_startswith(
        self,
        args: list[SQLGlotExpression],
        types: list[PyDoughType],
    ) -> SQLGlotExpression:
        """
        Convert a `STARTSWITH` call expression to a SQLGlot expression. This
        is done because SQLGlot does not automatically convert `STARTSWITH`
        to a LIKE expression for SQLite.

        Args:
            `args`: The operands to `STARTSWITH`, after they were
            converted to SQLGlot expressions.
            `types`: The PyDough types of the arguments to `STARTSWITH`.

        Returns:
            The SQLGlot expression matching the functionality of `STARTSWITH`
            by using `LIKE` where the pattern is the original STARTSWITH string,
            prepended with `'%'`.
        """
        column: SQLGlotExpression = args[0]
        pattern: SQLGlotExpression = self.convert_concat(
            [args[1], sqlglot_expressions.convert("%")],
            [types[1], StringType()],
        )
        return self.convert_like([column, pattern], types)

    def convert_endswith(
        self,
        args: list[SQLGlotExpression],
        types: list[PyDoughType],
    ) -> SQLGlotExpression:
        """
        Convert a `ENDSWITH` call expression to a SQLGlot expression. This
        is done because SQLGlot does not automatically convert `ENDSWITH`
        to a LIKE expression for SQLite.

        Args:
            `args`: The operands to `ENDSWITH`, after they were
            converted to SQLGlot expressions.
            `types`: The PyDough types of the arguments to `ENDSWITH`.

        Returns:
            The SQLGlot expression matching the functionality of `ENDSWITH`
            by using `LIKE` where the pattern is the original ENDSWITH string,
            prepended with `'%'`.
        """
        column: SQLGlotExpression = args[0]
        pattern: SQLGlotExpression = self.convert_concat(
            [sqlglot_expressions.convert("%"), args[1]], [StringType(), types[1]]
        )
        return self.convert_like([column, pattern], types)

    def convert_contains(
        self,
        args: list[SQLGlotExpression],
        types: list[PyDoughType],
    ) -> SQLGlotExpression:
        """
        Convert a `CONTAINS` call expression to a SQLGlot expression. This
        is done because SQLGlot does not automatically convert `CONTAINS`
        to a LIKE expression for SQLite.

        Args:
            `args`: The operands to `CONTAINS`, after they were
            converted to SQLGlot expressions.
            `types`: The PyDough types of the arguments to `CONTAINS`.

        Returns:
            The SQLGlot expression matching the functionality of `CONTAINS`
            by using `LIKE` where the pattern is the original contains string,
            sandwiched between `'%'` on either side.
        """
        # TODO: (gh #170) update to a different transformation for array/map containment
        column: SQLGlotExpression = args[0]
        pattern: SQLGlotExpression = self.convert_concat(
            [
                sqlglot_expressions.convert("%"),
                args[1],
                sqlglot_expressions.convert("%"),
            ],
            [StringType(), types[1], StringType()],
        )
        return self.convert_like([column, pattern], types)

    def convert_slice(
        self,
        args: list[SQLGlotExpression],
        types: list[PyDoughType],
    ) -> SQLGlotExpression:
        """
        Support for generating a `SLICE` expression from a list of arguments.
        It is expected that there are exactly four arguments:
        - The first argument is the string to slice.
        - The second argument is the `start` index.
        - The third argument is the `stop` index.
        - The fourth argument is the `step`.

        Outline of the logic:
        - Case 1: `(None, None)`
            - Returns the string as is.
        - Case 2: `(start, None)`
            - Positive `start`: Convert to 1-based indexing and slice from `start`.
            - Negative `start`: Compute `LENGTH(string) + start + 1`; clamp to `1` if less than `1`.
        - Case 3: `(None, stop)`
            - Positive `stop`: Slice from position `1` to `stop`.
            - Negative `stop`: Compute `LENGTH(string) + stop`; clamp to `0` if less than `0` (empty slice).
        - Case 4: `(start, stop)`
            - 1. Both `start` & `stop` >= 0:
                - Convert `start` to 1-based.
                - Set `length = stop - start`.
            - 2. `start < 0`, `stop >= 0`:
                - Convert `start` to 1 based index. If < 1, set to 1.
                - Compute `length = stop - start` (clamp to 0 if negative).
            - 3. `start >= 0`, `stop < 0`:
                - Convert `stop` & `start` to 1 based index.
                - If `stop` < 1, slice is empty (`length = 0`).
                - Else, `length = stop - start`.
            - 4. `start < 0`, `stop < 0`:
                - Convert `start` & `stop` to 1 based index. If `start` < 1, set to 1.
                - If `stop` < 1, slice is empty (`length = 0`).
                - Else, `length = stop - start`.

        Args:
            `args`: The operands to `SLICE`, after they were
            converted to SQLGlot expressions.
            `types`: The PyDough types of the arguments to `SLICE`.

        Returns:
            The SQLGlot expression matching the functionality of Python based string slicing
            with the caveat that it only supports a step of 1.
        """
        assert len(args) == 4
        string_expr, start, stop, step = args

        start_idx: int | None = None
        if not isinstance(start, sqlglot_expressions.Null):
            if isinstance(start, sqlglot_expressions.Literal):
                try:
                    start_idx = int(start.this)
                except ValueError:
                    raise ValueError(
                        "SLICE function currently only supports the start index being integer literal or absent."
                    )
            else:
                raise ValueError(
                    "SLICE function currently only supports the start index being integer literal or absent."
                )

        stop_idx: int | None = None
        if not isinstance(stop, sqlglot_expressions.Null):
            if isinstance(stop, sqlglot_expressions.Literal):
                try:
                    stop_idx = int(stop.this)
                except ValueError:
                    raise ValueError(
                        "SLICE function currently only supports the stop index being integer literal or absent."
                    )
            else:
                raise ValueError(
                    "SLICE function currently only supports the stop index being integer literal or absent."
                )

        step_idx: int | None = None
        if not isinstance(step, sqlglot_expressions.Null):
            if isinstance(step, sqlglot_expressions.Literal):
                try:
                    step_idx = int(step.this)
                    if step_idx != 1:
                        raise ValueError(
                            "SLICE function currently only supports the step being integer literal 1 or absent."
                        )
                except ValueError:
                    raise ValueError(
                        "SLICE function currently only supports the step being integer literal 1 or absent."
                    )
            else:
                raise ValueError(
                    "SLICE function currently only supports the step being integer literal 1 or absent."
                )

        # SQLGlot expressions for 0 and 1 and empty string
        sql_zero = sqlglot_expressions.convert(0)
        sql_one = sqlglot_expressions.convert(1)
        sql_empty_str = sqlglot_expressions.convert("")

        match (start_idx, stop_idx):
            case (None, None):
                raise string_expr
            case (_, None):
                assert start_idx is not None
                if start_idx > 0:
                    return sqlglot_expressions.Substring(
                        this=string_expr,
                        start=sqlglot_expressions.convert(start_idx + 1),
                    )
                else:
                    # Calculate the positive index equivalent for the negative index
                    # e.g., for string "hello" and index -2, converts to index 4 (LENGTH("hello") + (-2) + 1)
                    start_idx_glot = positive_index(string_expr, start_idx)

                    # Create a SUBSTRING expression with adjusted start position
                    answer = sqlglot_expressions.Substring(
                        this=string_expr,  # The original string to slice
                        start=self.convert_iff_case(
                            [
                                # Check if the calculated positive index is less than 1
                                sqlglot_expressions.LT(
                                    this=start_idx_glot, expression=sql_one
                                ),
                                sql_one,  # If true, use index 1 (start from beginning)
                                start_idx_glot,  # If false, use the calculated positive index
                            ],
                            [BooleanType(), NumericType(), NumericType()],
                        ),
                    )
                    return answer
            case (None, _):
                assert stop_idx is not None
                if stop_idx > 0:
                    return sqlglot_expressions.Substring(
                        this=string_expr,
                        start=sql_one,
                        length=sqlglot_expressions.convert(stop_idx),
                    )
                else:
                    # Convert negative stop index to positive index
                    # For example, with string "hello" and stop_idx=-2:
                    # LENGTH("hello") + (-2) = 3 when is_zero_based=True
                    # No +1 adjustment needed since we're using 0-based indexing
                    # to calculate the length, of which the higher bound is exclusive.
                    stop_idx_glot = positive_index(string_expr, stop_idx, True)

                    # Create a SUBSTRING expression that starts from beginning
                    return sqlglot_expressions.Substring(
                        this=string_expr,  # The original string to slice
                        start=sql_one,  # Always start from position 1
                        length=self.convert_iff_case(
                            [
                                # Check if the calculated stop position is less than 0
                                sqlglot_expressions.LT(
                                    this=stop_idx_glot, expression=sql_zero
                                ),
                                sql_zero,  # If true, length is 0 (empty string)
                                stop_idx_glot,  # If false, use index position as length
                            ],
                            [BooleanType(), NumericType(), NumericType()],
                        ),
                    )
            case _:
                assert start_idx is not None
                assert stop_idx is not None
                # Get the positive index if negative
                if start_idx >= 0 and stop_idx >= 0:
                    if start_idx > stop_idx:
                        return sql_empty_str
                    return sqlglot_expressions.Substring(
                        this=string_expr,
                        start=sqlglot_expressions.convert(start_idx + 1),
                        length=sqlglot_expressions.convert(stop_idx - start_idx),
                    )
                if start_idx < 0 and stop_idx >= 0:
                    # Calculate the positive index equivalent for the negative start index
                    # e.g., for string "hello" and start_idx=-2, converts to index 4 (LENGTH("hello") + (-2) + 1)
                    start_idx_glot = positive_index(string_expr, start_idx)

                    # Adjust start index to ensure it's not less than 1 (SQL's SUBSTRING is 1-based)
                    start_idx_adjusted_glot = self.convert_iff_case(
                        [
                            sqlglot_expressions.LT(
                                this=start_idx_glot, expression=sql_one
                            ),
                            sql_one,  # If calculated position < 1, use position 1
                            start_idx_glot,  # Otherwise use calculated position
                        ],
                        [BooleanType(), NumericType(), NumericType()],
                    )

                    # Convert positive stop_idx to 1-based indexing by adding 1
                    # e.g., for stop_idx=3 (0-based), converts to 4 (1-based)
                    stop_idx_adjusted_glot = sqlglot_expressions.convert(stop_idx + 1)

                    # Create the SUBSTRING expression
                    answer = sqlglot_expressions.Substring(
                        this=string_expr,  # The original string to slice
                        start=start_idx_adjusted_glot,  # Use adjusted start position
                        length=self.convert_iff_case(
                            [
                                # Check if the length (stop - start) is negative or zero
                                sqlglot_expressions.LTE(
                                    this=apply_parens(
                                        sqlglot_expressions.Sub(
                                            this=stop_idx_adjusted_glot,
                                            expression=start_idx_adjusted_glot,
                                        )
                                    ),
                                    expression=sql_zero,
                                ),
                                sql_empty_str,  # If length ≤ 0, return empty string
                                # Otherwise calculate actual length
                                sqlglot_expressions.Sub(
                                    this=stop_idx_adjusted_glot,
                                    expression=start_idx_adjusted_glot,
                                ),
                            ],
                            [BooleanType(), NumericType(), NumericType()],
                        ),
                    )
                    return answer
                if start_idx >= 0 and stop_idx < 0:
                    # Convert negative stop index to its positive equivalent
                    # e.g., for string "hello" and stop_idx=-2, converts to index 4 (LENGTH("hello") + (-2) + 1)
                    stop_idx_adjusted_glot = positive_index(string_expr, stop_idx)

                    # Convert start index to 1-based indexing (SQL's SUBSTRING is 1-based)
                    # e.g., for start_idx=1 (0-based), converts to 2 (1-based)
                    start_idx_adjusted_glot = sqlglot_expressions.convert(start_idx + 1)

                    # Create the SUBSTRING expression
                    answer = sqlglot_expressions.Substring(
                        this=string_expr,  # The original string to slice
                        start=start_idx_adjusted_glot,  # Use 1-based start position
                        length=self.convert_iff_case(
                            [
                                # First check: Is the calculated stop position less than 1?
                                sqlglot_expressions.LT(
                                    this=stop_idx_adjusted_glot, expression=sql_one
                                ),
                                sql_zero,  # If true, length becomes 0 (empty string)
                                self.convert_iff_case(
                                    [  # Second check: Is the length negative?
                                        sqlglot_expressions.LTE(
                                            this=apply_parens(
                                                sqlglot_expressions.Sub(
                                                    this=stop_idx_adjusted_glot,
                                                    expression=start_idx_adjusted_glot,
                                                )
                                            ),
                                            expression=sql_zero,
                                        ),
                                        sql_empty_str,  # If length ≤ 0, return empty string
                                        sqlglot_expressions.Sub(  # Otherwise calculate actual length
                                            this=stop_idx_adjusted_glot,
                                            expression=start_idx_adjusted_glot,
                                        ),
                                    ],
                                    [BooleanType(), NumericType(), NumericType()],
                                ),
                            ],
                            [BooleanType(), NumericType(), NumericType()],
                        ),
                    )
                    return answer
                if start_idx < 0 and stop_idx < 0:
                    # Early return if start index is greater than stop index
                    # e.g., "hello"[-2:-4] should return empty string
                    if start_idx >= stop_idx:
                        return sql_empty_str

                    # Convert negative start index to positive equivalent
                    # e.g., for string "hello" and start_idx=-2, converts to index 4 (LENGTH("hello") + (-2) + 1)
                    pos_start_idx_glot = positive_index(string_expr, start_idx)

                    # Adjust start index to ensure it's not less than 1 (SQL's SUBSTRING is 1-based)
                    start_idx_adjusted_glot = self.convert_iff_case(
                        [
                            sqlglot_expressions.LT(
                                this=pos_start_idx_glot, expression=sql_one
                            ),
                            sql_one,  # If calculated position < 1, use position 1
                            pos_start_idx_glot,  # Otherwise use calculated position
                        ],
                        [BooleanType(), NumericType(), NumericType()],
                    )

                    # Convert negative stop index to positive equivalent
                    stop_idx_adjusted_glot = positive_index(string_expr, stop_idx)

                    # Create the SUBSTRING expression
                    return sqlglot_expressions.Substring(
                        this=string_expr,  # The original string to slice
                        start=start_idx_adjusted_glot,  # Use adjusted start position
                        length=self.convert_iff_case(
                            [
                                # Check if the stop position is less than 1
                                sqlglot_expressions.LT(
                                    this=stop_idx_adjusted_glot, expression=sql_one
                                ),
                                sql_zero,  # Length becomes 0 if stop_idx is < 1
                                sqlglot_expressions.Sub(  # Else calculate length as (stop - start)
                                    this=stop_idx_adjusted_glot,
                                    expression=start_idx_adjusted_glot,
                                ),
                            ],
                            [BooleanType(), NumericType(), NumericType()],
                        ),
                    )

    def convert_like(
        self, args: list[SQLGlotExpression], types: list[PyDoughType]
    ) -> SQLGlotExpression:
        """
        Creates a SQLGlot expression for `A LIKE B`.

        Args:
            `args`: The operands to `LIKE`, after they were
            converted to SQLGlot expressions.
            `types`: The PyDough types of the arguments to `LIKE`.

        Returns:
            The SQLGlot expression matching the functionality of `LIKE`.
        """
        assert len(args) == 2
        column: SQLGlotExpression = apply_parens(args[0])
        pattern: SQLGlotExpression = apply_parens(args[1])
        return sqlglot_expressions.Like(this=column, expression=pattern)

    def convert_join_strings(
        self, args: list[SQLGlotExpression], types: list[PyDoughType]
    ) -> SQLGlotExpression:
        """
        Creates a SQLGlot expression for `CONCAT_WS(delim, A, B, ...)`.

        Args:
            `args`: The operands to `CONCAT_WS`, after they were
            converted to SQLGlot expressions.
            `types`: The PyDough types of the arguments to `CONCAT_WS`.

        Returns:
            The SQLGlot expression matching the functionality of `CONCAT_WS`.
        """
        assert len(args) > 2
        return sqlglot_expressions.ConcatWs(expressions=args)

    def convert_lpad(
        self, args: list[SQLGlotExpression], types: list[PyDoughType]
    ) -> SQLGlotExpression:
        """
        Converts and pads the string to the left till the string is the specified length.
        If length is 0, return an empty string.
        If length is negative, raise an error.
        If length is positive, pad the string on the left to the specified length.

        Args:
            `args`: The operands passed to the function after they were converted
            to SQLGlot expressions. The first operand is expected to be a string.
            `types`: The PyDough types of the arguments to `LPAD`.

        Returns:
            The SQLGlot expression matching the functionality of
            `LPAD(string, length, padding)`. With the caveat that if length is 0,
            it will return an empty string.
        """
        col_glot, col_len_glot, required_len_glot, pad_string_glot, required_len = (
            pad_helper("LPAD", args)
        )
        if required_len == 0:
            return sqlglot_expressions.convert("")

        answer = self.convert_iff_case(
            [
                sqlglot_expressions.GTE(
                    this=col_len_glot, expression=required_len_glot
                ),
                sqlglot_expressions.Substring(
                    this=col_glot,
                    start=sqlglot_expressions.convert(1),
                    length=required_len_glot,
                ),
                sqlglot_expressions.Substring(
                    this=self.convert_concat(
                        [pad_string_glot, col_glot], [StringType(), types[0]]
                    ),
                    start=apply_parens(
                        sqlglot_expressions.Mul(
                            this=required_len_glot,
                            expression=sqlglot_expressions.convert(-1),
                        )
                    ),
                ),
            ],
            [BooleanType(), StringType(), StringType()],
        )
        return answer

    def convert_rpad(
        self, args: list[SQLGlotExpression], types: list[PyDoughType]
    ) -> SQLGlotExpression:
        """
        Converts and pads the string to the right to the specified length.
        If length is 0, return an empty string.
        If length is negative, raise an error.
        If length is positive, pad the string on the right to the specified length.

        Args:
            `args`: The operands passed to the function after they were converted
            to SQLGlot expressions. The first operand is expected to be a string.
            `types`: The PyDough types of the arguments to `RPAD`.

        Returns:
            The SQLGlot expression matching the functionality of
            `RPAD(string, length, padding)`. With the caveat that if length is 0,
            it will return an empty string.
        """
        col_glot, _, required_len_glot, pad_string_glot, required_len = pad_helper(
            "RPAD", args
        )
        if required_len == 0:
            return sqlglot_expressions.convert("")

        answer = sqlglot_expressions.Substring(
            this=self.convert_concat(
                [col_glot, pad_string_glot], [types[0], StringType()]
            ),
            start=sqlglot_expressions.convert(1),
            length=required_len_glot,
        )
        return answer

    def convert_iff_case(
        self, args: list[SQLGlotExpression], types: list[PyDoughType]
    ) -> SQLGlotExpression:
        """
        Creates a SQLGlot expression for `CASE WHEN A THEN B ELSE C END`.

        Args:
            `args`: The operands to the `CASE`, after they were
            converted to SQLGlot expressions.
            `types`: The PyDough types of the arguments to the `CASE`.

        Returns:
            The SQLGlot expression matching the specified `CASE` pattern.
        """
        assert len(args) == 3
        return sqlglot_expressions.Case().when(args[0], args[1]).else_(args[2])

    def convert_concat(
        self,
        args: list[SQLGlotExpression],
        types: list[PyDoughType],
    ) -> SQLGlotExpression:
        """

        Creates a SQLGlot expression for `A || B || C || ...`.

        Args:
            `args`: The operands to the concatenation, after they were
            converted to SQLGlot expressions.
            `types`: The PyDough types of the arguments to the concatenation.

        Returns:
            The SQLGlot expression matching the specified concatenation.
        """
        # Fast path for all arguments as string literals.
        if all(
            isinstance(arg, sqlglot_expressions.Literal) and arg.is_string
            for arg in args
        ):
            return sqlglot_expressions.convert("".join(arg.this for arg in args))
        else:
            inputs: list[SQLGlotExpression] = [apply_parens(arg) for arg in args]
            return Concat(expressions=inputs)

    def convert_absent(
        self,
        args: list[SQLGlotExpression],
        types: list[PyDoughType],
    ) -> SQLGlotExpression:
        """
        Creates a SQLGlot expression for `X IS NULL`.

        Args:
            `args`: The operands to `IS NULL`, after they were
            converted to SQLGlot expressions.
            `types`: The PyDough types of the arguments to `IS NULL`.

        Returns:
            The SQLGlot expression matching the functionality of `IS NULL`.
        """
        return sqlglot_expressions.Is(
            this=apply_parens(args[0]), expression=sqlglot_expressions.Null()
        )

    def convert_present(
        self,
        args: list[SQLGlotExpression],
        types: list[PyDoughType],
    ) -> SQLGlotExpression:
        """

        Creates a SQLGlot expression for `X IS NOT NULL`.

        Args:
            `args`: The operands to `IS NOT NULL`, after they were
            converted to SQLGlot expressions.
            `types`: The PyDough types of the arguments to `IS NOT NULL`.

        Returns:
            The SQLGlot expression matching the functionality of `IS NOT NULL`.
        """
        return sqlglot_expressions.Not(
            this=apply_parens(self.convert_absent(args, types))
        )

    def convert_keep_if(
        self,
        args: list[SQLGlotExpression],
        types: list[PyDoughType],
    ) -> SQLGlotExpression:
        """
        Creates a SQLGlot expression for `CASE WHEN Y THEN X END`.

        Args:
            `args`: The operands to the `CASE`, after they were
            converted to SQLGlot expressions.
            `types`: The PyDough types of the arguments to the `CASE`.

        Returns:
            The SQLGlot expression matching the specified `CASE` pattern.
        """
        return self.convert_iff_case(
            [args[1], args[0], sqlglot_expressions.Null()],
            [types[1], types[0], types[0]],
        )

    def convert_monotonic(
        self,
        args: list[SQLGlotExpression],
        types: list[PyDoughType],
    ) -> SQLGlotExpression:
        """

        Creates a SQLGlot expression for `(A <= B) AND (B <= C) AND ...`.

        Args:
            `args`: The operands to the inequalities, after they were
            converted to SQLGlot expressions.
            `types`: The PyDough types of the arguments to the inequalities

        Returns:
            The SQLGlot expression matching the specified inequality pattern.
        """
        if len(args) < 2:
            return sqlglot_expressions.convert(True)

        exprs: list[SQLGlotExpression] = [apply_parens(expr) for expr in args]
        output_expr: SQLGlotExpression = apply_parens(
            sqlglot_expressions.LTE(this=exprs[0], expression=exprs[1])
        )
        for i in range(2, len(exprs)):
            new_expr: SQLGlotExpression = apply_parens(
                sqlglot_expressions.LTE(this=exprs[i - 1], expression=exprs[i])
            )
            output_expr = sqlglot_expressions.And(this=output_expr, expression=new_expr)
        return output_expr

    def convert_isin(
        self,
        args: list[SQLGlotExpression],
        types: list[PyDoughType],
    ) -> SQLGlotExpression:
        """

        Creates a SQLGlot expression for `A IN B`.

        Args:
            `args`: The operands to `IN`, after they were
            converted to SQLGlot expressions.
            `types`: The PyDough types of the arguments to `IN`.

        Returns:
            The SQLGlot expression matching the functionality of `IN`.
        """
        column: SQLGlotExpression = apply_parens(args[0])
        # Note: We only handle the case with multiple literals where all
        # literals are in the same literal expression. This code will need
        # to change when we support PyDough expressions like:
        # Collection.WHERE(ISIN(name, plural_subcollection.name))
        values = args[1]
        assert isinstance(values, sqlglot_expressions.Array)
        return sqlglot_expressions.In(this=column, expressions=values.expressions)

    def convert_sqrt(
        self,
        args: list[SQLGlotExpression],
        types: list[PyDoughType],
    ) -> SQLGlotExpression:
        """

        Creates a SQLGlot expression for `SQRT(X)`.

        Args:
            `args`: The operands to `SQRT`, after they were
            converted to SQLGlot expressions.
            `types`: The PyDough types of the arguments to `SQRT`.

        Returns:
            The SQLGlot expression matching the functionality of `SQRT`.
        """
        assert len(args) == 1
        return sqlglot_expressions.Pow(
            this=args[0], expression=sqlglot_expressions.Literal.number(0.5)
        )

    def convert_sign(
        self,
        args: list[SQLGlotExpression],
        types: list[PyDoughType],
    ) -> SQLGlotExpression:
        """

        Creates a SQLGlot expression that returns either 1, 0, or -1 depending
        on the sign of the input.

        Args:
            `args`: The operands to the sign operation, after they were
            converted to SQLGlot expressions.
            `types`: The PyDough types of the arguments to the sign operation.

        Returns:
            The SQLGlot expression matching the specified sign calculation.
        """
        assert len(args) == 1
        arg: SQLGlotExpression = args[0]
        zero_glot: SQLGlotExpression = sqlglot_expressions.Literal.number(0)
        one_glot: SQLGlotExpression = sqlglot_expressions.Literal.number(1)
        minus_one_glot: SQLGlotExpression = sqlglot_expressions.Literal.number(-1)
        answer: SQLGlotExpression = self.convert_iff_case(
            [
                sqlglot_expressions.EQ(this=arg, expression=zero_glot),
                zero_glot,
                apply_parens(
                    self.convert_iff_case(
                        [
                            sqlglot_expressions.LT(this=arg, expression=zero_glot),
                            minus_one_glot,
                            one_glot,
                        ],
                        [BooleanType(), NumericType(), NumericType()],
                    ),
                ),
            ],
            [BooleanType(), NumericType(), NumericType()],
        )
        return answer

    def convert_round(
        self,
        args: list[SQLGlotExpression],
        types: list[PyDoughType],
    ) -> SQLGlotExpression:
        """

        Creates a SQLGlot expression for `ROUND(X, Y)`.

        Args:
            `args`: The operands to `ROUND`, after they were
            converted to SQLGlot expressions.
            `types`: The PyDough types of the arguments to `ROUND`.

        Returns:
            The SQLGlot expression matching the functionality of `ROUND`.
        """
        assert len(args) == 1 or len(args) == 2
        precision_glot: SQLGlotExpression
        if len(args) == 1:
            precision_glot = sqlglot_expressions.Literal.number(0)
        else:
            # Check if the second argument is a integer literal.
            if (
                not isinstance(args[1], sqlglot_expressions.Literal)
                or args[1].is_string
            ):
                raise ValueError(
                    f"Unsupported argument {args[1]} for ROUND."
                    "The precision argument should be an integer literal."
                )
            try:
                int(args[1].this)
            except ValueError:
                raise ValueError(
                    f"Unsupported argument {args[1]} for ROUND."
                    "The precision argument should be an integer literal."
                )
            precision_glot = args[1]
        return sqlglot_expressions.Round(
            this=args[0],
            decimals=precision_glot,
        )

    def convert_ceil(
        self,
        args: list[SQLGlotExpression],
        types: list[PyDoughType],
    ) -> SQLGlotExpression:
        """
        Creates a SQLGlot expression for `CEIL(X)`.

        Args:
            `args`: The operands to `CEIL`, after they were
            converted to SQLGlot expressions.
            `types`: The PyDough types of the arguments to `CEIL`.

        Returns:
            The SQLGlot expression matching the functionality of `CEIL`.
        """
        assert len(args) == 1
        return sqlglot_expressions.Ceil(this=args[0], expressions=args)

    def convert_floor(
        self,
        args: list[SQLGlotExpression],
        types: list[PyDoughType],
    ) -> SQLGlotExpression:
        """
        Creates a SQLGlot expression for `FLOOR(X)`.

        Args:
            `args`: The operands to `FLOOR`, after they were
            converted to SQLGlot expressions.
            `types`: The PyDough types of the arguments to `FLOOR`.

        Returns:
            The SQLGlot expression matching the functionality of `FLOOR`.
        """
        assert len(args) == 1
        return sqlglot_expressions.Floor(this=args[0], expressions=args)

    def convert_datediff(
        self,
        args: list[SQLGlotExpression],
        types: list[PyDoughType],
    ) -> SQLGlotExpression:
        """
        Creates a SQLGlot expression for `DATEDIFF(unit, X, Y)`.

        Args:
            `args`: The operands to `DATEDIFF`, after they were
            converted to SQLGlot expressions.
            `types`: The PyDough types of the arguments to `DATEDIFF`.

        Returns:
            The SQLGlot expression matching the functionality of `DATEDIFF`.
        """
        assert len(args) == 3
        # Check if unit is a string.
        if not (isinstance(args[0], sqlglot_expressions.Literal) and args[0].is_string):
            raise ValueError(
                f"Unsupported argument for DATEDIFF: {args[0]!r}. It should be a string literal."
            )
        x = self.make_datetime_arg(args[1])
        y = self.make_datetime_arg(args[2])
        unit: DateTimeUnit | None = DateTimeUnit.from_string(args[0].this)
        if unit is None:
            raise ValueError(f"Unsupported argument '{unit}' for DATEDIFF.")
        answer = sqlglot_expressions.DateDiff(
            unit=sqlglot_expressions.Var(this=unit.value), this=y, expression=x
        )
        return answer

    def handle_datetime_base_arg(self, arg: SQLGlotExpression) -> SQLGlotExpression:
        """
        Handle the first argument to the DATETIME function, which can be a datetime
        column or a string indicating to fetch the current timestamp.

        Args:
            `arg`: The first argument to the DATETIME function.

        Returns:
            The SQLGlot expression corresponding to the first argument of the
            DATETIME function.
        """
        # If the argument is a string literal, check if it is one of the special
        # values (ignoring case & leading/trailing spaces) indicating the current
        # datetime should be used.
        if isinstance(arg, sqlglot_expressions.Literal) and arg.is_string:
            if current_ts_pattern.fullmatch(arg.this):
                return self.convert_current_timestamp()
        return self.coerce_to_timestamp(arg)

    def convert_current_timestamp(self) -> SQLGlotExpression:
        """
        Create a SQLGlot expression to obtain the current timestamp.
        """
        return sqlglot_expressions.CurrentTimestamp()

    def coerce_to_timestamp(self, base: SQLGlotExpression) -> SQLGlotExpression:
        """
        Create a SQLGlot expression that coerces an object to a timestamp.
        """
        return sqlglot_expressions.Cast(
            this=base, to=sqlglot_expressions.DataType.build("TIMESTAMP")
        )

    def apply_datetime_truncation(
        self, base: SQLGlotExpression, unit: DateTimeUnit
    ) -> SQLGlotExpression:
        """
        Applies a truncation operation to a date/time expression by a certain unit.

        Args:
            `base`: The base date/time expression to truncate.
            `unit`: The unit to truncate the date/time expression to.

        Returns:
            The SQLGlot expression to truncate `base`.
        """
        return sqlglot_expressions.DateTrunc(
            this=self.make_datetime_arg(base),
            unit=sqlglot_expressions.Var(this=unit.value),
        )

    def apply_datetime_offset(
        self, base: SQLGlotExpression, amt: int, unit: DateTimeUnit
    ) -> SQLGlotExpression:
        """
        Adds/subtracts a datetime interval to to a date/time expression.

        Args:
            `base`: The base date/time expression to add/subtract from.
            `amt`: The amount of the unit to add (if positive) or subtract
            (if negative).
            `unit`: The unit of the interval to add/subtract.

        Returns:
            The SQLGlot expression to add/subtract the specified interval to/from
            `base`.
        """
        return sqlglot_expressions.DateAdd(
            this=base,
            expression=sqlglot_expressions.convert(amt),
            unit=sqlglot_expressions.Var(this=unit.value),
        )

    def convert_datetime(
        self,
        args: list[SQLGlotExpression],
        types: list[PyDoughType],
    ) -> SQLGlotExpression:
        """
        Creates a SQLGlot expression for the PyDough `DATETIME` function, which
        treats its first argument as a datetime expression and then applies a
        series of modifiers (passed in as string literals) to add/subtract
        various offsets and/or truncate to specified units.

        Args:
            `args`: The operands to `DATETIME`, after they were
            converted to SQLGlot expressions.
            `types`: The PyDough types of the arguments to `DATETIME`.

        Returns:
            The SQLGlot expression applying the specified `DATETIME` logic.
        """
        # Handle the first argument
        assert len(args) > 0
        result: SQLGlotExpression = self.handle_datetime_base_arg(args[0])

        # Accumulate the answer by using each modifier argument to build up
        # result via a sequence of truncation and offset operations.
        for i in range(1, len(args)):
            arg: SQLGlotExpression = args[i]
            if not (isinstance(arg, sqlglot_expressions.Literal) and arg.is_string):
                raise NotImplementedError(
                    f"DATETIME function currently requires all arguments after the first argument to be string literals, but received {arg.sql()!r}"
                )
            unit: DateTimeUnit | None
            trunc_match: re.Match | None = trunc_pattern.fullmatch(arg.this)
            offset_match: re.Match | None = offset_pattern.fullmatch(arg.this)
            if trunc_match is not None:
                # If the string is in the form `start of <unit>`, apply
                # truncation.
                unit = DateTimeUnit.from_string(str(trunc_match.group(1)))
                if unit is None:
                    raise ValueError(
                        f"Unsupported DATETIME modifier string: {arg.this!r}"
                    )
                result = self.apply_datetime_truncation(result, unit)
            elif offset_match is not None:
                # If the string is in the form `±<amt> <unit>`, apply an
                # offset.
                amt = int(offset_match.group(2))
                if str(offset_match.group(1)) == "-":
                    amt *= -1
                unit = DateTimeUnit.from_string(str(offset_match.group(3)))
                if unit is None:
                    raise ValueError(
                        f"Unsupported DATETIME modifier string: {arg.this!r}"
                    )
                result = self.apply_datetime_offset(result, amt, unit)
            else:
                raise ValueError(f"Unsupported DATETIME modifier string: {arg.this!r}")
        return result

    def convert_extract_datetime(
        self,
        args: list[SQLGlotExpression],
        types: list[PyDoughType],
        unit: DateTimeUnit,
    ) -> SQLGlotExpression:
        """

        Creates a SQLGlot expression for `EXTRACT(unit FROM X)`.

        Args:
            `args`: The operands to `EXTRACT`, after they were
            converted to SQLGlot expressions.
            `types`: The PyDough types of the arguments to `EXTRACT`.

        Returns:
            The SQLGlot expression matching the functionality of `EXTRACT`.
        """
        assert len(args) == 1
        return sqlglot_expressions.Extract(
            this=sqlglot_expressions.Var(this=unit.value.upper()),
            expression=self.make_datetime_arg(args[0]),
        )

    def dialect_day_of_week(self, base: SQLGlotExpression) -> SQLGlotExpression:
        """
        Gets the day of the week, as an integer, for the `base` argument in
        terms of its dialect.

        Args:
            `base`: The base date/time expression to calculate the day of week
            from.

        Returns:
            The SQLGlot expression to calculating the day of week of `base` in
            terms of the dialect's start of week.
        """
        return sqlglot_expressions.DayOfWeek(this=base)

    def days_from_start_of_week(self, base: SQLGlotExpression) -> SQLGlotExpression:
        """
        Calculates the number of days between a given date and the start of its
        week. The start of week is configured via `start_of_week`. For example,
        if start of week is Monday and the date is Wednesday, this returns a
        SQLGlot expression that will return the number 2.

        The calculation uses the formula: (weekday + offset) % 7

        The default behavior assumes the underlying database follows POSIX
        conventions where:
        - Sunday is day 0
        - Days increment sequentially (Mon=1, Tue=2, etc.)

        Args:
            `base`: The base date/time expression to calculate the start of the week
            from.

        Returns:
            The SQLGlot expression to calculating the number of days from `base` to
            the start of the week. This number is always positive.
        """
        offset: int = (-self.start_of_week_offset) % 7
        dow_expr: SQLGlotExpression = self.dialect_day_of_week(base)
        if offset == 0:
            return dow_expr
        return sqlglot_expressions.Mod(
            this=apply_parens(
                sqlglot_expressions.Add(
                    this=dow_expr,
                    expression=sqlglot_expressions.Literal.number(offset),
                )
            ),
            expression=sqlglot_expressions.Literal.number(7),
        )

    def convert_dayofweek(
        self, args: list[SQLGlotExpression], types: list[PyDoughType]
    ) -> SQLGlotExpression:
        """

        Creates a SQLGlot expression for `DAYOFWEEK(X)`.

        Args:
            `args`: The operands to `DAYOFWEEK`, after they were
            converted to SQLGlot expressions.
            `types`: The PyDough types of the arguments to `DAYOFWEEK`.

        Returns:
            The SQLGlot expression matching the functionality of `DAYOFWEEK`.
        """
        # Expression for ((STRFTIME('%w', base) + offset) % 7)
        shifted_weekday: SQLGlotExpression = self.days_from_start_of_week(args[0])
        # If the week does not start at zero, we need to add 1 to the result
        if not self.configs.start_week_as_zero:
            shifted_weekday = sqlglot_expressions.Add(
                this=apply_parens(shifted_weekday),
                expression=sqlglot_expressions.Literal.number(1),
            )
        return apply_parens(shifted_weekday)

    def convert_dayname(
        self,
        args: list[SQLGlotExpression],
        types: list[PyDoughType],
    ):
        """
        Creates a SQLGlot expression for `DAYNAME(X)`.

        Args:
            `args`: The operands to `DAYNAME`, after they were
            converted to SQLGlot expressions.
            `types`: The PyDough types of the arguments to `DAYNAME`.

        Returns:
            The SQLGlot expression matching the functionality of `DAYNAME`.
        """
        assert len(args) == 1
        base = args[0]
        raw_day_of_week: SQLGlotExpression = self.dialect_day_of_week(base)
        answer: SQLGlotExpression = sqlglot_expressions.Case()
        for dayname, dow in self.dialect_dow_mapping.items():
            answer = answer.when(
                sqlglot_expressions.EQ(
                    this=raw_day_of_week,
                    expression=sqlglot_expressions.Literal.number(dow),
                ),
                sqlglot_expressions.Literal.string(dayname),
            )
        answer = apply_parens(answer)
        return answer

    def convert_integer(
        self, args: list[SQLGlotExpression], types: list[PyDoughType]
    ) -> SQLGlotExpression:
        """
        Creates a SQLGlot expression for `INTEGER(X)`.

        Args:
            `args`: The operands to `INTEGER`, after they were
            converted to SQLGlot expressions.
            `types`: The PyDough types of the arguments to `INTEGER`.

        Returns:
            The SQLGlot expression matching the functionality of `INTEGER(X)`.
        """
        return sqlglot_expressions.Cast(
            this=args[0], to=sqlglot_expressions.DataType.build("BIGINT")
        )

    def convert_float(
        self, args: list[SQLGlotExpression], types: list[PyDoughType]
    ) -> SQLGlotExpression:
        """
        Creates a SQLGlot expression for `FLOAT(X)`.

        Args:
            `args`: The operands to `FLOAT`, after they were
            converted to SQLGlot expressions.
            `types`: The PyDough types of the arguments to `FLOAT`.

        Returns:
            The SQLGlot expression matching the functionality of `FLOAT(X)`.
        """
        return sqlglot_expressions.Cast(
            this=args[0], to=sqlglot_expressions.DataType.build("DOUBLE")
        )

    def convert_string(
        self, args: list[SQLGlotExpression], types: list[PyDoughType]
    ) -> SQLGlotExpression:
        """
        Creates a SQLGlot expression for `STRING(X)`.

        Args:
            `args`: The operands to `STRING`, after they were
            converted to SQLGlot expressions.
            `types`: The PyDough types of the arguments to `STRING`.

        Returns:
            The SQLGlot expression matching the functionality of `STRING(X)`.
        """
        if len(args) == 1:
            return sqlglot_expressions.Cast(
                this=args[0], to=sqlglot_expressions.DataType.build("TEXT")
            )
        else:
            assert len(args) == 2
            if (
                not isinstance(args[1], sqlglot_expressions.Literal)
                or not args[1].is_string
            ):
                raise ValueError(
                    f"STRING(X,Y) requires the second argument to be a string date format literal, but received {args[1]}"
                )
            return sqlglot_expressions.TimeToStr(this=args[0], format=args[1])

    def convert_smallest_or_largest(
        self, args: list[SQLGlotExpression], types: list[PyDoughType], largest: bool
    ) -> SQLGlotExpression:
        """
        Creates a SQLGlot expression for the PyDough `SMALLEST` or `LARGEST`
        function. Returns the largest value if `largest` is True, otherwise the
        smallest. For a single argument, returns that argument directly. For
        multiple arguments, builds a CASE statement where each WHEN clause
        compares one argument against all others using AND conditions to find
        the extreme value.

        Args:
            `args`: The operands to `SMALLEST` or `LARGEST`, after they were
            converted to SQLGlot expressions.
            `types`: The PyDough types of the arguments to `SMALLEST` or `LARGEST`.
            `largest`: A boolean indicating whether to return the largest
            or smallest value.

        Returns:
            The SQLGlot expression to calculate the smallest or largest value.
        """
        sqlglot_expr_func = (
            sqlglot_expressions.GTE if largest else sqlglot_expressions.LTE
        )
        if len(args) == 1:
            return args[0]

        def build_chained_and(
            args: list[SQLGlotExpression], idx: int
        ) -> SQLGlotExpression:
            conditions = []
            for i in range(len(args)):
                if i == idx:
                    continue
                conditions.append(sqlglot_expr_func(this=args[idx], expression=args[i]))
            ans = conditions[0]
            for i in range(1, len(conditions)):
                ans = sqlglot_expressions.And(this=ans, expression=conditions[i])
            return ans

        answer: SQLGlotExpression = sqlglot_expressions.Case()
        for i in range(len(args)):
            conditions = build_chained_and(args, i)
            answer = answer.when(conditions, args[i])
        return answer

    def convert_variance(
        self, args: list[SQLGlotExpression], types: list[PyDoughType], type: str
    ) -> SQLGlotExpression:
        """
        Converts a population variance calculation to an equivalent
        SQLGlot expression.

        Args:
            `args`: The arguments to the population variance function.
            `types`: The types of the arguments.
            `type`: The type of variance to calculate.

        Returns:
            The SQLGlot expression to calculate the population variance
            of the argument.
        """
        arg = args[0]
        if type == "population":
            return sqlglot_expressions.VariancePop(this=arg)
        elif type == "sample":
            return sqlglot_expressions.Variance(this=arg)

    def convert_std(
        self, args: list[SQLGlotExpression], types: list[PyDoughType], type: str
    ) -> SQLGlotExpression:
        """
        Converts a standard deviation calculation to an equivalent
        SQLGlot expression.

        Args:
            `args`: The arguments to the standard deviation function.
            `types`: The types of the arguments.
            `type`: The type of standard deviation to calculate.

        Returns:
            The SQLGlot expression to calculate the standard deviation
            of the argument.
        """
        if type == "population":
            return sqlglot_expressions.StddevPop(this=args[0])
        elif type == "sample":
            return sqlglot_expressions.Stddev(this=args[0])

    def convert_count(
        self, args: list[SQLGlotExpression], types: list[PyDoughType]
    ) -> SQLGlotExpression:
        """
        Converts a COUNT operation to an equivalent SQLGlot expression.
        Args:
            `args`: The arguments to the COUNT function.
            `types`: The PyDough types of the arguments to the function call.
        Returns:
            The SQLGlot expression to calculate the count of the argument.
        """
        # If COUNT is called with no arguments, make it COUNT(*).
        # since only some databases allow calling COUNT with no arguments.
        if len(args) == 0:
            return sqlglot_expressions.Count(this=sqlglot_expressions.Star())
        elif len(args) == 1:
            return sqlglot_expressions.Count(this=args[0])
        else:
            raise ValueError(f"COUNT expects 0 or 1 argument, got {len(args)}")

<<<<<<< HEAD
    def convert_get_part(
        self, args: list[SQLGlotExpression], types: list[PyDoughType]
    ) -> SQLGlotExpression:
        """
        Converts a PyDough GETPART(string, delimiter, index) function call into a SQLGlot expression
        that extracts the N-th part from a delimited string.

        This function builds a SQL query using recursive common table expressions (CTEs) to:
        - Split the input string into parts based on the given delimiter.
        - Count the total number of parts.
        - Handle both positive and negative indices (negative indices count from the end).
        - Return the part at the specified index, or an empty string if the index is out of range.

        The overall format of the scalar subquery returned is as follows:

        ```sql
        (
            WITH RECURSIVE _s0 AS (
                SELECT
                    0 AS part_index,
                    '' AS part,
                    FIRST_ARGUMENT AS rest,
                    SECOND_ARGUMENT AS delim,
                    THIRD_ARGUMENT AS idx
                UNION ALL
                SELECT
                    part_index + 1 AS part_index,
                    CASE
                        WHEN INSTR(rest, delim) = 0
                        THEN rest
                        ELSE SUBSTRING(rest, 1, INSTR(rest, delim) - 1)
                    END AS part,
                    CASE
                        WHEN INSTR(rest, delim) = 0
                        THEN ''
                        ELSE SUBSTRING(rest, INSTR(rest, delim) + LENGTH(delim))
                    END AS rest,
                    delim,
                    idx
                FROM _s0
                WHERE
                    rest <> ''
            )
            SELECT _s0.part
            FROM _s0
            CROSS JOIN (
                SELECT COUNT(*) - 1 AS total_parts
                FROM _s0
            ) AS _s1
            WHERE
                _s0.part_index <> 0
                AND _s0.part_index = CASE
                    WHEN _s0.idx > 0
                    THEN _s0.idx
                    WHEN _s0.idx < 0
                    THEN _s1.total_parts + _s0.idx + 1
                    ELSE 1
                END
        )
        ```

        Args:
            args: A list of three SQLGlot expressions:
                - args[0]: The input string to split.
                - args[1]: The delimiter string.
                - args[2]: The index of the part to extract (can be negative).
            types: The PyDough types of the arguments.

        Returns:
            A SQLGlotExpression representing the SQL logic to extract the specified part from the string.
        """

        assert len(args) == 3

        split_parts_table_name: str = self._visitor._generate_table_alias()
        part_count_table_name: str = self._visitor._generate_table_alias()

        # Identifiers definitions
        split_parts: SQLGlotExpression = sqlglot_expressions.Identifier(
            this=split_parts_table_name, quoted=False
        )
        part_count: SQLGlotExpression = sqlglot_expressions.Identifier(
            this=part_count_table_name, quoted=False
        )
        part_identifier: SQLGlotExpression = sqlglot_expressions.Identifier(
            this="part", quoted=False
        )
        part_index: SQLGlotExpression = sqlglot_expressions.Identifier(
            this="part_index", quoted=False
        )
        idx: SQLGlotExpression = sqlglot_expressions.Identifier(
            this="idx", quoted=False
        )
        total_parts: SQLGlotExpression = sqlglot_expressions.Identifier(
            this="total_parts", quoted=False
        )
        delim: SQLGlotExpression = sqlglot_expressions.Identifier(
            this="delim", quoted=False
        )
        rest: SQLGlotExpression = sqlglot_expressions.Identifier(
            this="rest", quoted=False
        )

        # Literals definitions
        literal_0: SQLGlotExpression = sqlglot_expressions.Literal.number(0)
        literal_1: SQLGlotExpression = sqlglot_expressions.Literal.number(1)
        literal_empty: SQLGlotExpression = sqlglot_expressions.Literal.string("")

        # Columns and tables
        column_part: SQLGlotExpression = sqlglot_expressions.Column(
            this=part_identifier
        )
        column_part_index: SQLGlotExpression = sqlglot_expressions.Column(
            this=part_index
        )
        column_rest: SQLGlotExpression = sqlglot_expressions.Column(this=rest)
        column_idx: SQLGlotExpression = sqlglot_expressions.Column(
            this=idx, table=split_parts
        )

        # First half of the recursive CTE:
        # SELECT
        #   0 AS part_index,
        #   '' AS part,
        #   input AS rest,
        #   delim AS delim,
        #   idx AS idx
        select_union_params: SQLGlotExpression = sqlglot_expressions.Select(
            expressions=[
                sqlglot_expressions.Alias(this=literal_0, alias=part_index),
                sqlglot_expressions.Alias(this=literal_empty, alias=part_identifier),
                sqlglot_expressions.Alias(
                    this=args[0],  # the first string, the input
                    alias=rest,
                ),
                sqlglot_expressions.Alias(
                    this=args[1],  # the second string, the delimiter
                    alias=delim,
                ),
                sqlglot_expressions.Alias(
                    this=args[2],  # the third arg, the index
                    alias=idx,
                ),
            ]
        )

        # CASE
        #   WHEN INSTR(rest, delim) = 0 THEN rest
        #   ELSE SUBSTRING(rest, 1, INSTR(rest, delim) - 1)
        # END
        delim_in_rest: SQLGlotExpression = sqlglot_expressions.StrPosition(
            this=column_rest, substr=delim
        )
        new_part: SQLGlotExpression = sqlglot_expressions.Substring(
            this=column_rest,
            start=literal_1,
            length=sqlglot_expressions.Sub(
                this=delim_in_rest,
                expression=literal_1,
            ),
        )
        new_part_case: SQLGlotExpression = (
            sqlglot_expressions.Case()
            .when(
                sqlglot_expressions.EQ(this=delim_in_rest, expression=literal_0),
                column_rest,
            )
            .else_(new_part)
        )

        # CASE
        #   WHEN INSTR(rest, delim) = 0 THEN ''
        #   ELSE SUBSTRING(rest, 1, INSTR(rest, delim) - LENGTH(delim))
        # END
        new_rest: SQLGlotExpression = sqlglot_expressions.Substring(
            this=column_rest,
            start=sqlglot_expressions.Add(
                this=sqlglot_expressions.StrPosition(
                    this=column_rest,
                    substr=delim,
                ),
                expression=sqlglot_expressions.Length(this=delim),
            ),
        )
        new_rest_case: SQLGlotExpression = (
            sqlglot_expressions.Case()
            .when(
                sqlglot_expressions.EQ(this=delim_in_rest, expression=literal_0),
                literal_empty,
            )
            .else_(new_rest)
        )

        # Second half of the recursive CTE:
        # SELECT
        #   part_index + 1 AS part_index,
        #   CASE WHEN INSTR(rest, delim) = 0 THEN rest ELSE SUBSTRING(rest, 1, INSTR(rest, delim) - 1) END AS part,
        #   CASE WHEN INSTR(rest, delim) = 0 THEN '' ELSE SUBSTRING(rest, INSTR(rest, delim) + LENGTH(delim)) END AS rest,
        #   delim,
        #   idx
        # FROM split_parts
        select_union_split_parts: SQLGlotExpression = (
            sqlglot_expressions.Select(
                expressions=[
                    sqlglot_expressions.Alias(
                        this=sqlglot_expressions.Add(
                            this=column_part_index, expression=literal_1
                        ),
                        alias=column_part_index,
                    ),
                    sqlglot_expressions.Alias(
                        this=new_part_case, alias=part_identifier
                    ),
                    sqlglot_expressions.Alias(this=new_rest_case, alias=rest),
                    delim,
                    idx,
                ],
            )
            .from_(split_parts_table_name)
            .where(sqlglot_expressions.NEQ(this=column_rest, expression=literal_empty))
        )

        # Union the two halves to create the recursive CTE:
        split_parts_union: SQLGlotExpression = sqlglot_expressions.Union(
            this=select_union_params,
            distinct=False,
            expression=select_union_split_parts,
        )

        # Subquery: SELECT COUNT(*) - 1 AS total_parts FROM split_parts
        part_count_select: SQLGlotExpression = sqlglot_expressions.Select(
            expressions=[
                sqlglot_expressions.Alias(
                    this=sqlglot_expressions.Sub(
                        this=sqlglot_expressions.Count(
                            this=sqlglot_expressions.Star(), big_int=True
                        ),
                        expression=literal_1,
                    ),
                    alias=total_parts,
                )
            ]
        ).from_(split_parts_table_name)

        # Final select:
        # SELECT part
        # FROM split_parts, (SELECT COUNT(*) - 1 AS total_parts FROM split_parts)
        # WHERE part_index != 0
        # AND part_index = CASE
        #   WHEN idx > 0 THEN idx
        #   WHEN idx < 0 THEN total_parts + idx + 1
        #   ELSE 1 END
        if_idx_greater_0: SQLGlotExpression = sqlglot_expressions.If(
            this=sqlglot_expressions.GT(this=column_idx, expression=literal_0),
            true=column_idx,
        )
        if_idx_lower_0: SQLGlotExpression = sqlglot_expressions.If(
            this=sqlglot_expressions.LT(
                this=column_idx,
                expression=literal_0,
            ),
            true=sqlglot_expressions.Add(
                this=sqlglot_expressions.Add(
                    this=sqlglot_expressions.Column(this=total_parts, table=part_count),
                    expression=column_idx,
                ),
                expression=literal_1,
            ),
        )
        case_idx: SQLGlotExpression = sqlglot_expressions.Case(
            ifs=[if_idx_greater_0, if_idx_lower_0], default=literal_1
        )
        result: SQLGlotExpression = (
            sqlglot_expressions.Select(expressions=[column_part])
            .from_(split_parts_table_name)
            .join(
                sqlglot_expressions.Subquery(
                    this=part_count_select,
                    alias=sqlglot_expressions.TableAlias(this=part_count_table_name),
                )
            )
            .where(
                sqlglot_expressions.And(
                    this=sqlglot_expressions.NEQ(
                        this=column_part_index, expression=literal_0
                    ),
                    expression=sqlglot_expressions.EQ(
                        this=column_part_index, expression=case_idx
                    ),
                )
            )
        )

        # Add the WITH clause as a recursive CTE, and wrap the final answer in
        # a subquery so the single column of the scalar subquery is used as the
        # answer.
        result = result.with_(split_parts_table_name, split_parts_union, recursive=True)
        result = sqlglot_expressions.Subquery(this=result)

        return result
=======
    def convert_quantile(
        self, args: list[SQLGlotExpression], types: list[PyDoughType]
    ) -> SQLGlotExpression:
        """
        Converts a PyDough QUANTILE(X, p) function call to a SQLGlot expression
        representing the SQL standard PERCENTILE_DISC aggregate function.

        This produces an expression equivalent to:
            PERCENTILE_DISC(p) WITHIN GROUP (ORDER BY X)

        Args:
            args: A list of two SQLGlot expressions, where args[0] is the column
            or expression to order by (X), and args[1] is the quantile value (p)
            between 0 and 1.
            types: The PyDough types of the arguments.

        Returns:
            A SQLGlotExpression representing the PERCENTILE_DISC(p) WITHIN GROUP
            (ORDER BY X)
            aggregate function.
        """

        assert len(args) == 2

        # Validate that the second argument is a number between 0 and 1 (inclusive)
        if (
            not isinstance(args[1], sqlglot_expressions.Literal)
            or args[1].is_string
            or not (0.0 <= float(args[1].this) <= 1.0)
        ):
            raise ValueError(
                f"QUANTILE TEST argument to be a numeric literal between 0 and 1, got {args[1]}"
            )

        percentile_disc_function: SQLGlotExpression = (
            sqlglot_expressions.PercentileDisc(this=args[1])
        )

        ordered_column: SQLGlotExpression = sqlglot_expressions.Ordered(this=args[0])

        order: SQLGlotExpression = sqlglot_expressions.Order(
            expressions=[ordered_column]
        )

        within_group_clause: SQLGlotExpression = sqlglot_expressions.WithinGroup(
            this=percentile_disc_function, expression=order
        )

        return within_group_clause
>>>>>>> 85838f52
<|MERGE_RESOLUTION|>--- conflicted
+++ resolved
@@ -258,13 +258,10 @@
                 return self.convert_smallest_or_largest(args, types, True)
             case pydop.COUNT:
                 return self.convert_count(args, types)
-<<<<<<< HEAD
             case pydop.GETPART:
                 return self.convert_get_part(args, types)
-=======
             case pydop.QUANTILE:
                 return self.convert_quantile(args, types)
->>>>>>> 85838f52
             case _:
                 raise NotImplementedError(
                     f"Operator '{operator.function_name}' is unsupported with this database dialect."
@@ -1742,7 +1739,6 @@
         else:
             raise ValueError(f"COUNT expects 0 or 1 argument, got {len(args)}")
 
-<<<<<<< HEAD
     def convert_get_part(
         self, args: list[SQLGlotExpression], types: list[PyDoughType]
     ) -> SQLGlotExpression:
@@ -2043,7 +2039,7 @@
         result = sqlglot_expressions.Subquery(this=result)
 
         return result
-=======
+
     def convert_quantile(
         self, args: list[SQLGlotExpression], types: list[PyDoughType]
     ) -> SQLGlotExpression:
@@ -2092,5 +2088,4 @@
             this=percentile_disc_function, expression=order
         )
 
-        return within_group_clause
->>>>>>> 85838f52
+        return within_group_clause
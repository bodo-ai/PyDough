--- conflicted
+++ resolved
@@ -7,52 +7,8 @@
     NOT "orders"."o_comment" LIKE '%special%requests%'
   GROUP BY
     "orders"."o_custkey"
-), "_t2" AS (
+), "_t1_2" AS (
   SELECT
-<<<<<<< HEAD
-    COALESCE(agg_0, 0) AS CUSTDIST,
-    num_non_special_orders AS C_COUNT
-  FROM (
-    SELECT
-      COUNT() AS agg_0,
-      num_non_special_orders
-    FROM (
-      SELECT
-        COALESCE(agg_0, 0) AS num_non_special_orders
-      FROM (
-        SELECT
-          agg_0
-        FROM (
-          SELECT
-            c_custkey AS key
-          FROM tpch.CUSTOMER
-        )
-        LEFT JOIN (
-          SELECT
-            COUNT() AS agg_0,
-            customer_key
-          FROM (
-            SELECT
-              customer_key
-            FROM (
-              SELECT
-                o_comment AS comment,
-                o_custkey AS customer_key
-              FROM tpch.ORDERS
-            )
-            WHERE
-              NOT comment LIKE '%special%requests%'
-          )
-          GROUP BY
-            customer_key
-        )
-          ON key = customer_key
-      )
-    )
-    GROUP BY
-      num_non_special_orders
-  )
-=======
     COUNT() AS "agg_0",
     COALESCE("_t1"."agg_0", 0) AS "num_non_special_orders"
   FROM "tpch"."customer" AS "customer"
@@ -60,29 +16,12 @@
     ON "_t1"."customer_key" = "customer"."c_custkey"
   GROUP BY
     COALESCE("_t1"."agg_0", 0)
-), "_t0_2" AS (
-  SELECT
-    COALESCE("_t2"."agg_0", 0) AS "custdist",
-    "_t2"."num_non_special_orders" AS "c_count",
-    COALESCE("_t2"."agg_0", 0) AS "ordering_1",
-    "_t2"."num_non_special_orders" AS "ordering_2"
-  FROM "_t2" AS "_t2"
-  ORDER BY
-    "ordering_1" DESC,
-    "ordering_2" DESC
-  LIMIT 10
->>>>>>> 245465a3
 )
 SELECT
-  "_t0"."c_count" AS "C_COUNT",
-  "_t0"."custdist" AS "CUSTDIST"
-FROM "_t0_2" AS "_t0"
+  "_t1"."num_non_special_orders" AS "C_COUNT",
+  COALESCE("_t1"."agg_0", 0) AS "CUSTDIST"
+FROM "_t1_2" AS "_t1"
 ORDER BY
-<<<<<<< HEAD
-  CUSTDIST DESC,
-  C_COUNT DESC
-LIMIT 10
-=======
-  "_t0"."ordering_1" DESC,
-  "_t0"."ordering_2" DESC
->>>>>>> 245465a3
+  "custdist" DESC,
+  "c_count" DESC
+LIMIT 10
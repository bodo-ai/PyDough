WITH _t0 AS (
  SELECT
<<<<<<< HEAD
    COUNT() AS agg_0,
    SUM(wallet_transactions_daily.amount) AS agg_1
  FROM main.wallet_transactions_daily AS wallet_transactions_daily
=======
    COUNT(*) AS agg_0,
    SUM(amount) AS agg_1,
    sender_id
  FROM main.wallet_transactions_daily
  WHERE
    DATEDIFF(CURRENT_TIMESTAMP(), created_at, DAY) <= 7
  GROUP BY
    sender_id
), _t0 AS (
  SELECT
    SUM(_s0.agg_0) AS agg_0,
    SUM(_s0.agg_1) AS agg_1
  FROM _s0 AS _s0
>>>>>>> 213f258c
  JOIN main.users AS users
    ON users.country = 'US' AND users.uid = wallet_transactions_daily.sender_id
  WHERE
    DATEDIFF(CURRENT_TIMESTAMP(), wallet_transactions_daily.created_at, DAY) <= 7
)
SELECT
  agg_0 AS num_transactions,
  CASE WHEN agg_0 > 0 THEN COALESCE(agg_1, 0) ELSE NULL END AS total_amount
FROM _t0<|MERGE_RESOLUTION|>--- conflicted
+++ resolved
@@ -1,24 +1,8 @@
 WITH _t0 AS (
   SELECT
-<<<<<<< HEAD
-    COUNT() AS agg_0,
+    COUNT(*) AS agg_0,
     SUM(wallet_transactions_daily.amount) AS agg_1
   FROM main.wallet_transactions_daily AS wallet_transactions_daily
-=======
-    COUNT(*) AS agg_0,
-    SUM(amount) AS agg_1,
-    sender_id
-  FROM main.wallet_transactions_daily
-  WHERE
-    DATEDIFF(CURRENT_TIMESTAMP(), created_at, DAY) <= 7
-  GROUP BY
-    sender_id
-), _t0 AS (
-  SELECT
-    SUM(_s0.agg_0) AS agg_0,
-    SUM(_s0.agg_1) AS agg_1
-  FROM _s0 AS _s0
->>>>>>> 213f258c
   JOIN main.users AS users
     ON users.country = 'US' AND users.uid = wallet_transactions_daily.sender_id
   WHERE

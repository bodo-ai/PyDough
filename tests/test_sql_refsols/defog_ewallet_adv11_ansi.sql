--- conflicted
+++ resolved
@@ -1,45 +1,5 @@
 WITH "_t1" AS (
   SELECT
-<<<<<<< HEAD
-    COALESCE(agg_0, 0) AS total_duration,
-    uid
-  FROM (
-    SELECT
-      agg_0,
-      uid
-    FROM (
-      SELECT
-        uid
-      FROM main.users
-    )
-    INNER JOIN (
-      SELECT
-        SUM(duration) AS agg_0,
-        user_id
-      FROM (
-        SELECT
-          DATEDIFF(session_end_ts, session_start_ts, SECOND) AS duration,
-          user_id
-        FROM (
-          SELECT
-            session_end_ts,
-            session_start_ts,
-            user_id
-          FROM main.user_sessions
-          WHERE
-            (
-              session_end_ts < '2023-06-08'
-            ) AND (
-              session_start_ts >= '2023-06-01'
-            )
-        )
-      )
-      GROUP BY
-        user_id
-    )
-      ON uid = user_id
-  )
-=======
     SUM(
       DATEDIFF("user_sessions"."session_end_ts", "user_sessions"."session_start_ts", SECOND)
     ) AS "agg_0",
@@ -50,7 +10,6 @@
     AND "user_sessions"."session_start_ts" >= '2023-06-01'
   GROUP BY
     "user_sessions"."user_id"
->>>>>>> 245465a3
 )
 SELECT
   "users"."uid" AS "uid",
@@ -59,8 +18,4 @@
 JOIN "_t1" AS "_t1"
   ON "_t1"."user_id" = "users"."uid"
 ORDER BY
-<<<<<<< HEAD
-  total_duration DESC
-=======
-  COALESCE("_t1"."agg_0", 0) DESC
->>>>>>> 245465a3
+  "total_duration" DESC
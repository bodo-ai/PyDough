--- conflicted
+++ resolved
@@ -1,13 +1,5 @@
 WITH _t1 AS (
   SELECT
-<<<<<<< HEAD
-    COUNT(sbdailyprice.sbdpclose) AS count_sbdpclose,
-    MAX(sbdailyprice.sbdphigh) AS max_high,
-    MIN(sbdailyprice.sbdplow) AS min_low,
-    MAX(sbticker.sbtickersymbol) AS sbtickersymbol,
-    SUM(sbdailyprice.sbdpclose) AS sum_sbdpclose,
-=======
->>>>>>> 29dd27d2
     CONCAT_WS(
       '-',
       CAST(STRFTIME('%Y', sbdailyprice.sbdpdate) AS INTEGER),
@@ -18,52 +10,33 @@
           2 * -1
         ))
       END
-<<<<<<< HEAD
-    ) AS month
+    ) AS month,
+    MAX(sbticker.sbtickersymbol) AS anything_sbtickersymbol,
+    COUNT(sbdailyprice.sbdpclose) AS count_sbdpclose,
+    MAX(sbdailyprice.sbdphigh) AS max_sbdphigh,
+    MIN(sbdailyprice.sbdplow) AS min_sbdplow,
+    SUM(sbdailyprice.sbdpclose) AS sum_sbdpclose
   FROM main.sbdailyprice AS sbdailyprice
   JOIN main.sbticker AS sbticker
     ON sbdailyprice.sbdptickerid = sbticker.sbtickerid
   GROUP BY
     sbdailyprice.sbdptickerid,
-    6
+    1
 ), _t0 AS (
   SELECT
-    MAX(max_high) AS max_high,
-    MIN(min_low) AS min_low,
+    anything_sbtickersymbol,
+    month,
+    MAX(max_sbdphigh) AS max_max_sbdphigh,
+    MIN(min_sbdplow) AS min_min_sbdplow,
     SUM(count_sbdpclose) AS sum_count_sbdpclose,
-    SUM(sum_sbdpclose) AS sum_sum_sbdpclose,
-    month,
-    sbtickersymbol
+    SUM(sum_sbdpclose) AS sum_sum_sbdpclose
   FROM _t1
-=======
-    ) AS month,
-    sbdptickerid,
-    COUNT(sbdpclose) AS count_sbdpclose,
-    MAX(sbdphigh) AS max_sbdphigh,
-    MIN(sbdplow) AS min_sbdplow,
-    SUM(sbdpclose) AS sum_sbdpclose
-  FROM main.sbdailyprice
-  GROUP BY
-    1,
-    2
-), _t0 AS (
-  SELECT
-    _s0.month,
-    sbticker.sbtickersymbol,
-    MAX(_s0.max_sbdphigh) AS max_max_sbdphigh,
-    MIN(_s0.min_sbdplow) AS min_min_sbdplow,
-    SUM(_s0.count_sbdpclose) AS sum_count_sbdpclose,
-    SUM(_s0.sum_sbdpclose) AS sum_sum_sbdpclose
-  FROM _s0 AS _s0
-  JOIN main.sbticker AS sbticker
-    ON _s0.sbdptickerid = sbticker.sbtickerid
->>>>>>> 29dd27d2
   GROUP BY
     1,
     2
 )
 SELECT
-  sbtickersymbol AS symbol,
+  anything_sbtickersymbol AS symbol,
   month,
   CAST(sum_sum_sbdpclose AS REAL) / sum_count_sbdpclose AS avg_close,
   max_max_sbdphigh AS max_high,
@@ -71,6 +44,6 @@
   CAST((
     (
       CAST(sum_sum_sbdpclose AS REAL) / sum_count_sbdpclose
-    ) - LAG(CAST(sum_sum_sbdpclose AS REAL) / sum_count_sbdpclose, 1) OVER (PARTITION BY sbtickersymbol ORDER BY month)
-  ) AS REAL) / LAG(CAST(sum_sum_sbdpclose AS REAL) / sum_count_sbdpclose, 1) OVER (PARTITION BY sbtickersymbol ORDER BY month) AS momc
+    ) - LAG(CAST(sum_sum_sbdpclose AS REAL) / sum_count_sbdpclose, 1) OVER (PARTITION BY anything_sbtickersymbol ORDER BY month)
+  ) AS REAL) / LAG(CAST(sum_sum_sbdpclose AS REAL) / sum_count_sbdpclose, 1) OVER (PARTITION BY anything_sbtickersymbol ORDER BY month) AS momc
 FROM _t0
"""
Unit tests for converting our Relational nodes to generated SQL
via a SQLGlot intermediate.
"""

import sqlite3
from collections.abc import Callable

import pytest
from sqlglot.dialects import SQLite as SQLiteDialect
from test_utils import (
    build_simple_scan,
    make_relational_column_reference,
    make_relational_literal,
    make_relational_ordering,
)
from tpch_relational_plans import (
    tpch_query_1_plan,
    tpch_query_3_plan,
    tpch_query_6_plan,
)

from pydough.database_connectors import DatabaseDialect
from pydough.pydough_operators import (
    ABS,
    ADD,
    BAN,
    CONTAINS,
    ENDSWITH,
    EQU,
    GEQ,
    IFF,
    ISIN,
    LIKE,
    MUL,
    RANKING,
    STARTSWITH,
    SUM,
    YEAR,
)
from pydough.relational import (
    Aggregate,
    CallExpression,
    EmptySingleton,
    Filter,
    Join,
    JoinType,
    Limit,
    LiteralExpression,
    Project,
    RelationalRoot,
    WindowCallExpression,
)
from pydough.sqlglot import SqlGlotTransformBindings, convert_relation_to_sql
from pydough.types import BooleanType, Int64Type, StringType, UnknownType


@pytest.fixture(scope="module")
def sqlite_dialect() -> SQLiteDialect:
    return SQLiteDialect()


@pytest.mark.parametrize(
    "root, test_name",
    [
        pytest.param(
            RelationalRoot(
                input=build_simple_scan(),
                ordered_columns=[("b", make_relational_column_reference("b"))],
            ),
            "simple_scan_test",
            id="simple_scan_test",
        ),
        pytest.param(
            RelationalRoot(
                input=build_simple_scan(),
                ordered_columns=[
                    ("a", make_relational_column_reference("a")),
                    ("b", make_relational_column_reference("b")),
                ],
                orderings=[
                    make_relational_ordering(
                        make_relational_column_reference("a"),
                        ascending=True,
                        nulls_first=True,
                    ),
                ],
            ),
            "simple_scan_with_ordering",
            id="simple_scan_with_ordering",
        ),
        pytest.param(
            RelationalRoot(
                input=Project(
                    input=build_simple_scan(),
                    columns={
                        "a": make_relational_column_reference("a"),
                        "b": make_relational_column_reference("b"),
                        "c": CallExpression(
                            ADD,
                            Int64Type(),
                            [
                                make_relational_column_reference("a"),
                                make_relational_literal(1, Int64Type()),
                            ],
                        ),
                    },
                ),
                ordered_columns=[
                    ("b", make_relational_column_reference("b")),
                ],
                orderings=[
                    make_relational_ordering(
                        make_relational_column_reference("c"),
                        ascending=True,
                        nulls_first=True,
                    ),
                ],
            ),
            "project_scan_with_ordering",
            id="project_scan_with_ordering",
        ),
        pytest.param(
            RelationalRoot(
                input=Project(
                    input=EmptySingleton(),
                    columns={
                        "A": make_relational_literal(42, Int64Type()),
                        "B": make_relational_literal("foo", StringType()),
                    },
                ),
                ordered_columns=[
                    ("A", make_relational_column_reference("A")),
                    ("B", make_relational_column_reference("B")),
                ],
                orderings=[],
            ),
            "simple_values",
            id="simple_values",
        ),
        pytest.param(
            RelationalRoot(
                ordered_columns=[
                    ("a", make_relational_column_reference("a")),
                    ("b", make_relational_column_reference("b")),
                ],
                input=Filter(
                    input=build_simple_scan(),
                    columns={
                        "a": make_relational_column_reference("a"),
                        "b": make_relational_column_reference("b"),
                    },
                    condition=CallExpression(
                        EQU,
                        BooleanType(),
                        [
                            make_relational_column_reference("a"),
                            make_relational_literal(1, Int64Type()),
                        ],
                    ),
                ),
            ),
            "simple_filter_test",
            id="simple_filter_test",
        ),
        pytest.param(
            RelationalRoot(
                ordered_columns=[
                    ("a", make_relational_column_reference("a")),
                    ("b", make_relational_column_reference("b")),
                ],
                input=Limit(
                    input=build_simple_scan(),
                    limit=LiteralExpression(1, Int64Type()),
                    columns={
                        "a": make_relational_column_reference("a"),
                        "b": make_relational_column_reference("b"),
                    },
                ),
            ),
            "simple_limit",
            id="simple_limit",
        ),
        pytest.param(
            RelationalRoot(
                ordered_columns=[
                    ("a", make_relational_column_reference("a")),
                    ("b", make_relational_column_reference("b")),
                ],
                input=Limit(
                    input=Limit(
                        input=build_simple_scan(),
                        limit=LiteralExpression(1, Int64Type()),
                        columns={
                            "a": make_relational_column_reference("a"),
                            "b": make_relational_column_reference("b"),
                        },
                    ),
                    limit=LiteralExpression(5, Int64Type()),
                    columns={
                        "a": make_relational_column_reference("a"),
                        "b": make_relational_column_reference("b"),
                    },
                ),
            ),
            "duplicate_limit_min_inner",
            id="duplicate_limit_min_inner",
        ),
        pytest.param(
            RelationalRoot(
                ordered_columns=[
                    ("a", make_relational_column_reference("a")),
                    ("b", make_relational_column_reference("b")),
                ],
                input=Limit(
                    input=Limit(
                        input=build_simple_scan(),
                        limit=LiteralExpression(5, Int64Type()),
                        columns={
                            "a": make_relational_column_reference("a"),
                            "b": make_relational_column_reference("b"),
                        },
                        orderings=[
                            make_relational_ordering(
                                make_relational_column_reference("a"),
                                ascending=True,
                                nulls_first=True,
                            ),
                            make_relational_ordering(
                                make_relational_column_reference("b"),
                                ascending=False,
                                nulls_first=False,
                            ),
                        ],
                    ),
                    limit=LiteralExpression(1, Int64Type()),
                    columns={
                        "a": make_relational_column_reference("a"),
                        "b": make_relational_column_reference("b"),
                    },
                ),
            ),
            "duplicate_limit_min_outer",
            id="duplicate_limit_min_outer",
        ),
        pytest.param(
            RelationalRoot(
                ordered_columns=[
                    ("a", make_relational_column_reference("a")),
                    ("b", make_relational_column_reference("b")),
                ],
                input=Limit(
                    input=Limit(
                        input=build_simple_scan(),
                        limit=LiteralExpression(5, Int64Type()),
                        columns={
                            "a": make_relational_column_reference("a"),
                            "b": make_relational_column_reference("b"),
                        },
                        orderings=[
                            make_relational_ordering(
                                make_relational_column_reference("a"),
                                ascending=True,
                                nulls_first=True,
                            ),
                        ],
                    ),
                    limit=LiteralExpression(2, Int64Type()),
                    columns={
                        "a": make_relational_column_reference("a"),
                        "b": make_relational_column_reference("b"),
                    },
                    orderings=[
                        make_relational_ordering(
                            make_relational_column_reference("b"),
                            ascending=False,
                            nulls_first=False,
                        ),
                    ],
                ),
            ),
            "duplicate_limit_different_ordering",
            id="duplicate_limit_different_ordering",
        ),
        pytest.param(
            RelationalRoot(
                ordered_columns=[
                    ("a", make_relational_column_reference("a")),
                    ("b", make_relational_column_reference("b")),
                ],
                input=Limit(
                    input=build_simple_scan(),
                    limit=LiteralExpression(10, Int64Type()),
                    columns={
                        "a": make_relational_column_reference("a"),
                        "b": make_relational_column_reference("b"),
                    },
                    orderings=[
                        make_relational_ordering(
                            make_relational_column_reference("a"),
                            ascending=True,
                            nulls_first=True,
                        ),
                        make_relational_ordering(
                            make_relational_column_reference("b"),
                            ascending=False,
                            nulls_first=False,
                        ),
                    ],
                ),
            ),
            "simple_limit_with_ordering",
            id="simple_limit_with_ordering",
        ),
        pytest.param(
            RelationalRoot(
                ordered_columns=[
                    ("b", make_relational_column_reference("b")),
                ],
                input=Aggregate(
                    input=build_simple_scan(),
                    keys={
                        "b": make_relational_column_reference("b"),
                    },
                    aggregations={},
                ),
            ),
            "simple_distinct",
            id="simple_distinct",
        ),
        pytest.param(
            RelationalRoot(
                ordered_columns=[
                    ("a", make_relational_column_reference("a")),
                ],
                input=Aggregate(
                    input=build_simple_scan(),
                    keys={},
                    aggregations={
                        "a": CallExpression(
                            SUM, Int64Type(), [make_relational_column_reference("a")]
                        )
                    },
                ),
            ),
            "simple_sum",
            id="simple_sum",
        ),
        pytest.param(
            RelationalRoot(
                ordered_columns=[
                    ("a", make_relational_column_reference("a")),
                    ("b", make_relational_column_reference("b")),
                ],
                input=Aggregate(
                    input=build_simple_scan(),
                    keys={
                        "b": make_relational_column_reference("b"),
                    },
                    aggregations={
                        "a": CallExpression(
                            SUM, Int64Type(), [make_relational_column_reference("a")]
                        )
                    },
                ),
            ),
            "simple_groupby_sum",
            id="simple_groupby_sum",
        ),
        pytest.param(
            RelationalRoot(
                ordered_columns=[
                    ("a", make_relational_column_reference("a")),
                    ("b", make_relational_column_reference("b")),
                ],
                input=Join(
                    inputs=[build_simple_scan(), build_simple_scan()],
                    conditions=[
                        CallExpression(
                            EQU,
                            BooleanType(),
                            [
                                make_relational_column_reference("a", input_name="t0"),
                                make_relational_column_reference("a", input_name="t1"),
                            ],
                        )
                    ],
                    join_types=[JoinType.INNER],
                    columns={
                        "a": make_relational_column_reference("a", input_name="t0"),
                        "b": make_relational_column_reference("b", input_name="t1"),
                    },
                ),
            ),
            "simple_inner_join",
            id="simple_inner_join",
        ),
        pytest.param(
            RelationalRoot(
                ordered_columns=[
                    ("a", make_relational_column_reference("a")),
                ],
                input=Join(
                    inputs=[build_simple_scan(), build_simple_scan()],
                    conditions=[
                        CallExpression(
                            EQU,
                            BooleanType(),
                            [
                                make_relational_column_reference("a", input_name="t0"),
                                make_relational_column_reference("a", input_name="t1"),
                            ],
                        )
                    ],
                    join_types=[JoinType.LEFT],
                    columns={
                        "a": make_relational_column_reference("a", input_name="t0"),
                    },
                ),
            ),
            "simple_left_join",
            id="simple_left_join",
        ),
        pytest.param(
            RelationalRoot(
                ordered_columns=[
                    ("a", make_relational_column_reference("a")),
                ],
                input=Join(
                    inputs=[build_simple_scan(), build_simple_scan()],
                    conditions=[
                        CallExpression(
                            EQU,
                            BooleanType(),
                            [
                                make_relational_column_reference("a", input_name="t0"),
                                make_relational_column_reference("a", input_name="t1"),
                            ],
                        )
                    ],
                    join_types=[JoinType.RIGHT],
                    columns={
                        "a": make_relational_column_reference("a", input_name="t0"),
                    },
                ),
            ),
            "simple_right_join",
            id="simple_right_join",
        ),
        pytest.param(
            RelationalRoot(
                ordered_columns=[
                    ("a", make_relational_column_reference("a")),
                ],
                input=Join(
                    inputs=[build_simple_scan(), build_simple_scan()],
                    conditions=[
                        CallExpression(
                            EQU,
                            BooleanType(),
                            [
                                make_relational_column_reference("a", input_name="t0"),
                                make_relational_column_reference("a", input_name="t1"),
                            ],
                        )
                    ],
                    join_types=[JoinType.FULL_OUTER],
                    columns={
                        "a": make_relational_column_reference("a", input_name="t0"),
                    },
                ),
            ),
            "simple_full_outer_join",
            id="simple_full_outer_join",
        ),
        pytest.param(
            RelationalRoot(
                ordered_columns=[
                    ("a", make_relational_column_reference("a")),
                ],
                input=Join(
                    inputs=[build_simple_scan(), build_simple_scan()],
                    conditions=[
                        CallExpression(
                            EQU,
                            BooleanType(),
                            [
                                make_relational_column_reference("a", input_name="t0"),
                                make_relational_column_reference("a", input_name="t1"),
                            ],
                        )
                    ],
                    join_types=[JoinType.SEMI],
                    columns={
                        "a": make_relational_column_reference("a", input_name="t0"),
                    },
                ),
            ),
            "simple_semi_join",
            id="simple_semi_join",
        ),
        pytest.param(
            RelationalRoot(
                ordered_columns=[
                    ("a", make_relational_column_reference("a")),
                ],
                input=Join(
                    inputs=[build_simple_scan(), build_simple_scan()],
                    conditions=[
                        CallExpression(
                            EQU,
                            BooleanType(),
                            [
                                make_relational_column_reference("a", input_name="t0"),
                                make_relational_column_reference("a", input_name="t1"),
                            ],
                        )
                    ],
                    join_types=[JoinType.ANTI],
                    columns={
                        "a": make_relational_column_reference("a", input_name="t0"),
                    },
                ),
            ),
            "simple_anti_join",
            id="simple_anti_join",
        ),
        pytest.param(
            RelationalRoot(
                ordered_columns=[
                    ("d", make_relational_column_reference("d")),
                ],
                input=Join(
                    inputs=[
                        Join(
                            inputs=[build_simple_scan(), build_simple_scan()],
                            conditions=[
                                CallExpression(
                                    EQU,
                                    BooleanType(),
                                    [
                                        make_relational_column_reference(
                                            "a", input_name="t0"
                                        ),
                                        make_relational_column_reference(
                                            "a", input_name="t1"
                                        ),
                                    ],
                                )
                            ],
                            join_types=[JoinType.INNER],
                            columns={
                                "a": make_relational_column_reference(
                                    "a", input_name="t0"
                                ),
                                "b": make_relational_column_reference(
                                    "b", input_name="t1"
                                ),
                            },
                        ),
                        build_simple_scan(),
                    ],
                    conditions=[
                        CallExpression(
                            EQU,
                            BooleanType(),
                            [
                                make_relational_column_reference("a", input_name="t0"),
                                make_relational_column_reference("a", input_name="t1"),
                            ],
                        )
                    ],
                    join_types=[JoinType.LEFT],
                    columns={
                        "d": make_relational_column_reference("b", input_name="t0"),
                    },
                ),
            ),
            "nested_join",
            id="nested_join",
        ),
        pytest.param(
            RelationalRoot(
                ordered_columns=[
                    ("a", make_relational_column_reference("a")),
                    ("b", make_relational_column_reference("b")),
                ],
                input=Project(
                    input=build_simple_scan(),
                    columns={
                        "a": CallExpression(
                            MUL,
                            UnknownType(),
                            [
                                make_relational_column_reference("a"),
                                CallExpression(
                                    ADD,
                                    UnknownType(),
                                    [
                                        make_relational_column_reference("b"),
                                        make_relational_literal(1, Int64Type()),
                                    ],
                                ),
                            ],
                        ),
                        "b": CallExpression(
                            ADD,
                            UnknownType(),
                            [
                                make_relational_column_reference("a"),
                                CallExpression(
                                    MUL,
                                    UnknownType(),
                                    [
                                        make_relational_column_reference("b"),
                                        make_relational_literal(1, Int64Type()),
                                    ],
                                ),
                            ],
                        ),
                    },
                ),
            ),
            "nested_binary_functions",
            id="nested_binary_functions",
        ),
        pytest.param(
            RelationalRoot(
                input=build_simple_scan(),
                ordered_columns=[
                    ("a", make_relational_column_reference("a")),
                ],
                orderings=[
                    make_relational_ordering(
                        CallExpression(
                            ABS,
                            Int64Type(),
                            [make_relational_column_reference("a")],
                        ),
                        ascending=True,
                        nulls_first=True,
                    ),
                ],
            ),
            "ordering_function",
            id="ordering_function",
        ),
        pytest.param(
            RelationalRoot(
                ordered_columns=[
                    ("a", make_relational_column_reference("a")),
                ],
                input=Join(
                    inputs=[
                        build_simple_scan(),
                        build_simple_scan(),
                        build_simple_scan(),
                    ],
                    conditions=[
                        CallExpression(
                            EQU,
                            BooleanType(),
                            [
                                make_relational_column_reference("a", input_name="t0"),
                                make_relational_column_reference("a", input_name="t1"),
                            ],
                        ),
                        CallExpression(
                            EQU,
                            BooleanType(),
                            [
                                make_relational_column_reference("a", input_name="t0"),
                                make_relational_column_reference("a", input_name="t2"),
                            ],
                        ),
                    ],
                    join_types=[JoinType.INNER, JoinType.INNER],
                    columns={
                        "a": make_relational_column_reference("a", input_name="t0"),
                    },
                ),
            ),
            "multi_join",
            id="multi_join",
        ),
    ],
)
def test_convert_relation_to_sqlite_sql(
    root: RelationalRoot,
    test_name: str,
    sqlite_dialect: SQLiteDialect,
    sqlite_bindings: SqlGlotTransformBindings,
    get_sql_test_filename: Callable[[str, DatabaseDialect], str],
    update_tests: bool,
) -> None:
    """
    Test converting a relational tree to SQL text in the SQLite dialect.
    """
<<<<<<< HEAD
    created_sql: str = convert_relation_to_sql(
        root, sqlite_dialect, sqlite_bindings, True
    )
    assert created_sql == sql_text
=======
    file_path: str = get_sql_test_filename(test_name, DatabaseDialect.SQLITE)
    created_sql: str = convert_relation_to_sql(root, sqlite_dialect, sqlite_bindings)
    if update_tests:
        with open(file_path, "w") as f:
            f.write(created_sql + "\n")
    else:
        with open(file_path) as f:
            expected_relational_string: str = f.read()
        assert (
            created_sql == expected_relational_string.strip()
        ), "Mismatch between tree generated SQL text and expected SQL text"
>>>>>>> e2102e13


@pytest.mark.parametrize(
    "root, test_name",
    [
        pytest.param(
            tpch_query_1_plan(),
            "tpch_q1",
            id="tpch_q1",
        ),
        pytest.param(
            tpch_query_3_plan(),
            "tpch_q3",
            id="tpch_q3",
        ),
        pytest.param(
            tpch_query_6_plan(),
            "tpch_q6",
            id="tpch_q6",
        ),
    ],
)
def test_tpch_relational_to_sqlite_sql(
    root: RelationalRoot,
    test_name: str,
    sqlite_dialect: SQLiteDialect,
    sqlite_bindings: SqlGlotTransformBindings,
    get_sql_test_filename: Callable[[str, DatabaseDialect], str],
    update_tests: bool,
) -> None:
    """
    Test that we can take possible relational trees from select TPCH queries
    and convert them to reasonable SQL text. This will not be 1:1 in the result,
    but should be consistent SQL.

    These plans are generated from a couple simple plans we built with
    Apache Calcite in Bodo's SQL optimizer.
    """
<<<<<<< HEAD
    created_sql: str = convert_relation_to_sql(
        root, sqlite_dialect, sqlite_bindings, True
    )
    assert created_sql == sql_text
=======
    file_path: str = get_sql_test_filename(test_name, DatabaseDialect.SQLITE)
    created_sql: str = convert_relation_to_sql(root, sqlite_dialect, sqlite_bindings)
    if update_tests:
        with open(file_path, "w") as f:
            f.write(created_sql + "\n")
    else:
        with open(file_path) as f:
            expected_relational_string: str = f.read()
        assert (
            created_sql == expected_relational_string.strip()
        ), "Mismatch between tree generated SQL text and expected SQL text"
>>>>>>> e2102e13


@pytest.mark.parametrize(
    "root, test_name",
    [
        pytest.param(
            RelationalRoot(
                ordered_columns=[("b", make_relational_column_reference("b"))],
                input=Filter(
                    input=build_simple_scan(),
                    columns={
                        "b": make_relational_column_reference("b"),
                    },
                    condition=CallExpression(
                        BAN,
                        BooleanType(),
                        [
                            CallExpression(
                                STARTSWITH,
                                BooleanType(),
                                [
                                    make_relational_column_reference("b"),
                                    make_relational_literal("a", UnknownType()),
                                ],
                            ),
                            CallExpression(
                                STARTSWITH,
                                BooleanType(),
                                [
                                    make_relational_column_reference("b"),
                                    make_relational_column_reference("a"),
                                ],
                            ),
                        ],
                    ),
                ),
            ),
            "starts_with",
            id="starts_with",
        ),
        pytest.param(
            RelationalRoot(
                ordered_columns=[("b", make_relational_column_reference("b"))],
                input=Filter(
                    input=build_simple_scan(),
                    columns={
                        "b": make_relational_column_reference("b"),
                    },
                    condition=CallExpression(
                        BAN,
                        BooleanType(),
                        [
                            CallExpression(
                                ENDSWITH,
                                BooleanType(),
                                [
                                    make_relational_column_reference("b"),
                                    make_relational_literal("a", UnknownType()),
                                ],
                            ),
                            CallExpression(
                                ENDSWITH,
                                BooleanType(),
                                [
                                    make_relational_column_reference("b"),
                                    make_relational_column_reference("a"),
                                ],
                            ),
                        ],
                    ),
                ),
            ),
            "ends_with",
            id="ends_with",
        ),
        pytest.param(
            RelationalRoot(
                ordered_columns=[("b", make_relational_column_reference("b"))],
                input=Filter(
                    input=build_simple_scan(),
                    columns={
                        "b": make_relational_column_reference("b"),
                    },
                    condition=CallExpression(
                        BAN,
                        BooleanType(),
                        [
                            CallExpression(
                                CONTAINS,
                                BooleanType(),
                                [
                                    make_relational_column_reference("b"),
                                    make_relational_literal("a", UnknownType()),
                                ],
                            ),
                            CallExpression(
                                CONTAINS,
                                BooleanType(),
                                [
                                    make_relational_column_reference("b"),
                                    make_relational_column_reference("a"),
                                ],
                            ),
                        ],
                    ),
                ),
            ),
            "contains",
            id="contains",
        ),
        pytest.param(
            RelationalRoot(
                ordered_columns=[("b", make_relational_column_reference("b"))],
                input=Filter(
                    input=build_simple_scan(),
                    columns={
                        "b": make_relational_column_reference("b"),
                    },
                    condition=CallExpression(
                        ISIN,
                        BooleanType(),
                        [
                            make_relational_column_reference("b"),
                            make_relational_literal([1, 2, 3], UnknownType()),
                        ],
                    ),
                ),
            ),
            "isin",
            id="isin",
        ),
        pytest.param(
            RelationalRoot(
                ordered_columns=[("b", make_relational_column_reference("b"))],
                input=Filter(
                    input=build_simple_scan(),
                    columns={
                        "b": make_relational_column_reference("b"),
                    },
                    condition=CallExpression(
                        LIKE,
                        BooleanType(),
                        [
                            make_relational_column_reference("b"),
                            make_relational_literal("%abc%efg%", StringType()),
                        ],
                    ),
                ),
            ),
            "like",
            id="like",
        ),
        pytest.param(
            RelationalRoot(
                ordered_columns=[("a", make_relational_column_reference("a"))],
                input=Project(
                    input=build_simple_scan(),
                    columns={
                        "a": CallExpression(
                            IFF,
                            Int64Type(),
                            [
                                CallExpression(
                                    GEQ,
                                    BooleanType(),
                                    [
                                        make_relational_column_reference("b"),
                                        make_relational_literal(0, Int64Type()),
                                    ],
                                ),
                                make_relational_literal("Positive", StringType()),
                                make_relational_literal("Negative", StringType()),
                            ],
                        ),
                    },
                ),
            ),
            "iff_iif",
            id="iff-iif",
            marks=pytest.mark.skipif(
                sqlite3.sqlite_version < "3.32.0",
                reason="SQLite 3.32.0 generates case statements for IFF",
            ),
        ),
        pytest.param(
            RelationalRoot(
                ordered_columns=[("a", make_relational_column_reference("a"))],
                input=Project(
                    input=build_simple_scan(),
                    columns={
                        "a": CallExpression(
                            IFF,
                            Int64Type(),
                            [
                                CallExpression(
                                    GEQ,
                                    BooleanType(),
                                    [
                                        make_relational_column_reference("b"),
                                        make_relational_literal(0, Int64Type()),
                                    ],
                                ),
                                make_relational_literal("Positive", StringType()),
                                make_relational_literal("Negative", StringType()),
                            ],
                        ),
                    },
                ),
            ),
            "iff_case",
            id="iff-case",
            marks=pytest.mark.skipif(
                sqlite3.sqlite_version >= "3.32.0", reason="SQLite 3.32.0 generates IFF"
            ),
        ),
        pytest.param(
            RelationalRoot(
                ordered_columns=[("a", make_relational_column_reference("a"))],
                input=Project(
                    input=build_simple_scan(),
                    columns={
                        "a": CallExpression(
                            YEAR,
                            Int64Type(),
                            [make_relational_column_reference("a")],
                        ),
                    },
                ),
            ),
            "year",
            id="year",
        ),
        pytest.param(
            RelationalRoot(
                ordered_columns=[
                    ("a", make_relational_column_reference("a")),
                    ("b", make_relational_column_reference("b")),
                    ("r", make_relational_column_reference("r")),
                ],
                input=Filter(
                    input=Filter(
                        input=Project(
                            input=build_simple_scan(),
                            columns={
                                "a": make_relational_column_reference("a"),
                                "b": make_relational_column_reference("b"),
                                "r": WindowCallExpression(
                                    RANKING,
                                    Int64Type(),
                                    [],
                                    [],
                                    [
                                        make_relational_ordering(
                                            make_relational_column_reference("a"),
                                            ascending=True,
                                            nulls_first=True,
                                        )
                                    ],
                                    {"allow_ties": True},
                                ),
                            },
                        ),
                        columns={
                            "a": make_relational_column_reference("a"),
                            "b": make_relational_column_reference("b"),
                            "r": make_relational_column_reference("r"),
                        },
                        condition=CallExpression(
                            EQU,
                            BooleanType(),
                            [
                                make_relational_column_reference("b"),
                                LiteralExpression(0, Int64Type()),
                            ],
                        ),
                    ),
                    columns={
                        "a": make_relational_column_reference("a"),
                        "b": make_relational_column_reference("b"),
                        "r": make_relational_column_reference("r"),
                    },
                    condition=CallExpression(
                        GEQ,
                        BooleanType(),
                        [
                            make_relational_column_reference("r"),
                            LiteralExpression(3, Int64Type()),
                        ],
                    ),
                ),
            ),
            "rank_with_filters_a",
            id="rank_with_filters_a",
        ),
        pytest.param(
            RelationalRoot(
                ordered_columns=[
                    ("a", make_relational_column_reference("a")),
                    ("b", make_relational_column_reference("b")),
                    ("r", make_relational_column_reference("r")),
                ],
                input=Filter(
                    input=Filter(
                        input=Project(
                            input=build_simple_scan(),
                            columns={
                                "a": make_relational_column_reference("a"),
                                "b": make_relational_column_reference("b"),
                                "r": WindowCallExpression(
                                    RANKING,
                                    Int64Type(),
                                    [],
                                    [],
                                    [
                                        make_relational_ordering(
                                            make_relational_column_reference("a"),
                                            ascending=True,
                                            nulls_first=True,
                                        )
                                    ],
                                    {"allow_ties": True},
                                ),
                            },
                        ),
                        columns={
                            "a": make_relational_column_reference("a"),
                            "b": make_relational_column_reference("b"),
                            "r": make_relational_column_reference("r"),
                        },
                        condition=CallExpression(
                            GEQ,
                            BooleanType(),
                            [
                                make_relational_column_reference("r"),
                                LiteralExpression(3, Int64Type()),
                            ],
                        ),
                    ),
                    columns={
                        "a": make_relational_column_reference("a"),
                        "b": make_relational_column_reference("b"),
                        "r": make_relational_column_reference("r"),
                    },
                    condition=CallExpression(
                        EQU,
                        BooleanType(),
                        [
                            make_relational_column_reference("b"),
                            LiteralExpression(0, Int64Type()),
                        ],
                    ),
                ),
            ),
            "rank_with_filters_b",
            id="rank_with_filters_b",
        ),
    ],
)
def test_function_to_sql(
    root: RelationalRoot,
    test_name: str,
    sqlite_dialect: SQLiteDialect,
    sqlite_bindings: SqlGlotTransformBindings,
    get_sql_test_filename: Callable[[str, DatabaseDialect], str],
    update_tests: bool,
) -> None:
    """
    Tests that should be small as we need to just test converting a function
    to SQL.
    """
<<<<<<< HEAD
    created_sql: str = convert_relation_to_sql(
        root, sqlite_dialect, sqlite_bindings, True
    )
    assert created_sql == sql_text
=======
    file_path: str = get_sql_test_filename(f"func_{test_name}", DatabaseDialect.ANSI)
    created_sql: str = convert_relation_to_sql(root, sqlite_dialect, sqlite_bindings)
    if update_tests:
        with open(file_path, "w") as f:
            f.write(created_sql + "\n")
    else:
        with open(file_path) as f:
            expected_relational_string: str = f.read()
        assert (
            created_sql == expected_relational_string.strip()
        ), "Mismatch between tree generated SQL text and expected SQL text"
>>>>>>> e2102e13
<|MERGE_RESOLUTION|>--- conflicted
+++ resolved
@@ -696,14 +696,10 @@
     """
     Test converting a relational tree to SQL text in the SQLite dialect.
     """
-<<<<<<< HEAD
+    file_path: str = get_sql_test_filename(test_name, DatabaseDialect.SQLITE)
     created_sql: str = convert_relation_to_sql(
         root, sqlite_dialect, sqlite_bindings, True
     )
-    assert created_sql == sql_text
-=======
-    file_path: str = get_sql_test_filename(test_name, DatabaseDialect.SQLITE)
-    created_sql: str = convert_relation_to_sql(root, sqlite_dialect, sqlite_bindings)
     if update_tests:
         with open(file_path, "w") as f:
             f.write(created_sql + "\n")
@@ -713,7 +709,6 @@
         assert (
             created_sql == expected_relational_string.strip()
         ), "Mismatch between tree generated SQL text and expected SQL text"
->>>>>>> e2102e13
 
 
 @pytest.mark.parametrize(
@@ -752,14 +747,10 @@
     These plans are generated from a couple simple plans we built with
     Apache Calcite in Bodo's SQL optimizer.
     """
-<<<<<<< HEAD
+    file_path: str = get_sql_test_filename(test_name, DatabaseDialect.SQLITE)
     created_sql: str = convert_relation_to_sql(
         root, sqlite_dialect, sqlite_bindings, True
     )
-    assert created_sql == sql_text
-=======
-    file_path: str = get_sql_test_filename(test_name, DatabaseDialect.SQLITE)
-    created_sql: str = convert_relation_to_sql(root, sqlite_dialect, sqlite_bindings)
     if update_tests:
         with open(file_path, "w") as f:
             f.write(created_sql + "\n")
@@ -769,7 +760,6 @@
         assert (
             created_sql == expected_relational_string.strip()
         ), "Mismatch between tree generated SQL text and expected SQL text"
->>>>>>> e2102e13
 
 
 @pytest.mark.parametrize(
@@ -1140,14 +1130,10 @@
     Tests that should be small as we need to just test converting a function
     to SQL.
     """
-<<<<<<< HEAD
+    file_path: str = get_sql_test_filename(f"func_{test_name}", DatabaseDialect.ANSI)
     created_sql: str = convert_relation_to_sql(
         root, sqlite_dialect, sqlite_bindings, True
     )
-    assert created_sql == sql_text
-=======
-    file_path: str = get_sql_test_filename(f"func_{test_name}", DatabaseDialect.ANSI)
-    created_sql: str = convert_relation_to_sql(root, sqlite_dialect, sqlite_bindings)
     if update_tests:
         with open(file_path, "w") as f:
             f.write(created_sql + "\n")
@@ -1156,5 +1142,4 @@
             expected_relational_string: str = f.read()
         assert (
             created_sql == expected_relational_string.strip()
-        ), "Mismatch between tree generated SQL text and expected SQL text"
->>>>>>> e2102e13
+        ), "Mismatch between tree generated SQL text and expected SQL text"
"""
Unit tests the PyDough qualification process that transforms unqualified nodes
into qualified DAG nodes.
"""

from collections.abc import Callable

import pytest
from simple_pydough_functions import partition_as_child, simple_collation
from test_utils import (
    graph_fetcher,
)
from tpch_test_functions import (
    impl_tpch_q1,
    impl_tpch_q2,
    impl_tpch_q3,
    impl_tpch_q4,
    impl_tpch_q5,
    impl_tpch_q6,
    impl_tpch_q7,
    impl_tpch_q8,
    impl_tpch_q9,
    impl_tpch_q10,
    impl_tpch_q11,
    impl_tpch_q12,
    impl_tpch_q13,
    impl_tpch_q14,
    impl_tpch_q15,
    impl_tpch_q16,
    impl_tpch_q17,
    impl_tpch_q18,
    impl_tpch_q19,
    impl_tpch_q20,
    impl_tpch_q21,
    impl_tpch_q22,
)

import pydough
from pydough import init_pydough_context
from pydough.configs import PyDoughConfigs
from pydough.metadata import GraphMetadata
from pydough.qdag import PyDoughCollectionQDAG, PyDoughQDAG
from pydough.unqualified import (
    UnqualifiedNode,
    qualify_node,
)


@pytest.mark.parametrize(
    "impl, answer_tree_str",
    [
        pytest.param(
            partition_as_child,
            """
┌─── TPCH
├─┬─ Calculate[avg_n_parts=AVG($1.n_parts)]
│ └─┬─ AccessChild
│   ├─┬─ Partition[name='p', by=size]
│   │ └─┬─ AccessChild
│   │   └─── TableCollection[Parts]
│   └─┬─ Calculate[n_parts=COUNT($1)]
│     └─┬─ AccessChild
│       └─── PartitionChild[p]
└─┬─ Calculate[n_parts=COUNT($1)]
  └─┬─ AccessChild
    ├─┬─ Partition[name='p', by=size]
    │ └─┬─ AccessChild
    │   └─── TableCollection[Parts]
    ├─┬─ Calculate[n_parts=COUNT($1)]
    │ └─┬─ AccessChild
    │   └─── PartitionChild[p]
    └─── Where[n_parts > avg_n_parts]
""",
            id="partition_as_child",
        ),
        pytest.param(
            impl_tpch_q1,
            """
──┬─ TPCH
  ├─┬─ Partition[name='l', by=(return_flag, status)]
  │ └─┬─ AccessChild
  │   ├─── TableCollection[Lineitems]
  │   └─── Where[ship_date <= datetime.date(1998, 12, 1)]
  ├─┬─ Calculate[L_RETURNFLAG=return_flag, L_LINESTATUS=status, SUM_QTY=SUM($1.quantity), SUM_BASE_PRICE=SUM($1.extended_price), SUM_DISC_PRICE=SUM($1.extended_price * (1 - $1.discount)), SUM_CHARGE=SUM(($1.extended_price * (1 - $1.discount)) * (1 + $1.tax)), AVG_QTY=AVG($1.quantity), AVG_PRICE=AVG($1.extended_price), AVG_DISC=AVG($1.discount), COUNT_ORDER=COUNT($1)]
  │ └─┬─ AccessChild
  │   └─── PartitionChild[l]
  └─── OrderBy[L_RETURNFLAG.ASC(na_pos='first'), L_LINESTATUS.ASC(na_pos='first')]
""",
            id="tpch_q1",
        ),
        pytest.param(
            impl_tpch_q2,
            """
──┬─ TPCH
  ├─┬─ Partition[name='p', by=key]
  │ └─┬─ AccessChild
  │   ├─── TableCollection[Nations]
  │   ├─── Calculate[n_name=name]
  │   └─┬─ Where[$1.name == 'EUROPE']
  │     ├─┬─ AccessChild
  │     │ └─── SubCollection[region]
  │     ├─── SubCollection[suppliers]
  │     └─┬─ Calculate[s_acctbal=account_balance, s_name=name, s_address=address, s_phone=phone, s_comment=comment]
  │       ├─── SubCollection[supply_records]
  │       └─┬─ Calculate[supplycost=supplycost]
  │         ├─── SubCollection[part]
  │         └─── Where[ENDSWITH(part_type, 'BRASS') & (size == 15)]
  └─┬─ Calculate[best_cost=MIN($1.supplycost)]
    ├─┬─ AccessChild
    │ └─── PartitionChild[p]
    ├─── PartitionChild[p]
    ├─── Where[(supplycost == best_cost) & ENDSWITH(part_type, 'BRASS') & (size == 15)]
    ├─── Calculate[S_ACCTBAL=s_acctbal, S_NAME=s_name, N_NAME=n_name, P_PARTKEY=key, P_MFGR=manufacturer, S_ADDRESS=s_address, S_PHONE=s_phone, S_COMMENT=s_comment]
    └─── TopK[10, S_ACCTBAL.DESC(na_pos='last'), N_NAME.ASC(na_pos='first'), S_NAME.ASC(na_pos='first'), P_PARTKEY.ASC(na_pos='first')]
""",
            id="tpch_q2",
        ),
        pytest.param(
            impl_tpch_q3,
            """
──┬─ TPCH
  ├─┬─ Partition[name='l', by=(order_key, order_date, ship_priority)]
  │ └─┬─ AccessChild
  │   ├─── TableCollection[Orders]
  │   ├─── Calculate[order_date=order_date, ship_priority=ship_priority]
  │   └─┬─ Where[($1.mktsegment == 'BUILDING') & (order_date < datetime.date(1995, 3, 15))]
  │     ├─┬─ AccessChild
  │     │ └─── SubCollection[customer]
  │     ├─── SubCollection[lines]
  │     └─── Where[ship_date > datetime.date(1995, 3, 15)]
  ├─┬─ Calculate[L_ORDERKEY=order_key, REVENUE=SUM($1.extended_price * (1 - $1.discount)), O_ORDERDATE=order_date, O_SHIPPRIORITY=ship_priority]
  │ └─┬─ AccessChild
  │   └─── PartitionChild[l]
  └─── TopK[10, REVENUE.DESC(na_pos='last'), O_ORDERDATE.ASC(na_pos='first'), L_ORDERKEY.ASC(na_pos='first')]
""",
            id="tpch_q3",
        ),
        pytest.param(
            impl_tpch_q4,
            """
──┬─ TPCH
  ├─┬─ Partition[name='o', by=order_priority]
  │ └─┬─ AccessChild
  │   ├─── TableCollection[Orders]
  │   └─┬─ Where[(order_date >= datetime.date(1993, 7, 1)) & (order_date < datetime.date(1993, 10, 1)) & HAS($1)]
  │     └─┬─ AccessChild
  │       ├─── SubCollection[lines]
  │       └─── Where[commit_date < receipt_date]
  ├─┬─ Calculate[O_ORDERPRIORITY=order_priority, ORDER_COUNT=COUNT($1)]
  │ └─┬─ AccessChild
  │   └─── PartitionChild[o]
  └─── OrderBy[O_ORDERPRIORITY.ASC(na_pos='first')]
""",
            id="tpch_q4",
        ),
        pytest.param(
            impl_tpch_q5,
            """
──┬─ TPCH
  ├─── TableCollection[Nations]
  ├─── Calculate[nation_name=name]
  ├─┬─ Where[$1.name == 'ASIA']
  │ └─┬─ AccessChild
  │   └─── SubCollection[region]
  ├─┬─ Calculate[N_NAME=name, REVENUE=SUM($1.value)]
  │ └─┬─ AccessChild
  │   └─┬─ SubCollection[customers]
  │     ├─── SubCollection[orders]
  │     └─┬─ Where[(order_date >= datetime.date(1994, 1, 1)) & (order_date < datetime.date(1995, 1, 1))]
  │       ├─── SubCollection[lines]
  │       ├─┬─ Where[$1.name == nation_name]
  │       │ └─┬─ AccessChild
  │       │   └─┬─ SubCollection[supplier]
  │       │     └─── SubCollection[nation]
  │       └─── Calculate[value=extended_price * (1 - discount)]
  └─── OrderBy[REVENUE.DESC(na_pos='last')]
""",
            id="tpch_q5",
        ),
        pytest.param(
            impl_tpch_q6,
            """
┌─── TPCH
└─┬─ Calculate[REVENUE=SUM($1.amt)]
  └─┬─ AccessChild
    ├─── TableCollection[Lineitems]
    ├─── Where[(ship_date >= datetime.date(1994, 1, 1)) & (ship_date < datetime.date(1995, 1, 1)) & (discount >= 0.05) & (discount <= 0.07) & (quantity < 24)]
    └─── Calculate[amt=extended_price * discount]
""",
            id="tpch_q6",
        ),
        pytest.param(
            impl_tpch_q7,
            """
──┬─ TPCH
  ├─┬─ Partition[name='l', by=(supp_nation, cust_nation, l_year)]
  │ └─┬─ AccessChild
  │   ├─── TableCollection[Lineitems]
  │   ├─┬─ Calculate[supp_nation=$1.name, cust_nation=$2.name, l_year=YEAR(ship_date), volume=extended_price * (1 - discount)]
  │   │ ├─┬─ AccessChild
  │   │ │ └─┬─ SubCollection[supplier]
  │   │ │   └─── SubCollection[nation]
  │   │ └─┬─ AccessChild
  │   │   └─┬─ SubCollection[order]
  │   │     └─┬─ SubCollection[customer]
  │   │       └─── SubCollection[nation]
  │   └─── Where[(ship_date >= datetime.date(1995, 1, 1)) & (ship_date <= datetime.date(1996, 12, 31)) & (((supp_nation == 'FRANCE') & (cust_nation == 'GERMANY')) | ((supp_nation == 'GERMANY') & (cust_nation == 'FRANCE')))]
  ├─┬─ Calculate[SUPP_NATION=supp_nation, CUST_NATION=cust_nation, L_YEAR=l_year, REVENUE=SUM($1.volume)]
  │ └─┬─ AccessChild
  │   └─── PartitionChild[l]
  └─── OrderBy[SUPP_NATION.ASC(na_pos='first'), CUST_NATION.ASC(na_pos='first'), L_YEAR.ASC(na_pos='first')]
""",
            id="tpch_q7",
        ),
        pytest.param(
            impl_tpch_q8,
            """
──┬─ TPCH
  ├─┬─ Partition[name='v', by=o_year]
  │ └─┬─ AccessChild
  │   ├─── TableCollection[Nations]
  │   └─┬─ Calculate[nation_name=name]
  │     └─┬─ SubCollection[suppliers]
  │       ├─── SubCollection[supply_records]
  │       └─┬─ Where[$1.part_type == 'ECONOMY ANODIZED STEEL']
  │         ├─┬─ AccessChild
  │         │ └─── SubCollection[part]
  │         ├─── SubCollection[lines]
  │         └─┬─ Calculate[volume=extended_price * (1 - discount)]
  │           ├─── SubCollection[order]
  │           ├─── Calculate[o_year=YEAR(order_date), brazil_volume=IFF(nation_name == 'BRAZIL', volume, 0)]
  │           └─┬─ Where[(order_date >= datetime.date(1995, 1, 1)) & (order_date <= datetime.date(1996, 12, 31)) & ($1.name == 'AMERICA')]
  │             └─┬─ AccessChild
  │               └─┬─ SubCollection[customer]
  │                 └─┬─ SubCollection[nation]
  │                   └─── SubCollection[region]
  └─┬─ Calculate[O_YEAR=o_year, MKT_SHARE=SUM($1.brazil_volume) / SUM($1.volume)]
    └─┬─ AccessChild
      └─── PartitionChild[v]
""",
            id="tpch_q8",
        ),
        pytest.param(
            impl_tpch_q9,
            """
──┬─ TPCH
  ├─┬─ Partition[name='l', by=(nation_name, o_year)]
  │ └─┬─ AccessChild
  │   ├─── TableCollection[Nations]
  │   └─┬─ Calculate[nation_name=name]
  │     └─┬─ SubCollection[suppliers]
  │       ├─── SubCollection[supply_records]
  │       ├─── Calculate[supplycost=supplycost]
  │       └─┬─ Where[CONTAINS($1.name, 'green')]
  │         ├─┬─ AccessChild
  │         │ └─── SubCollection[part]
  │         ├─── SubCollection[lines]
  │         └─┬─ Calculate[o_year=YEAR($1.order_date), value=(extended_price * (1 - discount)) - (supplycost * quantity)]
  │           └─┬─ AccessChild
  │             └─── SubCollection[order]
  ├─┬─ Calculate[NATION=nation_name, O_YEAR=o_year, AMOUNT=SUM($1.value)]
  │ └─┬─ AccessChild
  │   └─── PartitionChild[l]
  └─── TopK[10, NATION.ASC(na_pos='first'), O_YEAR.DESC(na_pos='last')]
""",
            id="tpch_q9",
        ),
        pytest.param(
            impl_tpch_q10,
            """
──┬─ TPCH
  ├─── TableCollection[Customers]
  ├─┬─ Calculate[C_CUSTKEY=key, C_NAME=name, REVENUE=SUM($1.amt), C_ACCTBAL=acctbal, N_NAME=$2.name, C_ADDRESS=address, C_PHONE=phone, C_COMMENT=comment]
  │ ├─┬─ AccessChild
  │ │ ├─── SubCollection[orders]
  │ │ └─┬─ Where[(order_date >= datetime.date(1993, 10, 1)) & (order_date < datetime.date(1994, 1, 1))]
  │ │   ├─── SubCollection[lines]
  │ │   ├─── Where[return_flag == 'R']
  │ │   └─── Calculate[amt=extended_price * (1 - discount)]
  │ └─┬─ AccessChild
  │   └─── SubCollection[nation]
  └─── TopK[20, REVENUE.DESC(na_pos='last'), C_CUSTKEY.ASC(na_pos='first')]
""",
            id="tpch_q10",
        ),
        pytest.param(
            impl_tpch_q11,
            """
┌─── TPCH
└─┬─ Calculate[min_market_share=SUM($1.metric) * 0.0001]
  ├─┬─ AccessChild
  │ ├─── TableCollection[PartSupp]
  │ ├─┬─ Where[$1.name == 'GERMANY']
  │ │ └─┬─ AccessChild
  │ │   └─┬─ SubCollection[supplier]
  │ │     └─── SubCollection[nation]
  │ └─── Calculate[metric=supplycost * availqty]
  ├─┬─ Partition[name='ps', by=part_key]
  │ └─┬─ AccessChild
  │   ├─── TableCollection[PartSupp]
  │   ├─┬─ Where[$1.name == 'GERMANY']
  │   │ └─┬─ AccessChild
  │   │   └─┬─ SubCollection[supplier]
  │   │     └─── SubCollection[nation]
  │   └─── Calculate[metric=supplycost * availqty]
  ├─┬─ Calculate[PS_PARTKEY=part_key, VALUE=SUM($1.metric)]
  │ └─┬─ AccessChild
  │   └─── PartitionChild[ps]
  ├─── Where[VALUE > min_market_share]
  └─── TopK[10, VALUE.DESC(na_pos='last')]
""",
            id="tpch_q11",
        ),
        pytest.param(
            impl_tpch_q12,
            """
──┬─ TPCH
  ├─┬─ Partition[name='l', by=ship_mode]
  │ └─┬─ AccessChild
  │   ├─── TableCollection[Lineitems]
  │   ├─── Where[((ship_mode == 'MAIL') | (ship_mode == 'SHIP')) & (ship_date < commit_date) & (commit_date < receipt_date) & (receipt_date >= datetime.date(1994, 1, 1)) & (receipt_date < datetime.date(1995, 1, 1))]
  │   └─┬─ Calculate[is_high_priority=($1.order_priority == '1-URGENT') | ($1.order_priority == '2-HIGH')]
  │     └─┬─ AccessChild
  │       └─── SubCollection[order]
  ├─┬─ Calculate[L_SHIPMODE=ship_mode, HIGH_LINE_COUNT=SUM($1.is_high_priority), LOW_LINE_COUNT=SUM(NOT($1.is_high_priority))]
  │ └─┬─ AccessChild
  │   └─── PartitionChild[l]
  └─── OrderBy[L_SHIPMODE.ASC(na_pos='first')]
""",
            id="tpch_q12",
        ),
        pytest.param(
            impl_tpch_q13,
            """
──┬─ TPCH
  ├─┬─ Partition[name='custs', by=num_non_special_orders]
  │ └─┬─ AccessChild
  │   ├─── TableCollection[Customers]
  │   └─┬─ Calculate[num_non_special_orders=COUNT($1)]
  │     └─┬─ AccessChild
  │       ├─── SubCollection[orders]
  │       └─── Where[NOT(LIKE(comment, '%special%requests%'))]
  ├─┬─ Calculate[C_COUNT=num_non_special_orders, CUSTDIST=COUNT($1)]
  │ └─┬─ AccessChild
  │   └─── PartitionChild[custs]
  └─── TopK[10, CUSTDIST.DESC(na_pos='last'), C_COUNT.DESC(na_pos='last')]
""",
            id="tpch_q13",
        ),
        pytest.param(
            impl_tpch_q14,
            """
┌─── TPCH
└─┬─ Calculate[PROMO_REVENUE=(100.0 * SUM($1.promo_value)) / SUM($1.value)]
  └─┬─ AccessChild
    ├─── TableCollection[Lineitems]
    ├─── Where[(ship_date >= datetime.date(1995, 9, 1)) & (ship_date < datetime.date(1995, 10, 1))]
    └─┬─ Calculate[value=extended_price * (1 - discount), promo_value=IFF(STARTSWITH($1.part_type, 'PROMO'), extended_price * (1 - discount), 0)]
      └─┬─ AccessChild
        └─── SubCollection[part]
""",
            id="tpch_q14",
        ),
        pytest.param(
            impl_tpch_q15,
            """
┌─── TPCH
└─┬─ Calculate[max_revenue=MAX($1.total_revenue)]
  ├─┬─ AccessChild
  │ ├─── TableCollection[Suppliers]
  │ └─┬─ Calculate[total_revenue=SUM($1.extended_price * (1 - $1.discount))]
  │   └─┬─ AccessChild
  │     ├─── SubCollection[lines]
  │     └─── Where[(ship_date >= datetime.date(1996, 1, 1)) & (ship_date < datetime.date(1996, 4, 1))]
  ├─── TableCollection[Suppliers]
  ├─┬─ Calculate[S_SUPPKEY=key, S_NAME=name, S_ADDRESS=address, S_PHONE=phone, TOTAL_REVENUE=SUM($1.extended_price * (1 - $1.discount))]
  │ └─┬─ AccessChild
  │   ├─── SubCollection[lines]
  │   └─── Where[(ship_date >= datetime.date(1996, 1, 1)) & (ship_date < datetime.date(1996, 4, 1))]
  ├─── Where[TOTAL_REVENUE == max_revenue]
  └─── OrderBy[S_SUPPKEY.ASC(na_pos='first')]
""",
            id="tpch_q15",
        ),
        pytest.param(
            impl_tpch_q16,
            """
──┬─ TPCH
  ├─┬─ Partition[name='ps', by=(p_brand, p_type, p_size)]
  │ └─┬─ AccessChild
  │   ├─── TableCollection[Parts]
  │   ├─── Where[(brand != 'BRAND#45') & NOT(STARTSWITH(part_type, 'MEDIUM POLISHED%')) & ISIN(size, [49, 14, 23, 45, 19, 3, 36, 9])]
  │   └─┬─ Calculate[p_brand=brand, p_type=part_type, p_size=size]
  │     ├─── SubCollection[supply_records]
  │     └─┬─ Where[NOT(LIKE($1.comment, '%Customer%Complaints%'))]
  │       └─┬─ AccessChild
  │         └─── SubCollection[supplier]
  ├─┬─ Calculate[P_BRAND=p_brand, P_TYPE=p_type, P_SIZE=p_size, SUPPLIER_COUNT=NDISTINCT($1.supplier_key)]
  │ └─┬─ AccessChild
  │   └─── PartitionChild[ps]
  └─── TopK[10, SUPPLIER_COUNT.DESC(na_pos='last'), P_BRAND.ASC(na_pos='first'), P_TYPE.ASC(na_pos='first'), P_SIZE.ASC(na_pos='first')]
""",
            id="tpch_q16",
        ),
        pytest.param(
            impl_tpch_q17,
            """
┌─── TPCH
└─┬─ Calculate[AVG_YEARLY=SUM($1.extended_price) / 7.0]
  └─┬─ AccessChild
    ├─── TableCollection[Parts]
    ├─── Where[(brand == 'Brand#23') & (container == 'MED BOX')]
    └─┬─ Calculate[part_avg_quantity=AVG($1.quantity)]
      ├─┬─ AccessChild
      │ └─── SubCollection[lines]
      ├─── SubCollection[lines]
      └─── Where[quantity < (0.2 * part_avg_quantity)]
""",
            id="tpch_q17",
        ),
        pytest.param(
            impl_tpch_q18,
            """
──┬─ TPCH
  ├─── TableCollection[Orders]
  ├─┬─ Calculate[C_NAME=$1.name, C_CUSTKEY=$1.key, O_ORDERKEY=key, O_ORDERDATE=order_date, O_TOTALPRICE=total_price, TOTAL_QUANTITY=SUM($2.quantity)]
  │ ├─┬─ AccessChild
  │ │ └─── SubCollection[customer]
  │ └─┬─ AccessChild
  │   └─── SubCollection[lines]
  ├─── Where[TOTAL_QUANTITY > 300]
  └─── TopK[10, O_TOTALPRICE.DESC(na_pos='last'), O_ORDERDATE.ASC(na_pos='first')]
""",
            id="tpch_q18",
        ),
        pytest.param(
            impl_tpch_q19,
            """
┌─── TPCH
└─┬─ Calculate[REVENUE=SUM($1.extended_price * (1 - $1.discount))]
  └─┬─ AccessChild
    ├─── TableCollection[Lineitems]
    └─┬─ Where[ISIN(ship_mode, ['AIR', 'AIR REG']) & (ship_instruct == 'DELIVER IN PERSON') & ($1.size >= 1) & (((($1.size <= 5) & (quantity >= 1) & (quantity <= 11) & ISIN($1.container, ['SM CASE', 'SM BOX', 'SM PACK', 'SM PKG']) & ($1.brand == 'Brand#12')) | (($1.size <= 10) & (quantity >= 10) & (quantity <= 20) & ISIN($1.container, ['MED BAG', 'MED BOX', 'MED PACK', 'MED PKG']) & ($1.brand == 'Brand#23'))) | (($1.size <= 15) & (quantity >= 20) & (quantity <= 30) & ISIN($1.container, ['LG CASE', 'LG BOX', 'LG PACK', 'LG PKG']) & ($1.brand == 'Brand#34')))]
      └─┬─ AccessChild
        └─── SubCollection[part]
""",
            id="tpch_q19",
        ),
        pytest.param(
            impl_tpch_q20,
            """
──┬─ TPCH
  ├─── TableCollection[Suppliers]
  ├─── Calculate[S_NAME=name, S_ADDRESS=address]
  ├─┬─ Where[(($1.name == 'CANADA') & COUNT($2)) > 0]
  │ ├─┬─ AccessChild
  │ │ └─── SubCollection[nation]
  │ └─┬─ AccessChild
  │   ├─── SubCollection[supply_records]
  │   └─┬─ Calculate[availqty=availqty]
  │     ├─── SubCollection[part]
  │     └─┬─ Where[STARTSWITH(name, 'forest') & (availqty > (SUM($1.quantity) * 0.5))]
  │       └─┬─ AccessChild
  │         ├─── SubCollection[lines]
  │         └─── Where[(ship_date >= datetime.date(1994, 1, 1)) & (ship_date < datetime.date(1995, 1, 1))]
  └─── TopK[10, S_NAME.ASC(na_pos='first')]
""",
            id="tpch_q20",
        ),
        pytest.param(
            impl_tpch_q21,
            """
──┬─ TPCH
  ├─── TableCollection[Suppliers]
  ├─┬─ Where[$1.name == 'SAUDI ARABIA']
  │ └─┬─ AccessChild
  │   └─── SubCollection[nation]
  ├─┬─ Calculate[S_NAME=name, NUMWAIT=COUNT($1)]
  │ └─┬─ AccessChild
  │   ├─── SubCollection[lines]
  │   ├─── Calculate[original_key=supplier_key]
  │   └─┬─ Where[receipt_date > commit_date]
  │     ├─── SubCollection[order]
  │     └─┬─ Where[(order_status == 'F') & HAS($1) & HASNOT($2)]
  │       ├─┬─ AccessChild
  │       │ ├─── SubCollection[lines]
  │       │ └─── Where[supplier_key != original_key]
  │       └─┬─ AccessChild
  │         ├─── SubCollection[lines]
  │         └─── Where[(supplier_key != original_key) & (receipt_date > commit_date)]
  └─── TopK[10, NUMWAIT.DESC(na_pos='last'), S_NAME.ASC(na_pos='first')]
""",
            id="tpch_q21",
        ),
        pytest.param(
            impl_tpch_q22,
            """
┌─── TPCH
└─┬─ Calculate[global_avg_balance=AVG($1.acctbal)]
  ├─┬─ AccessChild
  │ ├─── TableCollection[Customers]
  │ ├─── Calculate[cntry_code=SLICE(phone, None, 2, None)]
  │ ├─── Where[ISIN(cntry_code, ['13', '31', '23', '29', '30', '18', '17'])]
  │ └─── Where[acctbal > 0.0]
  ├─┬─ Partition[name='custs', by=cntry_code]
  │ └─┬─ AccessChild
  │   ├─── TableCollection[Customers]
  │   ├─── Calculate[cntry_code=SLICE(phone, None, 2, None)]
  │   ├─── Where[ISIN(cntry_code, ['13', '31', '23', '29', '30', '18', '17'])]
  │   └─┬─ Where[(acctbal > global_avg_balance) & (COUNT($1) == 0)]
  │     └─┬─ AccessChild
  │       └─── SubCollection[orders]
  ├─┬─ Calculate[CNTRY_CODE=cntry_code, NUM_CUSTS=COUNT($1), TOTACCTBAL=SUM($1.acctbal)]
  │ └─┬─ AccessChild
  │   └─── PartitionChild[custs]
  └─── OrderBy[CNTRY_CODE.ASC(na_pos='first')]
""",
            id="tpch_q22",
        ),
    ],
)
def test_qualify_node_to_ast_string(
    impl: Callable[[], UnqualifiedNode],
    answer_tree_str: str,
    get_sample_graph: graph_fetcher,
) -> None:
    """
    Tests that a PyDough unqualified node can be correctly translated to its
    qualified DAG version, with the correct string representation.
    """
    graph: GraphMetadata = get_sample_graph("TPCH")
    unqualified: UnqualifiedNode = init_pydough_context(graph)(impl)()
<<<<<<< HEAD
    config: PyDoughConfigs = pydough.active_session.config
    qualified: PyDoughQDAG = qualify_node(unqualified, graph, config)
    assert isinstance(
        qualified, PyDoughCollectionQDAG
    ), "Expected qualified answer to be a collection, not an expression"
    assert (
        qualified.to_tree_string() == answer_tree_str.strip()
    ), "Mismatch between tree string representation of qualified node and expected QDAG tree string"


@pytest.mark.parametrize(
    "impl, answer_tree_str, collation_default_asc, propogate_collation",
    [
        pytest.param(
            simple_collation,
            """
──┬─ TPCH
  ├─── TableCollection[Suppliers]
  ├─┬─ Calculate[p=PERCENTILE(by=(COUNT($1).ASC(na_pos='first'), name.ASC(na_pos='first'), address.ASC(na_pos='first'), nation_key.ASC(na_pos='first'), phone.ASC(na_pos='first'), account_balance.DESC(na_pos='last'), comment.DESC(na_pos='last'))), r=RANKING(by=(key.ASC(na_pos='first'), COUNT($1).ASC(na_pos='first'), name.DESC(na_pos='last'), address.DESC(na_pos='last'), nation_key.DESC(na_pos='last'), phone.DESC(na_pos='last'), account_balance.ASC(na_pos='first'), comment.ASC(na_pos='first')))]
  │ └─┬─ AccessChild
  │   └─── SubCollection[supply_records]
  ├─┬─ OrderBy[COUNT($1).ASC(na_pos='first'), name.ASC(na_pos='first'), address.ASC(na_pos='first'), nation_key.ASC(na_pos='first'), phone.ASC(na_pos='first'), account_balance.DESC(na_pos='last'), comment.DESC(na_pos='last')]
  │ └─┬─ AccessChild
  │   └─── SubCollection[supply_records]
  └─┬─ TopK[5, key.ASC(na_pos='first'), COUNT($1).ASC(na_pos='first'), name.DESC(na_pos='last'), address.DESC(na_pos='last'), nation_key.DESC(na_pos='last'), phone.DESC(na_pos='last'), account_balance.ASC(na_pos='first'), comment.ASC(na_pos='first')]
    └─┬─ AccessChild
      └─── SubCollection[supply_records]
            """,
            True,
            True,
            id="asc-with_propagation",
        ),
        pytest.param(
            simple_collation,
            """
──┬─ TPCH
  ├─── TableCollection[Suppliers]
  ├─┬─ Calculate[p=PERCENTILE(by=(COUNT($1).ASC(na_pos='first'), name.ASC(na_pos='first'), address.ASC(na_pos='first'), nation_key.ASC(na_pos='first'), phone.ASC(na_pos='first'), account_balance.DESC(na_pos='last'), comment.ASC(na_pos='first'))), r=RANKING(by=(key.ASC(na_pos='first'), COUNT($1).ASC(na_pos='first'), name.DESC(na_pos='last'), address.ASC(na_pos='first'), nation_key.ASC(na_pos='first'), phone.ASC(na_pos='first'), account_balance.ASC(na_pos='first'), comment.ASC(na_pos='first')))]
  │ └─┬─ AccessChild
  │   └─── SubCollection[supply_records]
  ├─┬─ OrderBy[COUNT($1).ASC(na_pos='first'), name.ASC(na_pos='first'), address.ASC(na_pos='first'), nation_key.ASC(na_pos='first'), phone.ASC(na_pos='first'), account_balance.DESC(na_pos='last'), comment.ASC(na_pos='first')]
  │ └─┬─ AccessChild
  │   └─── SubCollection[supply_records]
  └─┬─ TopK[5, key.ASC(na_pos='first'), COUNT($1).ASC(na_pos='first'), name.DESC(na_pos='last'), address.ASC(na_pos='first'), nation_key.ASC(na_pos='first'), phone.ASC(na_pos='first'), account_balance.ASC(na_pos='first'), comment.ASC(na_pos='first')]
    └─┬─ AccessChild
      └─── SubCollection[supply_records]
            """,
            True,
            False,
            id="asc-no_propagation",
        ),
        pytest.param(
            simple_collation,
            """
──┬─ TPCH
  ├─── TableCollection[Suppliers]
  ├─┬─ Calculate[p=PERCENTILE(by=(COUNT($1).ASC(na_pos='first'), name.ASC(na_pos='first'), address.ASC(na_pos='first'), nation_key.ASC(na_pos='first'), phone.ASC(na_pos='first'), account_balance.DESC(na_pos='last'), comment.DESC(na_pos='last'))), r=RANKING(by=(key.DESC(na_pos='last'), COUNT($1).DESC(na_pos='last'), name.DESC(na_pos='last'), address.DESC(na_pos='last'), nation_key.DESC(na_pos='last'), phone.DESC(na_pos='last'), account_balance.ASC(na_pos='first'), comment.ASC(na_pos='first')))]
  │ └─┬─ AccessChild
  │   └─── SubCollection[supply_records]
  ├─┬─ OrderBy[COUNT($1).ASC(na_pos='first'), name.ASC(na_pos='first'), address.ASC(na_pos='first'), nation_key.ASC(na_pos='first'), phone.ASC(na_pos='first'), account_balance.DESC(na_pos='last'), comment.DESC(na_pos='last')]
  │ └─┬─ AccessChild
  │   └─── SubCollection[supply_records]
  └─┬─ TopK[5, key.DESC(na_pos='last'), COUNT($1).DESC(na_pos='last'), name.DESC(na_pos='last'), address.DESC(na_pos='last'), nation_key.DESC(na_pos='last'), phone.DESC(na_pos='last'), account_balance.ASC(na_pos='first'), comment.ASC(na_pos='first')]
    └─┬─ AccessChild
      └─── SubCollection[supply_records]
            """,
            False,
            True,
            id="desc-with_propagation",
        ),
        pytest.param(
            simple_collation,
            """
──┬─ TPCH
  ├─── TableCollection[Suppliers]
  ├─┬─ Calculate[p=PERCENTILE(by=(COUNT($1).ASC(na_pos='first'), name.DESC(na_pos='last'), address.DESC(na_pos='last'), nation_key.DESC(na_pos='last'), phone.DESC(na_pos='last'), account_balance.DESC(na_pos='last'), comment.DESC(na_pos='last'))), r=RANKING(by=(key.DESC(na_pos='last'), COUNT($1).DESC(na_pos='last'), name.DESC(na_pos='last'), address.DESC(na_pos='last'), nation_key.DESC(na_pos='last'), phone.DESC(na_pos='last'), account_balance.ASC(na_pos='first'), comment.DESC(na_pos='last')))]
  │ └─┬─ AccessChild
  │   └─── SubCollection[supply_records]
  ├─┬─ OrderBy[COUNT($1).ASC(na_pos='first'), name.DESC(na_pos='last'), address.DESC(na_pos='last'), nation_key.DESC(na_pos='last'), phone.DESC(na_pos='last'), account_balance.DESC(na_pos='last'), comment.DESC(na_pos='last')]
  │ └─┬─ AccessChild
  │   └─── SubCollection[supply_records]
  └─┬─ TopK[5, key.DESC(na_pos='last'), COUNT($1).DESC(na_pos='last'), name.DESC(na_pos='last'), address.DESC(na_pos='last'), nation_key.DESC(na_pos='last'), phone.DESC(na_pos='last'), account_balance.ASC(na_pos='first'), comment.DESC(na_pos='last')]
    └─┬─ AccessChild
      └─── SubCollection[supply_records]
            """,
            False,
            False,
            id="desc-no_propagation",
        ),
    ],
)
def test_qualify_node_collation(
    impl: Callable[[], UnqualifiedNode],
    answer_tree_str: str,
    collation_default_asc: bool,
    propogate_collation: bool,
    get_sample_graph: graph_fetcher,
) -> None:
    """
    Tests that a PyDough unqualified node can be correctly translated to its
    qualified DAG version, with the correct string representation.
    """
    custom_config: PyDoughConfigs = PyDoughConfigs()
    setattr(custom_config, "collation_default_asc", collation_default_asc)
    setattr(custom_config, "propogate_collation", propogate_collation)
    graph: GraphMetadata = get_sample_graph("TPCH")
    unqualified: UnqualifiedNode = init_pydough_context(graph)(impl)()
    qualified: PyDoughQDAG = qualify_node(unqualified, graph, custom_config)
    assert isinstance(
        qualified, PyDoughCollectionQDAG
    ), "Expected qualified answer to be a collection, not an expression"
    assert (
        qualified.to_tree_string() == answer_tree_str.strip()
    ), "Mismatch between tree string representation of qualified node and expected QDAG tree string"
=======
    qualified: PyDoughQDAG = qualify_node(unqualified, graph)
    assert isinstance(qualified, PyDoughCollectionQDAG), (
        "Expected qualified answer to be a collection, not an expression"
    )
    assert qualified.to_tree_string() == answer_tree_str.strip(), (
        "Mismatch between tree string representation of qualified node and expected QDAG tree string"
    )
>>>>>>> db7e9ac2
<|MERGE_RESOLUTION|>--- conflicted
+++ resolved
@@ -530,15 +530,14 @@
     """
     graph: GraphMetadata = get_sample_graph("TPCH")
     unqualified: UnqualifiedNode = init_pydough_context(graph)(impl)()
-<<<<<<< HEAD
     config: PyDoughConfigs = pydough.active_session.config
     qualified: PyDoughQDAG = qualify_node(unqualified, graph, config)
-    assert isinstance(
-        qualified, PyDoughCollectionQDAG
-    ), "Expected qualified answer to be a collection, not an expression"
-    assert (
-        qualified.to_tree_string() == answer_tree_str.strip()
-    ), "Mismatch between tree string representation of qualified node and expected QDAG tree string"
+    assert isinstance(qualified, PyDoughCollectionQDAG), (
+        "Expected qualified answer to be a collection, not an expression"
+    )
+    assert qualified.to_tree_string() == answer_tree_str.strip(), (
+        "Mismatch between tree string representation of qualified node and expected QDAG tree string"
+    )
 
 
 @pytest.mark.parametrize(
@@ -639,18 +638,9 @@
     graph: GraphMetadata = get_sample_graph("TPCH")
     unqualified: UnqualifiedNode = init_pydough_context(graph)(impl)()
     qualified: PyDoughQDAG = qualify_node(unqualified, graph, custom_config)
-    assert isinstance(
-        qualified, PyDoughCollectionQDAG
-    ), "Expected qualified answer to be a collection, not an expression"
-    assert (
-        qualified.to_tree_string() == answer_tree_str.strip()
-    ), "Mismatch between tree string representation of qualified node and expected QDAG tree string"
-=======
-    qualified: PyDoughQDAG = qualify_node(unqualified, graph)
     assert isinstance(qualified, PyDoughCollectionQDAG), (
         "Expected qualified answer to be a collection, not an expression"
     )
     assert qualified.to_tree_string() == answer_tree_str.strip(), (
         "Mismatch between tree string representation of qualified node and expected QDAG tree string"
-    )
->>>>>>> db7e9ac2
+    )
--- conflicted
+++ resolved
@@ -1,8 +1,4 @@
-<<<<<<< HEAD
-WITH "_t1" AS (
-=======
-WITH _t1_2 AS (
->>>>>>> a57d0640
+WITH _t1 AS (
   SELECT
     COUNT() AS agg_0,
     merchant_id
@@ -11,18 +7,10 @@
     merchant_id
 )
 SELECT
-<<<<<<< HEAD
-  "merchants"."name" AS "merchant_name",
-  COALESCE("_t1"."agg_0", 0) AS "total_coupons"
-FROM "main"."merchants" AS "merchants"
-JOIN "_t1" AS "_t1"
-  ON "_t1"."merchant_id" = "merchants"."mid"
-=======
   merchants.name AS merchant_name,
   COALESCE(_t1.agg_0, 0) AS total_coupons
 FROM main.merchants AS merchants
-JOIN _t1_2 AS _t1
+JOIN _t1 AS _t1
   ON _t1.merchant_id = merchants.mid
->>>>>>> a57d0640
 WHERE
   LOWER(merchants.category) LIKE '%%retail%%' AND merchants.status = 'active'
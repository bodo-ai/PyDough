"""
Definition of binding infrastructure that maps PyDough operators to
implementations of how to convert them to SQLGlot expressions
"""

__all__ = ["SqlGlotTransformBindings"]

import re
import sqlite3
from collections.abc import Callable, Sequence
from enum import Enum
from typing import Union

import sqlglot.expressions as sqlglot_expressions
from sqlglot.expressions import Binary, Case, Concat, Is, Paren, Unary
from sqlglot.expressions import Expression as SQLGlotExpression
from sqlglot.expressions import Func as SQLGlotFunction

import pydough.pydough_operators as pydop
from pydough.database_connectors.database_connector import DatabaseDialect
from pydough.relational.relational_expressions import RelationalExpression

operator = pydop.PyDoughOperator
transform_binding = Callable[
    [Sequence[RelationalExpression] | None, Sequence[SQLGlotExpression]],
    SQLGlotExpression,
]

PAREN_EXPRESSIONS = (Binary, Unary, Concat, Is, Case)
"""
The types of SQLGlot expressions that need to be wrapped in parenthesis for the
sake of precedence.
"""

<<<<<<< HEAD
=======
trunc_pattern = re.compile(r"\s*start\s+of\s+(\w+)\s*", re.IGNORECASE)
"""
The REGEX pattern for truncation modifiers in DATETIME call.
"""

offset_pattern = re.compile(r"\s*([+-]?)\s*(\d+)\s+(\w+)\s*", re.IGNORECASE)
"""
The REGEX pattern for offset modifiers in DATETIME call.
"""

year_units = ("years", "year", "y")
"""
The valid string representations of the year unit.
"""

month_units = ("months", "month", "mm")
"""
The valid string representations of the month unit.
"""

day_units = ("days", "day", "d")
"""
The valid string representations of the day unit.
"""

hour_units = ("hours", "hour", "h")
"""
The valid string representations of the hour unit.
"""

minute_units = ("minutes", "minute", "m")
"""
The valid string representations of the minute unit.
"""

second_units = ("seconds", "second", "s")
"""
The valid string representations of the second unit.
"""


class DateTimeUnit(Enum):
    """
    Enum representing the valid date/time units that can be used in PyDough.
    """

    YEAR = "year"
    MONTH = "month"
    DAY = "day"
    HOUR = "hour"
    MINUTE = "minute"
    SECOND = "second"

    @staticmethod
    def from_string(unit: str) -> Union["DateTimeUnit", None]:
        """
        Converts a string literal representing a date/time unit into a
        DateTimeUnit enum value.
        canonical form if it is recognized as one of the valid date/time unit
        aliases (case-insensitive).

        Args:
            `unit`: The string literal representing the date/time unit.

        Returns:
            The enum form of the date/time unit, or `None` if the unit is
            not one of the recognized date/time unit aliases.
        """
        unit = unit.lower()
        if unit in year_units:
            return DateTimeUnit.YEAR
        elif unit in month_units:
            return DateTimeUnit.MONTH
        elif unit in day_units:
            return DateTimeUnit.DAY
        elif unit in hour_units:
            return DateTimeUnit.HOUR
        elif unit in minute_units:
            return DateTimeUnit.MINUTE
        elif unit in second_units:
            return DateTimeUnit.SECOND
        else:
            return None

    @property
    def truncation_string(self) -> str:
        """
        The format string that can be used to truncate to the specified unit.
        """
        match self:
            case DateTimeUnit.YEAR:
                return "'%Y-01-01 00:00:00'"
            case DateTimeUnit.MONTH:
                return "'%Y-%m-01 00:00:00'"
            case DateTimeUnit.DAY:
                return "'%Y-%m-%d 00:00:00'"
            case DateTimeUnit.HOUR:
                return "'%Y-%m-%d %H:00:00'"
            case DateTimeUnit.MINUTE:
                return "'%Y-%m-%d %H:%M:00'"
            case DateTimeUnit.SECOND:
                return "'%Y-%m-%d %H:%M:%S'"

>>>>>>> e2102e13

def apply_parens(expression: SQLGlotExpression) -> SQLGlotExpression:
    """
    Determine when due to the next SQL operator not using standard
    function syntax, we may need to apply parentheses to the current
    expression to avoid operator precedence issues.

    Args:
        `expression`: The expression to check and potentially wrap in
        parentheses.

    Returns:
        The expression, wrapped in parentheses if necessary.
    """
    if isinstance(expression, PAREN_EXPRESSIONS):
        return Paren(this=expression)
    else:
        return expression


def convert_sqlite_datetime_extract(format_str: str) -> transform_binding:
    """
    Generate a SQLite-compatible datetime conversion expression for the given
    format string. This is used when a dialect does not support extraction
    functions, so `YEAR(x)` becomes `STRFTIME('%Y', x) :: INT`, etc.

    Args:
        `format_str`: The format string corresponding that should be used
        in the `STRFTIME` call to extract a portion of the date/time of the
        operands.

    Returns:
        A new transform binding that corresponds to an extraction operation
        using the specified `format_str` to do so.
    """

    def impl(
        raw_args: Sequence[RelationalExpression] | None,
        sql_glot_args: Sequence[SQLGlotExpression],
    ) -> SQLGlotExpression:
        return sqlglot_expressions.Cast(
            this=sqlglot_expressions.TimeToStr(
                this=sql_glot_args[0], format=format_str
            ),
            to=sqlglot_expressions.DataType(this=sqlglot_expressions.DataType.Type.INT),
        )

    return impl


def apply_datetime_truncation(
    base: SQLGlotExpression, unit: DateTimeUnit, dialect: DatabaseDialect
) -> SQLGlotExpression:
    """
    Applies a truncation operation to a date/time expression by a certain unit.

    Args:
        `base`: The base date/time expression to truncate.
        `unit`: The unit to truncate the date/time expression to.
        `dialect`: The dialect being used to generate the SQL.

    Returns:
        The SQLGlot expression to truncate `base`.
    """
    if dialect == DatabaseDialect.SQLITE:
        match unit:
            # For y/m/d, use the `start of` modifier in SQLite.
            case DateTimeUnit.YEAR | DateTimeUnit.MONTH | DateTimeUnit.DAY:
                trunc_expr: SQLGlotExpression = sqlglot_expressions.convert(
                    f"start of {unit.value}"
                )
                if isinstance(base, sqlglot_expressions.Datetime):
                    base.this.append(trunc_expr)
                    return base
                return sqlglot_expressions.Datetime(
                    this=[base, trunc_expr],
                )
            # SQLite does not have `start of` modifiers for hours, minutes, or
            # seconds, so we use `strftime` to truncate to the unit.
            case DateTimeUnit.HOUR | DateTimeUnit.MINUTE | DateTimeUnit.SECOND:
                return sqlglot_expressions.TimeToStr(
                    this=base,
                    format=unit.truncation_string,
                )
    else:
        # For other dialects, we can rely the DATE_TRUNC function.
        return sqlglot_expressions.DateTrunc(
            this=base,
            unit=sqlglot_expressions.Var(this=unit.value),
        )


def apply_datetime_offset(
    base: SQLGlotExpression, amt: int, unit: DateTimeUnit, dialect: DatabaseDialect
) -> SQLGlotExpression:
    """
    Adds/subtracts a datetime interval to to a date/time expression.

    Args:
        `base`: The base date/time expression to add/subtract from.
        `amt`: The amount of the unit to add (if positive) or subtract
        (if negative).
        `unit`: The unit of the interval to add/subtract.
        `dialect`: The dialect being used to generate the SQL.

    Returns:
        The SQLGlot expression to add/subtract the specified interval to/from
        `base`.
    """
    if dialect == DatabaseDialect.SQLITE:
        # For sqlite, use the DATETIME operator to add the interval
        offset_expr: SQLGlotExpression = sqlglot_expressions.convert(
            f"{amt} {unit.value}"
        )
        if isinstance(base, sqlglot_expressions.Datetime):
            base.this.append(offset_expr)
            return base
        return sqlglot_expressions.Datetime(
            this=[base, sqlglot_expressions.convert(f"{amt} {unit.value}")],
        )
    else:
        # For other dialects, we can rely the DATEADD function.
        return sqlglot_expressions.DateAdd(
            this=base,
            expression=sqlglot_expressions.convert(amt),
            unit=sqlglot_expressions.Var(this=unit.value),
        )


def handle_datetime_base_arg(
    arg: SQLGlotExpression, dialect: DatabaseDialect
) -> SQLGlotExpression:
    """
    Handle the first argument to the DATETIME function, which can be a datetime
    column or a string indicating to fetch the current timestamp.

    Args:
        `arg`: The first argument to the DATETIME function.
        `dialect`: The dialect being used to generate the SQL.

    Returns:
        The SQLGlot expression corresponding to the first argument of the
        DATETIME function.
    """
    # If the argument is a string literal, check if it is one of the special
    # values (ignoring case & leading/trailing spaces) indicating the current
    # datetime should be used.
    if isinstance(arg, sqlglot_expressions.Literal) and arg.is_string:
        if str(arg.this).lower().strip() in (
            "now",
            "current_timestamp",
            "current_date",
            "current timestamp",
            "current date",
        ):
            if dialect == DatabaseDialect.SQLITE:
                return sqlglot_expressions.Datetime(
                    this=[sqlglot_expressions.convert("now")]
                )
            else:
                return sqlglot_expressions.CurrentTimestamp()
    return sqlglot_expressions.Datetime(this=[arg])


def convert_datetime(dialect: DatabaseDialect) -> transform_binding:
    """
    Converts a call to the `DATETIME` function to a SQLGlot expression.

    Args:
        `dialect`: The dialect being used to generate the SQL.

    Returns:
        A new transform binding that corresponds to a DATETIME function call.
    """

    def impl(
        raw_args: Sequence[RelationalExpression] | None,
        sql_glot_args: Sequence[SQLGlotExpression],
    ):
        # Handle the first argument
        assert len(sql_glot_args) > 0
        result: SQLGlotExpression = handle_datetime_base_arg(sql_glot_args[0], dialect)

        # Accumulate the answer by using each modifier argument to build up
        # result via a sequence of truncation and offset operations.
        for i in range(1, len(sql_glot_args)):
            arg: SQLGlotExpression = sql_glot_args[i]
            if not (isinstance(arg, sqlglot_expressions.Literal) and arg.is_string):
                raise NotImplementedError(
                    f"DATETIME function currently requires all arguments after the first argument to be string literals, but received {arg.sql()!r}"
                )
            unit: DateTimeUnit | None
            trunc_match: re.Match | None = trunc_pattern.fullmatch(arg.this)
            offset_match: re.Match | None = offset_pattern.fullmatch(arg.this)
            if trunc_match is not None:
                # If the string is in the form `start of <unit>`, apply
                # truncation.
                unit = DateTimeUnit.from_string(str(trunc_match.group(1)))
                if unit is None:
                    raise ValueError(
                        f"Unsupported DATETIME modifier string: {arg.this!r}"
                    )
                result = apply_datetime_truncation(result, unit, dialect)
            elif offset_match is not None:
                # If the string is in the form `±<amt> <unit>`, apply an
                # offset.
                amt = int(offset_match.group(2))
                if str(offset_match.group(1)) == "-":
                    amt *= -1
                unit = DateTimeUnit.from_string(str(offset_match.group(3)))
                if unit is None:
                    raise ValueError(
                        f"Unsupported DATETIME modifier string: {arg.this!r}"
                    )
                result = apply_datetime_offset(result, amt, unit, dialect)
            else:
                raise ValueError(f"Unsupported DATETIME modifier string: {arg.this!r}")
        return result

    return impl


def convert_iff_case(
    raw_args: Sequence[RelationalExpression] | None,
    sql_glot_args: Sequence[SQLGlotExpression],
) -> SQLGlotExpression:
    """
    Support for converting the expression `IFF(a, b, c)` to the expression
    `CASE WHEN a THEN b ELSE c END`, since not every dialect supports IFF.

    Args:
        `raw_args`: The operands to `IFF`, before they were
        converted to SQLGlot expressions.
        `sql_glot_args`: The operands to `IFF`, after they were
        converted to SQLGlot expressions.

    Returns:
        A `CASE` expression equivalent to the input `IFF` call.
    """
    assert len(sql_glot_args) == 3
    return (
        sqlglot_expressions.Case()
        .when(sql_glot_args[0], sql_glot_args[1])
        .else_(sql_glot_args[2])
    )


def convert_absent(
    raw_args: Sequence[RelationalExpression] | None,
    sql_glot_args: Sequence[SQLGlotExpression],
) -> SQLGlotExpression:
    """
    Support for converting the expression `ABSENT(X)` to the expression
    `X IS NULL`

    Args:
        `raw_args`: The operands to `ABSENT`, before they were
        converted to SQLGlot expressions.
        `sql_glot_args`: The operands to `ABSENT`, after they were
        converted to SQLGlot expressions.

    Returns:
        The `IS NULL` call corresponding to the `ABSENT` call.
    """
    return sqlglot_expressions.Is(
        this=apply_parens(sql_glot_args[0]), expression=sqlglot_expressions.Null()
    )


def convert_present(
    raw_args: Sequence[RelationalExpression] | None,
    sql_glot_args: Sequence[SQLGlotExpression],
) -> SQLGlotExpression:
    """
    Support for converting the expression `PRESENT(X)` to the expression
    `X IS NOT NULL`

    Args:
        `raw_args`: The operands to `PRESENT`, before they were
        converted to SQLGlot expressions.
        `sql_glot_args`: The operands to `PRESENT`, after they were
        converted to SQLGlot expressions.

    Returns:
        The `IS NOT NULL` call corresponding to the `PRESENT` call.
    """
    return sqlglot_expressions.Not(
        this=apply_parens(convert_absent(raw_args, sql_glot_args))
    )


def convert_keep_if(
    raw_args: Sequence[RelationalExpression] | None,
    sql_glot_args: Sequence[SQLGlotExpression],
) -> SQLGlotExpression:
    """
    Support for converting the expression `KEEP_IF(X, Y)` to the expression
    `CASE IF Y THEN X END`.
    Args:
        `raw_args`: The operands to `KEEP_IF`, before they were
        converted to SQLGlot expressions.
        `sql_glot_args`: The operands to `KEEP_IF`, after they were
        converted to SQLGlot expressions.

    Returns:
        The SQLGlot case expression equivalent to the `KEEP_IF` call.
    """
    return convert_iff_case(
        None, [sql_glot_args[1], sql_glot_args[0], sqlglot_expressions.Null()]
    )


def convert_monotonic(
    raw_args: Sequence[RelationalExpression] | None,
    sql_glot_args: Sequence[SQLGlotExpression],
) -> SQLGlotExpression:
    """
    Support for converting the expression `MONOTONIC(A, B, C, ...)` to an
    expression equivalent of `(A <= B) AND (B <= C) AND ...`.

    Args:
        `raw_args`: The operands to `MONOTONIC`, before they were
        converted to SQLGlot expressions.
        `sql_glot_args`: The operands to `MONOTONIC`, after they were
        converted to SQLGlot expressions.

    Returns:
        The SQLGlot expression equivalent to the `MONOTONIC` call.
    """

    if len(sql_glot_args) < 2:
        return sqlglot_expressions.convert(True)

    exprs: list[SQLGlotExpression] = [apply_parens(expr) for expr in sql_glot_args]
    output_expr: SQLGlotExpression = apply_parens(
        sqlglot_expressions.LTE(this=exprs[0], expression=exprs[1])
    )
    for i in range(2, len(exprs)):
        new_expr: SQLGlotExpression = apply_parens(
            sqlglot_expressions.LTE(this=exprs[i - 1], expression=exprs[i])
        )
        output_expr = sqlglot_expressions.And(this=output_expr, expression=new_expr)
    return output_expr


def convert_concat(
    raw_args: Sequence[RelationalExpression] | None,
    sql_glot_args: Sequence[SQLGlotExpression],
) -> SQLGlotExpression:
    """
    Support for generating a `CONCAT` expression from a list of arguments.
    This is optimized for the case where all arguments are string literals
    because it impacts the quality of the generated SQL for common cases.

    Args:
        `raw_args`: The operands to `CONCAT`, before they were
        converted to SQLGlot expressions.
        `sql_glot_args`: The operands to `CONCAT`, after they were
        converted to SQLGlot expressions.

    Returns:
        A `CONCAT` expression, or equivalent string literal.
    """
    # Fast path for all arguments as string literals.
    if all(
        isinstance(arg, sqlglot_expressions.Literal) and arg.is_string
        for arg in sql_glot_args
    ):
        return sqlglot_expressions.convert("".join(arg.this for arg in sql_glot_args))
    else:
        inputs: list[SQLGlotExpression] = [apply_parens(arg) for arg in sql_glot_args]
        return Concat(expressions=inputs)


<<<<<<< HEAD
=======
def positive_index(
    string_expr: SQLGlotExpression, neg_index: int, is_zero_based: bool = False
) -> SQLGlotExpression:
    """
    Gives the SQL Glot expression for converting a
    negative index to a positive index in 1 or 0 based indexing
    based on the length of the column.

    Args:
        `string_expr`: The expression to reference
        `neg_index`: The negative index in 0 based index to convert to positive
        `is_zero_based`: Whether the return index is 0-based or 1-based

    Returns:
        SQLGlot expression corresponding to:
        `(LENGTH(string_expr) + neg_index + offset)`,
         where offset is 0, if is_zero_based is True, else 1.
    """
    sql_len = sqlglot_expressions.Length(this=string_expr)
    offset = 0 if is_zero_based else 1
    return apply_parens(
        sqlglot_expressions.Add(
            this=sql_len, expression=sqlglot_expressions.convert(neg_index + offset)
        )
    )


>>>>>>> e2102e13
def convert_slice(
    raw_args: Sequence[RelationalExpression] | None,
    sql_glot_args: Sequence[SQLGlotExpression],
) -> SQLGlotExpression:
    """
    Support for generating a `SLICE` expression from a list of arguments.
<<<<<<< HEAD
=======
    It is expected that len(sql_glot_args) == 4.
    The first argument is the string to slice.
    The second argument is the `start` index.
    The third argument is the `stop` index.
    The fourth argument is the `step`.
    Outline of the logic:
    - Case 1: `(None, None)`
        - Returns the string as is.
    - Case 2: `(start, None)`
        - Positive `start`: Convert to 1-based indexing and slice from `start`.
        - Negative `start`: Compute `LENGTH(string) + start + 1`; clamp to `1` if less than `1`.
    - Case 3: `(None, stop)`
        - Positive `stop`: Slice from position `1` to `stop`.
        - Negative `stop`: Compute `LENGTH(string) + stop`; clamp to `0` if less than `0` (empty slice).
    - Case 4: `(start, stop)`
        - 1. Both `start` & `stop` >= 0:
            - Convert `start` to 1-based.
            - Set `length = stop - start`.
        - 2. `start < 0`, `stop >= 0`:
            - Convert `start` to 1 based index. If < 1, set to 1.
            - Compute `length = stop - start` (clamp to 0 if negative).
        - 3. `start >= 0`, `stop < 0`:
            - Convert `stop` & `start` to 1 based index.
            - If `stop` < 1, slice is empty (`length = 0`).
            - Else, `length = stop - start`.
        - 4. `start < 0`, `stop < 0`:
            - Convert `start` & `stop` to 1 based index. If `start` < 1, set to 1.
            - If `stop` < 1, slice is empty (`length = 0`).
            - Else, `length = stop - start`.
>>>>>>> e2102e13

    Args:
        `raw_args`: The operands to `SLICE`, before they were
        converted to SQLGlot expressions.
        `sql_glot_args`: The operands to `SLICE`, after they were
        converted to SQLGlot expressions.

    Returns:
<<<<<<< HEAD
        The SQLGlot expression matching the functionality of `SUBSTRING`.
    """
    assert len(sql_glot_args) == 4

    for arg in sql_glot_args[1:]:
        if not isinstance(arg, (sqlglot_expressions.Literal, sqlglot_expressions.Null)):
            raise NotImplementedError(
                "SLICE function currently only supports the slicing arguments being integer literals or absent"
            )

    _, start, stop, step = sql_glot_args
    start_idx: int | None = None
    stop_idx: int | None = None
    if isinstance(start, sqlglot_expressions.Literal):
        if int(start.this) < 0:
            raise NotImplementedError(
                "SLICE function currently only supports non-negative start indices"
            )
        start_idx = int(start.this)
    if isinstance(stop, sqlglot_expressions.Literal):
        if int(stop.this) < 0:
            raise NotImplementedError(
                "SLICE function currently only supports non-negative stop indices"
            )
        stop_idx = int(stop.this)
    if isinstance(step, sqlglot_expressions.Literal):
        if int(step.this) != 1:
            raise NotImplementedError(
                "SLICE function currently only supports a step of 1"
            )

    match (start_idx, stop_idx):
        case (None, None):
            raise sql_glot_args[0]
        case (_, None):
            assert start_idx is not None
            return sqlglot_expressions.Substring(
                this=sql_glot_args[0], start=sqlglot_expressions.convert(start_idx + 1)
            )
        case (None, _):
            assert stop_idx is not None
            return sqlglot_expressions.Substring(
                this=sql_glot_args[0],
                start=sqlglot_expressions.convert(1),
                length=sqlglot_expressions.convert(stop_idx),
            )
        case _:
            assert start_idx is not None
            assert stop_idx is not None
            return sqlglot_expressions.Substring(
                this=sql_glot_args[0],
                start=sqlglot_expressions.convert(start_idx + 1),
                length=sqlglot_expressions.convert(stop_idx - start_idx),
            )
=======
        The SQLGlot expression matching the functionality of Python based string slicing
        with the caveat that it only supports a step of 1.
    """
    assert len(sql_glot_args) == 4
    string_expr, start, stop, step = sql_glot_args

    start_idx: int | None = None
    if not isinstance(start, sqlglot_expressions.Null):
        if isinstance(start, sqlglot_expressions.Literal):
            try:
                start_idx = int(start.this)
            except ValueError:
                raise ValueError(
                    "SLICE function currently only supports the start index being integer literal or absent."
                )
        else:
            raise ValueError(
                "SLICE function currently only supports the start index being integer literal or absent."
            )

    stop_idx: int | None = None
    if not isinstance(stop, sqlglot_expressions.Null):
        if isinstance(stop, sqlglot_expressions.Literal):
            try:
                stop_idx = int(stop.this)
            except ValueError:
                raise ValueError(
                    "SLICE function currently only supports the stop index being integer literal or absent."
                )
        else:
            raise ValueError(
                "SLICE function currently only supports the stop index being integer literal or absent."
            )

    step_idx: int | None = None
    if not isinstance(step, sqlglot_expressions.Null):
        if isinstance(step, sqlglot_expressions.Literal):
            try:
                step_idx = int(step.this)
                if step_idx != 1:
                    raise ValueError(
                        "SLICE function currently only supports the step being integer literal 1 or absent."
                    )
            except ValueError:
                raise ValueError(
                    "SLICE function currently only supports the step being integer literal 1 or absent."
                )
        else:
            raise ValueError(
                "SLICE function currently only supports the step being integer literal 1 or absent."
            )

    # SQLGlot expressions for 0 and 1 and empty string
    sql_zero = sqlglot_expressions.convert(0)
    sql_one = sqlglot_expressions.convert(1)
    sql_empty_str = sqlglot_expressions.convert("")

    match (start_idx, stop_idx):
        case (None, None):
            raise string_expr
        case (_, None):
            assert start_idx is not None
            if start_idx > 0:
                return sqlglot_expressions.Substring(
                    this=string_expr,
                    start=sqlglot_expressions.convert(start_idx + 1),
                )
            else:
                # Calculate the positive index equivalent for the negative index
                # e.g., for string "hello" and index -2, converts to index 4 (LENGTH("hello") + (-2) + 1)
                start_idx_glot = positive_index(string_expr, start_idx)

                # Create a SUBSTRING expression with adjusted start position
                answer = sqlglot_expressions.Substring(
                    this=string_expr,  # The original string to slice
                    start=convert_iff_case(
                        None,
                        [
                            # Check if the calculated positive index is less than 1
                            sqlglot_expressions.LT(
                                this=start_idx_glot, expression=sql_one
                            ),
                            sql_one,  # If true, use index 1 (start from beginning)
                            start_idx_glot,  # If false, use the calculated positive index
                        ],
                    ),
                )
                return answer
        case (None, _):
            assert stop_idx is not None
            if stop_idx > 0:
                return sqlglot_expressions.Substring(
                    this=string_expr,
                    start=sql_one,
                    length=sqlglot_expressions.convert(stop_idx),
                )
            else:
                # Convert negative stop index to positive index
                # For example, with string "hello" and stop_idx=-2:
                # LENGTH("hello") + (-2) = 3 when is_zero_based=True
                # No +1 adjustment needed since we're using 0-based indexing
                # to calculate the length, of which the higher bound is exclusive.
                stop_idx_glot = positive_index(string_expr, stop_idx, True)

                # Create a SUBSTRING expression that starts from beginning
                return sqlglot_expressions.Substring(
                    this=string_expr,  # The original string to slice
                    start=sql_one,  # Always start from position 1
                    length=convert_iff_case(
                        None,
                        [
                            # Check if the calculated stop position is less than 0
                            sqlglot_expressions.LT(
                                this=stop_idx_glot, expression=sql_zero
                            ),
                            sql_zero,  # If true, length is 0 (empty string)
                            stop_idx_glot,  # If false, use index position as length
                        ],
                    ),
                )
        case _:
            assert start_idx is not None
            assert stop_idx is not None
            # Get the positive index if negative
            if start_idx >= 0 and stop_idx >= 0:
                if start_idx > stop_idx:
                    return sql_empty_str
                return sqlglot_expressions.Substring(
                    this=string_expr,
                    start=sqlglot_expressions.convert(start_idx + 1),
                    length=sqlglot_expressions.convert(stop_idx - start_idx),
                )
            if start_idx < 0 and stop_idx >= 0:
                # Calculate the positive index equivalent for the negative start index
                # e.g., for string "hello" and start_idx=-2, converts to index 4 (LENGTH("hello") + (-2) + 1)
                start_idx_glot = positive_index(string_expr, start_idx)

                # Adjust start index to ensure it's not less than 1 (SQL's SUBSTRING is 1-based)
                start_idx_adjusted_glot = convert_iff_case(
                    None,
                    [
                        sqlglot_expressions.LT(this=start_idx_glot, expression=sql_one),
                        sql_one,  # If calculated position < 1, use position 1
                        start_idx_glot,  # Otherwise use calculated position
                    ],
                )

                # Convert positive stop_idx to 1-based indexing by adding 1
                # e.g., for stop_idx=3 (0-based), converts to 4 (1-based)
                stop_idx_adjusted_glot = sqlglot_expressions.convert(stop_idx + 1)

                # Create the SUBSTRING expression
                answer = sqlglot_expressions.Substring(
                    this=string_expr,  # The original string to slice
                    start=start_idx_adjusted_glot,  # Use adjusted start position
                    length=convert_iff_case(
                        None,
                        [
                            # Check if the length (stop - start) is negative or zero
                            sqlglot_expressions.LTE(
                                this=sqlglot_expressions.Sub(
                                    this=stop_idx_adjusted_glot,
                                    expression=start_idx_adjusted_glot,
                                ),
                                expression=sql_zero,
                            ),
                            sql_empty_str,  # If length ≤ 0, return empty string
                            # Otherwise calculate actual length
                            sqlglot_expressions.Sub(
                                this=stop_idx_adjusted_glot,
                                expression=start_idx_adjusted_glot,
                            ),
                        ],
                    ),
                )
                return answer
            if start_idx >= 0 and stop_idx < 0:
                # Convert negative stop index to its positive equivalent
                # e.g., for string "hello" and stop_idx=-2, converts to index 4 (LENGTH("hello") + (-2) + 1)
                stop_idx_adjusted_glot = positive_index(string_expr, stop_idx)

                # Convert start index to 1-based indexing (SQL's SUBSTRING is 1-based)
                # e.g., for start_idx=1 (0-based), converts to 2 (1-based)
                start_idx_adjusted_glot = sqlglot_expressions.convert(start_idx + 1)

                # Create the SUBSTRING expression
                answer = sqlglot_expressions.Substring(
                    this=string_expr,  # The original string to slice
                    start=start_idx_adjusted_glot,  # Use 1-based start position
                    length=convert_iff_case(
                        None,
                        [
                            # First check: Is the calculated stop position less than 1?
                            sqlglot_expressions.LT(
                                this=stop_idx_adjusted_glot, expression=sql_one
                            ),
                            sql_zero,  # If true, length becomes 0 (empty string)
                            convert_iff_case(
                                None,
                                [  # Second check: Is the length negative?
                                    sqlglot_expressions.LTE(
                                        this=sqlglot_expressions.Sub(
                                            this=stop_idx_adjusted_glot,
                                            expression=start_idx_adjusted_glot,
                                        ),
                                        expression=sql_zero,
                                    ),
                                    sql_empty_str,  # If length ≤ 0, return empty string
                                    sqlglot_expressions.Sub(  # Otherwise calculate actual length
                                        this=stop_idx_adjusted_glot,
                                        expression=start_idx_adjusted_glot,
                                    ),
                                ],
                            ),
                        ],
                    ),
                )
                return answer
            if start_idx < 0 and stop_idx < 0:
                # Early return if start index is greater than stop index
                # e.g., "hello"[-2:-4] should return empty string
                if start_idx >= stop_idx:
                    return sql_empty_str

                # Convert negative start index to positive equivalent
                # e.g., for string "hello" and start_idx=-2, converts to index 4 (LENGTH("hello") + (-2) + 1)
                pos_start_idx_glot = positive_index(string_expr, start_idx)

                # Adjust start index to ensure it's not less than 1 (SQL's SUBSTRING is 1-based)
                start_idx_adjusted_glot = convert_iff_case(
                    None,
                    [
                        sqlglot_expressions.LT(
                            this=pos_start_idx_glot, expression=sql_one
                        ),
                        sql_one,  # If calculated position < 1, use position 1
                        pos_start_idx_glot,  # Otherwise use calculated position
                    ],
                )

                # Convert negative stop index to positive equivalent
                stop_idx_adjusted_glot = positive_index(string_expr, stop_idx)

                # Create the SUBSTRING expression
                return sqlglot_expressions.Substring(
                    this=string_expr,  # The original string to slice
                    start=start_idx_adjusted_glot,  # Use adjusted start position
                    length=convert_iff_case(
                        None,
                        [
                            # Check if the stop position is less than 1
                            sqlglot_expressions.LT(
                                this=stop_idx_adjusted_glot, expression=sql_one
                            ),
                            sql_zero,  # Length becomes 0 if stop_idx is < 1
                            sqlglot_expressions.Sub(  # Else calculate length as (stop - start)
                                this=stop_idx_adjusted_glot,
                                expression=start_idx_adjusted_glot,
                            ),
                        ],
                    ),
                )
>>>>>>> e2102e13


def convert_concat_ws(
    raw_args: Sequence[RelationalExpression] | None,
    sql_glot_args: Sequence[SQLGlotExpression],
) -> SQLGlotExpression:
    """
    Support for generating a `CONCAT_WS` expression from a list of arguments.

    Args:
        `raw_args`: The operands to `CONCAT_WS`, before they were
        converted to SQLGlot expressions.
        `sql_glot_args`: The operands to `CONCAT_WS`, after they were
        converted to SQLGlot expressions.

    Returns:
        The SQLGlot expression matching the functionality of `CONCAT_WS`.
    """
    return sqlglot_expressions.ConcatWs(expressions=sql_glot_args)


def convert_concat_ws_to_concat(
    raw_args: Sequence[RelationalExpression] | None,
    sql_glot_args: Sequence[SQLGlotExpression],
) -> SQLGlotExpression:
    """
    Converts an expression equivalent to a `CONCAT_WS` call into a chain of
    `CONCAT` calls.

    Args:
        `raw_args`: The operands to `CONCAT_WS`, before they were
        converted to SQLGlot expressions.
        `sql_glot_args`: The operands to `CONCAT_WS`, after they were
        converted to SQLGlot expressions.

    Returns:
        The SQLGlot expression matching the functionality of `CONCAT_WS`.
    """
    args: list[SQLGlotExpression] = []
    for i in range(1, len(sql_glot_args)):
        if i > 1:
            args.append(sql_glot_args[0])
        args.append(sql_glot_args[i])
    return sqlglot_expressions.Concat(expressions=args)


def convert_like(
    raw_args: Sequence[RelationalExpression] | None,
    sql_glot_args: Sequence[SQLGlotExpression],
) -> SQLGlotExpression:
    """
    Support for generating a `LIKE` expression from a list of arguments.
    This is given a function because it is a conversion target.

    Args:
        `raw_args`: The operands to `LIKE`, before they were
        converted to SQLGlot expressions.
        `sql_glot_args`: The operands to `LIKE`, after they were
        converted to SQLGlot expressions.

    Returns:
        The SQLGlot expression matching the functionality of `LIKE`.
    """
    column: SQLGlotExpression = apply_parens(sql_glot_args[0])
    pattern: SQLGlotExpression = apply_parens(sql_glot_args[1])
    return sqlglot_expressions.Like(this=column, expression=pattern)


def convert_startswith(
    raw_args: Sequence[RelationalExpression] | None,
    sql_glot_args: Sequence[SQLGlotExpression],
) -> SQLGlotExpression:
    """
    Convert a `STARTSWITH` call expression to a SQLGlot expression. This
    is done because SQLGlot does not automatically convert `STARTSWITH`
    to a LIKE expression for SQLite.

    Args:
        `raw_args`: The operands to `STARTSWITH`, before they were
        converted to SQLGlot expressions.
        `sql_glot_args`: The operands to `STARTSWITH`, after they were
        converted to SQLGlot expressions.

    Returns:
        The SQLGlot expression matching the functionality of `STARTSWITH`
        by using `LIKE` where the pattern is the original STARTSWITH string,
        prepended with `'%'`.
    """
    column: SQLGlotExpression = sql_glot_args[0]
    pattern: SQLGlotExpression = convert_concat(
        None,
        [sql_glot_args[1], sqlglot_expressions.convert("%")],
    )
    return convert_like(None, [column, pattern])


def convert_endswith(
    raw_args: Sequence[RelationalExpression] | None,
    sql_glot_args: Sequence[SQLGlotExpression],
) -> SQLGlotExpression:
    """
    Convert a `ENDSWITH` call expression to a SQLGlot expression. This
    is done because SQLGlot does not automatically convert `ENDSWITH`
    to a LIKE expression for SQLite.

    Args:
        `raw_args`: The operands to `ENDSWITH`, before they were
        converted to SQLGlot expressions.
        `sql_glot_args`: The operands to `ENDSWITH`, after they were
        converted to SQLGlot expressions.

    Returns:
        The SQLGlot expression matching the functionality of `ENDSWITH`
        by using `LIKE` where the pattern is the original ENDSWITH string,
        prepended with `'%'`.
    """
    column: SQLGlotExpression = sql_glot_args[0]
    pattern: SQLGlotExpression = convert_concat(
        None,
        [sqlglot_expressions.convert("%"), sql_glot_args[1]],
    )
    return convert_like(None, [column, pattern])


def convert_contains(
    raw_args: Sequence[RelationalExpression] | None,
    sql_glot_args: Sequence[SQLGlotExpression],
) -> SQLGlotExpression:
    """
    Convert a `CONTAINS` call expression to a SQLGlot expression. This
    is done because SQLGlot does not automatically convert `CONTAINS`
    to a LIKE expression for SQLite.

    Args:
        `raw_args`: The operands to `CONTAINS`, before they were
        converted to SQLGlot expressions.
        `sql_glot_args`: The operands to `CONTAINS`, after they were
        converted to SQLGlot expressions.

    Returns:
        The SQLGlot expression matching the functionality of `CONTAINS`
        by using `LIKE` where the pattern is the original contains string,
        sandwiched between `'%'` on either side.
    """
    # TODO: (gh #170) update to a different transformation for array/map containment
    column: SQLGlotExpression = sql_glot_args[0]
    pattern: SQLGlotExpression = convert_concat(
        None,
        [
            sqlglot_expressions.convert("%"),
            sql_glot_args[1],
            sqlglot_expressions.convert("%"),
        ],
    )
    return convert_like(None, [column, pattern])


def convert_isin(
    raw_args: Sequence[RelationalExpression] | None,
    sql_glot_args: Sequence[SQLGlotExpression],
) -> SQLGlotExpression:
    """
    Convert an `ISIN` call expression to a SQLGlot expression. This is done
    because converting to IN is non-standard.

    Args:
        `raw_args`: The operands to `ISIN`, before they were converted to
        SQLGlot expressions.
        `sql_glot_args`: The operands to `ISIN`, after they were converted to
        SQLGlot expressions.

    Returns:
        The SQLGlot expression matching the functionality of `ISIN`
        by doing `x IN y` on its operands.
    """
    column: SQLGlotExpression = apply_parens(sql_glot_args[0])
    # Note: We only handle the case with multiple literals where all
    # literals are in the same literal expression. This code will need
    # to change when we support PyDough expressions like:
    # Collection.WHERE(ISIN(name, plural_subcollection.name))
    values: SQLGlotExpression = sql_glot_args[1]
    return sqlglot_expressions.In(this=column, expressions=values)


def convert_ndistinct(
    raw_args: Sequence[RelationalExpression] | None,
    sql_glot_args: Sequence[SQLGlotExpression],
) -> SQLGlotExpression:
    """
    Converts a `NDISTINCT` call expression to a SQLGlot expression.

    Args:
        `raw_args`: The operands to `NDISTINCT`, before they were converted to
        SQLGlot expressions.
        `sql_glot_args`: The operands to `NDISTINCT`, after they were converted
        to SQLGlot expressions.

    Returns:
        The SQLGlot expression matching the functionality of `NDISTINCT`
        by calling `COUNT(DISTINCT)` on its operand.
    """
    column: SQLGlotExpression = sql_glot_args[0]
    return sqlglot_expressions.Count(
        this=sqlglot_expressions.Distinct(expressions=[column])
    )


def create_convert_time_unit_function(unit: str):
    """
    Creates a function that extracts a specific time unit
    (e.g., HOUR, MINUTE, SECOND) from a SQLGlot expression.

    Args:
        `unit`: The time unit to extract. Must be one of 'HOUR', 'MINUTE',
                or 'SECOND'.
    Returns:
        A function that can convert operands into a SQLGlot expression matching
        the functionality of `EXTRACT(unit FROM expression)`.
    """

    def convert_time_unit(
        raw_args: Sequence[RelationalExpression] | None,
        sql_glot_args: Sequence[SQLGlotExpression],
    ) -> SQLGlotExpression:
        """
        Converts and extracts the specific time unit from a SQLGlot expression.

        Args:
            `raw_args`: The operands passed to the function before they were converted to
            SQLGlot expressions. (Not actively used in this implementation.)
            `sql_glot_args`: The operands passed to the function after they were converted
            to SQLGlot expressions. The first operand is expected to be a timestamp or
                                    datetime.

        Returns:
            The SQLGlot expression matching the functionality of
            `EXTRACT(unit FROM expression)` by extracting the specified time unit
            from the first operand.
        """
        return sqlglot_expressions.Extract(
            this=sqlglot_expressions.Var(this=unit), expression=sql_glot_args[0]
        )

    return convert_time_unit


def convert_sqrt(
    raw_args: Sequence[RelationalExpression] | None,
    sql_glot_args: Sequence[SQLGlotExpression],
) -> SQLGlotExpression:
    """
    Support for getting the square root of the operand.

    Args:
        `raw_args`: The operands passed to the function before they were converted to
        SQLGlot expressions. (Not actively used in this implementation.)
        `sql_glot_args`: The operands passed to the function after they were converted
        to SQLGlot expressions.

    Returns:
        The SQLGlot expression matching the functionality of
        `POWER(x,0.5)`,i.e the square root.
    """

    return sqlglot_expressions.Pow(
        this=sql_glot_args[0], expression=sqlglot_expressions.Literal.number(0.5)
    )


def convert_datediff(
    raw_args: Sequence[RelationalExpression] | None,
    sql_glot_args: Sequence[SQLGlotExpression],
) -> SQLGlotExpression:
    """
    Support for getting the difference between two dates in sqlite.

    Args:
        `raw_args`: The operands passed to the function before they were converted to
        SQLGlot expressions. (Not actively used in this implementation.)
        `sql_glot_args`: The operands passed to the function after they were converted
        to SQLGlot expressions.

    Returns:
        The SQLGlot expression matching the functionality of
        `DATEDIFF(y, x)`,i.e the difference between two dates.
    """
    assert len(sql_glot_args) == 3
    # Check if unit is a string.
    if not isinstance(sql_glot_args[0], sqlglot_expressions.Literal):
        raise ValueError(
            f"Unsupported argument {sql_glot_args[0]} for DATEDIFF."
            "It should be a string."
        )
    elif not sql_glot_args[0].is_string:
        raise ValueError(
            f"Unsupported argument {sql_glot_args[0]} for DATEDIFF."
            "It should be a string."
        )
    x = sql_glot_args[1]
    y = sql_glot_args[2]
    unit: DateTimeUnit | None = DateTimeUnit.from_string(sql_glot_args[0].this)
    if unit is None:
        raise ValueError(f"Unsupported argument '{unit}' for DATEDIFF.")
    answer = sqlglot_expressions.DateDiff(
        unit=sqlglot_expressions.Var(this=unit.value), this=y, expression=x
    )
    return answer


def convert_sqlite_datediff(
    raw_args: Sequence[RelationalExpression] | None,
    sql_glot_args: Sequence[SQLGlotExpression],
) -> SQLGlotExpression:
    """
    Support for getting the difference between two dates in sqlite.

    Args:
        `raw_args`: The operands passed to the function before they were converted to
        SQLGlot expressions. (Not actively used in this implementation.)
        `sql_glot_args`: The operands passed to the function after they were converted
        to SQLGlot expressions.

    Returns:
        The SQLGlot expression matching the functionality of
        `DATEDIFF(unit, y, x)`,i.e the difference between two dates.
    """
    assert len(sql_glot_args) == 3
    # Check if unit is a string.
    if not isinstance(sql_glot_args[0], sqlglot_expressions.Literal):
        raise ValueError(
            f"Unsupported argument {sql_glot_args[0]} for DATEDIFF."
            "It should be a string."
        )
    elif not sql_glot_args[0].is_string:
        raise ValueError(
            f"Unsupported argument {sql_glot_args[0]} for DATEDIFF."
            "It should be a string."
        )
    unit: str = sql_glot_args[0].this
    match unit.lower():
        case "years" | "year" | "y":
            # Extracts the year from the date and subtracts the years.
            year_x: SQLGlotExpression = convert_sqlite_datetime_extract("'%Y'")(
                None, [sql_glot_args[1]]
            )
            year_y: SQLGlotExpression = convert_sqlite_datetime_extract("'%Y'")(
                None, [sql_glot_args[2]]
            )
            # equivalent to: expression - this
            years_diff: SQLGlotExpression = sqlglot_expressions.Sub(
                this=year_y, expression=year_x
            )
            return years_diff
        case "months" | "month" | "mm":
            # Extracts the difference in years multiplied by 12.
            # Extracts the month from the date and subtracts the months.
            # Adds the difference in months to the difference in years*12.
            # Implementation wise, this is equivalent to:
            # (years_diff * 12 + month_y) - month_x
            # On expansion: (year_y - year_x) * 12 + month_y - month_x
            sql_glot_args_hours = [
                sqlglot_expressions.Literal(this="years", is_string=True),
                sql_glot_args[1],
                sql_glot_args[2],
            ]
            _years_diff: SQLGlotExpression = convert_sqlite_datediff(
                raw_args, sql_glot_args_hours
            )
            years_diff_in_months = sqlglot_expressions.Mul(
                this=apply_parens(_years_diff),
                expression=sqlglot_expressions.Literal.number(12),
            )
            month_x = convert_sqlite_datetime_extract("'%m'")(None, [sql_glot_args[1]])
            month_y = convert_sqlite_datetime_extract("'%m'")(None, [sql_glot_args[2]])
            months_diff: SQLGlotExpression = sqlglot_expressions.Sub(
                this=sqlglot_expressions.Add(
                    this=years_diff_in_months, expression=month_y
                ),
                expression=month_x,
            )
            return months_diff
        case "days" | "day" | "d":
            # Extracts the start of date from the datetime and subtracts the dates.
            date_x = sqlglot_expressions.Date(
                this=sql_glot_args[1],
                expressions=[
                    sqlglot_expressions.Literal(this="start of day", is_string=True)
                ],
            )
            date_y = sqlglot_expressions.Date(
                this=sql_glot_args[2],
                expressions=[
                    sqlglot_expressions.Literal(this="start of day", is_string=True)
                ],
            )
            # This calculates 'this-expression'.
            answer = sqlglot_expressions.DateDiff(
                unit=sqlglot_expressions.Var(this="days"),
                this=date_y,
                expression=date_x,
            )
            return answer
        case "hours" | "hour" | "h":
            # Extracts the difference in days multiplied by 24 to get difference in hours.
            # Extracts the hours of x and hours of y.
            # Adds the difference in hours to the (difference in days*24).
            # Implementation wise, this is equivalent to:
            # (days_diff*24 + hours_y) - hours_x
            # On expansion: (( day_y - day_x ) * 24 + hours_y) - hours_x
            sql_glot_args_days = [
                sqlglot_expressions.Literal(this="days", is_string=True),
                sql_glot_args[1],
                sql_glot_args[2],
            ]
            _days_diff: SQLGlotExpression = convert_sqlite_datediff(
                raw_args, sql_glot_args_days
            )
            days_diff_in_hours = sqlglot_expressions.Mul(
                this=apply_parens(_days_diff),
                expression=sqlglot_expressions.Literal.number(24),
            )
            hours_x: SQLGlotExpression = convert_sqlite_datetime_extract("'%H'")(
                None, [sql_glot_args[1]]
            )
            hours_y: SQLGlotExpression = convert_sqlite_datetime_extract("'%H'")(
                None, [sql_glot_args[2]]
            )
            hours_diff: SQLGlotExpression = sqlglot_expressions.Sub(
                this=sqlglot_expressions.Add(
                    this=days_diff_in_hours, expression=hours_y
                ),
                expression=hours_x,
            )
            return hours_diff
        case "minutes" | "minute" | "m":
            # Extracts the difference in hours multiplied by 60 to get difference in minutes.
            # Extracts the minutes of x and minutes of y.
            # Adds the difference in minutes to the (difference in hours*60).
            # Implementation wise, this is equivalent to:
            # (hours_diff*60 + minutes_y) - minutes_x
            # On expansion: (( hours_y - hours_x )*60 + minutes_y) - minutes_x
            sql_glot_args_hours = [
                sqlglot_expressions.Literal(this="hours", is_string=True),
                sql_glot_args[1],
                sql_glot_args[2],
            ]
            _hours_diff: SQLGlotExpression = convert_sqlite_datediff(
                raw_args, sql_glot_args_hours
            )
            hours_diff_in_mins = sqlglot_expressions.Mul(
                this=apply_parens(_hours_diff),
                expression=sqlglot_expressions.Literal.number(60),
            )
            min_x = convert_sqlite_datetime_extract("'%M'")(None, [sql_glot_args[1]])
            min_y = convert_sqlite_datetime_extract("'%M'")(None, [sql_glot_args[2]])
            mins_diff: SQLGlotExpression = sqlglot_expressions.Sub(
                this=sqlglot_expressions.Add(this=hours_diff_in_mins, expression=min_y),
                expression=min_x,
            )
            return mins_diff
        case "seconds" | "second" | "s":
            # Extracts the difference in minutes multiplied by 60 to get difference in seconds.
            # Extracts the seconds of x and seconds of y.
            # Adds the difference in seconds to the (difference in minutes*60).
            # Implementation wise, this is equivalent to:
            # (mins_diff*60 + seconds_y) - seconds_x
            # On expansion: (( mins_y - mins_x )*60 + seconds_y) - seconds_x
            sql_glot_args_minutes = [
                sqlglot_expressions.Literal(this="minutes", is_string=True),
                sql_glot_args[1],
                sql_glot_args[2],
            ]
            _mins_diff: SQLGlotExpression = convert_sqlite_datediff(
                raw_args, sql_glot_args_minutes
            )
            minutes_diff_in_secs = sqlglot_expressions.Mul(
                this=apply_parens(_mins_diff),
                expression=sqlglot_expressions.Literal.number(60),
            )
            sec_x = convert_sqlite_datetime_extract("'%S'")(None, [sql_glot_args[1]])
            sec_y = convert_sqlite_datetime_extract("'%S'")(None, [sql_glot_args[2]])
            secs_diff: SQLGlotExpression = sqlglot_expressions.Sub(
                this=sqlglot_expressions.Add(
                    this=minutes_diff_in_secs, expression=sec_y
                ),
                expression=sec_x,
            )
            return secs_diff
        case _:
            raise ValueError(f"Unsupported argument '{unit}' for DATEDIFF.")


class SqlGlotTransformBindings:
    """
    Binding infrastructure used to associate PyDough operators with a procedure
    that transforms an invocation of the operator onto certain arguments into a
    SQLGlot expression in a manner that is consistent with the dialect being
    used.
    """

    def __init__(self):
        self.dialect: DatabaseDialect = DatabaseDialect.ANSI
        self.bindings: dict[pydop.PyDoughOperator, transform_binding] = {}
        self.set_dialect(DatabaseDialect.ANSI)

    def set_dialect(self, dialect: DatabaseDialect):
        """
        Switches the dialect used by the function bindings, and changing the
        bindings however necessary.
        """
        self.dialect = dialect
        # Always refresh the default bindings in case the previous dialect
        # overwrote any of them.
        self.add_builtin_bindings()
        match dialect:
            case DatabaseDialect.ANSI:
                pass
            case DatabaseDialect.SQLITE:
                self.add_sqlite_bindings()
            case _:
                raise Exception(
                    f"TODO: support dialect {dialect} in SQLGlot transformation"
                )

    def call(
        self,
        operator: pydop.PyDoughOperator,
        raw_args: Sequence[RelationalExpression],
        sql_glot_args: Sequence[SQLGlotExpression],
    ) -> SQLGlotExpression:
        """
        Converts an invocation of a PyDough operator into a SQLGlot expression
        in terms of its operands in a manner consistent with the function
        bindings.

        Args:
            `operator`: the PyDough operator corresponding to the function call
            being converted to SQLGlot.
            `raw_args`: the operands to the function, before they were
            converted to SQLGlot expressions.
            `sql_glot_args`: the operands to the function, after they were
            converted to SQLGlot expressions.

        Returns:
            The SQLGlot expression corresponding to the operator invocation on
            the specified operands.
        """
        if operator not in self.bindings:
            # TODO: (gh #169) add support for UDFs
            raise ValueError(f"Unsupported function {operator}")
        binding: transform_binding = self.bindings[operator]
        return binding(raw_args, sql_glot_args)

    def bind_simple_function(
        self, operator: pydop.PyDoughOperator, func: SQLGlotFunction
    ) -> None:
        """
        Adds a function binding for a basic function call.

        Args:
            `operator`: the PyDough operator for the function operation being
            bound.
            `func`: the SQLGlot function for the function it is being bound to.
        """

        def impl(
            raw_args: Sequence[RelationalExpression] | None,
            sql_glot_args: Sequence[SQLGlotExpression],
        ) -> SQLGlotExpression:
            return func.from_arg_list(sql_glot_args)

        self.bindings[operator] = impl

    def bind_binop(
        self, operator: pydop.PyDoughOperator, func: SQLGlotFunction
    ) -> None:
        """
        Adds a function binding for a binary operator.

        Args:
            `operator`: the PyDough operator for the binary operator being
            bound.
            `func`: the SQLGlot function for the binary operator it is being
            bound to.
        """

        def impl(
            raw_args: Sequence[RelationalExpression] | None,
            sql_glot_args: Sequence[SQLGlotExpression],
        ) -> SQLGlotExpression:
            assert len(sql_glot_args) >= 2
            # Note: SQLGlot explicit inserts parentheses for binary operations
            # during parsing.
            output_expr = apply_parens(sql_glot_args[0])
            for expr in sql_glot_args[1:]:
                other_expr: SQLGlotExpression = apply_parens(expr)
                # Build the expressions on the left since the operator is left-associative.
                output_expr = func(this=output_expr, expression=other_expr)
            return output_expr

        self.bindings[operator] = impl

    def bind_unop(self, operator: pydop.PyDoughOperator, func: SQLGlotFunction) -> None:
        """
        Adds a function binding for a unary operator.

        Args:
            `operator`: the PyDough operator for the unary operator being
            bound.
            `func`: the SQLGlot function for the unary operator it is being
            bound to.
        """

        def impl(
            raw_args: Sequence[RelationalExpression] | None,
            sql_glot_args: Sequence[SQLGlotExpression],
        ) -> SQLGlotExpression:
            assert len(sql_glot_args) == 1
            return func(this=sql_glot_args[0])

        self.bindings[operator] = impl

    def add_builtin_bindings(self) -> None:
        """
        Adds all of the bindings that are when converting to ANSI SQL, or are
        standard across dialects.
        """
        # Aggregation functions
        self.bind_simple_function(pydop.SUM, sqlglot_expressions.Sum)
        self.bind_simple_function(pydop.AVG, sqlglot_expressions.Avg)
        self.bind_simple_function(pydop.COUNT, sqlglot_expressions.Count)
        self.bind_simple_function(pydop.MIN, sqlglot_expressions.Min)
        self.bind_simple_function(pydop.MAX, sqlglot_expressions.Max)
        self.bindings[pydop.NDISTINCT] = convert_ndistinct

        # String functions
        self.bind_simple_function(pydop.LOWER, sqlglot_expressions.Lower)
        self.bind_simple_function(pydop.UPPER, sqlglot_expressions.Upper)
        self.bind_simple_function(pydop.LENGTH, sqlglot_expressions.Length)
        self.bindings[pydop.STARTSWITH] = convert_startswith
        self.bindings[pydop.ENDSWITH] = convert_endswith
        self.bindings[pydop.CONTAINS] = convert_contains
        self.bindings[pydop.LIKE] = convert_like
        self.bindings[pydop.SLICE] = convert_slice
        self.bindings[pydop.JOIN_STRINGS] = convert_concat_ws

        # Numeric functions
        self.bind_simple_function(pydop.ABS, sqlglot_expressions.Abs)
        self.bind_simple_function(pydop.ROUND, sqlglot_expressions.Round)

        # Conditional functions
        self.bind_simple_function(pydop.DEFAULT_TO, sqlglot_expressions.Coalesce)
        self.bindings[pydop.IFF] = convert_iff_case
        self.bindings[pydop.ISIN] = convert_isin
        self.bindings[pydop.PRESENT] = convert_present
        self.bindings[pydop.ABSENT] = convert_absent
        self.bindings[pydop.KEEP_IF] = convert_keep_if
        self.bindings[pydop.MONOTONIC] = convert_monotonic

        # Datetime functions
        self.bind_unop(pydop.YEAR, sqlglot_expressions.Year)
        self.bind_unop(pydop.MONTH, sqlglot_expressions.Month)
        self.bind_unop(pydop.DAY, sqlglot_expressions.Day)
        self.bindings[pydop.HOUR] = create_convert_time_unit_function("HOUR")
        self.bindings[pydop.MINUTE] = create_convert_time_unit_function("MINUTE")
        self.bindings[pydop.SECOND] = create_convert_time_unit_function("SECOND")
        self.bindings[pydop.DATEDIFF] = convert_datediff
        self.bindings[pydop.DATETIME] = convert_datetime(DatabaseDialect.ANSI)

        # Binary operators
        self.bind_binop(pydop.ADD, sqlglot_expressions.Add)
        self.bind_binop(pydop.SUB, sqlglot_expressions.Sub)
        self.bind_binop(pydop.MUL, sqlglot_expressions.Mul)
        self.bind_binop(pydop.DIV, sqlglot_expressions.Div)
        self.bind_binop(pydop.EQU, sqlglot_expressions.EQ)
        self.bind_binop(pydop.GEQ, sqlglot_expressions.GTE)
        self.bind_binop(pydop.GRT, sqlglot_expressions.GT)
        self.bind_binop(pydop.LEQ, sqlglot_expressions.LTE)
        self.bind_binop(pydop.LET, sqlglot_expressions.LT)
        self.bind_binop(pydop.NEQ, sqlglot_expressions.NEQ)
        self.bind_binop(pydop.BAN, sqlglot_expressions.And)
        self.bind_binop(pydop.BOR, sqlglot_expressions.Or)
        self.bind_binop(pydop.POW, sqlglot_expressions.Pow)
        self.bind_binop(pydop.POWER, sqlglot_expressions.Pow)
        self.bindings[pydop.SQRT] = convert_sqrt

        # Unary operators
        self.bind_unop(pydop.NOT, sqlglot_expressions.Not)

    def add_sqlite_bindings(self) -> None:
        """
        Adds the bindings & overrides that are specific to SQLite.
        """
        # Use IF function instead of CASE if the SQLite version is recent
        # enough.
        if sqlite3.sqlite_version >= "3.32":
            self.bind_simple_function(pydop.IFF, sqlglot_expressions.If)

        self.bindings[pydop.DATETIME] = convert_datetime(DatabaseDialect.SQLITE)

        # Datetime function overrides
        self.bindings[pydop.YEAR] = convert_sqlite_datetime_extract("'%Y'")
        self.bindings[pydop.MONTH] = convert_sqlite_datetime_extract("'%m'")
        self.bindings[pydop.DAY] = convert_sqlite_datetime_extract("'%d'")
<<<<<<< HEAD
=======
        self.bindings[pydop.HOUR] = convert_sqlite_datetime_extract("'%H'")
        self.bindings[pydop.MINUTE] = convert_sqlite_datetime_extract("'%M'")
        self.bindings[pydop.SECOND] = convert_sqlite_datetime_extract("'%S'")
        self.bindings[pydop.DATEDIFF] = convert_sqlite_datediff
>>>>>>> e2102e13

        # String function overrides
        if sqlite3.sqlite_version < "3.44.1":
            self.bindings[pydop.JOIN_STRINGS] = convert_concat_ws_to_concat<|MERGE_RESOLUTION|>--- conflicted
+++ resolved
@@ -32,8 +32,6 @@
 sake of precedence.
 """
 
-<<<<<<< HEAD
-=======
 trunc_pattern = re.compile(r"\s*start\s+of\s+(\w+)\s*", re.IGNORECASE)
 """
 The REGEX pattern for truncation modifiers in DATETIME call.
@@ -137,7 +135,6 @@
             case DateTimeUnit.SECOND:
                 return "'%Y-%m-%d %H:%M:%S'"
 
->>>>>>> e2102e13
 
 def apply_parens(expression: SQLGlotExpression) -> SQLGlotExpression:
     """
@@ -512,8 +509,6 @@
         return Concat(expressions=inputs)
 
 
-<<<<<<< HEAD
-=======
 def positive_index(
     string_expr: SQLGlotExpression, neg_index: int, is_zero_based: bool = False
 ) -> SQLGlotExpression:
@@ -541,15 +536,12 @@
     )
 
 
->>>>>>> e2102e13
 def convert_slice(
     raw_args: Sequence[RelationalExpression] | None,
     sql_glot_args: Sequence[SQLGlotExpression],
 ) -> SQLGlotExpression:
     """
     Support for generating a `SLICE` expression from a list of arguments.
-<<<<<<< HEAD
-=======
     It is expected that len(sql_glot_args) == 4.
     The first argument is the string to slice.
     The second argument is the `start` index.
@@ -579,7 +571,6 @@
             - Convert `start` & `stop` to 1 based index. If `start` < 1, set to 1.
             - If `stop` < 1, slice is empty (`length = 0`).
             - Else, `length = stop - start`.
->>>>>>> e2102e13
 
     Args:
         `raw_args`: The operands to `SLICE`, before they were
@@ -588,62 +579,6 @@
         converted to SQLGlot expressions.
 
     Returns:
-<<<<<<< HEAD
-        The SQLGlot expression matching the functionality of `SUBSTRING`.
-    """
-    assert len(sql_glot_args) == 4
-
-    for arg in sql_glot_args[1:]:
-        if not isinstance(arg, (sqlglot_expressions.Literal, sqlglot_expressions.Null)):
-            raise NotImplementedError(
-                "SLICE function currently only supports the slicing arguments being integer literals or absent"
-            )
-
-    _, start, stop, step = sql_glot_args
-    start_idx: int | None = None
-    stop_idx: int | None = None
-    if isinstance(start, sqlglot_expressions.Literal):
-        if int(start.this) < 0:
-            raise NotImplementedError(
-                "SLICE function currently only supports non-negative start indices"
-            )
-        start_idx = int(start.this)
-    if isinstance(stop, sqlglot_expressions.Literal):
-        if int(stop.this) < 0:
-            raise NotImplementedError(
-                "SLICE function currently only supports non-negative stop indices"
-            )
-        stop_idx = int(stop.this)
-    if isinstance(step, sqlglot_expressions.Literal):
-        if int(step.this) != 1:
-            raise NotImplementedError(
-                "SLICE function currently only supports a step of 1"
-            )
-
-    match (start_idx, stop_idx):
-        case (None, None):
-            raise sql_glot_args[0]
-        case (_, None):
-            assert start_idx is not None
-            return sqlglot_expressions.Substring(
-                this=sql_glot_args[0], start=sqlglot_expressions.convert(start_idx + 1)
-            )
-        case (None, _):
-            assert stop_idx is not None
-            return sqlglot_expressions.Substring(
-                this=sql_glot_args[0],
-                start=sqlglot_expressions.convert(1),
-                length=sqlglot_expressions.convert(stop_idx),
-            )
-        case _:
-            assert start_idx is not None
-            assert stop_idx is not None
-            return sqlglot_expressions.Substring(
-                this=sql_glot_args[0],
-                start=sqlglot_expressions.convert(start_idx + 1),
-                length=sqlglot_expressions.convert(stop_idx - start_idx),
-            )
-=======
         The SQLGlot expression matching the functionality of Python based string slicing
         with the caveat that it only supports a step of 1.
     """
@@ -906,7 +841,6 @@
                         ],
                     ),
                 )
->>>>>>> e2102e13
 
 
 def convert_concat_ws(
@@ -1611,13 +1545,10 @@
         self.bindings[pydop.YEAR] = convert_sqlite_datetime_extract("'%Y'")
         self.bindings[pydop.MONTH] = convert_sqlite_datetime_extract("'%m'")
         self.bindings[pydop.DAY] = convert_sqlite_datetime_extract("'%d'")
-<<<<<<< HEAD
-=======
         self.bindings[pydop.HOUR] = convert_sqlite_datetime_extract("'%H'")
         self.bindings[pydop.MINUTE] = convert_sqlite_datetime_extract("'%M'")
         self.bindings[pydop.SECOND] = convert_sqlite_datetime_extract("'%S'")
         self.bindings[pydop.DATEDIFF] = convert_sqlite_datediff
->>>>>>> e2102e13
 
         # String function overrides
         if sqlite3.sqlite_version < "3.44.1":

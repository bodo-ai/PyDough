--- conflicted
+++ resolved
@@ -220,9 +220,6 @@
 def country_cartesian_oddball():
     return countries.CALCULATE(name, n_other_countries=COUNT(other_countries)).ORDER_BY(
         name.ASC()
-<<<<<<< HEAD
-    )
-=======
     )
 
 
@@ -253,5 +250,4 @@
             ),
             2,
         ),
-    ).ORDER_BY(month.ASC())
->>>>>>> d17ba124
+    ).ORDER_BY(month.ASC())
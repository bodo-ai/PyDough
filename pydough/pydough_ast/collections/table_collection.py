"""
TODO: add file-level docstring
"""

__all__ = ["TableCollection"]


from pydough.metadata import (
    CollectionMetadata,
<<<<<<< HEAD
    PropertyMetadata,
    CompoundRelationshipMetadata,
=======
>>>>>>> dddc592c
)
from .collection_ast import PyDoughCollectionAST
from .collection_access import CollectionAccess


class TableCollection(CollectionAccess):
    """
    The AST node implementation class representing a table collection accessed
    as a root.
    """

<<<<<<< HEAD
    def __init__(self, collection: CollectionMetadata):
        self._collection: CollectionMetadata = collection
        self._properties: Dict[str, Tuple[int | None, PyDoughAST]] | None = None
        self._calc_counter: int = 0

    @property
    def collection(self) -> CollectionMetadata:
        """
        The table that is being referenced by the collection node.
        """
        return self._collection

    @property
    def properties(self) -> Dict[str, Tuple[int | None, PyDoughAST]]:
        """
        Mapping of each property of the table to a tuple (idx, property)
        where idx is the ordinal position of the property when included
        in a CALC (None for subcollections), and property is the AST node
        representing the property.

        The properties are evaluated lazily & cached to prevent ping-ponging
        between two tables that consider each other subcollections.
        """
        from .compound_sub_collection import CompoundSubCollection
        from .sub_collection import SubCollection

        if self._properties is None:
            self._properties = {}
            # Ensure the properties are added in the same order they were
            # defined in the metadata in to ensure dependencies are handled.
            ordered_properties: List[str] = sorted(
                self.collection.get_property_names(),
                key=lambda p: self.collection.definition_order[p],
            )
            for property_name in ordered_properties:
                property: PropertyMetadata = self.collection.get_property(property_name)
                calc_idx: int | None
                expression: PyDoughAST
                if isinstance(property, CompoundRelationshipMetadata):
                    calc_idx = None
                    expression = CompoundSubCollection(self, property)
                elif property.is_subcollection:
                    calc_idx = None
                    expression = SubCollection(self, property)
                else:
                    calc_idx = self._calc_counter
                    expression = ColumnProperty(property)
                    self._calc_counter += 1
                self._properties[property_name] = (calc_idx, expression)
        return self._properties

    @property
    def ancestor_context(self) -> PyDoughCollectionAST | None:
        return None

    @property
    def preceding_context(self) -> PyDoughCollectionAST | None:
        return None

    @property
    def calc_terms(self) -> Set[str]:
        # The calc terms are just all of the column properties (the ones
        # that have an index)
        return {name for name, (idx, _) in self.properties.items() if idx is not None}

    @property
    def all_terms(self) -> Set[str]:
        return set(self.properties)

    def get_expression_position(self, expr_name: str) -> int:
        if expr_name not in self.properties:
            raise PyDoughASTException(
                f"Unrecognized term of {self.collection.error_name}: {expr_name!r}"
            )
        idx, _ = self.properties[expr_name]
        if idx is None:
            raise PyDoughASTException(
                f"Cannot call get_expression_position on non-CALC term: {expr_name!r}"
            )
        return idx

    def get_term(self, term_name: str) -> PyDoughAST:
        if term_name not in self.properties:
            raise PyDoughASTException(
                f"Unrecognized term of {self.collection.error_name}: {term_name!r}"
            )
        _, term = self.properties[term_name]
        return term
=======
    def __init__(self, collection: CollectionMetadata, ancestor: PyDoughCollectionAST):
        super().__init__(collection, ancestor)
>>>>>>> dddc592c

    def to_string(self) -> str:
        return self.collection.name

    def to_tree_form(self) -> None:
        raise NotImplementedError<|MERGE_RESOLUTION|>--- conflicted
+++ resolved
@@ -5,14 +5,7 @@
 __all__ = ["TableCollection"]
 
 
-from pydough.metadata import (
-    CollectionMetadata,
-<<<<<<< HEAD
-    PropertyMetadata,
-    CompoundRelationshipMetadata,
-=======
->>>>>>> dddc592c
-)
+from pydough.metadata import CollectionMetadata
 from .collection_ast import PyDoughCollectionAST
 from .collection_access import CollectionAccess
 
@@ -23,99 +16,8 @@
     as a root.
     """
 
-<<<<<<< HEAD
-    def __init__(self, collection: CollectionMetadata):
-        self._collection: CollectionMetadata = collection
-        self._properties: Dict[str, Tuple[int | None, PyDoughAST]] | None = None
-        self._calc_counter: int = 0
-
-    @property
-    def collection(self) -> CollectionMetadata:
-        """
-        The table that is being referenced by the collection node.
-        """
-        return self._collection
-
-    @property
-    def properties(self) -> Dict[str, Tuple[int | None, PyDoughAST]]:
-        """
-        Mapping of each property of the table to a tuple (idx, property)
-        where idx is the ordinal position of the property when included
-        in a CALC (None for subcollections), and property is the AST node
-        representing the property.
-
-        The properties are evaluated lazily & cached to prevent ping-ponging
-        between two tables that consider each other subcollections.
-        """
-        from .compound_sub_collection import CompoundSubCollection
-        from .sub_collection import SubCollection
-
-        if self._properties is None:
-            self._properties = {}
-            # Ensure the properties are added in the same order they were
-            # defined in the metadata in to ensure dependencies are handled.
-            ordered_properties: List[str] = sorted(
-                self.collection.get_property_names(),
-                key=lambda p: self.collection.definition_order[p],
-            )
-            for property_name in ordered_properties:
-                property: PropertyMetadata = self.collection.get_property(property_name)
-                calc_idx: int | None
-                expression: PyDoughAST
-                if isinstance(property, CompoundRelationshipMetadata):
-                    calc_idx = None
-                    expression = CompoundSubCollection(self, property)
-                elif property.is_subcollection:
-                    calc_idx = None
-                    expression = SubCollection(self, property)
-                else:
-                    calc_idx = self._calc_counter
-                    expression = ColumnProperty(property)
-                    self._calc_counter += 1
-                self._properties[property_name] = (calc_idx, expression)
-        return self._properties
-
-    @property
-    def ancestor_context(self) -> PyDoughCollectionAST | None:
-        return None
-
-    @property
-    def preceding_context(self) -> PyDoughCollectionAST | None:
-        return None
-
-    @property
-    def calc_terms(self) -> Set[str]:
-        # The calc terms are just all of the column properties (the ones
-        # that have an index)
-        return {name for name, (idx, _) in self.properties.items() if idx is not None}
-
-    @property
-    def all_terms(self) -> Set[str]:
-        return set(self.properties)
-
-    def get_expression_position(self, expr_name: str) -> int:
-        if expr_name not in self.properties:
-            raise PyDoughASTException(
-                f"Unrecognized term of {self.collection.error_name}: {expr_name!r}"
-            )
-        idx, _ = self.properties[expr_name]
-        if idx is None:
-            raise PyDoughASTException(
-                f"Cannot call get_expression_position on non-CALC term: {expr_name!r}"
-            )
-        return idx
-
-    def get_term(self, term_name: str) -> PyDoughAST:
-        if term_name not in self.properties:
-            raise PyDoughASTException(
-                f"Unrecognized term of {self.collection.error_name}: {term_name!r}"
-            )
-        _, term = self.properties[term_name]
-        return term
-=======
     def __init__(self, collection: CollectionMetadata, ancestor: PyDoughCollectionAST):
         super().__init__(collection, ancestor)
->>>>>>> dddc592c
 
     def to_string(self) -> str:
         return self.collection.name

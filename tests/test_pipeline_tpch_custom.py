"""
Integration tests for the PyDough workflow with custom questions on the TPC-H
dataset.
"""

from collections.abc import Callable

import pandas as pd
import pytest
from bad_pydough_functions import (
    bad_slice_1,
    bad_slice_2,
    bad_slice_3,
    bad_slice_4,
    bad_slice_5,
    bad_slice_6,
    bad_slice_7,
    bad_slice_8,
    bad_slice_9,
    bad_slice_10,
    bad_slice_11,
    bad_slice_12,
    bad_slice_13,
    bad_slice_14,
)
from simple_pydough_functions import (
    agg_partition,
    avg_acctbal_wo_debt,
    avg_gap_prev_urgent_same_clerk,
    avg_order_diff_per_customer,
    customer_largest_order_deltas,
    customer_most_recent_orders,
    datetime_current,
    datetime_relative,
    double_partition,
    dumb_aggregation,
    first_order_in_year,
    first_order_per_customer,
    function_sampler,
    global_acctbal_breakdown,
    highest_priority_per_year,
    month_year_sliding_windows,
    n_orders_first_day,
    nation_acctbal_breakdown,
    nation_best_order,
    nation_window_aggs,
    odate_and_rdate_avggap,
    order_info_per_priority,
<<<<<<< HEAD
    orders_versus_first_orders,
=======
    part_reduced_size,
>>>>>>> ea2d59a8
    parts_quantity_increase_95_96,
    percentile_customers_per_region,
    percentile_nations,
    prev_next_regions,
    rank_nations_by_region,
    rank_nations_per_region_by_customers,
    rank_parts_per_supplier_region_by_size,
    rank_with_filters_a,
    rank_with_filters_b,
    rank_with_filters_c,
    region_acctbal_breakdown,
    region_nation_window_aggs,
    region_orders_from_nations_richest,
    regional_first_order_best_line_part,
    regional_suppliers_percentile,
    richest_customer_per_region,
    simple_filter_top_five,
    simple_int_float_string_cast,
    simple_scan,
    simple_scan_top_five,
    simple_smallest_or_largest,
    singular1,
    singular2,
    singular3,
    singular4,
    singular5,
    singular6,
    singular7,
<<<<<<< HEAD
    supplier_best_part,
=======
    string_format_specifiers_sqlite,
>>>>>>> ea2d59a8
    supplier_pct_national_qty,
    suppliers_bal_diffs,
    top_customers_by_orders,
    triple_partition,
    wealthiest_supplier,
    year_month_nation_orders,
    yoy_change_in_num_orders,
)
from test_utils import (
    graph_fetcher,
)

from pydough import init_pydough_context, to_df, to_sql
from pydough.configs import PyDoughConfigs
from pydough.conversion.relational_converter import convert_ast_to_relational
from pydough.database_connectors import DatabaseContext
from pydough.evaluation.evaluate_unqualified import _load_column_selection
from pydough.metadata import GraphMetadata
from pydough.qdag import PyDoughCollectionQDAG, PyDoughQDAG
from pydough.relational import RelationalRoot
from pydough.unqualified import (
    UnqualifiedNode,
    UnqualifiedRoot,
    qualify_node,
)


@pytest.fixture(
    params=[
        pytest.param(
            (
                simple_scan_top_five,
                None,
                "simple_scan_top_five",
                lambda: pd.DataFrame(
                    {
                        "key": [1, 2, 3, 4, 5],
                    }
                ),
            ),
            id="simple_scan_top_five",
        ),
        pytest.param(
            (
                simple_filter_top_five,
                ["key"],
                "simple_filter_top_five",
                lambda: pd.DataFrame(
                    {
                        "key": [5989315, 5935174, 5881093, 5876066, 5866437],
                    }
                ),
            ),
            id="simple_filter_top_five",
        ),
        pytest.param(
            (
                rank_nations_by_region,
                None,
                "rank_nations_by_region",
                lambda: pd.DataFrame(
                    {
                        "name": [
                            "ALGERIA",
                            "ETHIOPIA",
                            "KENYA",
                            "MOROCCO",
                            "MOZAMBIQUE",
                            "ARGENTINA",
                            "BRAZIL",
                            "CANADA",
                            "PERU",
                            "UNITED STATES",
                            "INDIA",
                            "INDONESIA",
                            "JAPAN",
                            "CHINA",
                            "VIETNAM",
                            "FRANCE",
                            "GERMANY",
                            "ROMANIA",
                            "RUSSIA",
                            "UNITED KINGDOM",
                            "EGYPT",
                            "IRAN",
                            "IRAQ",
                            "JORDAN",
                            "SAUDI ARABIA",
                        ],
                        "rank": [1] * 5 + [6] * 5 + [11] * 5 + [16] * 5 + [21] * 5,
                    }
                ),
            ),
            id="rank_nations_by_region",
        ),
        pytest.param(
            (
                rank_nations_per_region_by_customers,
                None,
                "rank_nations_per_region_by_customers",
                lambda: pd.DataFrame(
                    {
                        "name": ["KENYA", "CANADA", "INDONESIA", "FRANCE", "JORDAN"],
                        "rank": [1] * 5,
                    }
                ),
            ),
            id="rank_nations_per_region_by_customers",
        ),
        pytest.param(
            (
                rank_parts_per_supplier_region_by_size,
                None,
                "rank_parts_per_supplier_region_by_size",
                lambda: pd.DataFrame(
                    {
                        "key": [1, 1, 1, 1, 2, 2, 2, 2, 3, 3, 3, 3, 4, 4, 4],
                        "region": [
                            "AFRICA",
                            "AMERICA",
                            "AMERICA",
                            "ASIA",
                            "AFRICA",
                            "AMERICA",
                            "AMERICA",
                            "EUROPE",
                            "AFRICA",
                            "EUROPE",
                            "MIDDLE EAST",
                            "MIDDLE EAST",
                            "AFRICA",
                            "AFRICA",
                            "ASIA",
                        ],
                        "rank": [
                            84220,
                            86395,
                            86395,
                            85307,
                            95711,
                            98092,
                            98092,
                            96476,
                            55909,
                            56227,
                            57062,
                            57062,
                            69954,
                            69954,
                            70899,
                        ],
                    }
                ),
            ),
            id="rank_parts_per_supplier_region_by_size",
        ),
        pytest.param(
            (
                rank_with_filters_a,
                None,
                "rank_with_filters_a",
                lambda: pd.DataFrame(
                    {
                        "n": [
                            "Customer#000015980",
                            "Customer#000025320",
                            "Customer#000089900",
                        ],
                        "r": [9, 25, 29],
                    }
                ),
            ),
            id="rank_with_filters_a",
        ),
        pytest.param(
            (
                rank_with_filters_b,
                None,
                "rank_with_filters_b",
                lambda: pd.DataFrame(
                    {
                        "n": [
                            "Customer#000015980",
                            "Customer#000025320",
                            "Customer#000089900",
                        ],
                        "r": [9, 25, 29],
                    }
                ),
            ),
            id="rank_with_filters_b",
        ),
        pytest.param(
            (
                rank_with_filters_c,
                {"pname": "name", "psize": "size"},
                "rank_with_filters_c",
                lambda: pd.DataFrame(
                    {
                        "pname": [
                            "frosted powder drab burnished grey",
                            "lace khaki orange bisque beige",
                            "steel chartreuse navy ivory brown",
                            "forest azure almond antique violet",
                            "blanched floral red maroon papaya",
                        ],
                        "psize": [46, 47, 48, 49, 50],
                    }
                ),
            ),
            id="rank_with_filters_c",
        ),
        pytest.param(
            (
                percentile_nations,
                {"name": "name", "p1": "p", "p2": "p"},
                "percentile_nations",
                lambda: pd.DataFrame(
                    {
                        "name": [
                            "ALGERIA",
                            "ARGENTINA",
                            "BRAZIL",
                            "CANADA",
                            "CHINA",
                            "EGYPT",
                            "ETHIOPIA",
                            "FRANCE",
                            "GERMANY",
                            "INDIA",
                            "INDONESIA",
                            "IRAN",
                            "IRAQ",
                            "JAPAN",
                            "JORDAN",
                            "KENYA",
                            "MOROCCO",
                            "MOZAMBIQUE",
                            "PERU",
                            "ROMANIA",
                            "RUSSIA",
                            "SAUDI ARABIA",
                            "UNITED KINGDOM",
                            "UNITED STATES",
                            "VIETNAM",
                        ],
                        "p1": [1] * 5 + [2] * 5 + [3] * 5 + [4] * 5 + [5] * 5,
                        "p2": [1] * 5 + [2] * 5 + [3] * 5 + [4] * 5 + [5] * 5,
                    }
                ),
            ),
            id="percentile_nations",
        ),
        pytest.param(
            (
                percentile_customers_per_region,
                None,
                "percentile_customers_per_region",
                lambda: pd.DataFrame(
                    {
                        "name": [
                            "Customer#000059661",
                            "Customer#000063999",
                            "Customer#000071528",
                            "Customer#000074375",
                            "Customer#000089686",
                            "Customer#000098778",
                            "Customer#000100935",
                            "Customer#000102081",
                            "Customer#000110285",
                            "Customer#000136477",
                        ],
                    }
                ),
            ),
            id="percentile_customers_per_region",
        ),
        pytest.param(
            (
                regional_suppliers_percentile,
                ["name"],
                "regional_suppliers_percentile",
                lambda: pd.DataFrame(
                    {
                        "name": [
                            "Supplier#000009997",
                            "Supplier#000009978",
                            "Supplier#000009998",
                            "Supplier#000009995",
                            "Supplier#000009999",
                            "Supplier#000010000",
                            "Supplier#000009991",
                            "Supplier#000009996",
                        ]
                    }
                ),
            ),
            id="regional_suppliers_percentile",
        ),
        pytest.param(
            (
                function_sampler,
                None,
                "function_sampler",
                lambda: pd.DataFrame(
                    {
                        "a": [
                            "ASIA-INDIA-74",
                            "AMERICA-CANADA-51",
                            "EUROPE-GERMANY-40",
                            "AMERICA-ARGENTINA-60",
                            "AMERICA-UNITED STATES-76",
                            "MIDDLE EAST-IRAN-80",
                            "MIDDLE EAST-IRAQ-12",
                            "AMERICA-ARGENTINA-69",
                            "AFRICA-MOROCCO-48",
                            "EUROPE-UNITED KINGDOM-17",
                        ],
                        "b": [
                            15.6,
                            61.5,
                            39.2,
                            27.5,
                            35.1,
                            56.4,
                            40.2,
                            38.0,
                            58.4,
                            70.4,
                        ],
                        "c": [None] * 4
                        + ["Customer#000122476"]
                        + [None] * 4
                        + ["Customer#000057817"],
                        "d": [0, 0, 0, 1, 0, 0, 1, 1, 0, 0],
                        "e": [1] * 9 + [0],
                        "f": [
                            16.0,
                            61.0,
                            39.0,
                            28.0,
                            35.0,
                            56.0,
                            40.0,
                            38.0,
                            58.0,
                            70.0,
                        ],
                    }
                ),
            ),
            id="function_sampler",
        ),
        pytest.param(
            (
                order_info_per_priority,
                None,
                "order_info_per_priority",
                lambda: pd.DataFrame(
                    {
                        "order_priority": [
                            "1-URGENT",
                            "2-HIGH",
                            "3-MEDIUM",
                            "4-NOT SPECIFIED",
                            "5-LOW",
                        ],
                        "order_key": [3586919, 1474818, 972901, 1750466, 631651],
                        "order_total_price": [
                            522644.48,
                            491348.26,
                            508668.52,
                            555285.16,
                            504509.06,
                        ],
                    }
                ),
            ),
            id="order_info_per_priority",
        ),
        pytest.param(
            (
                year_month_nation_orders,
                None,
                "year_month_nation_orders",
                lambda: pd.DataFrame(
                    {
                        "nation_name": [
                            "MOZAMBIQUE",
                            "MOZAMBIQUE",
                            "CHINA",
                            "ALGERIA",
                            "INDONESIA",
                        ],
                        "order_year": [1992, 1997, 1993, 1996, 1996],
                        "order_month": [10, 7, 8, 4, 5],
                        "n_orders": [198, 194, 188, 186, 185],
                    }
                ),
            ),
            id="year_month_nation_orders",
        ),
        pytest.param(
            (
                datetime_current,
                None,
                "datetime_current",
                lambda: pd.DataFrame(
                    {
                        "d1": [f"{pd.Timestamp.now(tz='UTC').year}-05-31"],
                        "d2": [
                            f"{pd.Timestamp.now(tz='UTC').year}-{pd.Timestamp.now(tz='UTC').month:02}-02 00:00:00"
                        ],
                        "d3": [
                            (
                                pd.Timestamp.now(tz="UTC").normalize()
                                + pd.Timedelta(hours=12, minutes=-150, seconds=2)
                            ).strftime("%Y-%m-%d %H:%M:%S")
                        ],
                    },
                ),
            ),
            id="datetime_current",
        ),
        pytest.param(
            (
                datetime_relative,
                None,
                "datetime_relative",
                lambda: pd.DataFrame(
                    {
                        "d1": [
                            f"{y}-01-01"
                            for y in [1992] * 3 + [1994] * 3 + [1996] * 3 + [1997]
                        ],
                        "d2": [
                            "1992-04-01",
                            "1992-04-01",
                            "1992-08-01",
                            "1994-05-01",
                            "1994-08-01",
                            "1994-12-01",
                            "1996-06-01",
                            "1996-07-01",
                            "1996-12-01",
                            "1997-03-01",
                        ],
                        "d3": [
                            "1981-12-29 04:57:01",
                            "1982-01-12 04:57:01",
                            "1982-05-15 04:57:01",
                            "1984-02-14 04:57:01",
                            "1984-05-21 04:57:01",
                            "1984-09-17 04:57:01",
                            "1986-03-22 04:57:01",
                            "1986-03-25 04:57:01",
                            "1986-09-02 04:57:01",
                            "1986-12-16 04:57:01",
                        ],
                        "d4": ["2025-07-04 12:00:00"] * 10,
                        "d5": ["2025-07-04 12:58:00"] * 10,
                        "d6": ["2025-07-26 02:45:25"] * 10,
                    },
                ),
            ),
            id="datetime_relative_tpch",
        ),
        pytest.param(
            (
                agg_partition,
                None,
                "agg_partition",
                lambda: pd.DataFrame(
                    {
                        "best_year": [228637],
                    }
                ),
            ),
            id="agg_partition",
        ),
        pytest.param(
            (
                double_partition,
                None,
                "double_partition",
                lambda: pd.DataFrame(
                    {
                        "year": [1992, 1993, 1994, 1995, 1996, 1997, 1998],
                        "best_month": [19439, 19319, 19546, 19502, 19724, 19519, 19462],
                    }
                ),
            ),
            id="double_partition",
        ),
        pytest.param(
            (
                triple_partition,
                {"region": "supp_region", "avgpct": "avg_percentage"},
                "triple_partition",
                lambda: pd.DataFrame(
                    {
                        "region": [
                            "AFRICA",
                            "AMERICA",
                            "ASIA",
                            "EUROPE",
                            "MIDDLE EAST",
                        ],
                        "avgpct": [
                            1.8038152,
                            1.9968418,
                            1.6850716,
                            1.7673618,
                            1.7373118,
                        ],
                    }
                ),
            ),
            id="triple_partition",
        ),
        pytest.param(
            (
                first_order_per_customer,
                None,
                "first_order_per_customer",
                lambda: pd.DataFrame(
                    {
                        "name": [
                            "Customer#000097444",
                            "Customer#000092695",
                            "Customer#000142948",
                            "Customer#000095797",
                            "Customer#000050726",
                        ],
                        "first_order_date": [
                            "1992-03-01",
                            "1992-09-10",
                            "1992-09-07",
                            "1992-06-18",
                            "1992-11-01",
                        ],
                        "first_order_price": [
                            454639.91,
                            448940.71,
                            447699.76,
                            446979.77,
                            443394.94,
                        ],
                    }
                ),
            ),
            id="first_order_per_customer",
        ),
        pytest.param(
            (
                prev_next_regions,
                None,
                "prev_next_regions",
                lambda: pd.DataFrame(
                    {
                        "two_preceding": [None, None, "AFRICA", "AMERICA", "ASIA"],
                        "one_preceding": [None, "AFRICA", "AMERICA", "ASIA", "EUROPE"],
                        "current": [
                            "AFRICA",
                            "AMERICA",
                            "ASIA",
                            "EUROPE",
                            "MIDDLE EAST",
                        ],
                        "one_following": [
                            "AMERICA",
                            "ASIA",
                            "EUROPE",
                            "MIDDLE EAST",
                            None,
                        ],
                        "two_following": ["ASIA", "EUROPE", "MIDDLE EAST", None, None],
                    }
                ),
            ),
            id="prev_next_regions",
        ),
        pytest.param(
            (
                avg_order_diff_per_customer,
                None,
                "avg_order_diff_per_customer",
                lambda: pd.DataFrame(
                    {
                        "name": [
                            "Customer#000075872",
                            "Customer#000004796",
                            "Customer#000112880",
                            "Customer#000041345",
                            "Customer#000119474",
                        ],
                        "avg_diff": [2195.0, 1998.0, 1995.0, 1863.0, 1787.0],
                    }
                ),
            ),
            id="avg_order_diff_per_customer",
        ),
        pytest.param(
            (
                yoy_change_in_num_orders,
                None,
                "yoy_change_in_num_orders",
                lambda: pd.DataFrame(
                    {
                        "year": range(1992, 1999),
                        "current_year_orders": [
                            227089,
                            226645,
                            227597,
                            228637,
                            228626,
                            227783,
                            133623,
                        ],
                        "pct_change": [
                            None,
                            -0.195518,
                            0.420040,
                            0.456948,
                            -0.0048111,
                            -0.368724,
                            -41.337589,
                        ],
                    }
                ),
            ),
            id="yoy_change_in_num_orders",
        ),
        pytest.param(
            (
                first_order_in_year,
                None,
                "first_order_in_year",
                lambda: pd.DataFrame(
                    {
                        "order_date": [f"{yr}-01-01" for yr in range(1992, 1999)],
                        "key": [3271, 15233, 290, 14178, 4640, 5895, 20064],
                    }
                ),
            ),
            id="first_order_in_year",
        ),
        pytest.param(
            (
                customer_largest_order_deltas,
                None,
                "customer_largest_order_deltas",
                lambda: pd.DataFrame(
                    {
                        "name": [
                            "Customer#000054733",
                            "Customer#000107128",
                            "Customer#000019063",
                            "Customer#000100810",
                            "Customer#000127003",
                        ],
                        "largest_diff": [
                            454753.9935,
                            447181.8195,
                            446706.3978,
                            443366.9780,
                            442893.6328,
                        ],
                    }
                ),
            ),
            id="customer_largest_order_deltas",
        ),
        pytest.param(
            (
                suppliers_bal_diffs,
                None,
                "suppliers_bal_diffs",
                lambda: pd.DataFrame(
                    {
                        "name": [
                            "Supplier#000004473",
                            "Supplier#000000188",
                            "Supplier#000005963",
                            "Supplier#000004115",
                            "Supplier#000007267",
                        ],
                        "region_name": [
                            "ASIA",
                            "MIDDLE EAST",
                            "AMERICA",
                            "EUROPE",
                            "EUROPE",
                        ],
                        "acctbal_delta": [44.43, 43.25, 43.15, 41.54, 41.48],
                    }
                ),
            ),
            id="suppliers_bal_diffs",
        ),
        pytest.param(
            (
                month_year_sliding_windows,
                None,
                "month_year_sliding_windows",
                lambda: pd.DataFrame(
                    {
                        "year": [1996] * 6 + [1997] * 4 + [1998] * 4,
                        "month": [1, 3, 5, 8, 10, 12, 3, 5, 7, 10, 1, 3, 5, 7],
                    }
                ),
            ),
            id="month_year_sliding_windows",
        ),
        pytest.param(
            (
                singular1,
                None,
                "singular1",
                lambda: pd.DataFrame(
                    {
                        "name": ["AFRICA", "AMERICA", "ASIA", "EUROPE", "MIDDLE EAST"],
                        "nation_4_name": [None, None, None, None, "EGYPT"],
                    }
                ),
            ),
            id="singular1",
        ),
        pytest.param(
            (
                singular2,
                None,
                "singular2",
                lambda: pd.DataFrame(
                    {
                        "name": [
                            "ALGERIA",
                            "ARGENTINA",
                            "BRAZIL",
                            "CANADA",
                            "EGYPT",
                            "ETHIOPIA",
                            "FRANCE",
                            "GERMANY",
                            "INDIA",
                            "INDONESIA",
                            "IRAN",
                            "IRAQ",
                            "JAPAN",
                            "JORDAN",
                            "KENYA",
                            "MOROCCO",
                            "MOZAMBIQUE",
                            "PERU",
                            "CHINA",
                            "ROMANIA",
                            "SAUDI ARABIA",
                            "VIETNAM",
                            "RUSSIA",
                            "UNITED KINGDOM",
                            "UNITED STATES",
                        ],
                        "okey": [None] * 15 + [454791] + [None] * 9,
                    }
                ),
            ),
            id="singular2",
        ),
        pytest.param(
            (
                singular3,
                None,
                "singular3",
                lambda: pd.DataFrame(
                    {
                        "name": [
                            "Customer#000000003",
                            "Customer#000000005",
                            "Customer#000000001",
                            "Customer#000000004",
                            "Customer#000000002",
                        ],
                    }
                ),
            ),
            id="singular3",
        ),
        pytest.param(
            (
                singular4,
                None,
                "singular4",
                lambda: pd.DataFrame(
                    {
                        "name": [
                            "Customer#000000018",
                            "Customer#000000153",
                            "Customer#000000204",
                            "Customer#000000284",
                            "Customer#000000312",
                        ]
                    }
                ),
            ),
            id="singular4",
        ),
        pytest.param(
            (
                singular5,
                None,
                "singular5",
                lambda: pd.DataFrame(
                    {
                        "container": [
                            "MED CAN",
                            "LG JAR",
                            "LG CASE",
                            "WRAP CAN",
                            "LG DRUM",
                        ],
                        "highest_price_ship_date": [
                            "1992-03-09",
                            "1992-08-02",
                            "1992-08-10",
                            "1992-11-01",
                            "1992-11-22",
                        ],
                    }
                ),
            ),
            id="singular5",
        ),
        pytest.param(
            (
                singular6,
                None,
                "singular6",
                lambda: pd.DataFrame(
                    {
                        "name": [
                            f"Customer#{i:09}"
                            for i in [28763, 98677, 37480, 29545, 85243]
                        ],
                        "receipt_date": [
                            "1992-02-03",
                            "1992-02-18",
                            "1992-04-03",
                            "1992-07-21",
                            "1992-08-15",
                        ],
                        "nation_name": [
                            "ARGENTINA",
                            "FRANCE",
                            "FRANCE",
                            "IRAQ",
                            "UNITED KINGDOM",
                        ],
                    }
                ),
            ),
            id="singular6",
        ),
        pytest.param(
            (
                singular7,
                None,
                "singular7",
                lambda: pd.DataFrame(
                    {
                        "supplier_name": [
                            "Supplier#000000687",
                            "Supplier#000000565",
                            "Supplier#000000977",
                            "Supplier#000001251",
                            "Supplier#000004625",
                        ],
                        "part_name": [
                            "peach orange blanched firebrick ghost",
                            "sienna lime mint frosted beige",
                            "blanched goldenrod lawn metallic midnight",
                            "seashell deep almond cyan lemon",
                            "red ivory indian seashell deep",
                        ],
                        "n_orders": [8, 7, 7, 7, 7],
                    }
                ),
            ),
            id="singular7",
        ),
        pytest.param(
            (
                parts_quantity_increase_95_96,
                None,
                "parts_quantity_increase_95_96",
                lambda: pd.DataFrame(
                    {
                        "name": [
                            "spring wheat sandy cornsilk cornflower",
                            "cyan almond peach honeydew medium",
                            "royal blush forest papaya navajo",
                        ],
                        "qty_95": [11, 8, 30],
                        "qty_96": [156, 152, 167],
                    }
                ),
            ),
            id="parts_quantity_increase_95_96",
        ),
        pytest.param(
            (
                avg_gap_prev_urgent_same_clerk,
                None,
                "avg_gap_prev_urgent_same_clerk",
                lambda: pd.DataFrame({"avg_delta": [7.9820674]}),
            ),
            id="avg_gap_prev_urgent_same_clerk",
        ),
        pytest.param(
            (
                top_customers_by_orders,
                None,
                "top_customers_by_orders",
                lambda: pd.DataFrame(
                    {
                        "customer_key": [3451, 102004, 102022, 79300, 117082],
                        "n_orders": [41, 41, 41, 40, 40],
                    }
                ),
            ),
            id="top_customers_by_orders",
        ),
        pytest.param(
            (
                customer_most_recent_orders,
                None,
                "customer_most_recent_orders",
                lambda: pd.DataFrame(
                    {
                        "name": [
                            "Customer#000036487",
                            "Customer#000088562",
                            "Customer#000059543",
                        ],
                        "total_recent_value": [1614134.33, 1592016.2, 1565721.92],
                    }
                ),
            ),
            id="customer_most_recent_orders",
        ),
        pytest.param(
            (
                richest_customer_per_region,
                None,
                "richest_customer_per_region",
                lambda: pd.DataFrame(
                    {
                        "region_name": [
                            "AFRICA",
                            "AMERICA",
                            "ASIA",
                            "EUROPE",
                            "MIDDLE EAST",
                        ],
                        "nation_name": [
                            "MOROCCO",
                            "UNITED STATES",
                            "VIETNAM",
                            "GERMANY",
                            "SAUDI ARABIA",
                        ],
                        "customer_name": [
                            "Customer#000061453",
                            "Customer#000002487",
                            "Customer#000081976",
                            "Customer#000144232",
                            "Customer#000076011",
                        ],
                        "balance": [9999.99, 9999.72, 9998.36, 9999.74, 9998.68],
                    }
                ),
            ),
            id="richest_customer_per_region",
        ),
        pytest.param(
            (
                n_orders_first_day,
                None,
                "n_orders_first_day",
                lambda: pd.DataFrame(
                    {
                        "n_orders": [621],
                    }
                ),
            ),
            id="n_orders_first_day",
        ),
        pytest.param(
            (
                wealthiest_supplier,
                None,
                "wealthiest_supplier",
                lambda: pd.DataFrame(
                    {
                        "name": ["Supplier#000009450"],
                        "account_balance": [9999.72],
                    }
                ),
            ),
            id="wealthiest_supplier",
        ),
        pytest.param(
            (
                supplier_best_part,
                None,
                "supplier_best_part",
                lambda: pd.DataFrame(
                    {
                        "supplier_name": [
                            "Supplier#000006340",
                            "Supplier#000000580",
                            "Supplier#000006090",
                        ],
                        "part_name": [
                            "black sky red lavender navy",
                            "dark red antique mint gainsboro",
                            "cream navajo thistle dodger red",
                        ],
                        "total_quantity": [131, 103, 99],
                        "n_shipments": [4, 3, 3],
                    }
                ),
            ),
            id="supplier_best_part",
        ),
        pytest.param(
            (
                region_orders_from_nations_richest,
                None,
                "region_orders_from_nations_richest",
                lambda: pd.DataFrame(
                    {
                        "region_name": [
                            "AFRICA",
                            "AMERICA",
                            "ASIA",
                            "EUROPE",
                            "MIDDLE EAST",
                        ],
                        "n_orders": [74, 19, 62, 73, 41],
                    }
                ),
            ),
            id="region_orders_from_nations_richest",
        ),
        pytest.param(
            (
                regional_first_order_best_line_part,
                None,
                "regional_first_order_best_line_part",
                lambda: pd.DataFrame(
                    {
                        "region_name": [
                            "AFRICA",
                            "AMERICA",
                            "ASIA",
                            "EUROPE",
                            "MIDDLE EAST",
                        ],
                        "part_name": [
                            "tomato saddle brown cornsilk khaki",
                            "coral midnight cyan burlywood maroon",
                            "azure peru burnished seashell green",
                            "ivory peach linen lemon powder",
                            "cyan sienna ivory powder forest",
                        ],
                    }
                ),
            ),
            id="regional_first_order_best_line_part",
        ),
        pytest.param(
            (
                orders_versus_first_orders,
                None,
                "orders_versus_first_orders",
                lambda: pd.DataFrame(
                    {
                        "customer_name": [
                            "Customer#000063541",
                            "Customer#000066847",
                            "Customer#000072955",
                            "Customer#000082832",
                            "Customer#000003661",
                        ],
                        "order_key": [985892, 4451681, 2699750, 2005667, 4447044],
                        "days_since_first_order": [2399, 2399, 2398, 2398, 2396],
                    }
                ),
            ),
            id="orders_versus_first_orders",
        ),
        pytest.param(
            (
                nation_window_aggs,
                None,
                "nation_window_aggs",
                lambda: pd.DataFrame(
                    {
                        "nation_name": [
                            "KENYA",
                            "MOROCCO",
                            "MOZAMBIQUE",
                            "BRAZIL",
                            "CANADA",
                            "PERU",
                            "CHINA",
                            "JAPAN",
                            "VIETNAM",
                            "FRANCE",
                            "GERMANY",
                            "ROMANIA",
                            "RUSSIA",
                            "JORDAN",
                            "SAUDI ARABIA",
                        ],
                        "key_sum": [205] * 15,
                        "key_avg": [13.666666] * 15,
                        "n_short_comment": [6] * 15,
                        "n_nations": [15] * 15,
                    }
                ),
            ),
            id="nation_window_aggs",
        ),
        pytest.param(
            (
                region_nation_window_aggs,
                None,
                "region_nation_window_aggs",
                lambda: pd.DataFrame(
                    {
                        "nation_name": [
                            "KENYA",
                            "MOROCCO",
                            "MOZAMBIQUE",
                            "BRAZIL",
                            "CANADA",
                            "PERU",
                            "CHINA",
                            "JAPAN",
                            "VIETNAM",
                            "FRANCE",
                            "GERMANY",
                            "ROMANIA",
                            "RUSSIA",
                            "JORDAN",
                            "SAUDI ARABIA",
                        ],
                        "key_sum": [45] * 3 + [22] * 3 + [51] * 3 + [54] * 4 + [33] * 2,
                        "key_avg": [15.0] * 3
                        + [7.333333] * 3
                        + [17.0] * 3
                        + [13.5] * 4
                        + [16.5] * 2,
                        "n_short_comment": [1] * 3 + [0] * 3 + [2] * 7 + [1] * 2,
                        "n_nations": [3] * 9 + [4] * 4 + [2] * 2,
                    }
                ),
            ),
            id="region_nation_window_aggs",
        ),
        pytest.param(
            (
                supplier_pct_national_qty,
                None,
                "supplier_pct_national_qty",
                lambda: pd.DataFrame(
                    {
                        "supplier_name": [
                            "Supplier#000009271",
                            "Supplier#000000543",
                            "Supplier#000007718",
                            "Supplier#000006460",
                            "Supplier#000002509",
                        ],
                        "nation_name": [
                            "MOZAMBIQUE",
                            "MOROCCO",
                            "MOZAMBIQUE",
                            "MOROCCO",
                            "ETHIOPIA",
                        ],
                        "supplier_quantity": [
                            49,
                            46,
                            39,
                            27,
                            68,
                        ],
                        "national_qty_pct": [
                            41.88034188,
                            36.80000000,
                            33.33333333,
                            21.60000000,
                            21.58730159,
                        ],
                    }
                ),
            ),
            id="supplier_pct_national_qty",
        ),
        pytest.param(
            (
                highest_priority_per_year,
                None,
                "highest_priority_per_year",
                lambda: pd.DataFrame(
                    {
                        "order_year": range(1992, 1999),
                        "highest_priority": [
                            "4-NOT SPECIFIED",
                            "5-LOW",
                            "1-URGENT",
                            "2-HIGH",
                            "1-URGENT",
                            "4-NOT SPECIFIED",
                            "5-LOW",
                        ],
                        "priority_pct": [
                            20.15817586,
                            20.14074875,
                            20.15711982,
                            20.14109702,
                            20.12631984,
                            20.08666142,
                            20.21358598,
                        ],
                    }
                ),
            ),
            id="highest_priority_per_year",
        ),
        pytest.param(
            (
                nation_best_order,
                None,
                "nation_best_order",
                lambda: pd.DataFrame(
                    {
                        "nation_name": [
                            "CHINA",
                            "INDIA",
                            "INDONESIA",
                            "JAPAN",
                            "VIETNAM",
                        ],
                        "customer_name": [
                            "Customer#000100978",
                            "Customer#000131215",
                            "Customer#000141403",
                            "Customer#000100159",
                            "Customer#000090235",
                        ],
                        "order_key": [3312576, 2854465, 5925477, 1395745, 5983202],
                        "order_value": [
                            472728.8,
                            465198.5,
                            435458.79,
                            502742.76,
                            447386.22,
                        ],
                        "value_percentage": [
                            0.05775783,
                            0.05645062,
                            0.05276872,
                            0.06349147,
                            0.05597731,
                        ],
                    }
                ),
            ),
            id="nation_best_order",
        ),
        pytest.param(
            (
                nation_acctbal_breakdown,
                None,
                "nation_acctbal_breakdown",
                lambda: pd.DataFrame(
                    {
                        "nation_name": [
                            "ARGENTINA",
                            "BRAZIL",
                            "CANADA",
                            "PERU",
                            "UNITED STATES",
                        ],
                        "n_red_acctbal": [551, 536, 567, 560, 540],
                        "n_black_acctbal": [5424, 5463, 5453, 5415, 5443],
                        "median_red_acctbal": [
                            -508.82,
                            -472.575,
                            -510.96,
                            -493.74,
                            -505.86,
                        ],
                        "median_black_acctbal": [
                            4928.855,
                            4871.61,
                            4909.01,
                            4906.32,
                            5121.41,
                        ],
                        "median_overall_acctbal": [
                            4433.16,
                            4413.11,
                            4436.05,
                            4399.28,
                            4582.11,
                        ],
                    }
                ),
            ),
            id="nation_acctbal_breakdown",
        ),
        pytest.param(
            (
                region_acctbal_breakdown,
                None,
                "region_acctbal_breakdown",
                lambda: pd.DataFrame(
                    {
                        "region_name": [
                            "AFRICA",
                            "AMERICA",
                            "ASIA",
                            "EUROPE",
                            "MIDDLE EAST",
                        ],
                        "n_red_acctbal": [2739, 2754, 2729, 2726, 2744],
                        "n_black_acctbal": [27025, 27198, 27454, 27471, 27160],
                        "median_red_acctbal": [
                            -504.68,
                            -496.385,
                            -480.64,
                            -515.045,
                            -494.435,
                        ],
                        "median_black_acctbal": [
                            5005.21,
                            4941.92,
                            5008.5,
                            4993.3,
                            4990.1,
                        ],
                        "median_overall_acctbal": [
                            4498.735,
                            4449.68,
                            4500.78,
                            4494.33,
                            4448.26,
                        ],
                    }
                ),
            ),
            id="region_acctbal_breakdown",
        ),
        pytest.param(
            (
                global_acctbal_breakdown,
                None,
                "global_acctbal_breakdown",
                lambda: pd.DataFrame(
                    {
                        "n_red_acctbal": [13692],
                        "n_black_acctbal": [136308],
                        "median_red_acctbal": [-496.59],
                        "median_black_acctbal": [4988.755],
                        "median_overall_acctbal": [4477.3],
                    }
                ),
            ),
            id="global_acctbal_breakdown",
        ),
        pytest.param(
            (
                simple_int_float_string_cast,
                None,
                "simple_int_float_string_cast",
                lambda: pd.DataFrame(
                    {
                        "i1": [1],
                        "i2": [2],
                        "i3": [3],
                        "i4": [4],
                        "i5": [-5],
                        "i6": [-6],
                        "f1": [1.0],
                        "f2": [2.2],
                        "f3": [3.0],
                        "f4": [4.3],
                        "f5": [-5.888],
                        "f6": [-6.0],
                        "f7": [0.0],
                        "s1": ["1"],
                        "s2": ["2.2"],
                        "s3": ["3"],
                        "s4": ["4.3"],
                        "s5": ["-5.888"],
                        "s6": ["-6.0"],
                        "s7": ["0.0"],
                        "s8": ["0.0"],
                        "s9": ["abc def"],
                    }
                ),
            ),
            id="simple_int_float_string_cast",
        ),
        pytest.param(
            (
                string_format_specifiers_sqlite,
                None,
                "string_format_specifiers_sqlite",
                lambda: pd.DataFrame(
                    {
                        "d1": ["15"],
                        "d2": ["15"],
                        "d3": ["45.000"],
                        "d4": ["2023-07-15"],
                        "d5": ["14"],
                        "d6": ["02"],
                        "d7": ["196"],
                        "d8": ["2460141.1046875"],
                        "d9": ["14"],
                        "d10": [" 2"],
                        "d11": ["07"],
                        "d12": ["30"],
                        "d13": ["PM"],
                        "d14": ["pm"],
                        "d15": ["14:30"],
                        "d16": ["1689431445"],
                        "d17": ["45"],
                        "d18": ["14:30:45"],
                        "d19": ["6"],
                        "d20": ["6"],
                        "d21": ["28"],
                        "d22": ["2023"],
                        "d23": ["07-15-2023"],
                    }
                ),
            ),
            id="string_format_specifiers_sqlite",
        ),
        pytest.param(
            (
                part_reduced_size,
                None,
                "part_reduced_size",
                lambda: pd.DataFrame(
                    {
                        "reduced_size": [2.8, 2.8, 4.0, 4.0, 2.8],
                        "retail_price_int": [901, 901, 901, 901, 901],
                        "message": [
                            "old size: 7",
                            "old size: 7",
                            "old size: 10",
                            "old size: 10",
                            "old size: 7",
                        ],
                        "discount": [0.1, 0.1, 0.1, 0.1, 0.09],
                        "date_dmy": [
                            "01-11-1995",
                            "02-11-1992",
                            "07-11-1997",
                            "06-08-1996",
                            "06-07-1997",
                        ],
                        "date_md": ["11/01", "11/02", "11/07", "08/06", "07/06"],
                        "am_pm": ["00:00AM"] * 5,
                    }
                ),
            ),
            id="part_reduced_size",
        ),
        pytest.param(
            (
                simple_smallest_or_largest,
                None,
                "simple_smallest_or_largest",
                lambda: pd.DataFrame(
                    {
                        "s1": [10],
                        "s2": [20],
                        "s3": [0],
                        "s4": [-200],
                        "s5": [None],
                        "s6": [-0.34],
                        "s7": ["2023-01-01 00:00:00"],
                        "s8": [""],
                        "s9": [None],
                        "l1": [20],
                        "l2": [20],
                        "l3": [20],
                        "l4": [300],
                        "l5": [None],
                        "l6": [100.22],
                        "l7": ["2025-01-01 00:00:00"],
                        "l8": ["alphabet soup"],
                        "l9": [None],
                    }
                ),
            ),
            id="simple_smallest_or_largest",
        ),
        pytest.param(
            (
                avg_acctbal_wo_debt,
                None,
                "avg_acctbal_wo_debt",
                lambda: pd.DataFrame(
                    {
                        "region_name": [
                            "AFRICA",
                            "AMERICA",
                            "ASIA",
                            "EUROPE",
                            "MIDDLE EAST",
                        ],
                        "avg_bal_without_debt_erasure": [
                            4547.554121,
                            4536.852848,
                            4548.741422,
                            4539.072249,
                            4533.254352,
                        ],
                    },
                ),
            ),
            id="avg_acctbal_wo_debt",
        ),
        pytest.param(
            (
                odate_and_rdate_avggap,
                None,
                "odate_and_rdate_avggap",
                lambda: pd.DataFrame({"avg_gap": [50.41427]}),
            ),
            id="odate_and_rdate_avggap",
        ),
        pytest.param(
            (
                dumb_aggregation,
                None,
                "dumb_aggregation",
                lambda: pd.DataFrame(
                    {
                        "nation_name": ["ALGERIA", "ARGENTINA"],
                        "a1": ["AFRICA", "AMERICA"],
                        "a2": ["AFRICA", "AMERICA"],
                        "a3": [0, 1],
                        "a4": [1, 0],
                        "a5": [1, 1],
                        "a6": [0, 1],
                        "a7": ["AFRICA", "AMERICA"],
                        "a8": [0, 1],
                    }
                ),
            ),
            id="dumb_aggregation",
        ),
    ],
)
def pydough_pipeline_test_data(
    request,
) -> tuple[
    Callable[[], UnqualifiedNode],
    dict[str, str] | list[str] | None,
    str,
    Callable[[], pd.DataFrame],
]:
    """
    Test data for `test_pipeline_e2e_tpch_custom`. Returns a tuple of the
    following arguments:
    1. `unqualified_impl`: a function that takes in an unqualified root and
    creates the unqualified node for the TPCH query.
    2. `columns`: a valid value for the `columns` argument of `to_sql` or
    `to_df`.
    3. `file_name`: the name of the file containing the expected relational
    plan.
    4. `answer_impl`: a function that takes in nothing and returns the answer
    to a TPCH query as a Pandas DataFrame.
    """
    return request.param


def test_pipeline_until_relational_tpch_custom(
    pydough_pipeline_test_data: tuple[
        Callable[[], UnqualifiedNode],
        dict[str, str] | list[str] | None,
        str,
        Callable[[], pd.DataFrame],
    ],
    get_sample_graph: graph_fetcher,
    default_config: PyDoughConfigs,
    get_plan_test_filename: Callable[[str], str],
    update_tests: bool,
) -> None:
    """
    Tests that a PyDough unqualified node can be correctly translated to its
    qualified DAG version, with the correct string representation. Run on
    custom queries with the TPC-H graph.
    """
    # Run the query through the stages from unqualified node to qualified node
    # to relational tree, and confirm the tree string matches the expected
    # structure.
    unqualified_impl, columns, file_name, _ = pydough_pipeline_test_data
    file_path: str = get_plan_test_filename(file_name)
    graph: GraphMetadata = get_sample_graph("TPCH")
    UnqualifiedRoot(graph)
    unqualified: UnqualifiedNode = init_pydough_context(graph)(unqualified_impl)()
    qualified: PyDoughQDAG = qualify_node(unqualified, graph, default_config)
    assert isinstance(qualified, PyDoughCollectionQDAG), (
        "Expected qualified answer to be a collection, not an expression"
    )
    relational: RelationalRoot = convert_ast_to_relational(
        qualified, _load_column_selection({"columns": columns}), default_config
    )
    if update_tests:
        with open(file_path, "w") as f:
            f.write(relational.to_tree_string() + "\n")
    else:
        with open(file_path) as f:
            expected_relational_string: str = f.read()
        assert relational.to_tree_string() == expected_relational_string.strip(), (
            "Mismatch between tree string representation of relational node and expected Relational tree string"
        )


@pytest.mark.execute
def test_pipeline_e2e_tpch_custom(
    pydough_pipeline_test_data: tuple[
        Callable[[], UnqualifiedNode],
        dict[str, str] | list[str] | None,
        str,
        Callable[[], pd.DataFrame],
    ],
    get_sample_graph: graph_fetcher,
    sqlite_tpch_db_context: DatabaseContext,
):
    """
    Test executing the the custom queries with TPC-H data from the original
    code generation.
    """
    unqualified_impl, columns, _, answer_impl = pydough_pipeline_test_data
    graph: GraphMetadata = get_sample_graph("TPCH")
    root: UnqualifiedNode = init_pydough_context(graph)(unqualified_impl)()
    result: pd.DataFrame = to_df(
        root, columns=columns, metadata=graph, database=sqlite_tpch_db_context
    )
    to_sql(root, columns=columns, metadata=graph, database=sqlite_tpch_db_context)
    pd.testing.assert_frame_equal(result, answer_impl())


@pytest.mark.execute
@pytest.mark.parametrize(
    "impl, columns, error_msg",
    [
        pytest.param(
            bad_slice_1,
            None,
            "SLICE function currently only supports the step being integer literal 1 or absent.",
            id="bad_slice_1",
        ),
        pytest.param(
            bad_slice_2,
            None,
            "SLICE function currently only supports the step being integer literal 1 or absent.",
            id="bad_slice_2",
        ),
        pytest.param(
            bad_slice_3,
            None,
            "SLICE function currently only supports the start index being integer literal or absent.",
            id="bad_slice_3",
        ),
        pytest.param(
            bad_slice_4,
            None,
            "SLICE function currently only supports the start index being integer literal or absent.",
            id="bad_slice_4",
        ),
        pytest.param(
            bad_slice_5,
            None,
            "SLICE function currently only supports the start index being integer literal or absent.",
            id="bad_slice_5",
        ),
        pytest.param(
            bad_slice_6,
            None,
            "SLICE function currently only supports the stop index being integer literal or absent.",
            id="bad_slice_6",
        ),
        pytest.param(
            bad_slice_7,
            None,
            "SLICE function currently only supports the stop index being integer literal or absent.",
            id="bad_slice_7",
        ),
        pytest.param(
            bad_slice_8,
            None,
            "SLICE function currently only supports the stop index being integer literal or absent.",
            id="bad_slice_8",
        ),
        pytest.param(
            bad_slice_9,
            None,
            "SLICE function currently only supports the step being integer literal 1 or absent.",
            id="bad_slice_9",
        ),
        pytest.param(
            bad_slice_10,
            None,
            "SLICE function currently only supports the step being integer literal 1 or absent.",
            id="bad_slice_10",
        ),
        pytest.param(
            bad_slice_11,
            None,
            "SLICE function currently only supports the step being integer literal 1 or absent.",
            id="bad_slice_11",
        ),
        pytest.param(
            bad_slice_12,
            None,
            "PyDough objects are currently not supported to be used as indices in Python slices.",
            id="bad_slice_12",
        ),
        pytest.param(
            bad_slice_13,
            None,
            "PyDough objects are currently not supported to be used as indices in Python slices.",
            id="bad_slice_13",
        ),
        pytest.param(
            bad_slice_14,
            None,
            "PyDough objects are currently not supported to be used as indices in Python slices.",
            id="bad_slice_14",
        ),
        pytest.param(
            simple_scan,
            [],
            "Column selection must not be empty",
            id="bad_columns_1",
        ),
        pytest.param(
            simple_scan,
            {},
            "Column selection must not be empty",
            id="bad_columns_2",
        ),
        pytest.param(
            simple_scan,
            ["A", "B", "C"],
            "Unrecognized term of simple table collection 'Orders' in graph 'TPCH': 'A'",
            id="bad_columns_3",
        ),
        pytest.param(
            simple_scan,
            {"X": "key", "W": "Y"},
            "Unrecognized term of simple table collection 'Orders' in graph 'TPCH': 'Y'",
            id="bad_columns_4",
        ),
        pytest.param(
            simple_scan,
            ["key", "key"],
            "Duplicate column names found in root.",
            id="bad_columns_5",
        ),
    ],
)
def test_pipeline_e2e_errors(
    impl: Callable[[], UnqualifiedNode],
    columns: dict[str, str] | list[str] | None,
    error_msg: str,
    get_sample_graph: graph_fetcher,
    sqlite_tpch_db_context: DatabaseContext,
):
    """
    Tests running bad PyDough code through the entire pipeline to verify that
    a certain error is raised.
    """
    graph: GraphMetadata = get_sample_graph("TPCH")
    with pytest.raises(Exception, match=error_msg):
        root: UnqualifiedNode = init_pydough_context(graph)(impl)()
        to_df(root, columns=columns, metadata=graph, database=sqlite_tpch_db_context)<|MERGE_RESOLUTION|>--- conflicted
+++ resolved
@@ -46,11 +46,8 @@
     nation_window_aggs,
     odate_and_rdate_avggap,
     order_info_per_priority,
-<<<<<<< HEAD
     orders_versus_first_orders,
-=======
     part_reduced_size,
->>>>>>> ea2d59a8
     parts_quantity_increase_95_96,
     percentile_customers_per_region,
     percentile_nations,
@@ -79,11 +76,8 @@
     singular5,
     singular6,
     singular7,
-<<<<<<< HEAD
+    string_format_specifiers_sqlite,
     supplier_best_part,
-=======
-    string_format_specifiers_sqlite,
->>>>>>> ea2d59a8
     supplier_pct_national_qty,
     suppliers_bal_diffs,
     top_customers_by_orders,

--- conflicted
+++ resolved
@@ -1,8 +1,4 @@
-<<<<<<< HEAD
-WITH "_t1_2" AS (
-=======
-WITH _t2_2 AS (
->>>>>>> a57d0640
+WITH _t1_2 AS (
   SELECT
     COUNT() AS agg_0,
     sbcustomer.sbcuststate AS state,
@@ -13,37 +9,14 @@
   JOIN main.sbticker AS sbticker
     ON sbticker.sbtickerid = sbtransaction.sbtxtickerid
   GROUP BY
-<<<<<<< HEAD
-    "sbcustomer"."sbcuststate",
-    "sbticker"."sbtickertype"
-)
-SELECT
-  "_t1"."state" AS "state",
-  "_t1"."ticker_type" AS "ticker_type",
-  COALESCE("_t1"."agg_0", 0) AS "num_transactions"
-FROM "_t1_2" AS "_t1"
-ORDER BY
-  "num_transactions" DESC
-LIMIT 5
-=======
     sbcustomer.sbcuststate,
     sbticker.sbtickertype
-), _t0_2 AS (
-  SELECT
-    COALESCE(agg_0, 0) AS num_transactions,
-    COALESCE(agg_0, 0) AS ordering_1,
-    state,
-    ticker_type
-  FROM _t2_2
-  ORDER BY
-    ordering_1 DESC
-  LIMIT 5
 )
 SELECT
   state,
   ticker_type,
-  num_transactions
-FROM _t0_2
+  COALESCE(agg_0, 0) AS num_transactions
+FROM _t1_2
 ORDER BY
-  ordering_1 DESC
->>>>>>> a57d0640
+  num_transactions DESC
+LIMIT 5
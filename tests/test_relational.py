"""
TODO: add file-level docstring
"""

from typing import Any

import pytest

from pydough.pydough_ast.pydough_operators import EQU, LOWER, SUM
from pydough.relational.relational_expressions import (
    CallExpression,
    ColumnReference,
    ColumnSortInfo,
    LiteralExpression,
)
from pydough.relational.relational_nodes import (
    Aggregate,
    Filter,
    Join,
    JoinType,
    Limit,
    Project,
    Relational,
    RelationalRoot,
    Scan,
)
from pydough.types import BooleanType, Int64Type, PyDoughType, StringType, UnknownType


def make_relational_column_reference(
    name: str, typ: PyDoughType | None = None, input_name: str | None = None
) -> ColumnReference:
    """
    Make a column reference given name and type. This is used
    for generating various relational nodes.

    Args:
        name (str): The name of the column in the input.
        typ (PyDoughType | None): The PyDoughType of the column. Defaults to
            None.
        input_name (str | None): The name of the input node. This is
            used by Join to differentiate between the left and right.
            Defaults to None.

    Returns:
        Column: The output column.
    """
    pydough_type = typ if typ is not None else UnknownType()
    return ColumnReference(name, pydough_type, input_name)


def make_relational_literal(value: Any, typ: PyDoughType | None = None):
    """
    Make a literal given value and type. This is used for
    generating various relational nodes.

    Args:
        value (Any): The value of the literal.

    Returns:
        Literal: The output literal.
    """
    pydough_type = typ if typ is not None else UnknownType()
    return LiteralExpression(value, pydough_type)


def make_relational_column_ordering(
    column: ColumnReference, ascending: bool = True, nulls_first: bool = True
):
    """
    Create a column ordering as a function of a Relational column reference
    with the given ascending and nulls_first parameters.

    Args:
        name (str): _description_
        typ (PyDoughType | None, optional): _description_. Defaults to None.
        ascending (bool, optional): _description_. Defaults to True.
        nulls_first (bool, optional): _description_. Defaults to True.

    Returns:
        ColumnSortInfo: The column ordering information.
    """
    return ColumnSortInfo(column, ascending, nulls_first)


def build_simple_scan() -> Scan:
    """
    Build a simple scan node for reuse in tests.

    Returns:
        Scan: The Scan node.
    """
    return Scan(
        "table",
        {
            "a": make_relational_column_reference("a"),
            "b": make_relational_column_reference("b"),
        },
    )


def test_scan_inputs():
    """
    Tests the inputs property for the Scan node.
    """
    scan = build_simple_scan()
    assert scan.inputs == []


@pytest.mark.parametrize(
    "scan_node, output",
    [
        pytest.param(
            Scan(
                "table1",
                {
                    "a": make_relational_column_reference("a"),
                    "b": make_relational_column_reference("b"),
                },
            ),
            "SCAN(table=table1, columns={'a': Column(name=a, type=UnknownType()), 'b': Column(name=b, type=UnknownType())})",
            id="base_column",
        ),
        pytest.param(
            Scan("table3", {}),
            "SCAN(table=table3, columns={})",
            id="no_columns",
        ),
    ],
)
def test_scan_to_string(scan_node: Scan, output: str):
    """
    Tests the to_string() functionality for the Scan node.
    """
    assert scan_node.to_string() == output


@pytest.mark.parametrize(
    "first_scan, second_scan, output",
    [
        pytest.param(
            Scan(
                "table1",
                {
                    "a": make_relational_column_reference("a"),
                    "b": make_relational_column_reference("b"),
                },
            ),
            Scan(
                "table1",
                {
                    "a": make_relational_column_reference("a"),
                    "b": make_relational_column_reference("b"),
                },
            ),
            True,
            id="matching_scans",
        ),
        pytest.param(
            Scan(
                "table1",
                {
                    "a": make_relational_column_reference("a"),
                    "b": make_relational_column_reference("b"),
                },
            ),
            Scan("table1", {"a": make_relational_column_reference("a")}),
            False,
            id="different_columns",
        ),
        pytest.param(
            Scan(
                "table1",
                {
                    "a": make_relational_column_reference("a"),
                    "b": make_relational_column_reference("b"),
                },
            ),
            Scan(
                "table2",
                {
                    "a": make_relational_column_reference("a"),
                    "b": make_relational_column_reference("b"),
                },
            ),
            False,
            id="different_tables",
        ),
        pytest.param(
            Scan(
                "table1",
                {
                    "a": make_relational_column_reference("a"),
                    "b": make_relational_column_reference("b"),
                },
            ),
            Project(
                build_simple_scan(),
                {
                    "a": make_relational_column_reference("a"),
                    "b": make_relational_column_reference("b"),
                },
            ),
            False,
            id="different_nodes",
        ),
    ],
)
def test_scan_equals(first_scan: Scan, second_scan: Relational, output: bool):
    """
    Tests the equality functionality for the Scan node.
    """
    assert first_scan.equals(second_scan) == output


@pytest.mark.parametrize(
    "project, output",
    [
        pytest.param(
            Project(
                build_simple_scan(),
                {
                    "a": make_relational_column_reference("a"),
                    "b": make_relational_column_reference("b"),
                },
            ),
            "PROJECT(columns={'a': Column(name=a, type=UnknownType()), 'b': Column(name=b, type=UnknownType())})",
            id="no_orderings",
        ),
        pytest.param(
            Project(build_simple_scan(), {}),
            "PROJECT(columns={})",
            id="no_columns",
        ),
    ],
)
def test_project_to_string(project: Project, output: str):
    """
    Test the to_string() functionality for the Project node.
    """
    assert project.to_string() == output


@pytest.mark.parametrize(
    "first_project, second_project, output",
    [
        pytest.param(
            Project(
                build_simple_scan(),
                {
                    "a": make_relational_column_reference("a"),
                    "b": make_relational_column_reference("b"),
                },
            ),
            Project(
                build_simple_scan(),
                {
                    "a": make_relational_column_reference("a"),
                    "b": make_relational_column_reference("b"),
                },
            ),
            True,
            id="matching_projects",
        ),
        pytest.param(
            Project(
                build_simple_scan(),
                {
                    "a": make_relational_column_reference("a"),
                    "b": make_relational_column_reference("b"),
                },
            ),
            Project(build_simple_scan(), {"a": make_relational_column_reference("a")}),
            False,
            id="different_columns",
        ),
        pytest.param(
            Project(
                build_simple_scan(),
                {
                    "a": make_relational_column_reference("a"),
                    "b": make_relational_column_reference("b"),
                },
            ),
            Project(
                build_simple_scan(),
                {
                    "b": make_relational_column_reference("b"),
                    "a": make_relational_column_reference("a"),
                },
            ),
            True,
            id="reordered_columns",
        ),
        pytest.param(
            Project(build_simple_scan(), {"a": make_relational_column_reference("a")}),
            Project(build_simple_scan(), {"a": make_relational_column_reference("b")}),
            False,
            id="conflicting_column_mappings",
        ),
        pytest.param(
            Project(build_simple_scan(), {"a": make_relational_column_reference("a")}),
            Project(build_simple_scan(), {"a": make_relational_literal(1)}),
            False,
            id="conflicting_column_values",
        ),
        pytest.param(
            Project(build_simple_scan(), {}),
            Project(Scan("table2", {}), {}),
            False,
            id="unequal_inputs",
        ),
        pytest.param(
            Project(
                build_simple_scan(),
                {
                    "b": make_relational_column_reference("b"),
                    "a": make_relational_column_reference("a"),
                },
            ),
            Scan(
                "table1",
                {
                    "b": make_relational_column_reference("b"),
                    "a": make_relational_column_reference("a"),
                },
            ),
            False,
            id="different_nodes",
        ),
    ],
)
def test_project_equals(
    first_project: Project, second_project: Relational, output: bool
):
    """
    Tests the equality functionality for the Project node.
    """
    assert first_project.equals(second_project) == output


@pytest.mark.parametrize(
    "limit, output",
    [
        pytest.param(
            Limit(
                build_simple_scan(),
                make_relational_literal(1, Int64Type()),
                {
                    "a": make_relational_column_reference("a"),
                    "b": make_relational_column_reference("b"),
                },
            ),
            "LIMIT(limit=Literal(value=1, type=Int64Type()), columns={'a': Column(name=a, type=UnknownType()), 'b': Column(name=b, type=UnknownType())}, orderings=[])",
            id="limit_1",
        ),
        pytest.param(
            Limit(
                build_simple_scan(),
                make_relational_literal(5, Int64Type()),
                {
                    "a": make_relational_column_reference("a"),
                    "b": make_relational_column_reference("b"),
                },
            ),
            "LIMIT(limit=Literal(value=5, type=Int64Type()), columns={'a': Column(name=a, type=UnknownType()), 'b': Column(name=b, type=UnknownType())}, orderings=[])",
            id="limit_5",
        ),
        pytest.param(
            Limit(build_simple_scan(), make_relational_literal(10, Int64Type()), {}),
            "LIMIT(limit=Literal(value=10, type=Int64Type()), columns={}, orderings=[])",
            id="no_columns",
        ),
        pytest.param(
            Limit(
                build_simple_scan(),
                make_relational_literal(10, Int64Type()),
                {
                    "a": make_relational_column_reference("a"),
                    "b": make_relational_column_reference("b"),
                },
                [
                    make_relational_column_ordering(
                        make_relational_column_reference("a")
                    ),
                    make_relational_column_ordering(
                        make_relational_column_reference("b"), ascending=False
                    ),
                ],
            ),
            "LIMIT(limit=Literal(value=10, type=Int64Type()), columns={'a': Column(name=a, type=UnknownType()), 'b': Column(name=b, type=UnknownType())}, orderings=[ColumnSortInfo(column=Column(name=a, type=UnknownType()), ascending=True, nulls_first=True), ColumnSortInfo(column=Column(name=b, type=UnknownType()), ascending=False, nulls_first=True)])",
            id="orderings",
        ),
    ],
)
def test_limit_to_string(limit: Limit, output: str):
    """
    Tests the to_string() functionality for the Limit node.
    """
    assert limit.to_string() == output


@pytest.mark.parametrize(
    "first_limit, second_limit, output",
    [
        pytest.param(
            Limit(
                build_simple_scan(),
                make_relational_literal(10, Int64Type()),
                {
                    "a": make_relational_column_reference("a"),
                    "b": make_relational_column_reference("b"),
                },
            ),
            Limit(
                build_simple_scan(),
                make_relational_literal(10, Int64Type()),
                {
                    "a": make_relational_column_reference("a"),
                    "b": make_relational_column_reference("b"),
                },
            ),
            True,
            id="matching_limits",
        ),
        pytest.param(
            Limit(
                build_simple_scan(),
                make_relational_literal(10, Int64Type()),
                {
                    "a": make_relational_column_reference("a"),
                    "b": make_relational_column_reference("b"),
                },
            ),
            Limit(
                build_simple_scan(),
                make_relational_literal(5, Int64Type()),
                {
                    "a": make_relational_column_reference("a"),
                    "b": make_relational_column_reference("b"),
                },
            ),
            False,
            id="different_limits",
        ),
        pytest.param(
            Limit(
                build_simple_scan(),
                make_relational_literal(10, Int64Type()),
                {
                    "a": make_relational_column_reference("a"),
                    "b": make_relational_column_reference("b"),
                },
            ),
            Limit(
                build_simple_scan(),
                make_relational_literal(10, Int64Type()),
                {
                    "a": make_relational_column_reference("a"),
                },
            ),
            False,
            id="different_columns",
        ),
        pytest.param(
            Limit(
                build_simple_scan(),
                make_relational_literal(10, Int64Type()),
                {
                    "a": make_relational_column_reference("a"),
                    "b": make_relational_column_reference("b"),
                },
                [
                    make_relational_column_ordering(
                        make_relational_column_reference("a")
                    )
                ],
            ),
            Limit(
                build_simple_scan(),
                make_relational_literal(10, Int64Type()),
                {
                    "a": make_relational_column_reference("a"),
                    "b": make_relational_column_reference("b"),
                },
                [
                    make_relational_column_ordering(
                        make_relational_column_reference("a")
                    )
                ],
            ),
            True,
            id="matching_ordering",
        ),
        pytest.param(
            Limit(
                build_simple_scan(),
                make_relational_literal(10, Int64Type()),
                {
                    "a": make_relational_column_reference("a"),
                    "b": make_relational_column_reference("b"),
                },
                [
                    make_relational_column_ordering(
                        make_relational_column_reference("a"), ascending=True
                    )
                ],
            ),
            Limit(
                build_simple_scan(),
                make_relational_literal(10, Int64Type()),
                {
                    "a": make_relational_column_reference("a"),
                    "b": make_relational_column_reference("b"),
                },
                [
                    make_relational_column_ordering(
                        make_relational_column_reference("a"), ascending=False
                    )
                ],
            ),
            False,
            id="different_orderings",
        ),
        pytest.param(
            Limit(build_simple_scan(), make_relational_literal(5, Int64Type()), {}),
            Limit(Scan("table2", {}), make_relational_literal(5, Int64Type()), {}),
            False,
            id="unequal_inputs",
        ),
        pytest.param(
            Limit(
                build_simple_scan(),
                make_relational_literal(10, Int64Type()),
                {
                    "a": make_relational_column_reference("a"),
                    "b": make_relational_column_reference("b"),
                },
            ),
            Project(
                build_simple_scan(),
                {
                    "a": make_relational_column_reference("a"),
                    "b": make_relational_column_reference("b"),
                },
            ),
            False,
            id="different_nodes",
        ),
    ],
)
def test_limit_equals(first_limit: Limit, second_limit: Relational, output: bool):
    """
    Tests the equality functionality for the Limit node.
    """
    assert first_limit.equals(second_limit) == output


@pytest.mark.parametrize(
    "literal",
    [
        pytest.param(make_relational_literal(1), id="unknown_type"),
        pytest.param(make_relational_literal(1, StringType()), id="string_type"),
    ],
)
def test_invalid_limit(literal: LiteralExpression):
    """
    Test to verify that we raise an error when the limit is not an integer
    type regardless of the value type.
    """
    with pytest.raises(AssertionError, match="Limit must be an integer type"):
        Limit(build_simple_scan(), literal, {})


@pytest.mark.parametrize(
    "agg, output",
    [
        pytest.param(
            Aggregate(
                build_simple_scan(),
                {
                    "a": make_relational_column_reference("a"),
                },
                {
                    "b": CallExpression(
                        SUM, Int64Type(), [ColumnReference("b", Int64Type())]
                    )
                },
            ),
            "AGGREGATE(keys={'a': Column(name=a, type=UnknownType())}, aggregations={'b': Call(op=Function[SUM], inputs=[Column(name=b, type=Int64Type())], return_type=Int64Type())})",
            id="key_and_agg",
        ),
        pytest.param(
            Aggregate(
                build_simple_scan(),
                {
                    "a": make_relational_column_reference("a"),
                    "b": make_relational_column_reference("b"),
                },
                {},
            ),
            "AGGREGATE(keys={'a': Column(name=a, type=UnknownType()), 'b': Column(name=b, type=UnknownType())}, aggregations={})",
            id="no_aggregates",
        ),
        pytest.param(
            Aggregate(
                build_simple_scan(),
                {},
                {
                    "a": CallExpression(
                        SUM, Int64Type(), [ColumnReference("a", Int64Type())]
                    ),
                    "b": CallExpression(
                        SUM, Int64Type(), [ColumnReference("b", Int64Type())]
                    ),
                },
            ),
            "AGGREGATE(keys={}, aggregations={'a': Call(op=Function[SUM], inputs=[Column(name=a, type=Int64Type())], return_type=Int64Type()), 'b': Call(op=Function[SUM], inputs=[Column(name=b, type=Int64Type())], return_type=Int64Type())})",
            id="no_keys",
        ),
        pytest.param(
            Aggregate(
                build_simple_scan(),
                {},
                {},
            ),
            "AGGREGATE(keys={}, aggregations={})",
            id="no_keys_no_aggregates",
        ),
    ],
)
def test_aggregate_to_string(agg: Aggregate, output: str):
    """
    Tests the to_string() functionality for the Aggregate node.
    """
    assert agg.to_string() == output


@pytest.mark.parametrize(
    "first_agg, second_agg, output",
    [
        pytest.param(
            Aggregate(
                build_simple_scan(),
                {
                    "a": make_relational_column_reference("a"),
                    "b": make_relational_column_reference("b"),
                },
                {},
            ),
            Aggregate(
                build_simple_scan(),
                {
                    "a": make_relational_column_reference("a"),
                    "b": make_relational_column_reference("b"),
                },
                {},
            ),
            True,
            id="same_keys",
        ),
        pytest.param(
            Aggregate(
                build_simple_scan(),
                {},
                {
                    "a": CallExpression(
                        SUM, Int64Type(), [ColumnReference("a", Int64Type())]
                    ),
                    "b": CallExpression(
                        SUM, Int64Type(), [ColumnReference("b", Int64Type())]
                    ),
                },
            ),
            Aggregate(
                build_simple_scan(),
                {},
                {
                    "a": CallExpression(
                        SUM, Int64Type(), [ColumnReference("a", Int64Type())]
                    ),
                    "b": CallExpression(
                        SUM, Int64Type(), [ColumnReference("b", Int64Type())]
                    ),
                },
            ),
            True,
            id="same_aggs",
        ),
        pytest.param(
            Aggregate(
                build_simple_scan(),
                {
                    "a": make_relational_column_reference("a"),
                },
                {
                    "b": CallExpression(
                        SUM, Int64Type(), [ColumnReference("b", Int64Type())]
                    )
                },
            ),
            Aggregate(
                build_simple_scan(),
                {
                    "a": make_relational_column_reference("a"),
                },
                {
                    "b": CallExpression(
                        SUM, Int64Type(), [ColumnReference("b", Int64Type())]
                    )
                },
            ),
            True,
            id="same_agg_keys",
        ),
        pytest.param(
            Aggregate(
                build_simple_scan(),
                {
                    "a": make_relational_column_reference("a"),
                    "b": make_relational_column_reference("b"),
                },
                {},
            ),
            Aggregate(
                build_simple_scan(),
                {
                    "c": make_relational_column_reference("c"),
                    "d": make_relational_column_reference("d"),
                },
                {},
            ),
            False,
            id="different_keys",
        ),
        pytest.param(
            Aggregate(
                build_simple_scan(),
                {
                    "a": make_relational_column_reference("a"),
                },
                {
                    "b": CallExpression(
                        SUM, Int64Type(), [ColumnReference("b", Int64Type())]
                    )
                },
            ),
            Aggregate(
                build_simple_scan(),
                {
                    "a": make_relational_column_reference("a"),
                },
                {
                    "c": CallExpression(
                        SUM, Int64Type(), [ColumnReference("b", Int64Type())]
                    )
                },
            ),
            False,
            id="different_agg",
        ),
        pytest.param(
            Aggregate(
                build_simple_scan(),
                {
                    "a": make_relational_column_reference("a"),
                    "b": make_relational_column_reference("b"),
                },
                {},
            ),
            Aggregate(
                build_simple_scan(),
                {"a": make_relational_column_reference("a")},
                {},
            ),
            False,
            id="subset_keys",
        ),
        pytest.param(
            Aggregate(
                build_simple_scan(),
                {
                    "a": make_relational_column_reference("a"),
                    "b": make_relational_column_reference("b"),
                },
                {},
            ),
            Aggregate(
                Scan(
                    "table2",
                    {
                        "a": make_relational_column_reference("a"),
                        "b": make_relational_column_reference("b"),
                    },
                ),
                {
                    "a": make_relational_column_reference("a"),
                    "b": make_relational_column_reference("b"),
                },
                {},
            ),
            False,
            id="unequal_inputs",
        ),
        pytest.param(
            Aggregate(
                build_simple_scan(),
                {
                    "a": make_relational_column_reference("a"),
                    "b": make_relational_column_reference("b"),
                },
                {},
            ),
            Scan(
                "table2",
                {
                    "a": make_relational_column_reference("a"),
                    "b": make_relational_column_reference("b"),
                },
            ),
            False,
            id="different_nodes",
        ),
    ],
)
def test_aggregate_equals(first_agg: Aggregate, second_agg: Relational, output: bool):
    """
    Tests the equality functionality for the Aggregate node.
    """
    assert first_agg.equals(second_agg) == output


def test_aggregate_requires_aggregations():
    """
    Test to verify that we raise an error when the aggregate node is
    created without non-aggregation functions.
    """
    with pytest.raises(
        AssertionError,
        match="All functions used in aggregations must be aggregation functions",
    ):
        Aggregate(
            build_simple_scan(),
            {
                "a": make_relational_column_reference("a"),
            },
            {
                "b": CallExpression(
                    LOWER, StringType(), [ColumnReference("b", StringType())]
                )
            },
        )


def test_aggregate_unique_keys():
    """
    Test to verify that we raise an error when the aggregate node has duplicate
    names between keys and aggregations.
    """
    with pytest.raises(
        AssertionError, match="Keys and aggregations must have unique names"
    ):
        Aggregate(
            build_simple_scan(),
            {
                "a": make_relational_column_reference("a"),
            },
            {
                "a": CallExpression(
                    SUM, Int64Type(), [ColumnReference("b", Int64Type())]
                )
            },
        )


@pytest.mark.parametrize(
    "filter, output",
    [
        pytest.param(
            Filter(
                build_simple_scan(),
                LiteralExpression(True, BooleanType()),
                {
                    "a": make_relational_column_reference("a"),
                    "b": make_relational_column_reference("b"),
                },
            ),
            "FILTER(condition=Literal(value=True, type=BooleanType()), columns={'a': Column(name=a, type=UnknownType()), 'b': Column(name=b, type=UnknownType())})",
            id="true_filter",
        ),
        pytest.param(
            Filter(
                build_simple_scan(),
                CallExpression(
                    EQU,
                    BooleanType(),
                    [
                        make_relational_column_reference("a"),
                        LiteralExpression(1, Int64Type()),
                    ],
                ),
                {
                    "a": make_relational_column_reference("a"),
                    "b": make_relational_column_reference("b"),
                },
            ),
            "FILTER(condition=Call(op=BinaryOperator[==], inputs=[Column(name=a, type=UnknownType()), Literal(value=1, type=Int64Type())], return_type=BooleanType()), columns={'a': Column(name=a, type=UnknownType()), 'b': Column(name=b, type=UnknownType())})",
            id="function_filter",
        ),
    ],
)
def test_filter_to_string(filter: Filter, output: str):
    """
    Tests the to_string() functionality for the Filter node.
    """
    assert filter.to_string() == output


@pytest.mark.parametrize(
    "first_filter, second_filter, output",
    [
        pytest.param(
            Filter(
                build_simple_scan(),
                LiteralExpression(True, BooleanType()),
                {
                    "a": make_relational_column_reference("a"),
                    "b": make_relational_column_reference("b"),
                },
            ),
            Filter(
                build_simple_scan(),
                LiteralExpression(True, BooleanType()),
                {
                    "a": make_relational_column_reference("a"),
                    "b": make_relational_column_reference("b"),
                },
            ),
            True,
            id="matching",
        ),
        pytest.param(
            Filter(
                build_simple_scan(),
                LiteralExpression(True, BooleanType()),
                {
                    "a": make_relational_column_reference("a"),
                    "b": make_relational_column_reference("b"),
                },
            ),
            Filter(
                build_simple_scan(),
                LiteralExpression(False, BooleanType()),
                {
                    "a": make_relational_column_reference("a"),
                    "b": make_relational_column_reference("b"),
                },
            ),
            False,
            id="different_conds",
        ),
        pytest.param(
            Filter(
                build_simple_scan(),
                LiteralExpression(True, BooleanType()),
                {
                    "a": make_relational_column_reference("a"),
                    "b": make_relational_column_reference("b"),
                },
            ),
            Filter(
                build_simple_scan(),
                LiteralExpression(True, BooleanType()),
                {
                    "c": make_relational_column_reference("a"),
                    "d": make_relational_column_reference("b"),
                },
            ),
            False,
            id="different_columns",
        ),
        pytest.param(
            Filter(
                build_simple_scan(),
                LiteralExpression(True, BooleanType()),
                {
                    "a": make_relational_column_reference("a"),
                    "b": make_relational_column_reference("b"),
                },
            ),
            Filter(
                Scan(
                    "table2",
                    {
                        "a": make_relational_column_reference("a"),
                        "b": make_relational_column_reference("b"),
                    },
                ),
                LiteralExpression(True, BooleanType()),
                {
                    "a": make_relational_column_reference("a"),
                    "b": make_relational_column_reference("b"),
                },
            ),
            False,
            id="unequal_inputs",
        ),
        pytest.param(
            Filter(
                build_simple_scan(),
                LiteralExpression(True, BooleanType()),
                {
                    "a": make_relational_column_reference("a"),
                    "b": make_relational_column_reference("b"),
                },
            ),
            Scan(
                "table2",
                {
                    "a": make_relational_column_reference("a"),
                    "b": make_relational_column_reference("b"),
                },
            ),
            False,
            id="different_nodes",
        ),
    ],
)
def test_filter_equals(first_filter: Filter, second_filter: Relational, output: bool):
    """
    Tests the equality functionality for the Filter node.
    """
    assert first_filter.equals(second_filter) == output


def test_filter_requires_boolean_condition():
    """
    Test to verify that we raise an error when the filter node is
    created with a non-boolean condition.
    """
    with pytest.raises(AssertionError, match="Filter condition must be a boolean type"):
        Filter(
            build_simple_scan(),
            make_relational_literal(1, Int64Type()),
            {
                "a": make_relational_column_reference("a"),
            },
        )


@pytest.mark.parametrize(
    "root, output",
    [
        pytest.param(
            RelationalRoot(
                build_simple_scan(),
                [
                    ("a", make_relational_column_reference("a")),
                    ("b", make_relational_column_reference("b")),
                ],
            ),
            "ROOT(columns=[('a', Column(name=a, type=UnknownType())), ('b', Column(name=b, type=UnknownType()))], orderings=[])",
            id="no_orderings",
        ),
        pytest.param(
            RelationalRoot(
                build_simple_scan(),
                [
                    ("a", make_relational_column_reference("a")),
                    ("b", make_relational_column_reference("b")),
                ],
                make_relational_column_ordering(
                    make_relational_column_reference("a"), ascending=True
                ),
            ),
            "ROOT(columns=[('a', Column(name=a, type=UnknownType())), ('b', Column(name=b, type=UnknownType()))], orderings=ColumnSortInfo(column=Column(name=a, type=UnknownType()), ascending=True, nulls_first=True))",
            id="with_orderings",
        ),
    ],
)
def test_root_to_string(root: RelationalRoot, output: str):
    """
    Tests the to_string() functionality for the Root node.
    """
    assert root.to_string() == output


@pytest.mark.parametrize(
    "first_root, second_root, output",
    [
        pytest.param(
            RelationalRoot(
                build_simple_scan(),
                [
                    ("a", make_relational_column_reference("a")),
                    ("b", make_relational_column_reference("b")),
                ],
            ),
            RelationalRoot(
                build_simple_scan(),
                [
                    ("a", make_relational_column_reference("a")),
                    ("b", make_relational_column_reference("b")),
                ],
            ),
            True,
            id="matching_columns_no_orderings",
        ),
        pytest.param(
            # Note: Root is the only node that cares about column ordering.
            RelationalRoot(
                build_simple_scan(),
                [
                    ("a", make_relational_column_reference("a")),
                    ("b", make_relational_column_reference("b")),
                ],
            ),
            RelationalRoot(
                build_simple_scan(),
                [
                    ("b", make_relational_column_reference("b")),
                    ("a", make_relational_column_reference("a")),
                ],
            ),
            False,
            id="same_columns_different_indices",
        ),
        pytest.param(
            RelationalRoot(
                build_simple_scan(),
                [
                    ("a", make_relational_column_reference("a")),
                    ("b", make_relational_column_reference("b")),
                ],
            ),
            RelationalRoot(
                build_simple_scan(),
                [
                    ("c", make_relational_column_reference("a")),
                    ("d", make_relational_column_reference("b")),
                ],
            ),
            False,
            id="different_columns_no_orderings",
        ),
        pytest.param(
            RelationalRoot(
                build_simple_scan(),
                [
                    ("a", make_relational_column_reference("a")),
                    ("b", make_relational_column_reference("b")),
                ],
                [
                    make_relational_column_ordering(
                        make_relational_column_reference("a"), ascending=True
                    ),
                ],
            ),
            RelationalRoot(
                build_simple_scan(),
                [
                    ("a", make_relational_column_reference("a")),
                    ("b", make_relational_column_reference("b")),
                ],
                [
                    make_relational_column_ordering(
                        make_relational_column_reference("a"), ascending=True
                    ),
                ],
            ),
            True,
            id="matching_columns_with_orderings",
        ),
        pytest.param(
            RelationalRoot(
                build_simple_scan(),
                [
                    ("a", make_relational_column_reference("a")),
                    ("b", make_relational_column_reference("b")),
                ],
                [
                    make_relational_column_ordering(
                        make_relational_column_reference("a"), ascending=True
                    ),
                ],
            ),
            RelationalRoot(
                build_simple_scan(),
                [
                    ("a", make_relational_column_reference("a")),
                    ("b", make_relational_column_reference("b")),
                ],
                [
                    make_relational_column_ordering(
                        make_relational_column_reference("b"), ascending=True
                    ),
                ],
            ),
            False,
            id="different_orderings",
        ),
        pytest.param(
            RelationalRoot(
                build_simple_scan(),
                [
                    ("a", make_relational_column_reference("a")),
                    ("b", make_relational_column_reference("b")),
                ],
                [
                    make_relational_column_ordering(
                        make_relational_column_reference("a"), ascending=True
                    ),
                ],
            ),
            RelationalRoot(
                build_simple_scan(),
                [
                    ("a", make_relational_column_reference("a")),
                    ("b", make_relational_column_reference("b")),
                ],
                [
                    make_relational_column_ordering(
                        make_relational_column_reference("a"), ascending=False
                    ),
                ],
            ),
            False,
            id="different_direction",
        ),
        pytest.param(
            RelationalRoot(
                build_simple_scan(),
                [
                    ("a", make_relational_column_reference("a")),
                    ("b", make_relational_column_reference("b")),
                ],
            ),
            RelationalRoot(
                Scan("table2", {}),
                [
                    ("a", make_relational_column_reference("a")),
                    ("b", make_relational_column_reference("b")),
                ],
            ),
            False,
            id="different_inputs",
        ),
        pytest.param(
            RelationalRoot(
                build_simple_scan(),
                [
                    ("a", make_relational_column_reference("a")),
                    ("b", make_relational_column_reference("b")),
                ],
            ),
            Scan(
                "table2",
                {
                    "a": make_relational_column_reference("a"),
                    "b": make_relational_column_reference("b"),
                },
            ),
            False,
            id="different_nodes",
        ),
    ],
)
def test_root_equals(first_root: RelationalRoot, second_root: Relational, output: bool):
    """
    Tests the equality functionality for the Root node.
    """
    assert first_root.equals(second_root) == output


def test_root_duplicate_columns():
    """
    Test to verify that we raise an error when the root node is
    created with duplicate column names.
    """
    with pytest.raises(AssertionError, match="Duplicate column names found in root."):
        RelationalRoot(
            build_simple_scan(),
            [
                ("a", make_relational_column_reference("a")),
                ("a", make_relational_column_reference("b")),
            ],
<<<<<<< HEAD
        )


@pytest.mark.parametrize(
    "join, output",
    [
        pytest.param(
            Join(
                build_simple_scan(),
                build_simple_scan(),
                LiteralExpression(True, BooleanType()),
                JoinType.INNER,
                {
                    "a": make_relational_column_reference("a", input_name="left"),
                    "b": make_relational_column_reference("b", input_name="right"),
                },
            ),
            "JOIN(cond=Literal(value=True, type=BooleanType()), type=inner, columns={'a': Column(input=left, name=a, type=UnknownType()), 'b': Column(input=right, name=b, type=UnknownType())})",
            id="inner_join",
        ),
        pytest.param(
            Join(
                build_simple_scan(),
                build_simple_scan(),
                CallExpression(
                    EQU,
                    BooleanType(),
                    [
                        make_relational_column_reference("a", input_name="left"),
                        make_relational_column_reference("a", input_name="right"),
                    ],
                ),
                JoinType.LEFT,
                {
                    "a": make_relational_column_reference("a", input_name="left"),
                    "b": make_relational_column_reference("b", input_name="right"),
                },
            ),
            "JOIN(cond=Call(op=BinaryOperator[==], inputs=[Column(input=left, name=a, type=UnknownType()), Column(input=right, name=a, type=UnknownType())], return_type=BooleanType()), type=left, columns={'a': Column(input=left, name=a, type=UnknownType()), 'b': Column(input=right, name=b, type=UnknownType())})",
            id="left_join",
        ),
        pytest.param(
            Join(
                build_simple_scan(),
                build_simple_scan(),
                LiteralExpression(False, BooleanType()),
                JoinType.RIGHT,
                {
                    "a": make_relational_column_reference("a", input_name="left"),
                    "b": make_relational_column_reference("b", input_name="right"),
                },
            ),
            "JOIN(cond=Literal(value=False, type=BooleanType()), type=right, columns={'a': Column(input=left, name=a, type=UnknownType()), 'b': Column(input=right, name=b, type=UnknownType())})",
            id="right_join",
        ),
        pytest.param(
            Join(
                build_simple_scan(),
                build_simple_scan(),
                CallExpression(
                    EQU,
                    BooleanType(),
                    [
                        make_relational_column_reference("b", input_name="left"),
                        make_relational_column_reference("b", input_name="right"),
                    ],
                ),
                JoinType.FULL_OUTER,
                {
                    "a": make_relational_column_reference("a", input_name="left"),
                    "b": make_relational_column_reference("b", input_name="right"),
                },
            ),
            "JOIN(cond=Call(op=BinaryOperator[==], inputs=[Column(input=left, name=b, type=UnknownType()), Column(input=right, name=b, type=UnknownType())], return_type=BooleanType()), type=full outer, columns={'a': Column(input=left, name=a, type=UnknownType()), 'b': Column(input=right, name=b, type=UnknownType())})",
            id="full_outer_join",
        ),
    ],
)
def test_join_to_string(join: Join, output: str):
    assert join.to_string() == output


@pytest.mark.parametrize(
    "first_join, second_join, output",
    [
        pytest.param(
            Join(
                build_simple_scan(),
                build_simple_scan(),
                CallExpression(
                    EQU,
                    BooleanType(),
                    [
                        make_relational_column_reference("a", input_name="left"),
                        make_relational_column_reference("a", input_name="right"),
                    ],
                ),
                JoinType.INNER,
                {
                    "a": make_relational_column_reference("a", input_name="left"),
                    "b": make_relational_column_reference("b", input_name="right"),
                },
            ),
            Join(
                build_simple_scan(),
                build_simple_scan(),
                CallExpression(
                    EQU,
                    BooleanType(),
                    [
                        make_relational_column_reference("a", input_name="left"),
                        make_relational_column_reference("a", input_name="right"),
                    ],
                ),
                JoinType.INNER,
                {
                    "a": make_relational_column_reference("a", input_name="left"),
                    "b": make_relational_column_reference("b", input_name="right"),
                },
            ),
            True,
            id="same_columns",
        ),
        pytest.param(
            Join(
                build_simple_scan(),
                build_simple_scan(),
                CallExpression(
                    EQU,
                    BooleanType(),
                    [
                        make_relational_column_reference("a", input_name="left"),
                        make_relational_column_reference("a", input_name="right"),
                    ],
                ),
                JoinType.INNER,
                {
                    "a": make_relational_column_reference("a", input_name="left"),
                    "b": make_relational_column_reference("b", input_name="right"),
                },
            ),
            Join(
                build_simple_scan(),
                build_simple_scan(),
                CallExpression(
                    EQU,
                    BooleanType(),
                    [
                        make_relational_column_reference("a", input_name="left"),
                        make_relational_column_reference("a", input_name="right"),
                    ],
                ),
                JoinType.INNER,
                {
                    "a": make_relational_column_reference("a", input_name="left"),
                    "c": make_relational_column_reference("b", input_name="right"),
                },
            ),
            False,
            id="diff_columns",
        ),
        pytest.param(
            Join(
                build_simple_scan(),
                build_simple_scan(),
                CallExpression(
                    EQU,
                    BooleanType(),
                    [
                        make_relational_column_reference("a", input_name="left"),
                        make_relational_column_reference("a", input_name="right"),
                    ],
                ),
                JoinType.INNER,
                {
                    "a": make_relational_column_reference("a", input_name="left"),
                    "b": make_relational_column_reference("b", input_name="right"),
                },
            ),
            Join(
                build_simple_scan(),
                build_simple_scan(),
                # Note: We don't care that Equals commutes right now.
                CallExpression(
                    EQU,
                    BooleanType(),
                    [
                        make_relational_column_reference("a", input_name="right"),
                        make_relational_column_reference("a", input_name="left"),
                    ],
                ),
                JoinType.INNER,
                {
                    "a": make_relational_column_reference("a", input_name="left"),
                    "b": make_relational_column_reference("b", input_name="right"),
                },
            ),
            False,
            id="diff_conds",
        ),
        pytest.param(
            Join(
                build_simple_scan(),
                build_simple_scan(),
                CallExpression(
                    EQU,
                    BooleanType(),
                    [
                        make_relational_column_reference("a", input_name="left"),
                        make_relational_column_reference("a", input_name="right"),
                    ],
                ),
                JoinType.INNER,
                {
                    "a": make_relational_column_reference("a", input_name="left"),
                    "b": make_relational_column_reference("b", input_name="right"),
                },
            ),
            Join(
                build_simple_scan(),
                build_simple_scan(),
                CallExpression(
                    EQU,
                    BooleanType(),
                    [
                        make_relational_column_reference("a", input_name="left"),
                        make_relational_column_reference("a", input_name="right"),
                    ],
                ),
                JoinType.LEFT,
                {
                    "a": make_relational_column_reference("a", input_name="left"),
                    "b": make_relational_column_reference("b", input_name="right"),
                },
            ),
            False,
            id="diff_type",
        ),
        pytest.param(
            Join(
                build_simple_scan(),
                build_simple_scan(),
                CallExpression(
                    EQU,
                    BooleanType(),
                    [
                        make_relational_column_reference("a", input_name="left"),
                        make_relational_column_reference("a", input_name="right"),
                    ],
                ),
                JoinType.INNER,
                {
                    "a": make_relational_column_reference("a", input_name="left"),
                    "b": make_relational_column_reference("b", input_name="right"),
                },
            ),
            Join(
                Scan(
                    "table2",
                    {
                        "a": make_relational_column_reference("a"),
                        "b": make_relational_column_reference("b"),
                    },
                ),
                build_simple_scan(),
                CallExpression(
                    EQU,
                    BooleanType(),
                    [
                        make_relational_column_reference("a", input_name="left"),
                        make_relational_column_reference("a", input_name="right"),
                    ],
                ),
                JoinType.INNER,
                {
                    "a": make_relational_column_reference("a", input_name="left"),
                    "b": make_relational_column_reference("b", input_name="right"),
                },
            ),
            False,
            id="different_left",
        ),
        pytest.param(
            Join(
                build_simple_scan(),
                build_simple_scan(),
                CallExpression(
                    EQU,
                    BooleanType(),
                    [
                        make_relational_column_reference("a", input_name="left"),
                        make_relational_column_reference("a", input_name="right"),
                    ],
                ),
                JoinType.INNER,
                {
                    "a": make_relational_column_reference("a", input_name="left"),
                    "b": make_relational_column_reference("b", input_name="right"),
                },
            ),
            Join(
                build_simple_scan(),
                Scan(
                    "table2",
                    {
                        "a": make_relational_column_reference("a"),
                        "b": make_relational_column_reference("b"),
                    },
                ),
                CallExpression(
                    EQU,
                    BooleanType(),
                    [
                        make_relational_column_reference("a", input_name="left"),
                        make_relational_column_reference("a", input_name="right"),
                    ],
                ),
                JoinType.INNER,
                {
                    "a": make_relational_column_reference("a", input_name="left"),
                    "b": make_relational_column_reference("b", input_name="right"),
                },
            ),
            False,
            id="different_right",
        ),
        pytest.param(
            Join(
                Scan(
                    "table2",
                    {
                        "a": make_relational_column_reference("a"),
                        "b": make_relational_column_reference("b"),
                    },
                ),
                build_simple_scan(),
                CallExpression(
                    EQU,
                    BooleanType(),
                    [
                        make_relational_column_reference("a", input_name="left"),
                        make_relational_column_reference("a", input_name="right"),
                    ],
                ),
                JoinType.INNER,
                {
                    "a": make_relational_column_reference("a", input_name="left"),
                    "b": make_relational_column_reference("b", input_name="right"),
                },
            ),
            Join(
                build_simple_scan(),
                Scan(
                    "table2",
                    {
                        "a": make_relational_column_reference("a"),
                        "b": make_relational_column_reference("b"),
                    },
                ),
                CallExpression(
                    EQU,
                    BooleanType(),
                    [
                        make_relational_column_reference("a", input_name="left"),
                        make_relational_column_reference("a", input_name="right"),
                    ],
                ),
                JoinType.INNER,
                {
                    "a": make_relational_column_reference("a", input_name="left"),
                    "b": make_relational_column_reference("b", input_name="right"),
                },
            ),
            False,
            id="swapped_inputs",
        ),
        pytest.param(
            Join(
                build_simple_scan(),
                build_simple_scan(),
                CallExpression(
                    EQU,
                    BooleanType(),
                    [
                        make_relational_column_reference("a", input_name="left"),
                        make_relational_column_reference("a", input_name="right"),
                    ],
                ),
                JoinType.INNER,
                {
                    "a": make_relational_column_reference("a", input_name="left"),
                    "b": make_relational_column_reference("b", input_name="right"),
                },
            ),
            Scan(
                "table2",
                {
                    "a": make_relational_column_reference("a"),
                    "b": make_relational_column_reference("b"),
                },
            ),
            False,
            id="different_nodes",
        ),
    ],
)
def test_join_equals(first_join: Join, second_join: Relational, output: bool):
    assert first_join.equals(second_join) == output


def test_join_requires_boolean_condition():
    """
    Test to verify that we raise an error when the join node is
    created with a non-boolean condition.
    """
    with pytest.raises(AssertionError, match="Join condition must be a boolean type"):
        Join(
            build_simple_scan(),
            build_simple_scan(),
            make_relational_literal(1, Int64Type()),
            JoinType.INNER,
            {
                "a": make_relational_column_reference("a"),
            },
=======
>>>>>>> 3d5bf764
        )<|MERGE_RESOLUTION|>--- conflicted
+++ resolved
@@ -1284,7 +1284,6 @@
                 ("a", make_relational_column_reference("a")),
                 ("a", make_relational_column_reference("b")),
             ],
-<<<<<<< HEAD
         )
 
 
@@ -1364,6 +1363,9 @@
     ],
 )
 def test_join_to_string(join: Join, output: str):
+    """
+    Tests the to_string() functionality for the Join node.
+    """
     assert join.to_string() == output
 
 
@@ -1692,6 +1694,9 @@
     ],
 )
 def test_join_equals(first_join: Join, second_join: Relational, output: bool):
+    """
+    Tests the equality functionality for the Join node.
+    """
     assert first_join.equals(second_join) == output
 
 
@@ -1709,6 +1714,4 @@
             {
                 "a": make_relational_column_reference("a"),
             },
-=======
->>>>>>> 3d5bf764
         )
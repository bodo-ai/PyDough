--- conflicted
+++ resolved
@@ -1,15 +1,5 @@
 WITH _s0 AS (
   SELECT
-<<<<<<< HEAD
-    COUNT(sbdpclose) AS count_sbdpclose,
-    MAX(sbdphigh) AS max_high,
-    MIN(sbdplow) AS min_low,
-    SUM(sbdpclose) AS sum_sbdpclose,
-    sbdptickerid
-  FROM main.sbdailyprice
-  GROUP BY
-=======
->>>>>>> 72bc7682
     CONCAT_WS(
       '-',
       EXTRACT(YEAR FROM CAST(sbdpdate AS DATETIME)),
@@ -20,14 +10,6 @@
           2 * -1
         ))
       END
-<<<<<<< HEAD
-    ),
-    5
-), _t0 AS (
-  SELECT
-    MAX(_s0.max_high) AS max_high,
-    MIN(_s0.min_low) AS min_low,
-=======
     ) AS month,
     sbdptickerid,
     COUNT(sbdpclose) AS count_sbdpclose,
@@ -44,64 +26,24 @@
     sbticker.sbtickersymbol,
     MAX(_s0.max_sbdphigh) AS max_max_sbdphigh,
     MIN(_s0.min_sbdplow) AS min_min_sbdplow,
->>>>>>> 72bc7682
     SUM(_s0.count_sbdpclose) AS sum_count_sbdpclose,
     SUM(_s0.sum_sbdpclose) AS sum_sum_sbdpclose
   FROM _s0 AS _s0
   JOIN main.sbticker AS sbticker
     ON _s0.sbdptickerid = sbticker.sbtickerid
   GROUP BY
-<<<<<<< HEAD
-    sbticker.sbtickersymbol,
-    CONCAT_WS(
-      '-',
-      EXTRACT(YEAR FROM CAST(date AS DATETIME)),
-      CASE
-        WHEN LENGTH(EXTRACT(MONTH FROM CAST(date AS DATETIME))) >= 2
-        THEN SUBSTRING(EXTRACT(MONTH FROM CAST(date AS DATETIME)), 1, 2)
-        ELSE SUBSTRING(CONCAT('00', EXTRACT(MONTH FROM CAST(date AS DATETIME))), (
-          2 * -1
-        ))
-      END
-    )
-=======
     1,
     2
->>>>>>> 72bc7682
 )
 SELECT
-  symbol_1 AS symbol,
-  CONCAT_WS(
-    '-',
-    EXTRACT(YEAR FROM CAST(date AS DATETIME)),
-    CASE
-      WHEN LENGTH(EXTRACT(MONTH FROM CAST(date AS DATETIME))) >= 2
-      THEN SUBSTRING(EXTRACT(MONTH FROM CAST(date AS DATETIME)), 1, 2)
-      ELSE SUBSTRING(CONCAT('00', EXTRACT(MONTH FROM CAST(date AS DATETIME))), -2)
-    END
-  ) AS month,
+  sbtickersymbol AS symbol,
+  month,
   sum_sum_sbdpclose / sum_count_sbdpclose AS avg_close,
   max_max_sbdphigh AS max_high,
   min_min_sbdplow AS min_low,
   (
     (
       sum_sum_sbdpclose / sum_count_sbdpclose
-    ) - LAG(sum_sum_sbdpclose / sum_count_sbdpclose, 1) OVER (PARTITION BY symbol_1 ORDER BY CONCAT_WS(
-      '-',
-      EXTRACT(YEAR FROM CAST(date AS DATETIME)),
-      CASE
-        WHEN LENGTH(EXTRACT(MONTH FROM CAST(date AS DATETIME))) >= 2
-        THEN SUBSTRING(EXTRACT(MONTH FROM CAST(date AS DATETIME)), 1, 2)
-        ELSE SUBSTRING(CONCAT('00', EXTRACT(MONTH FROM CAST(date AS DATETIME))), -2)
-      END
-    ) NULLS LAST)
-  ) / LAG(sum_sum_sbdpclose / sum_count_sbdpclose, 1) OVER (PARTITION BY symbol_1 ORDER BY CONCAT_WS(
-    '-',
-    EXTRACT(YEAR FROM CAST(date AS DATETIME)),
-    CASE
-      WHEN LENGTH(EXTRACT(MONTH FROM CAST(date AS DATETIME))) >= 2
-      THEN SUBSTRING(EXTRACT(MONTH FROM CAST(date AS DATETIME)), 1, 2)
-      ELSE SUBSTRING(CONCAT('00', EXTRACT(MONTH FROM CAST(date AS DATETIME))), -2)
-    END
-  ) NULLS LAST) AS momc
+    ) - LAG(sum_sum_sbdpclose / sum_count_sbdpclose, 1) OVER (PARTITION BY sbtickersymbol ORDER BY month NULLS LAST)
+  ) / LAG(sum_sum_sbdpclose / sum_count_sbdpclose, 1) OVER (PARTITION BY sbtickersymbol ORDER BY month NULLS LAST) AS momc
 FROM _t0
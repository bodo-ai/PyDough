<<<<<<< HEAD
SELECT
  region_name,
  COALESCE(agg_4, 0) AS n_red_acctbal,
  COALESCE(agg_3, 0) AS n_black_acctbal,
  agg_2 AS median_red_acctbal,
  agg_0 AS median_black_acctbal,
  agg_1 AS median_overall_acctbal
FROM (
  SELECT
    agg_0,
    agg_1,
    agg_2,
    agg_3,
    agg_4,
    region_name
  FROM (
    SELECT
      r_name AS region_name,
      r_regionkey AS key
    FROM tpch.REGION
  )
  LEFT JOIN (
    SELECT
      AVG(expr_5) AS agg_0,
      AVG(expr_6) AS agg_1,
      AVG(expr_7) AS agg_2,
      COUNT(negative_acctbal) AS agg_4,
      COUNT(non_negative_acctbal) AS agg_3,
      region_key
    FROM (
      SELECT
        CASE
          WHEN ABS(
            (
              ROW_NUMBER() OVER (PARTITION BY region_key ORDER BY acctbal DESC) - 1.0
            ) - (
              CAST((
                COUNT(acctbal) OVER (PARTITION BY region_key) - 1.0
              ) AS REAL) / 2.0
            )
          ) < 1.0
          THEN acctbal
          ELSE NULL
        END AS expr_6,
        CASE
          WHEN ABS(
            (
              ROW_NUMBER() OVER (PARTITION BY region_key ORDER BY negative_acctbal DESC) - 1.0
            ) - (
              CAST((
                COUNT(negative_acctbal) OVER (PARTITION BY region_key) - 1.0
              ) AS REAL) / 2.0
            )
          ) < 1.0
          THEN negative_acctbal
          ELSE NULL
        END AS expr_7,
        CASE
          WHEN ABS(
            (
              ROW_NUMBER() OVER (PARTITION BY region_key ORDER BY non_negative_acctbal DESC) - 1.0
            ) - (
              CAST((
                COUNT(non_negative_acctbal) OVER (PARTITION BY region_key) - 1.0
              ) AS REAL) / 2.0
            )
          ) < 1.0
          THEN non_negative_acctbal
          ELSE NULL
        END AS expr_5,
        negative_acctbal,
        non_negative_acctbal,
        region_key
      FROM (
        SELECT
          CASE WHEN acctbal >= 0 THEN acctbal ELSE NULL END AS non_negative_acctbal,
          CASE WHEN acctbal < 0 THEN acctbal ELSE NULL END AS negative_acctbal,
          acctbal,
          region_key
        FROM (
          SELECT
            acctbal,
            region_key
          FROM (
            SELECT
              n_nationkey AS key,
              n_regionkey AS region_key
            FROM tpch.NATION
          )
          INNER JOIN (
            SELECT
              c_acctbal AS acctbal,
              c_nationkey AS nation_key
            FROM tpch.CUSTOMER
          )
            ON key = nation_key
        )
      )
    )
    GROUP BY
      region_key
  )
    ON key = region_key
=======
WITH "_t2_2" AS (
  SELECT
    CASE
      WHEN ABS(
        (
          ROW_NUMBER() OVER (PARTITION BY "nation"."n_regionkey" ORDER BY "customer"."c_acctbal" DESC) - 1.0
        ) - (
          CAST((
            COUNT("customer"."c_acctbal") OVER (PARTITION BY "nation"."n_regionkey") - 1.0
          ) AS REAL) / 2.0
        )
      ) < 1.0
      THEN "customer"."c_acctbal"
      ELSE NULL
    END AS "expr_7",
    CASE
      WHEN ABS(
        (
          ROW_NUMBER() OVER (PARTITION BY "nation"."n_regionkey" ORDER BY CASE WHEN "customer"."c_acctbal" < 0 THEN "customer"."c_acctbal" ELSE NULL END DESC) - 1.0
        ) - (
          CAST((
            COUNT(CASE WHEN "customer"."c_acctbal" < 0 THEN "customer"."c_acctbal" ELSE NULL END) OVER (PARTITION BY "nation"."n_regionkey") - 1.0
          ) AS REAL) / 2.0
        )
      ) < 1.0
      THEN CASE WHEN "customer"."c_acctbal" < 0 THEN "customer"."c_acctbal" ELSE NULL END
      ELSE NULL
    END AS "expr_8",
    CASE
      WHEN ABS(
        (
          ROW_NUMBER() OVER (PARTITION BY "nation"."n_regionkey" ORDER BY CASE WHEN "customer"."c_acctbal" >= 0 THEN "customer"."c_acctbal" ELSE NULL END DESC) - 1.0
        ) - (
          CAST((
            COUNT(CASE WHEN "customer"."c_acctbal" >= 0 THEN "customer"."c_acctbal" ELSE NULL END) OVER (PARTITION BY "nation"."n_regionkey") - 1.0
          ) AS REAL) / 2.0
        )
      ) < 1.0
      THEN CASE WHEN "customer"."c_acctbal" >= 0 THEN "customer"."c_acctbal" ELSE NULL END
      ELSE NULL
    END AS "expr_6",
    CASE WHEN "customer"."c_acctbal" < 0 THEN "customer"."c_acctbal" ELSE NULL END AS "negative_acctbal",
    CASE WHEN "customer"."c_acctbal" >= 0 THEN "customer"."c_acctbal" ELSE NULL END AS "non_negative_acctbal",
    "nation"."n_regionkey" AS "region_key"
  FROM "tpch"."nation" AS "nation"
  JOIN "tpch"."customer" AS "customer"
    ON "customer"."c_nationkey" = "nation"."n_nationkey"
), "_t3_2" AS (
  SELECT
    AVG("_t2"."expr_6") AS "agg_0",
    AVG("_t2"."expr_7") AS "agg_1",
    AVG("_t2"."expr_8") AS "agg_2",
    COUNT("_t2"."negative_acctbal") AS "agg_4",
    COUNT("_t2"."non_negative_acctbal") AS "agg_3",
    "_t2"."region_key" AS "region_key"
  FROM "_t2_2" AS "_t2"
  GROUP BY
    "_t2"."region_key"
>>>>>>> 245465a3
)
SELECT
  "region"."r_name" AS "region_name",
  COALESCE("_t3"."agg_4", 0) AS "n_red_acctbal",
  COALESCE("_t3"."agg_3", 0) AS "n_black_acctbal",
  "_t3"."agg_2" AS "median_red_acctbal",
  "_t3"."agg_0" AS "median_black_acctbal",
  "_t3"."agg_1" AS "median_overall_acctbal"
FROM "tpch"."region" AS "region"
LEFT JOIN "_t3_2" AS "_t3"
  ON "_t3"."region_key" = "region"."r_regionkey"
ORDER BY
<<<<<<< HEAD
  region_name
=======
  "region"."r_name"
>>>>>>> 245465a3
<|MERGE_RESOLUTION|>--- conflicted
+++ resolved
@@ -1,109 +1,4 @@
-<<<<<<< HEAD
-SELECT
-  region_name,
-  COALESCE(agg_4, 0) AS n_red_acctbal,
-  COALESCE(agg_3, 0) AS n_black_acctbal,
-  agg_2 AS median_red_acctbal,
-  agg_0 AS median_black_acctbal,
-  agg_1 AS median_overall_acctbal
-FROM (
-  SELECT
-    agg_0,
-    agg_1,
-    agg_2,
-    agg_3,
-    agg_4,
-    region_name
-  FROM (
-    SELECT
-      r_name AS region_name,
-      r_regionkey AS key
-    FROM tpch.REGION
-  )
-  LEFT JOIN (
-    SELECT
-      AVG(expr_5) AS agg_0,
-      AVG(expr_6) AS agg_1,
-      AVG(expr_7) AS agg_2,
-      COUNT(negative_acctbal) AS agg_4,
-      COUNT(non_negative_acctbal) AS agg_3,
-      region_key
-    FROM (
-      SELECT
-        CASE
-          WHEN ABS(
-            (
-              ROW_NUMBER() OVER (PARTITION BY region_key ORDER BY acctbal DESC) - 1.0
-            ) - (
-              CAST((
-                COUNT(acctbal) OVER (PARTITION BY region_key) - 1.0
-              ) AS REAL) / 2.0
-            )
-          ) < 1.0
-          THEN acctbal
-          ELSE NULL
-        END AS expr_6,
-        CASE
-          WHEN ABS(
-            (
-              ROW_NUMBER() OVER (PARTITION BY region_key ORDER BY negative_acctbal DESC) - 1.0
-            ) - (
-              CAST((
-                COUNT(negative_acctbal) OVER (PARTITION BY region_key) - 1.0
-              ) AS REAL) / 2.0
-            )
-          ) < 1.0
-          THEN negative_acctbal
-          ELSE NULL
-        END AS expr_7,
-        CASE
-          WHEN ABS(
-            (
-              ROW_NUMBER() OVER (PARTITION BY region_key ORDER BY non_negative_acctbal DESC) - 1.0
-            ) - (
-              CAST((
-                COUNT(non_negative_acctbal) OVER (PARTITION BY region_key) - 1.0
-              ) AS REAL) / 2.0
-            )
-          ) < 1.0
-          THEN non_negative_acctbal
-          ELSE NULL
-        END AS expr_5,
-        negative_acctbal,
-        non_negative_acctbal,
-        region_key
-      FROM (
-        SELECT
-          CASE WHEN acctbal >= 0 THEN acctbal ELSE NULL END AS non_negative_acctbal,
-          CASE WHEN acctbal < 0 THEN acctbal ELSE NULL END AS negative_acctbal,
-          acctbal,
-          region_key
-        FROM (
-          SELECT
-            acctbal,
-            region_key
-          FROM (
-            SELECT
-              n_nationkey AS key,
-              n_regionkey AS region_key
-            FROM tpch.NATION
-          )
-          INNER JOIN (
-            SELECT
-              c_acctbal AS acctbal,
-              c_nationkey AS nation_key
-            FROM tpch.CUSTOMER
-          )
-            ON key = nation_key
-        )
-      )
-    )
-    GROUP BY
-      region_key
-  )
-    ON key = region_key
-=======
-WITH "_t2_2" AS (
+WITH "_t1_2" AS (
   SELECT
     CASE
       WHEN ABS(
@@ -117,7 +12,7 @@
       ) < 1.0
       THEN "customer"."c_acctbal"
       ELSE NULL
-    END AS "expr_7",
+    END AS "expr_6",
     CASE
       WHEN ABS(
         (
@@ -130,7 +25,7 @@
       ) < 1.0
       THEN CASE WHEN "customer"."c_acctbal" < 0 THEN "customer"."c_acctbal" ELSE NULL END
       ELSE NULL
-    END AS "expr_8",
+    END AS "expr_7",
     CASE
       WHEN ABS(
         (
@@ -143,7 +38,7 @@
       ) < 1.0
       THEN CASE WHEN "customer"."c_acctbal" >= 0 THEN "customer"."c_acctbal" ELSE NULL END
       ELSE NULL
-    END AS "expr_6",
+    END AS "expr_5",
     CASE WHEN "customer"."c_acctbal" < 0 THEN "customer"."c_acctbal" ELSE NULL END AS "negative_acctbal",
     CASE WHEN "customer"."c_acctbal" >= 0 THEN "customer"."c_acctbal" ELSE NULL END AS "non_negative_acctbal",
     "nation"."n_regionkey" AS "region_key"
@@ -152,16 +47,15 @@
     ON "customer"."c_nationkey" = "nation"."n_nationkey"
 ), "_t3_2" AS (
   SELECT
-    AVG("_t2"."expr_6") AS "agg_0",
-    AVG("_t2"."expr_7") AS "agg_1",
-    AVG("_t2"."expr_8") AS "agg_2",
-    COUNT("_t2"."negative_acctbal") AS "agg_4",
-    COUNT("_t2"."non_negative_acctbal") AS "agg_3",
-    "_t2"."region_key" AS "region_key"
-  FROM "_t2_2" AS "_t2"
+    AVG("_t1"."expr_5") AS "agg_0",
+    AVG("_t1"."expr_6") AS "agg_1",
+    AVG("_t1"."expr_7") AS "agg_2",
+    COUNT("_t1"."negative_acctbal") AS "agg_4",
+    COUNT("_t1"."non_negative_acctbal") AS "agg_3",
+    "_t1"."region_key" AS "region_key"
+  FROM "_t1_2" AS "_t1"
   GROUP BY
-    "_t2"."region_key"
->>>>>>> 245465a3
+    "_t1"."region_key"
 )
 SELECT
   "region"."r_name" AS "region_name",
@@ -174,8 +68,4 @@
 LEFT JOIN "_t3_2" AS "_t3"
   ON "_t3"."region_key" = "region"."r_regionkey"
 ORDER BY
-<<<<<<< HEAD
-  region_name
-=======
-  "region"."r_name"
->>>>>>> 245465a3
+  "region_name"
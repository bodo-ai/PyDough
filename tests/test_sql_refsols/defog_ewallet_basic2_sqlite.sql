--- conflicted
+++ resolved
@@ -1,19 +1,5 @@
 WITH _u_0 AS (
   SELECT
-<<<<<<< HEAD
-    coupons.merchant_id AS merchant_id
-  FROM main.coupons AS coupons
-), _s0 AS (
-  SELECT
-    merchants.mid AS mid,
-    merchants.name AS name
-  FROM main.merchants AS merchants
-)
-SELECT
-  _s0.mid AS merchant_id,
-  _s0.name AS merchant_name
-FROM _s0 AS _s0
-=======
     merchant_id AS _u_1
   FROM main.coupons
   GROUP BY
@@ -25,6 +11,5 @@
 FROM main.merchants AS merchants
 LEFT JOIN _u_0 AS _u_0
   ON _u_0._u_1 = merchants.mid
->>>>>>> 30d7d0e9
 WHERE
   _u_0._u_1 IS NULL
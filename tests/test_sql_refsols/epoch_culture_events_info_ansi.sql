--- conflicted
+++ resolved
@@ -1,40 +1,3 @@
-<<<<<<< HEAD
-WITH _s2 AS (
-  SELECT
-    ev_dt AS date_time,
-    ev_key AS key
-  FROM events
-), _t0 AS (
-  SELECT
-    events.ev_dt AS date_time,
-    eras.er_name AS era_name,
-    events.ev_name AS event_name,
-    EXTRACT(YEAR FROM events.ev_dt) AS event_year,
-    seasons.s_name AS season_name,
-    times.t_name AS tod
-  FROM events AS events
-  JOIN eras AS eras
-    ON eras.er_end_year > EXTRACT(YEAR FROM events.ev_dt)
-    AND eras.er_start_year <= EXTRACT(YEAR FROM events.ev_dt)
-  JOIN _s2 AS _s2
-    ON _s2.key = events.ev_key
-  JOIN seasons AS seasons
-    ON seasons.s_month1 = EXTRACT(MONTH FROM _s2.date_time)
-    OR seasons.s_month2 = EXTRACT(MONTH FROM _s2.date_time)
-    OR seasons.s_month3 = EXTRACT(MONTH FROM _s2.date_time)
-  JOIN _s2 AS _s6
-    ON _s6.key = events.ev_key
-  JOIN times AS times
-    ON times.t_end_hour > EXTRACT(HOUR FROM _s6.date_time)
-    AND times.t_start_hour <= EXTRACT(HOUR FROM _s6.date_time)
-  WHERE
-    events.ev_typ = 'culture'
-  ORDER BY
-    date_time
-  LIMIT 6
-)
-=======
->>>>>>> 32e5f142
 SELECT
   events.ev_name AS event_name,
   eras.er_name AS era_name,

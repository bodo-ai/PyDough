<<<<<<< HEAD
WITH "_t0_2" AS (
=======
WITH _t1_2 AS (
>>>>>>> a57d0640
  SELECT
    COUNT(DISTINCT coupon_id) AS agg_0,
    COUNT(DISTINCT txid) AS agg_1,
    receiver_id
  FROM main.wallet_transactions_daily
  WHERE
    status = 'success'
  GROUP BY
    receiver_id
)
SELECT
  merchants.name,
  CAST((
<<<<<<< HEAD
    "_t0"."agg_0" * 1.0
  ) AS REAL) / "_t0"."agg_1" AS "CPUR"
FROM "main"."merchants" AS "merchants"
JOIN "_t0_2" AS "_t0"
  ON "_t0"."receiver_id" = "merchants"."mid"
=======
    _t1.agg_0 * 1.0
  ) AS REAL) / _t1.agg_1 AS CPUR
FROM main.merchants AS merchants
JOIN _t1_2 AS _t1
  ON _t1.receiver_id = merchants.mid
>>>>>>> a57d0640
<|MERGE_RESOLUTION|>--- conflicted
+++ resolved
@@ -1,8 +1,4 @@
-<<<<<<< HEAD
-WITH "_t0_2" AS (
-=======
-WITH _t1_2 AS (
->>>>>>> a57d0640
+WITH _t0_2 AS (
   SELECT
     COUNT(DISTINCT coupon_id) AS agg_0,
     COUNT(DISTINCT txid) AS agg_1,
@@ -16,16 +12,8 @@
 SELECT
   merchants.name,
   CAST((
-<<<<<<< HEAD
-    "_t0"."agg_0" * 1.0
-  ) AS REAL) / "_t0"."agg_1" AS "CPUR"
-FROM "main"."merchants" AS "merchants"
-JOIN "_t0_2" AS "_t0"
-  ON "_t0"."receiver_id" = "merchants"."mid"
-=======
-    _t1.agg_0 * 1.0
-  ) AS REAL) / _t1.agg_1 AS CPUR
+    _t0.agg_0 * 1.0
+  ) AS REAL) / _t0.agg_1 AS CPUR
 FROM main.merchants AS merchants
-JOIN _t1_2 AS _t1
-  ON _t1.receiver_id = merchants.mid
->>>>>>> a57d0640
+JOIN _t0_2 AS _t0
+  ON _t0.receiver_id = merchants.mid
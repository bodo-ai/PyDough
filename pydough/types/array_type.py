"""
TODO: add file-level docstring
"""

from .pydough_type import PyDoughType
from .errors import PyDoughTypeException
import re


class ArrayType(PyDoughType):
    """
    TODO: add class docstring
    """

    def __init__(self, elem_type: PyDoughType):
        if not isinstance(elem_type, PyDoughType):
            raise PyDoughTypeException(
                f"Invalid component type for ArrayType. Expected a PyDoughType, received: {repr(elem_type)}"
            )
        self.elem_type = elem_type

    def __repr__(self):
        return f"ArrayType({repr(self.elem_type)})"

    def as_json_string(self) -> str:
        return f"array[{self.elem_type.as_json_string()}]"

<<<<<<< HEAD
    type_string_pattern: re.Pattern = re.compile("array[(.+)]")
=======
    type_string_pattern: re.Pattern = re.compile("array\[(.+)\]")
>>>>>>> 79ca78f7

    def parse_from_string(type_string: str) -> PyDoughType:
        from pydough.types import parse_type_from_string

        match = ArrayType.type_string_pattern.fullmatch(type_string)
        if match is None:
            return None
        try:
<<<<<<< HEAD
            elem_type = parse_type_from_string(match.groups[0])
=======
            elem_type = parse_type_from_string(match.groups(0)[0])
>>>>>>> 79ca78f7
        except PyDoughTypeException:
            return None
        return ArrayType(elem_type)<|MERGE_RESOLUTION|>--- conflicted
+++ resolved
@@ -25,11 +25,7 @@
     def as_json_string(self) -> str:
         return f"array[{self.elem_type.as_json_string()}]"
 
-<<<<<<< HEAD
-    type_string_pattern: re.Pattern = re.compile("array[(.+)]")
-=======
     type_string_pattern: re.Pattern = re.compile("array\[(.+)\]")
->>>>>>> 79ca78f7
 
     def parse_from_string(type_string: str) -> PyDoughType:
         from pydough.types import parse_type_from_string
@@ -38,11 +34,7 @@
         if match is None:
             return None
         try:
-<<<<<<< HEAD
-            elem_type = parse_type_from_string(match.groups[0])
-=======
             elem_type = parse_type_from_string(match.groups(0)[0])
->>>>>>> 79ca78f7
         except PyDoughTypeException:
             return None
         return ArrayType(elem_type)
--- conflicted
+++ resolved
@@ -23,129 +23,6 @@
 
 
 class JoinCardinality(Enum):
-<<<<<<< HEAD
-    """
-    Enum describing the relationship between the LHS and RHS of a join in terms
-    of whether the LHS matches onto 1 or more rows of the RHS, and whether the
-    join can cause the LHS to be filtered or not. There are 9 combinations of
-    whether the cardinality is singular/plural/unknown, and whether the join
-    is accessing/filtering/unknown.
-    """
-
-    SINGULAR_FILTER = 1
-    SINGULAR_ACCESS = 2
-    SINGULAR_UNKNOWN = 3
-    PLURAL_FILTER = 4
-    PLURAL_ACCESS = 5
-    PLURAL_UNKNOWN = 6
-    UNKNOWN_FILTER = 7
-    UNKNOWN_ACCESS = 8
-    UNKNOWN_UNKNOWN = 9
-
-    def add_filter(self) -> "JoinCardinality":
-        """
-        Returns a new JoinCardinality referring to the current value but with
-        filtering added.
-        """
-        if self in (JoinCardinality.SINGULAR_ACCESS, JoinCardinality.SINGULAR_UNKNOWN):
-            return JoinCardinality.SINGULAR_FILTER
-        elif self in (JoinCardinality.PLURAL_ACCESS, JoinCardinality.PLURAL_UNKNOWN):
-            return JoinCardinality.PLURAL_FILTER
-        elif self in (JoinCardinality.UNKNOWN_ACCESS, JoinCardinality.UNKNOWN_UNKNOWN):
-            return JoinCardinality.UNKNOWN_FILTER
-        else:
-            return self
-
-    def add_potential_filter(self) -> "JoinCardinality":
-        """
-        Returns a new JoinCardinality referring to the current value but with
-        the possibility of filtering added.
-        """
-        if self == JoinCardinality.SINGULAR_ACCESS:
-            return JoinCardinality.SINGULAR_UNKNOWN
-        elif self == JoinCardinality.PLURAL_ACCESS:
-            return JoinCardinality.PLURAL_UNKNOWN
-        elif self == JoinCardinality.UNKNOWN_ACCESS:
-            return JoinCardinality.UNKNOWN_UNKNOWN
-        else:
-            return self
-
-    @property
-    def accesses(self) -> bool:
-        """
-        Returns whether this JoinCardinality indicates that the LHS is
-        NOT filtered by being joined with the RHS.
-        """
-        return self in (
-            JoinCardinality.SINGULAR_ACCESS,
-            JoinCardinality.PLURAL_ACCESS,
-            JoinCardinality.UNKNOWN_ACCESS,
-        )
-
-    @property
-    def filters(self) -> bool:
-        """
-        Returns whether this JoinCardinality indicates that the LHS is
-        filtered by being joined with the RHS.
-        """
-        return self in (
-            JoinCardinality.SINGULAR_FILTER,
-            JoinCardinality.PLURAL_FILTER,
-            JoinCardinality.UNKNOWN_FILTER,
-        )
-
-    @property
-    def unknown_filtering(self) -> bool:
-        """
-        Returns whether this JoinCardinality does no know if the LHS is
-        filtered by being joined with the RHS.
-        """
-        return self in (
-            JoinCardinality.SINGULAR_UNKNOWN,
-            JoinCardinality.PLURAL_UNKNOWN,
-            JoinCardinality.UNKNOWN_UNKNOWN,
-        )
-
-    @property
-    def singular(self) -> bool:
-        """
-        Returns whether this JoinCardinality indicates that the LHS can
-        NOT match with multiple records of the RHS.
-        """
-        return self in (
-            JoinCardinality.SINGULAR_FILTER,
-            JoinCardinality.SINGULAR_ACCESS,
-            JoinCardinality.SINGULAR_UNKNOWN,
-        )
-
-    @property
-    def plural(self) -> bool:
-        """
-        Returns whether this JoinCardinality indicates that the LHS can
-        match with multiple records of the RHS.
-        """
-        return self in (
-            JoinCardinality.PLURAL_FILTER,
-            JoinCardinality.PLURAL_ACCESS,
-            JoinCardinality.PLURAL_UNKNOWN,
-        )
-
-    @property
-    def unknown_cardinality(self) -> bool:
-        """
-        Returns whether this JoinCardinality does no know if the LHS can match
-        with multiple records of the RHS.
-        """
-        return self in (
-            JoinCardinality.UNKNOWN_ACCESS,
-            JoinCardinality.UNKNOWN_FILTER,
-            JoinCardinality.UNKNOWN_UNKNOWN,
-        )
-
-
-class Join(RelationalNode):
-=======
->>>>>>> 30d7d0e9
     """
     Enum describing the relationship between the LHS and RHS of a join in terms
     of whether the LHS matches onto 1 or more rows of the RHS, and whether the

--- conflicted
+++ resolved
@@ -256,10 +256,8 @@
             key: self._generate_table_alias() for key in join.default_input_aliases
         }
         self.visit_inputs(join)
-<<<<<<< HEAD
-        inputs: list[Select] = [self._stack.pop() for _ in range(len(join.inputs))][
-            ::-1
-        ]
+        inputs: list[Select] = [self._stack.pop() for _ in range(len(join.inputs))]
+        inputs.reverse()
         # Compute a dictionary to find all duplicate names.
         seen_names: MutableMapping[str, int] = defaultdict(int)
         for input in join.inputs:
@@ -268,10 +266,6 @@
         # Only keep duplicate names.
         kept_names = {key for key, value in seen_names.items() if value > 1}
         self._alias_remover.set_kept_names(kept_names)
-=======
-        inputs: list[Select] = [self._stack.pop() for _ in range(len(join.inputs))]
-        inputs.reverse()
->>>>>>> 78eb1c50
         self._alias_modifier.set_map(alias_map)
         columns = {
             alias: col.accept_shuttle(self._alias_remover).accept_shuttle(

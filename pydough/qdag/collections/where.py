"""
Definition of PyDough QDAG collection type for filtering the current collection
by certain expression criteria.
"""

__all__ = ["Where"]


<<<<<<< HEAD
from functools import cache

=======
from pydough.qdag.errors import PyDoughQDAGException
>>>>>>> 5be84e0c
from pydough.qdag.expressions import PyDoughExpressionQDAG
from pydough.qdag.has_hasnot_rewrite import has_hasnot_rewrite

from .augmenting_child_operator import AugmentingChildOperator
from .collection_qdag import PyDoughCollectionQDAG


class Where(AugmentingChildOperator):
    """
    The QDAG node implementation class representing a WHERE filter.
    """

    def __init__(
        self,
        predecessor: PyDoughCollectionQDAG,
        children: list[PyDoughCollectionQDAG],
        condition: PyDoughExpressionQDAG,
    ):
        super().__init__(predecessor, children)
        self._condition = has_hasnot_rewrite(condition, True)
        self.verify_singular_terms([self._condition])

    @property
    def condition(self) -> PyDoughExpressionQDAG:
        """
        The predicate expression for the WHERE clause.
        """
        return self._condition

    @property
    def key(self) -> str:
        return f"{self.preceding_context.key}.WHERE"

    @property
    def standalone_string(self) -> str:
        return f"WHERE({self.condition.to_string()})"

    @property
    def tree_item_string(self) -> str:
        return f"Where[{self.condition.to_string(True)}]"

    def equals(self, other: object) -> bool:
        return (
            isinstance(other, Where)
            and self._condition == other._condition
            and super().equals(other)
        )<|MERGE_RESOLUTION|>--- conflicted
+++ resolved
@@ -6,12 +6,6 @@
 __all__ = ["Where"]
 
 
-<<<<<<< HEAD
-from functools import cache
-
-=======
-from pydough.qdag.errors import PyDoughQDAGException
->>>>>>> 5be84e0c
 from pydough.qdag.expressions import PyDoughExpressionQDAG
 from pydough.qdag.has_hasnot_rewrite import has_hasnot_rewrite
 

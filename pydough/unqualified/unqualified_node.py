"""
Definitions of UnqualifiedNode classes that are used as the first IR created by
PyDough whenever a user writes PyDough code.
"""

__all__ = [
    "UnqualifiedAccess",
    "UnqualifiedBinaryOperation",
    "UnqualifiedCalc",
    "UnqualifiedNode",
    "UnqualifiedOperation",
    "UnqualifiedOperator",
    "UnqualifiedOrderBy",
    "UnqualifiedPartition",
    "UnqualifiedRoot",
    "UnqualifiedTopK",
    "UnqualifiedWhere",
    "UnqualifiedLiteral",
    "UnqualifiedBack",
    "UnqualifiedWindow",
    "display_raw",
]

from abc import ABC
from collections.abc import Iterable, MutableSequence
from datetime import date
from typing import Any, Union

import pydough.pydough_operators as pydop
from pydough.metadata import GraphMetadata
from pydough.types import (
    ArrayType,
    BinaryType,
    BooleanType,
    DateType,
    Float64Type,
    Int64Type,
    PyDoughType,
    StringType,
    UnknownType,
)

from .errors import PyDoughUnqualifiedException


class UnqualifiedNode(ABC):
    """
    Base class used to describe PyDough nodes before they have been properly
    qualified. Note: every implementation class has a field `_parcel` storing
    a tuple of its core data fields. No properties should ever collide with
    this name.
    """

    def __repr__(self):
        return display_raw(self)

    @staticmethod
    def coerce_to_unqualified(obj: object) -> "UnqualifiedNode":
        """
        Attempts to coerce an arbitrary Python object to an UnqualifiedNode
        instance.

        Args:
            `obj`: the object to be coerced to an UnqualifiedNode.

        Returns:
            The coerced UnqualifiedNode.

        Raises:
            `PyDoughUnqualifiedException` if the object cannot be coerced, e.g.
            if it is a Python object that has no translation into a PyDough
            literal.
        """
        if isinstance(obj, UnqualifiedNode):
            return obj
        if isinstance(obj, bool):
            return UnqualifiedLiteral(obj, BooleanType())
        if isinstance(obj, int):
            return UnqualifiedLiteral(obj, Int64Type())
        if isinstance(obj, float):
            return UnqualifiedLiteral(obj, Float64Type())
        if isinstance(obj, str):
            return UnqualifiedLiteral(obj, StringType())
        if isinstance(obj, bytes):
            return UnqualifiedLiteral(obj, BinaryType())
        if isinstance(obj, date):
            return UnqualifiedLiteral(obj, DateType())
        if obj is None:
            return UnqualifiedLiteral(obj, UnknownType())
        if isinstance(obj, (list, tuple, set)):
            elems: list[UnqualifiedLiteral] = []
            typ: PyDoughType = UnknownType()
            for elem in obj:
                coerced_elem = UnqualifiedNode.coerce_to_unqualified(elem)
                assert isinstance(
                    coerced_elem, UnqualifiedLiteral
                ), f"Can only coerce list of literals to a literal, not {elem}"
                elems.append(coerced_elem)
            return UnqualifiedLiteral(elems, ArrayType(typ))
        raise PyDoughUnqualifiedException(f"Cannot coerce {obj!r} to a PyDough node.")

    def __getattribute__(self, name: str) -> Any:
        try:
            result = super().__getattribute__(name)
            return result
        except AttributeError:
            return UnqualifiedAccess(self, name)

    def __setattr__(self, name: str, value: object) -> None:
        if name == "_parcel":
            super().__setattr__(name, value)
        else:
            # TODO: support using setattr to add/mutate properties.
            raise AttributeError(
                "PyDough objects do not yet support writing properties to them."
            )

    def __hash__(self):
        return hash(repr(self))

    def __getitem__(self, key):
        if isinstance(key, slice):
            args: MutableSequence[UnqualifiedNode] = [self]
            for arg in (key.start, key.stop, key.step):
                coerced_elem = UnqualifiedNode.coerce_to_unqualified(arg)
                args.append(coerced_elem)
            return UnqualifiedOperation("SLICE", args)
        else:
            raise PyDoughUnqualifiedException(
                f"Cannot index into PyDough object {self} with {key!r}"
            )

    def __add__(self, other: object):
        other_unqualified: UnqualifiedNode = self.coerce_to_unqualified(other)
        return UnqualifiedBinaryOperation("+", self, other_unqualified)

    def __radd__(self, other: object):
        other_unqualified: UnqualifiedNode = self.coerce_to_unqualified(other)
        return UnqualifiedBinaryOperation("+", other_unqualified, self)

    def __sub__(self, other: object):
        other_unqualified: UnqualifiedNode = self.coerce_to_unqualified(other)
        return UnqualifiedBinaryOperation("-", self, other_unqualified)

    def __rsub__(self, other: object):
        other_unqualified: UnqualifiedNode = self.coerce_to_unqualified(other)
        return UnqualifiedBinaryOperation("-", other_unqualified, self)

    def __mul__(self, other: object):
        other_unqualified: UnqualifiedNode = self.coerce_to_unqualified(other)
        return UnqualifiedBinaryOperation("*", self, other_unqualified)

    def __rmul__(self, other: object):
        other_unqualified: UnqualifiedNode = self.coerce_to_unqualified(other)
        return UnqualifiedBinaryOperation("*", other_unqualified, self)

    def __truediv__(self, other: object):
        other_unqualified: UnqualifiedNode = self.coerce_to_unqualified(other)
        return UnqualifiedBinaryOperation("/", self, other_unqualified)

    def __rtruediv__(self, other: object):
        other_unqualified: UnqualifiedNode = self.coerce_to_unqualified(other)
        return UnqualifiedBinaryOperation("/", other_unqualified, self)

    def __pow__(self, other: object):
        other_unqualified: UnqualifiedNode = self.coerce_to_unqualified(other)
        return UnqualifiedBinaryOperation("**", self, other_unqualified)

    def __rpow__(self, other: object):
        other_unqualified: UnqualifiedNode = self.coerce_to_unqualified(other)
        return UnqualifiedBinaryOperation("**", other_unqualified, self)

    def __mod__(self, other: object):
        other_unqualified: UnqualifiedNode = self.coerce_to_unqualified(other)
        return UnqualifiedBinaryOperation("%", self, other_unqualified)

    def __rmod__(self, other: object):
        other_unqualified: UnqualifiedNode = self.coerce_to_unqualified(other)
        return UnqualifiedBinaryOperation("%", other_unqualified, self)

    def __eq__(self, other: object):
        other_unqualified: UnqualifiedNode = self.coerce_to_unqualified(other)
        return UnqualifiedBinaryOperation("==", self, other_unqualified)

    def __ne__(self, other: object):
        other_unqualified: UnqualifiedNode = self.coerce_to_unqualified(other)
        return UnqualifiedBinaryOperation("!=", self, other_unqualified)

    def __lt__(self, other: object):
        other_unqualified: UnqualifiedNode = self.coerce_to_unqualified(other)
        return UnqualifiedBinaryOperation("<", self, other_unqualified)

    def __le__(self, other: object):
        other_unqualified: UnqualifiedNode = self.coerce_to_unqualified(other)
        return UnqualifiedBinaryOperation("<=", self, other_unqualified)

    def __gt__(self, other: object):
        other_unqualified: UnqualifiedNode = self.coerce_to_unqualified(other)
        return UnqualifiedBinaryOperation(">", self, other_unqualified)

    def __ge__(self, other: object):
        other_unqualified: UnqualifiedNode = self.coerce_to_unqualified(other)
        return UnqualifiedBinaryOperation(">=", self, other_unqualified)

    def __and__(self, other: object):
        other_unqualified: UnqualifiedNode = self.coerce_to_unqualified(other)
        return UnqualifiedBinaryOperation("&", self, other_unqualified)

    def __rand__(self, other: object):
        other_unqualified: UnqualifiedNode = self.coerce_to_unqualified(other)
        return UnqualifiedBinaryOperation("&", other_unqualified, self)

    def __or__(self, other: object):
        other_unqualified: UnqualifiedNode = self.coerce_to_unqualified(other)
        return UnqualifiedBinaryOperation("|", self, other_unqualified)

    def __ror__(self, other: object):
        other_unqualified: UnqualifiedNode = self.coerce_to_unqualified(other)
        return UnqualifiedBinaryOperation("|", other_unqualified, self)

    def __xor__(self, other: object):
        other_unqualified: UnqualifiedNode = self.coerce_to_unqualified(other)
        return UnqualifiedBinaryOperation("^", self, other_unqualified)

    def __rxor__(self, other: object):
        other_unqualified: UnqualifiedNode = self.coerce_to_unqualified(other)
        return UnqualifiedBinaryOperation("^", other_unqualified, self)

    def __pos__(self):
        return self

    def __neg__(self):
        return 0 - self

    def __invert__(self):
        return UnqualifiedOperation("NOT", [self])

    def __call__(self, *args, **kwargs: dict[str, object]):
        calc_args: list[tuple[str, UnqualifiedNode]] = []
        counter = 0
        for arg in args:
            unqualified_arg: UnqualifiedNode = self.coerce_to_unqualified(arg)
            name: str
            if isinstance(unqualified_arg, UnqualifiedAccess):
                name = unqualified_arg._parcel[1]
            else:
                while True:
                    name = f"_expr{counter}"
                    counter += 1
                    if name not in kwargs:
                        break
            calc_args.append((name, unqualified_arg))
        for name, arg in kwargs.items():
            calc_args.append((name, self.coerce_to_unqualified(arg)))
        return UnqualifiedCalc(self, calc_args)

    def WHERE(self, cond: object) -> "UnqualifiedWhere":
        cond_unqualified: UnqualifiedNode = self.coerce_to_unqualified(cond)
        return UnqualifiedWhere(self, cond_unqualified)

    def ORDER_BY(self, *keys) -> "UnqualifiedOrderBy":
        keys_unqualified: MutableSequence[UnqualifiedNode] = [
            self.coerce_to_unqualified(key) for key in keys
        ]
        return UnqualifiedOrderBy(self, keys_unqualified)

    def TOP_K(
        self, k: int, by: object | Iterable[object] | None = None
    ) -> "UnqualifiedTopK":
        if by is None:
            return UnqualifiedTopK(self, k, None)
        else:
            keys_unqualified: MutableSequence[UnqualifiedNode]
            if isinstance(by, Iterable):
                keys_unqualified = [self.coerce_to_unqualified(key) for key in by]
            else:
                keys_unqualified = [self.coerce_to_unqualified(by)]
            return UnqualifiedTopK(self, k, keys_unqualified)

    def ASC(self, na_pos: str = "first") -> "UnqualifiedCollation":
        assert na_pos in (
            "first",
            "last",
        ), f"Unrecognized `na_pos` value for `ASC`: {na_pos!r}"
        return UnqualifiedCollation(self, True, na_pos == "last")

    def DESC(self, na_pos: str = "last") -> "UnqualifiedCollation":
        assert na_pos in (
            "first",
            "last",
        ), f"Unrecognized `na_pos` value for `DESC`: {na_pos!r}"
        return UnqualifiedCollation(self, False, na_pos == "last")

    def PARTITION(
        self,
        data: "UnqualifiedNode",
        name: str,
        by: Union[Iterable["UnqualifiedNode"], "UnqualifiedNode"],
    ) -> "UnqualifiedPartition":
        """
        Method used to create a PARTITION node.
        """
        if isinstance(by, UnqualifiedNode):
            return UnqualifiedPartition(self, data, name, [by])
        else:
            return UnqualifiedPartition(self, data, name, list(by))

    def BACK(self, levels: int) -> "UnqualifiedBack":
        """
        Method used to create a BACK node.
        """
        return UnqualifiedBack(levels)


class UnqualifiedRoot(UnqualifiedNode):
    """
    Implementation of UnqualifiedNode used to refer to a root, meaning that
    anything pointing to this node as an ancestor/predecessor must be derivable
    at the top level from the graph, or is impossible to derive until placed
    within a context.
    """

    def __init__(self, graph: GraphMetadata):
        self._parcel: tuple[GraphMetadata, set[str]] = (
            graph,
            {
                operator_name
                for operator_name, operator in pydop.builtin_registered_operators().items()
                if not isinstance(operator, pydop.BinaryOperator)
            },
        )

    def __getattribute__(self, name: str) -> Any:
        if name in super(UnqualifiedNode, self).__getattribute__("_parcel")[1]:
            return UnqualifiedOperator(name)
        else:
            return super().__getattribute__(name)


class UnqualifiedBack(UnqualifiedNode):
    """
    Implementation of UnqualifiedNode used to refer to a BACK node, meaning that
    anything pointing to this node as an ancestor/predecessor must be derivable
    by looking at the ancestors of the context it is placed within.
    """

    def __init__(self, levels: int):
        self._parcel: tuple[int] = (levels,)


class UnqualifiedLiteral(UnqualifiedNode):
    """
    Implementation of UnqualifiedNode used to refer to a literal whose value is
    a Python operation.
    """

    def __init__(self, literal: object, typ: PyDoughType):
        self._parcel: tuple[object, PyDoughType] = (literal, typ)


class UnqualifiedCollation(UnqualifiedNode):
    """
    Implementation of UnqualifiedNode used to refer to a collation expression.
    """

    def __init__(self, node: UnqualifiedNode, asc: bool, na_pos: bool):
        self._parcel: tuple[UnqualifiedNode, bool, bool] = (node, asc, na_pos)


def get_by_arg(
    kwargs: dict[str, object],
) -> UnqualifiedNode | Iterable[UnqualifiedNode]:
    by = kwargs.get("by")
    if isinstance(by, UnqualifiedNode):
        by = [by]
    elif not (
        isinstance(by, Iterable) and all(isinstance(arg, UnqualifiedNode) for arg in by)
    ):
        raise PyDoughUnqualifiedException(
            "The `by` argument to `RANKING` must be a single UnqualifiedNode or an iterable of UnqualifiedNodes"
        )
    return by


class UnqualifiedOperator(UnqualifiedNode):
    """
    Implementation of UnqualifiedNode used to refer to a function that has
    yet to be called.
    """

    def __init__(self, name: str):
        self._parcel: tuple[str] = (name,)

    def __call__(self, *args, **kwargs):
        levels: int | None = None
        if len(kwargs) > 0:
            by: UnqualifiedNode | Iterable[UnqualifiedNode]
            window_operator: pydop.ExpressionWindowOperator
            match self._parcel[0]:
                case "PERCENTILE":
                    by = get_by_arg(kwargs)
                    window_operator = pydop.PERCENTILE
                case "RANKING":
<<<<<<< HEAD
                    by = get_by_arg(kwargs)
                    window_operator = pydop.RANKING
                case _:
                    raise PyDoughUnqualifiedException(
                        "PyDough function calls do not support keyword arguments at this time"
=======
                    if "by" not in kwargs:
                        raise PyDoughUnqualifiedException(
                            "The `by` argument to `RANKING` must be a single UnqualifiedNode or an iterable of UnqualifiedNodes"
                        )
                    by = kwargs.pop("by")
                    if isinstance(by, UnqualifiedNode):
                        by = [by]
                    elif not (
                        isinstance(by, Iterable)
                        and all(isinstance(arg, UnqualifiedNode) for arg in by)
                    ):
                        raise PyDoughUnqualifiedException(
                            "The `by` argument to `RANKING` must be a single UnqualifiedNode or an iterable of UnqualifiedNodes"
                        )
                    if "levels" in kwargs:
                        levels = kwargs.pop("levels")
                    return UnqualifiedWindow(
                        pydop.RANKING,
                        by,
                        levels,
                        kwargs,
>>>>>>> 24616f0e
                    )
            return UnqualifiedWindow(
                window_operator,
                by,
                levels=kwargs.get("levels", None),
                allow_ties=kwargs.get("allow_ties", False),
                dense=kwargs.get("dense", False),
                n_buckets=kwargs.get("n_buckets", False),
            )
        operands: MutableSequence[UnqualifiedNode] = []
        for arg in args:
            operands.append(self.coerce_to_unqualified(arg))
        return UnqualifiedOperation(self._parcel[0], operands)


class UnqualifiedOperation(UnqualifiedNode):
    """
    Implementation of UnqualifiedNode used to refer to any operation done onto
    1+ expressions/collections.
    """

    def __init__(self, operation_name: str, operands: MutableSequence[UnqualifiedNode]):
        self._parcel: tuple[str, MutableSequence[UnqualifiedNode]] = (
            operation_name,
            operands,
        )


class UnqualifiedWindow(UnqualifiedNode):
    """
    Implementation of UnqualifiedNode used to refer to a WINDOW call.
    """

    def __init__(
        self,
        operator: pydop.ExpressionWindowOperator,
        by: Iterable[UnqualifiedNode],
        levels: int | None,
<<<<<<< HEAD
        allow_ties: bool,
        dense: bool,
        n_buckets: int | None,
=======
        kwargs: dict[str, object],
>>>>>>> 24616f0e
    ):
        self._parcel: tuple[
            pydop.ExpressionWindowOperator,
            Iterable[UnqualifiedNode],
            int | None,
<<<<<<< HEAD
            bool,
            bool,
            int | None,
        ] = (operator, by, levels, allow_ties, dense, n_buckets)
=======
            dict[str, object],
        ] = (operator, by, levels, kwargs)
>>>>>>> 24616f0e


class UnqualifiedBinaryOperation(UnqualifiedNode):
    """
    Variant of UnqualifiedOperation specifically for builtin Python binops.
    """

    def __init__(self, operation_name: str, lhs: UnqualifiedNode, rhs: UnqualifiedNode):
        self._parcel: tuple[str, UnqualifiedNode, UnqualifiedNode] = (
            operation_name,
            lhs,
            rhs,
        )


class UnqualifiedAccess(UnqualifiedNode):
    """
    Implementation of UnqualifiedNode used to refer to accessing a property
    from another UnqualifiedNode node.
    """

    def __init__(self, predecessor: UnqualifiedNode, name: str):
        self._parcel: tuple[UnqualifiedNode, str] = (predecessor, name)


class UnqualifiedCalc(UnqualifiedNode):
    """
    Implementation of UnqualifiedNode used to refer to a CALC clause being
    done onto another UnqualifiedNode.
    """

    def __init__(
        self, predecessor: UnqualifiedNode, terms: list[tuple[str, UnqualifiedNode]]
    ):
        self._parcel: tuple[UnqualifiedNode, list[tuple[str, UnqualifiedNode]]] = (
            predecessor,
            terms,
        )


class UnqualifiedWhere(UnqualifiedNode):
    """
    Implementation of UnqualifiedNode used to refer to a WHERE clause being
    done onto another UnqualifiedNode.
    """

    def __init__(self, predecessor: UnqualifiedNode, cond: UnqualifiedNode):
        self._parcel: tuple[UnqualifiedNode, UnqualifiedNode] = (predecessor, cond)


class UnqualifiedOrderBy(UnqualifiedNode):
    """
    Implementation of UnqualifiedNode used to refer to a ORDER BY clause being
    done onto another UnqualifiedNode.
    """

    def __init__(
        self, predecessor: UnqualifiedNode, keys: MutableSequence[UnqualifiedNode]
    ):
        self._parcel: tuple[UnqualifiedNode, MutableSequence[UnqualifiedNode]] = (
            predecessor,
            keys,
        )


class UnqualifiedTopK(UnqualifiedNode):
    """
    Implementation of UnqualifiedNode used to refer to a TOP K clause being
    done onto another UnqualifiedNode.
    """

    def __init__(
        self,
        predecessor: UnqualifiedNode,
        k: int,
        keys: MutableSequence[UnqualifiedNode] | None = None,
    ):
        self._parcel: tuple[
            UnqualifiedNode, int, MutableSequence[UnqualifiedNode] | None
        ] = (
            predecessor,
            k,
            keys,
        )


class UnqualifiedPartition(UnqualifiedNode):
    """
    Implementation of UnqualifiedNode used to refer to a PARTITION clause.
    """

    def __init__(
        self,
        parent: UnqualifiedNode,
        data: UnqualifiedNode,
        name: str,
        keys: MutableSequence[UnqualifiedNode],
    ):
        self._parcel: tuple[
            UnqualifiedNode, UnqualifiedNode, str, MutableSequence[UnqualifiedNode]
        ] = (
            parent,
            data,
            name,
            keys,
        )


def display_raw(unqualified: UnqualifiedNode) -> str:
    """
    Prints an unqualified node in a human-readable manner that shows its
    structure before qualification.

    Args:
        `unqualified`: the unqualified node being converted to a string.

    Returns:
        The string representation of the unqualified node.
    """
    term_strings: list[str] = []
    operands_str: str
    match unqualified:
        case UnqualifiedRoot():
            return "?"
        case UnqualifiedBack():
            return f"BACK({unqualified._parcel[0]})"
        case UnqualifiedLiteral():
            literal_value: Any = unqualified._parcel[0]
            match literal_value:
                case list() | tuple():
                    return f"[{', '.join(display_raw(elem) for elem in literal_value)}]"
                case dict():
                    return (
                        "{"
                        + ", ".join(
                            f"{key}: {display_raw(value)}"
                            for key, value in literal_value.items()
                        )
                        + "}"
                    )
                case _:
                    return repr(literal_value)
        case UnqualifiedOperator():
            return unqualified._parcel[0]
        case UnqualifiedOperation():
            operands_str = ", ".join(
                [display_raw(operand) for operand in unqualified._parcel[1]]
            )
            return f"{unqualified._parcel[0]}({operands_str})"
        case UnqualifiedWindow():
            operands_str = f'by=({", ".join([display_raw(operand) for operand in unqualified._parcel[1]])}'
            if unqualified._parcel[2] is not None:
                operands_str += ", levels=" + str(unqualified._parcel[2])
<<<<<<< HEAD
            if unqualified._parcel[3]:
                operands_str += ", allow_ties=True"
                if unqualified._parcel[4]:
                    operands_str += ", dense=True"
            if unqualified._parcel[5]:
                operands_str += f", n_buckets={unqualified._parcel[5]}"
=======
            for kwarg, val in unqualified._parcel[3].items():
                operands_str += f", {kwarg}={val!r}"
>>>>>>> 24616f0e
            return f"{unqualified._parcel[0].function_name}({operands_str})"
        case UnqualifiedBinaryOperation():
            return f"({display_raw(unqualified._parcel[1])} {unqualified._parcel[0]} {display_raw(unqualified._parcel[2])})"
        case UnqualifiedCollation():
            method: str = "ASC" if unqualified._parcel[1] else "DESC"
            pos: str = "'last'" if unqualified._parcel[2] else "'first'"
            return f"{display_raw(unqualified._parcel[0])}.{method}(na_pos={pos})"
        case UnqualifiedAccess():
            return f"{display_raw(unqualified._parcel[0])}.{unqualified._parcel[1]}"
        case UnqualifiedCalc():
            for name, node in unqualified._parcel[1]:
                term_strings.append(f"{name}={display_raw(node)}")
            return f"{display_raw(unqualified._parcel[0])}({', '.join(term_strings)})"
        case UnqualifiedWhere():
            return f"{display_raw(unqualified._parcel[0])}.WHERE({display_raw(unqualified._parcel[1])})"
        case UnqualifiedTopK():
            if unqualified._parcel[2] is None:
                return f"{display_raw(unqualified._parcel[0])}.TOP_K({unqualified._parcel[1]})"
            for node in unqualified._parcel[2]:
                term_strings.append(display_raw(node))
            return f"{display_raw(unqualified._parcel[0])}.TOP_K({unqualified._parcel[1]}, by=({', '.join(term_strings)}))"
        case UnqualifiedOrderBy():
            for node in unqualified._parcel[1]:
                term_strings.append(display_raw(node))
            return f"{display_raw(unqualified._parcel[0])}.ORDER_BY({', '.join(term_strings)})"
        case UnqualifiedPartition():
            for node in unqualified._parcel[3]:
                term_strings.append(display_raw(node))
            return f"{display_raw(unqualified._parcel[0])}.PARTITION({display_raw(unqualified._parcel[1])}, name={unqualified._parcel[2]!r}, by=({', '.join(term_strings)}))"
        case _:
            raise PyDoughUnqualifiedException(
                f"Unsupported unqualified node: {unqualified.__class__.__name__}"
            )<|MERGE_RESOLUTION|>--- conflicted
+++ resolved
@@ -369,15 +369,20 @@
 
 def get_by_arg(
     kwargs: dict[str, object],
+    func_name: str,
 ) -> UnqualifiedNode | Iterable[UnqualifiedNode]:
-    by = kwargs.get("by")
+    if "by" not in kwargs:
+        raise PyDoughUnqualifiedException(
+            f"The `by` argument to `{func_name}` must be provided"
+        )
+    by = kwargs.pop("by")
     if isinstance(by, UnqualifiedNode):
         by = [by]
     elif not (
         isinstance(by, Iterable) and all(isinstance(arg, UnqualifiedNode) for arg in by)
     ):
         raise PyDoughUnqualifiedException(
-            "The `by` argument to `RANKING` must be a single UnqualifiedNode or an iterable of UnqualifiedNodes"
+            f"The `by` argument to `{func_name}` must be a single UnqualifiedNode or an iterable of UnqualifiedNodes"
         )
     return by
 
@@ -398,46 +403,21 @@
             window_operator: pydop.ExpressionWindowOperator
             match self._parcel[0]:
                 case "PERCENTILE":
-                    by = get_by_arg(kwargs)
                     window_operator = pydop.PERCENTILE
                 case "RANKING":
-<<<<<<< HEAD
-                    by = get_by_arg(kwargs)
                     window_operator = pydop.RANKING
-                case _:
+                case func:
                     raise PyDoughUnqualifiedException(
-                        "PyDough function calls do not support keyword arguments at this time"
-=======
-                    if "by" not in kwargs:
-                        raise PyDoughUnqualifiedException(
-                            "The `by` argument to `RANKING` must be a single UnqualifiedNode or an iterable of UnqualifiedNodes"
-                        )
-                    by = kwargs.pop("by")
-                    if isinstance(by, UnqualifiedNode):
-                        by = [by]
-                    elif not (
-                        isinstance(by, Iterable)
-                        and all(isinstance(arg, UnqualifiedNode) for arg in by)
-                    ):
-                        raise PyDoughUnqualifiedException(
-                            "The `by` argument to `RANKING` must be a single UnqualifiedNode or an iterable of UnqualifiedNodes"
-                        )
-                    if "levels" in kwargs:
-                        levels = kwargs.pop("levels")
-                    return UnqualifiedWindow(
-                        pydop.RANKING,
-                        by,
-                        levels,
-                        kwargs,
->>>>>>> 24616f0e
+                        f"PyDough function call {func} does not support keyword arguments at this time"
                     )
+            by = get_by_arg(kwargs, self._parcel[0])
+            if "levels" in kwargs:
+                levels = kwargs.pop("levels")
             return UnqualifiedWindow(
                 window_operator,
                 by,
-                levels=kwargs.get("levels", None),
-                allow_ties=kwargs.get("allow_ties", False),
-                dense=kwargs.get("dense", False),
-                n_buckets=kwargs.get("n_buckets", False),
+                levels,
+                kwargs,
             )
         operands: MutableSequence[UnqualifiedNode] = []
         for arg in args:
@@ -468,27 +448,14 @@
         operator: pydop.ExpressionWindowOperator,
         by: Iterable[UnqualifiedNode],
         levels: int | None,
-<<<<<<< HEAD
-        allow_ties: bool,
-        dense: bool,
-        n_buckets: int | None,
-=======
         kwargs: dict[str, object],
->>>>>>> 24616f0e
     ):
         self._parcel: tuple[
             pydop.ExpressionWindowOperator,
             Iterable[UnqualifiedNode],
             int | None,
-<<<<<<< HEAD
-            bool,
-            bool,
-            int | None,
-        ] = (operator, by, levels, allow_ties, dense, n_buckets)
-=======
             dict[str, object],
         ] = (operator, by, levels, kwargs)
->>>>>>> 24616f0e
 
 
 class UnqualifiedBinaryOperation(UnqualifiedNode):
@@ -642,17 +609,8 @@
             operands_str = f'by=({", ".join([display_raw(operand) for operand in unqualified._parcel[1]])}'
             if unqualified._parcel[2] is not None:
                 operands_str += ", levels=" + str(unqualified._parcel[2])
-<<<<<<< HEAD
-            if unqualified._parcel[3]:
-                operands_str += ", allow_ties=True"
-                if unqualified._parcel[4]:
-                    operands_str += ", dense=True"
-            if unqualified._parcel[5]:
-                operands_str += f", n_buckets={unqualified._parcel[5]}"
-=======
             for kwarg, val in unqualified._parcel[3].items():
                 operands_str += f", {kwarg}={val!r}"
->>>>>>> 24616f0e
             return f"{unqualified._parcel[0].function_name}({operands_str})"
         case UnqualifiedBinaryOperation():
             return f"({display_raw(unqualified._parcel[1])} {unqualified._parcel[0]} {display_raw(unqualified._parcel[2])})"

WITH _t1 AS (
  SELECT
    COUNT() AS agg_0,
    o_custkey AS customer_key
  FROM tpch.orders
  WHERE
    NOT o_comment LIKE '%special%requests%'
  GROUP BY
<<<<<<< HEAD
    "orders"."o_custkey"
), "_t1_2" AS (
=======
    o_custkey
), _t2 AS (
>>>>>>> a57d0640
  SELECT
    COUNT() AS agg_0,
    COALESCE(_t1.agg_0, 0) AS num_non_special_orders
  FROM tpch.customer AS customer
  LEFT JOIN _t1 AS _t1
    ON _t1.customer_key = customer.c_custkey
  GROUP BY
<<<<<<< HEAD
    COALESCE("_t1"."agg_0", 0)
)
SELECT
  "_t1"."num_non_special_orders" AS "C_COUNT",
  COALESCE("_t1"."agg_0", 0) AS "CUSTDIST"
FROM "_t1_2" AS "_t1"
ORDER BY
  "custdist" DESC,
  "c_count" DESC
LIMIT 10
=======
    COALESCE(_t1.agg_0, 0)
), _t0_2 AS (
  SELECT
    COALESCE(agg_0, 0) AS custdist,
    num_non_special_orders AS c_count,
    COALESCE(agg_0, 0) AS ordering_1,
    num_non_special_orders AS ordering_2
  FROM _t2
  ORDER BY
    ordering_1 DESC,
    ordering_2 DESC
  LIMIT 10
)
SELECT
  c_count AS C_COUNT,
  custdist AS CUSTDIST
FROM _t0_2
ORDER BY
  ordering_1 DESC,
  ordering_2 DESC
>>>>>>> a57d0640
<|MERGE_RESOLUTION|>--- conflicted
+++ resolved
@@ -6,13 +6,8 @@
   WHERE
     NOT o_comment LIKE '%special%requests%'
   GROUP BY
-<<<<<<< HEAD
-    "orders"."o_custkey"
-), "_t1_2" AS (
-=======
     o_custkey
-), _t2 AS (
->>>>>>> a57d0640
+), _t1_2 AS (
   SELECT
     COUNT() AS agg_0,
     COALESCE(_t1.agg_0, 0) AS num_non_special_orders
@@ -20,36 +15,13 @@
   LEFT JOIN _t1 AS _t1
     ON _t1.customer_key = customer.c_custkey
   GROUP BY
-<<<<<<< HEAD
-    COALESCE("_t1"."agg_0", 0)
+    COALESCE(_t1.agg_0, 0)
 )
 SELECT
-  "_t1"."num_non_special_orders" AS "C_COUNT",
-  COALESCE("_t1"."agg_0", 0) AS "CUSTDIST"
-FROM "_t1_2" AS "_t1"
+  num_non_special_orders AS C_COUNT,
+  COALESCE(agg_0, 0) AS CUSTDIST
+FROM _t1_2
 ORDER BY
-  "custdist" DESC,
-  "c_count" DESC
-LIMIT 10
-=======
-    COALESCE(_t1.agg_0, 0)
-), _t0_2 AS (
-  SELECT
-    COALESCE(agg_0, 0) AS custdist,
-    num_non_special_orders AS c_count,
-    COALESCE(agg_0, 0) AS ordering_1,
-    num_non_special_orders AS ordering_2
-  FROM _t2
-  ORDER BY
-    ordering_1 DESC,
-    ordering_2 DESC
-  LIMIT 10
-)
-SELECT
-  c_count AS C_COUNT,
-  custdist AS CUSTDIST
-FROM _t0_2
-ORDER BY
-  ordering_1 DESC,
-  ordering_2 DESC
->>>>>>> a57d0640
+  custdist DESC,
+  c_count DESC
+LIMIT 10
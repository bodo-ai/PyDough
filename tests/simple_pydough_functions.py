--- conflicted
+++ resolved
@@ -190,17 +190,10 @@
     # when it was made. Pick the 5 customers with the highest such values.
     # If a customer ordered multiple orders on the first such day, pick the one
     # with the lowest key. Only consider customers with at least $9k in their
-<<<<<<< HEAD
     # account. Only look at customers with at least one order.
-    # Using aggregations as a stopgap until SINGULAR is implemented
-    # (TODO: PR#285).
-    first_order = orders.WHERE(RANKING(by=(order_date.ASC(), key.ASC()), levels=1) == 1)
-=======
-    # account.
     first_order = orders.WHERE(
         RANKING(by=(order_date.ASC(), key.ASC()), levels=1) == 1
     ).SINGULAR()
->>>>>>> 768c6d1f
     return (
         Customers.WHERE(acctbal >= 9000.0)
         .WHERE(HAS(first_order))

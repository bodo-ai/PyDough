WITH "_t2" AS (
  SELECT
    COUNT() AS "agg_0",
    "sbcustomer"."sbcustcountry" AS "country"
  FROM "main"."sbcustomer" AS "sbcustomer"
  GROUP BY
    "sbcustomer"."sbcustcountry"
), "_t0" AS (
  SELECT
<<<<<<< HEAD
    COALESCE(agg_0, 0) AS num_customers,
    country
  FROM (
    SELECT
      COUNT() AS agg_0,
      country
    FROM (
      SELECT
        sbCustCountry AS country
      FROM main.sbCustomer
    )
    GROUP BY
      country
  )
=======
    "_t2"."country" AS "country",
    COALESCE("_t2"."agg_0", 0) AS "num_customers",
    COALESCE("_t2"."agg_0", 0) AS "ordering_1"
  FROM "_t2" AS "_t2"
  ORDER BY
    "ordering_1" DESC
  LIMIT 5
>>>>>>> 245465a3
)
SELECT
  "_t0"."country" AS "country",
  "_t0"."num_customers" AS "num_customers"
FROM "_t0" AS "_t0"
ORDER BY
<<<<<<< HEAD
  num_customers DESC
LIMIT 5
=======
  "_t0"."ordering_1" DESC
>>>>>>> 245465a3
<|MERGE_RESOLUTION|>--- conflicted
+++ resolved
@@ -1,45 +1,15 @@
-WITH "_t2" AS (
+WITH "_t1" AS (
   SELECT
     COUNT() AS "agg_0",
     "sbcustomer"."sbcustcountry" AS "country"
   FROM "main"."sbcustomer" AS "sbcustomer"
   GROUP BY
     "sbcustomer"."sbcustcountry"
-), "_t0" AS (
-  SELECT
-<<<<<<< HEAD
-    COALESCE(agg_0, 0) AS num_customers,
-    country
-  FROM (
-    SELECT
-      COUNT() AS agg_0,
-      country
-    FROM (
-      SELECT
-        sbCustCountry AS country
-      FROM main.sbCustomer
-    )
-    GROUP BY
-      country
-  )
-=======
-    "_t2"."country" AS "country",
-    COALESCE("_t2"."agg_0", 0) AS "num_customers",
-    COALESCE("_t2"."agg_0", 0) AS "ordering_1"
-  FROM "_t2" AS "_t2"
-  ORDER BY
-    "ordering_1" DESC
-  LIMIT 5
->>>>>>> 245465a3
 )
 SELECT
-  "_t0"."country" AS "country",
-  "_t0"."num_customers" AS "num_customers"
-FROM "_t0" AS "_t0"
+  "_t1"."country" AS "country",
+  COALESCE("_t1"."agg_0", 0) AS "num_customers"
+FROM "_t1" AS "_t1"
 ORDER BY
-<<<<<<< HEAD
-  num_customers DESC
-LIMIT 5
-=======
-  "_t0"."ordering_1" DESC
->>>>>>> 245465a3
+  "num_customers" DESC
+LIMIT 5
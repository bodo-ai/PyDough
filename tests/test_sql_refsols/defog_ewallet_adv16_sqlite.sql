--- conflicted
+++ resolved
@@ -10,11 +10,7 @@
 )
 SELECT
   users.username,
-<<<<<<< HEAD
-  _t1.agg_0 AS total_unread_notifs
-=======
   _s1.total_unread_notifs
->>>>>>> 435cc170
 FROM main.users AS users
 JOIN _s1 AS _s1
   ON _s1.user_id = users.uid

--- conflicted
+++ resolved
@@ -13,50 +13,28 @@
     co_name = 'CN'
 ), _s7 AS (
   SELECT
-<<<<<<< HEAD
-    COUNT() AS agg_2,
+    COUNT(*) AS agg_2,
     _t7.ca_dt AS calendar_day
-=======
-    COUNT(*) AS agg_2,
-    _t7.calendar_day
->>>>>>> 30d7d0e9
   FROM _t4 AS _t7
-  JOIN _t4 AS _s1
-    ON _s1.ca_dt >= DATETIME(_t7.ca_dt, '-6 month')
+  JOIN main.calendar AS calendar
+    ON calendar.ca_dt >= DATETIME(_t7.ca_dt, '-6 month')
   JOIN main.devices AS devices
-    ON _s1.ca_dt = DATE(devices.de_purchase_ts, 'start of day')
+    ON calendar.ca_dt = DATE(devices.de_purchase_ts, 'start of day')
   JOIN _t8 AS _t8
-<<<<<<< HEAD
-    ON _t8.co_id = devices.de_production_country_id AND _t8.co_name = 'CN'
-  WHERE
-    CAST(STRFTIME('%Y', _t7.ca_dt) AS INTEGER) IN (2020, 2021)
-=======
-    ON _t8._id = devices.de_production_country_id
->>>>>>> 30d7d0e9
+    ON _t8.co_id = devices.de_production_country_id
   GROUP BY
     _t7.ca_dt
 ), _s15 AS (
   SELECT
-<<<<<<< HEAD
-    COUNT() AS agg_5,
+    COUNT(*) AS agg_5,
     _t11.ca_dt AS calendar_day
-=======
-    COUNT(*) AS agg_5,
-    _t11.calendar_day
->>>>>>> 30d7d0e9
   FROM _t4 AS _t11
   JOIN main.incidents AS incidents
     ON _t11.ca_dt = DATE(incidents.in_error_report_ts, 'start of day')
   JOIN main.devices AS devices
     ON devices.de_id = incidents.in_device_id
   JOIN _t8 AS _t12
-<<<<<<< HEAD
-    ON _t12.co_id = devices.de_production_country_id AND _t12.co_name = 'CN'
-  WHERE
-    CAST(STRFTIME('%Y', _t11.ca_dt) AS INTEGER) IN (2020, 2021)
-=======
-    ON _t12._id = devices.de_production_country_id
->>>>>>> 30d7d0e9
+    ON _t12.co_id = devices.de_production_country_id
   GROUP BY
     _t11.ca_dt
 ), _t1 AS (
@@ -69,13 +47,7 @@
   LEFT JOIN _s7 AS _s7
     ON _s7.calendar_day = _t4.ca_dt
   LEFT JOIN _s15 AS _s15
-<<<<<<< HEAD
     ON _s15.calendar_day = _t4.ca_dt
-  WHERE
-    CAST(STRFTIME('%Y', _t4.ca_dt) AS INTEGER) IN (2020, 2021)
-=======
-    ON _s15.calendar_day = _t4.calendar_day
->>>>>>> 30d7d0e9
   GROUP BY
     CAST(STRFTIME('%m', _t4.ca_dt) AS INTEGER),
     CAST(STRFTIME('%Y', _t4.ca_dt) AS INTEGER)

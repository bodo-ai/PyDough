"""
TODO: add file-level docstring
"""

from typing import Any

import pytest

<<<<<<< HEAD
from pydough.relational import Relational
from pydough.relational.limit import Limit
from pydough.relational.project import Project
from pydough.relational.relational_expressions import ColumnOrdering
from pydough.relational.relational_expressions.column_reference import ColumnReference
from pydough.relational.relational_expressions.literal_expression import (
    LiteralExpression,
)
from pydough.relational.scan import Scan
from pydough.types import Int64Type, PyDoughType, StringType, UnknownType
=======
from pydough.relational.relational_expressions import ColumnReference, LiteralExpression
from pydough.relational.relational_nodes import Project, Scan
from pydough.types import PyDoughType, UnknownType
>>>>>>> 0f9329da


def make_relational_column_reference(
    name: str, typ: PyDoughType | None = None
) -> ColumnReference:
    """
    Make a column reference given name and type. This is used
    for generating various relational nodes.

    Args:
        name (str): The name of the column in the input.

    Returns:
        Column: The output column.
    """
    pydough_type = typ if typ is not None else UnknownType()
    return ColumnReference(name, pydough_type)


def make_relational_literal(value: Any, typ: PyDoughType | None = None):
    """
    Make a literal given value and type. This is used for
    generating various relational nodes.

    Args:
        value (Any): The value of the literal.

    Returns:
        Literal: The output literal.
    """
    pydough_type = typ if typ is not None else UnknownType()
    return LiteralExpression(value, pydough_type)


def make_relational_column_ordering(
    column: ColumnReference, ascending: bool = True, nulls_first: bool = True
):
    """
    Create a column ordering as a function of a Relational column reference
    with the given ascending and nulls_first parameters.

    Args:
        name (str): _description_
        typ (PyDoughType | None, optional): _description_. Defaults to None.
        ascending (bool, optional): _description_. Defaults to True.
        nulls_first (bool, optional): _description_. Defaults to True.

    Returns:
        _type_: _description_
    """
    return ColumnOrdering(column, ascending, nulls_first)


def build_simple_scan() -> Scan:
    """
    Build a simple scan node for reuse in tests.

    Returns:
        Scan: The Scan node.
    """
    return Scan(
        "table",
        {
            "a": make_relational_column_reference("a"),
            "b": make_relational_column_reference("b"),
        },
    )


def test_scan_inputs():
    """
    Tests the inputs property for the Scan node.
    """
    scan = build_simple_scan()
    assert scan.inputs == []


@pytest.mark.parametrize(
    "scan_node, output",
    [
        pytest.param(
            Scan(
                "table1",
                {
                    "a": make_relational_column_reference("a"),
                    "b": make_relational_column_reference("b"),
                },
            ),
            "SCAN(table=table1, columns={'a': Column(name=a, type=UnknownType()), 'b': Column(name=b, type=UnknownType())})",
            id="base_column",
        ),
        pytest.param(
            Scan("table3", {}),
            "SCAN(table=table3, columns={})",
            id="no_columns",
        ),
    ],
)
def test_scan_to_string(scan_node: Scan, output: str):
    """
    Tests the to_string() functionality for the Scan node.
    """
    assert scan_node.to_string() == output


@pytest.mark.parametrize(
    "first_scan, second_scan, output",
    [
        pytest.param(
            Scan(
                "table1",
                {
                    "a": make_relational_column_reference("a"),
                    "b": make_relational_column_reference("b"),
                },
            ),
            Scan(
                "table1",
                {
                    "a": make_relational_column_reference("a"),
                    "b": make_relational_column_reference("b"),
                },
            ),
            True,
            id="matching_scans",
        ),
        pytest.param(
            Scan(
                "table1",
                {
                    "a": make_relational_column_reference("a"),
                    "b": make_relational_column_reference("b"),
                },
            ),
            Scan("table1", {"a": make_relational_column_reference("a")}),
            False,
            id="different_columns",
        ),
        pytest.param(
            Scan(
                "table1",
                {
                    "a": make_relational_column_reference("a"),
                    "b": make_relational_column_reference("b"),
                },
            ),
            Scan(
                "table2",
                {
                    "a": make_relational_column_reference("a"),
                    "b": make_relational_column_reference("b"),
                },
            ),
            False,
            id="different_tables",
        ),
        pytest.param(
            Scan(
                "table1",
                {
                    "a": make_relational_column_reference("a"),
                    "b": make_relational_column_reference("b"),
                },
            ),
            Project(
                build_simple_scan(),
                {
                    "a": make_relational_column_reference("a"),
                    "b": make_relational_column_reference("b"),
                },
            ),
            False,
            id="different_nodes",
        ),
    ],
)
<<<<<<< HEAD
def test_scan_equals(first_scan: Scan, second_scan: Relational, output: bool):
=======
def test_scan_equals(first_scan: Scan, second_scan: Scan, output: bool):
    """
    Tests the equality functionality for the Scan node.
    """
>>>>>>> 0f9329da
    assert first_scan.equals(second_scan) == output


@pytest.mark.parametrize(
    "project, output",
    [
        pytest.param(
            Project(
                build_simple_scan(),
                {
                    "a": make_relational_column_reference("a"),
                    "b": make_relational_column_reference("b"),
                },
            ),
            "PROJECT(columns={'a': Column(name=a, type=UnknownType()), 'b': Column(name=b, type=UnknownType())})",
            id="no_orderings",
        ),
        pytest.param(
            Project(build_simple_scan(), {}),
            "PROJECT(columns={})",
            id="no_columns",
        ),
    ],
)
def test_project_to_string(project: Project, output: str):
    """
    Test the to_string() functionality for the Project node.
    """
    assert project.to_string() == output


@pytest.mark.parametrize(
    "first_project, second_project, output",
    [
        pytest.param(
            Project(
                build_simple_scan(),
                {
                    "a": make_relational_column_reference("a"),
                    "b": make_relational_column_reference("b"),
                },
            ),
            Project(
                build_simple_scan(),
                {
                    "a": make_relational_column_reference("a"),
                    "b": make_relational_column_reference("b"),
                },
            ),
            True,
            id="matching_projects",
        ),
        pytest.param(
            Project(
                build_simple_scan(),
                {
                    "a": make_relational_column_reference("a"),
                    "b": make_relational_column_reference("b"),
                },
            ),
            Project(build_simple_scan(), {"a": make_relational_column_reference("a")}),
            False,
            id="different_columns",
        ),
        pytest.param(
            Project(
                build_simple_scan(),
                {
                    "a": make_relational_column_reference("a"),
                    "b": make_relational_column_reference("b"),
                },
            ),
            Project(
                build_simple_scan(),
                {
                    "b": make_relational_column_reference("b"),
                    "a": make_relational_column_reference("a"),
                },
            ),
            True,
            id="reordered_columns",
        ),
        pytest.param(
            Project(build_simple_scan(), {"a": make_relational_column_reference("a")}),
            Project(build_simple_scan(), {"a": make_relational_column_reference("b")}),
            False,
            id="conflicting_column_mappings",
        ),
        pytest.param(
            Project(build_simple_scan(), {"a": make_relational_column_reference("a")}),
            Project(build_simple_scan(), {"a": make_relational_literal(1)}),
            False,
            id="conflicting_column_values",
        ),
        pytest.param(
            Project(build_simple_scan(), {}),
            Project(Scan("table2", {}), {}),
            False,
            id="unequal_inputs",
        ),
        pytest.param(
            Project(
                build_simple_scan(),
                {
                    "b": make_relational_column_reference("b"),
                    "a": make_relational_column_reference("a"),
                },
            ),
            Scan(
                "table1",
                {
                    "b": make_relational_column_reference("b"),
                    "a": make_relational_column_reference("a"),
                },
            ),
            False,
            id="different_nodes",
        ),
    ],
)
def test_project_equals(
    first_project: Project, second_project: Relational, output: bool
):
    assert first_project.equals(second_project) == output


@pytest.mark.parametrize(
    "limit, output",
    [
        pytest.param(
            Limit(
                build_simple_scan(),
                make_relational_literal(1, Int64Type()),
                {
                    "a": make_relational_column_reference("a"),
                    "b": make_relational_column_reference("b"),
                },
            ),
            "LIMIT(limit=Literal(value=1, type=Int64Type()), columns={'a': Column(name=a, type=UnknownType()), 'b': Column(name=b, type=UnknownType())}, orderings=[])",
            id="limit_1",
        ),
        pytest.param(
            Limit(
                build_simple_scan(),
                make_relational_literal(5, Int64Type()),
                {
                    "a": make_relational_column_reference("a"),
                    "b": make_relational_column_reference("b"),
                },
            ),
            "LIMIT(limit=Literal(value=5, type=Int64Type()), columns={'a': Column(name=a, type=UnknownType()), 'b': Column(name=b, type=UnknownType())}, orderings=[])",
            id="limit_5",
        ),
        pytest.param(
            Limit(build_simple_scan(), make_relational_literal(10, Int64Type()), {}),
            "LIMIT(limit=Literal(value=10, type=Int64Type()), columns={}, orderings=[])",
            id="no_columns",
        ),
        pytest.param(
            Limit(
                build_simple_scan(),
                make_relational_literal(10, Int64Type()),
                {
                    "a": make_relational_column_reference("a"),
                    "b": make_relational_column_reference("b"),
                },
                [
                    make_relational_column_ordering(
                        make_relational_column_reference("a")
                    ),
                    make_relational_column_ordering(
                        make_relational_column_reference("b"), ascending=False
                    ),
                ],
            ),
            "LIMIT(limit=Literal(value=10, type=Int64Type()), columns={'a': Column(name=a, type=UnknownType()), 'b': Column(name=b, type=UnknownType())}, orderings=[ColumnOrdering(column=Column(name=a, type=UnknownType()), ascending=True, nulls_first=True), ColumnOrdering(column=Column(name=b, type=UnknownType()), ascending=False, nulls_first=True)])",
            id="orderings",
        ),
    ],
)
def test_limit_to_string(limit: Limit, output: str):
    assert limit.to_string() == output


@pytest.mark.parametrize(
    "first_limit, second_limit, output",
    [
        pytest.param(
            Limit(
                build_simple_scan(),
                make_relational_literal(10, Int64Type()),
                {
                    "a": make_relational_column_reference("a"),
                    "b": make_relational_column_reference("b"),
                },
            ),
            Limit(
                build_simple_scan(),
                make_relational_literal(10, Int64Type()),
                {
                    "a": make_relational_column_reference("a"),
                    "b": make_relational_column_reference("b"),
                },
            ),
            True,
            id="matching_limits",
        ),
        pytest.param(
            Limit(
                build_simple_scan(),
                make_relational_literal(10, Int64Type()),
                {
                    "a": make_relational_column_reference("a"),
                    "b": make_relational_column_reference("b"),
                },
            ),
            Limit(
                build_simple_scan(),
                make_relational_literal(5, Int64Type()),
                {
                    "a": make_relational_column_reference("a"),
                    "b": make_relational_column_reference("b"),
                },
            ),
            False,
            id="different_limits",
        ),
        pytest.param(
            Limit(
                build_simple_scan(),
                make_relational_literal(10, Int64Type()),
                {
                    "a": make_relational_column_reference("a"),
                    "b": make_relational_column_reference("b"),
                },
            ),
            Limit(
                build_simple_scan(),
                make_relational_literal(10, Int64Type()),
                {
                    "a": make_relational_column_reference("a"),
                },
            ),
            False,
            id="different_columns",
        ),
        pytest.param(
            Limit(
                build_simple_scan(),
                make_relational_literal(10, Int64Type()),
                {
                    "a": make_relational_column_reference("a"),
                    "b": make_relational_column_reference("b"),
                },
                [
                    make_relational_column_ordering(
                        make_relational_column_reference("a")
                    )
                ],
            ),
            Limit(
                build_simple_scan(),
                make_relational_literal(10, Int64Type()),
                {
                    "a": make_relational_column_reference("a"),
                    "b": make_relational_column_reference("b"),
                },
                [
                    make_relational_column_ordering(
                        make_relational_column_reference("a")
                    )
                ],
            ),
            True,
            id="matching_ordering",
        ),
        pytest.param(
            Limit(
                build_simple_scan(),
                make_relational_literal(10, Int64Type()),
                {
                    "a": make_relational_column_reference("a"),
                    "b": make_relational_column_reference("b"),
                },
                [
                    make_relational_column_ordering(
                        make_relational_column_reference("a"), ascending=True
                    )
                ],
            ),
            Limit(
                build_simple_scan(),
                make_relational_literal(10, Int64Type()),
                {
                    "a": make_relational_column_reference("a"),
                    "b": make_relational_column_reference("b"),
                },
                [
                    make_relational_column_ordering(
                        make_relational_column_reference("a"), ascending=False
                    )
                ],
            ),
            False,
            id="different_orderings",
        ),
        pytest.param(
            Limit(build_simple_scan(), make_relational_literal(5, Int64Type()), {}),
            Limit(Scan("table2", {}), make_relational_literal(5, Int64Type()), {}),
            False,
            id="unequal_inputs",
        ),
        pytest.param(
            Limit(
                build_simple_scan(),
                make_relational_literal(10, Int64Type()),
                {
                    "a": make_relational_column_reference("a"),
                    "b": make_relational_column_reference("b"),
                },
            ),
            Project(
                build_simple_scan(),
                {
                    "a": make_relational_column_reference("a"),
                    "b": make_relational_column_reference("b"),
                },
            ),
            False,
            id="different_nodes",
        ),
    ],
)
def test_limit_equals(first_limit: Limit, second_limit: Relational, output: bool):
    assert first_limit.equals(second_limit) == output


@pytest.mark.parametrize(
    "literal",
    [
        pytest.param(make_relational_literal(1), id="unknown_type"),
        pytest.param(make_relational_literal(1, StringType()), id="string_type"),
    ],
)
<<<<<<< HEAD
def test_invalid_limit(literal: LiteralExpression):
    """
    Test to verify that we raise an error when the limit is not an integer
    type regardless of the value type.
    """
    with pytest.raises(AssertionError, match="Limit must be an integer type"):
        Limit(build_simple_scan(), literal, {})
=======
def test_project_equals(first_project: Project, second_project: Project, output: bool):
    """
    Tests the equality functionality for the Project node.
    """
    assert first_project.equals(second_project) == output
>>>>>>> 0f9329da
<|MERGE_RESOLUTION|>--- conflicted
+++ resolved
@@ -6,22 +6,13 @@
 
 import pytest
 
-<<<<<<< HEAD
-from pydough.relational import Relational
-from pydough.relational.limit import Limit
-from pydough.relational.project import Project
-from pydough.relational.relational_expressions import ColumnOrdering
-from pydough.relational.relational_expressions.column_reference import ColumnReference
-from pydough.relational.relational_expressions.literal_expression import (
+from pydough.relational.relational_expressions import (
+    ColumnOrdering,
+    ColumnReference,
     LiteralExpression,
 )
-from pydough.relational.scan import Scan
+from pydough.relational.relational_nodes import Limit, Project, Relational, Scan
 from pydough.types import Int64Type, PyDoughType, StringType, UnknownType
-=======
-from pydough.relational.relational_expressions import ColumnReference, LiteralExpression
-from pydough.relational.relational_nodes import Project, Scan
-from pydough.types import PyDoughType, UnknownType
->>>>>>> 0f9329da
 
 
 def make_relational_column_reference(
@@ -198,14 +189,10 @@
         ),
     ],
 )
-<<<<<<< HEAD
 def test_scan_equals(first_scan: Scan, second_scan: Relational, output: bool):
-=======
-def test_scan_equals(first_scan: Scan, second_scan: Scan, output: bool):
     """
     Tests the equality functionality for the Scan node.
     """
->>>>>>> 0f9329da
     assert first_scan.equals(second_scan) == output
 
 
@@ -329,6 +316,9 @@
 def test_project_equals(
     first_project: Project, second_project: Relational, output: bool
 ):
+    """
+    Tests the equality functionality for the Project node.
+    """
     assert first_project.equals(second_project) == output
 
 
@@ -550,18 +540,10 @@
         pytest.param(make_relational_literal(1, StringType()), id="string_type"),
     ],
 )
-<<<<<<< HEAD
 def test_invalid_limit(literal: LiteralExpression):
     """
     Test to verify that we raise an error when the limit is not an integer
     type regardless of the value type.
     """
     with pytest.raises(AssertionError, match="Limit must be an integer type"):
-        Limit(build_simple_scan(), literal, {})
-=======
-def test_project_equals(first_project: Project, second_project: Project, output: bool):
-    """
-    Tests the equality functionality for the Project node.
-    """
-    assert first_project.equals(second_project) == output
->>>>>>> 0f9329da
+        Limit(build_simple_scan(), literal, {})
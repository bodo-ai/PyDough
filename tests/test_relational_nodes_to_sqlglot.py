--- conflicted
+++ resolved
@@ -11,6 +11,7 @@
     Add,
     Expression,
     From,
+    Group,
     Length,
     Literal,
     Lower,
@@ -18,6 +19,7 @@
     Sub,
     Sum,
     Table,
+    Where,
 )
 from sqlglot.expressions import Identifier as Ident
 from test_utils import (
@@ -1011,10 +1013,10 @@
             Select(
                 **{
                     "expressions": [
-                        Identifier(this="b"),
-                        Identifier(this="a"),
-                    ],
-                    "from": From(this=Table(this=Identifier(this="table"))),
+                        Ident(this="b"),
+                        Ident(this="a"),
+                    ],
+                    "from": From(this=Table(this=Ident(this="table"))),
                 }
             ),
             id="simple_scan_root",
@@ -1037,14 +1039,14 @@
             Select(
                 **{
                     "expressions": [
-                        Identifier(this="a"),
-                        Identifier(this="b"),
-                    ],
-                    "from": From(this=Table(this=Identifier(this="table"))),
+                        Ident(this="a"),
+                        Ident(this="b"),
+                    ],
+                    "from": From(this=Table(this=Ident(this="table"))),
                 }
             ).order_by(
                 *[
-                    Identifier(this="a").asc(nulls_first=True),
+                    Ident(this="a").asc(nulls_first=True),
                 ]
             ),
             id="simple_ordering_scan_root",
@@ -1059,9 +1061,9 @@
             Select(
                 **{
                     "expressions": [
-                        Identifier(this="a"),
-                    ],
-                    "from": From(this=Table(this=Identifier(this="table"))),
+                        Ident(this="a"),
+                    ],
+                    "from": From(this=Table(this=Ident(this="table"))),
                 }
             ),
             id="pruning_root",
@@ -1086,20 +1088,20 @@
                         this=Select(
                             **{
                                 "expressions": [
-                                    Identifier(this="a"),
-                                    Identifier(this="b"),
+                                    Ident(this="a"),
+                                    Ident(this="b"),
                                 ],
-                                "from": From(this=Table(this=Identifier(this="table"))),
+                                "from": From(this=Table(this=Ident(this="table"))),
                             }
                         )
                     ),
                     "expressions": [
-                        Identifier(this="b"),
+                        Ident(this="b"),
                     ],
                 },
             ).order_by(
                 *[
-                    Identifier(this="a").asc(nulls_first=True),
+                    Ident(this="a").asc(nulls_first=True),
                 ]
             ),
             id="pruning_root_ordering_dependent",
@@ -1141,23 +1143,21 @@
                                     this=Select(
                                         **{
                                             "expressions": [
-                                                Identifier(this="a"),
-                                                Identifier(this="b"),
+                                                Ident(this="a"),
+                                                Ident(this="b"),
                                             ],
                                             "from": From(
-                                                this=Table(
-                                                    this=Identifier(this="table")
-                                                )
+                                                this=Table(this=Ident(this="table"))
                                             ),
                                         }
                                     )
                                 ),
                                 "expressions": [
-                                    Identifier(this="a"),
-                                    Identifier(this="b"),
+                                    Ident(this="a"),
+                                    Ident(this="b"),
                                     set_alias(
-                                        sqlglot_expressions.Add(
-                                            this=Identifier(this="a"),
+                                        Add(
+                                            this=Ident(this="a"),
                                             expression=Literal(value=1),
                                         ),
                                         "c",
@@ -1167,12 +1167,12 @@
                         )
                     ),
                     "expressions": [
-                        Identifier(this="b"),
+                        Ident(this="b"),
                     ],
                 }
             ).order_by(
                 *[
-                    Identifier(this="c").asc(nulls_first=True),
+                    Ident(this="c").asc(nulls_first=True),
                 ]
             ),
             id="root_after_project",
@@ -1201,13 +1201,11 @@
             Select(
                 **{
                     "expressions": [
-                        Identifier(this="b"),
-                    ],
-                    "from": From(this=Table(this=Identifier(this="table"))),
+                        Ident(this="b"),
+                    ],
+                    "from": From(this=Table(this=Ident(this="table"))),
                     "where": Where(
-                        this=sqlglot_expressions.EQ(
-                            this=Identifier(this="a"), expression=Literal(value=1)
-                        )
+                        this=EQ(this=Ident(this="a"), expression=Literal(value=1))
                     ),
                 }
             ),
@@ -1248,27 +1246,27 @@
                         this=Select(
                             **{
                                 "expressions": [
-                                    Identifier(this="a"),
-                                    Identifier(this="b"),
+                                    Ident(this="a"),
+                                    Ident(this="b"),
                                 ],
-                                "from": From(this=Table(this=Identifier(this="table"))),
+                                "from": From(this=Table(this=Ident(this="table"))),
                             }
                         )
                         .order_by(
                             *[
-                                Identifier(this="b").asc(nulls_first=True),
+                                Ident(this="b").asc(nulls_first=True),
                             ],
                         )
                         .limit(Literal(value=10))
                     ),
                     "expressions": [
-                        Identifier(this="b"),
-                        Identifier(this="a"),
+                        Ident(this="b"),
+                        Ident(this="a"),
                     ],
                 }
             ).order_by(
                 *[
-                    Identifier(this="a").asc(nulls_first=True),
+                    Ident(this="a").asc(nulls_first=True),
                 ]
             ),
             id="root_after_limit",
@@ -1306,37 +1304,33 @@
                                     this=Select(
                                         **{
                                             "expressions": [
-                                                Identifier(this="a"),
-                                                Identifier(this="b"),
+                                                Ident(this="a"),
+                                                Ident(this="b"),
                                             ],
                                             "from": From(
-                                                this=Table(
-                                                    this=Identifier(this="table")
-                                                )
+                                                this=Table(this=Ident(this="table"))
                                             ),
                                         }
                                     )
                                 ),
                                 "expressions": [
-                                    Identifier(this="b"),
+                                    Ident(this="b"),
                                     set_alias(
-                                        sqlglot_expressions.Sum.from_arg_list(
-                                            [Identifier(this="a")]
-                                        ),
+                                        Sum.from_arg_list([Ident(this="a")]),
                                         "a",
                                     ),
                                 ],
-                                "group": Group(expressions=[Identifier(this="b")]),
+                                "group": Group(expressions=[Ident(this="b")]),
                             }
                         )
                     ),
                     "expressions": [
-                        Identifier(this="a"),
+                        Ident(this="a"),
                     ],
                 },
             ).order_by(
                 *[
-                    Identifier(this="a").asc(nulls_first=True),
+                    Ident(this="a").asc(nulls_first=True),
                 ]
             ),
             # Note: Can be heavily optimized by simplifying the generated SQL.
@@ -1372,19 +1366,17 @@
                             Select(
                                 **{
                                     "expressions": [
-                                        Identifier(this="a"),
-                                        Identifier(this="b"),
+                                        Ident(this="a"),
+                                        Ident(this="b"),
                                     ],
-                                    "from": From(
-                                        this=Table(this=Identifier(this="table"))
-                                    ),
+                                    "from": From(this=Table(this=Ident(this="table"))),
                                 }
                             ),
                             "_table_alias_0",
                         )
                     ),
                     "expressions": [
-                        Identifier(this="_table_alias_1.b", alias="b"),
+                        Ident(this="_table_alias_1.b", alias="b"),
                     ],
                 }
             ).join(
@@ -1392,17 +1384,17 @@
                     Select(
                         **{
                             "expressions": [
-                                Identifier(this="a"),
-                                Identifier(this="b"),
+                                Ident(this="a"),
+                                Ident(this="b"),
                             ],
-                            "from": From(this=Table(this=Identifier(this="table"))),
+                            "from": From(this=Table(this=Ident(this="table"))),
                         }
                     ),
                     "_table_alias_1",
                 ),
-                on=sqlglot_expressions.EQ(
-                    this=Identifier(this="_table_alias_0.a"),
-                    expression=Identifier(this="_table_alias_1.a"),
+                on=EQ(
+                    this=Ident(this="_table_alias_0.a"),
+                    expression=Ident(this="_table_alias_1.a"),
                 ),
                 join_type="inner",
             ),
@@ -1457,8 +1449,7 @@
         ),
     ],
 )
-<<<<<<< HEAD
-def test_expression_identifiers(expr: Expression, expected: set[Identifier]):
+def test_expression_identifiers(expr: Expression, expected: set[Ident]):
     """
     Verify that we can properly find all of the identifiers in each expression.
     """
@@ -1479,10 +1470,10 @@
             Select(
                 **{
                     "expressions": [
-                        Identifier(this="b"),
-                        Identifier(this="a"),
-                    ],
-                    "from": From(this=Table(this=Identifier(this="table"))),
+                        Ident(this="b"),
+                        Ident(this="a"),
+                    ],
+                    "from": From(this=Table(this=Ident(this="table"))),
                 }
             ),
             id="simple_scan_root",
@@ -1511,13 +1502,11 @@
             Select(
                 **{
                     "expressions": [
-                        Identifier(this="b"),
-                    ],
-                    "from": From(this=Table(this=Identifier(this="table"))),
+                        Ident(this="b"),
+                    ],
+                    "from": From(this=Table(this=Ident(this="table"))),
                     "where": Where(
-                        this=sqlglot_expressions.EQ(
-                            this=Identifier(this="a"), expression=Literal(value=1)
-                        )
+                        this=EQ(this=Ident(this="a"), expression=Literal(value=1))
                     ),
                 }
             ),
@@ -1535,8 +1524,4 @@
     relational_to_sqlglot
     """
     actual = sqlglot_relational_visitor.relational_to_sqlglot(root)
-    assert actual == sqlglot_expr
-=======
-def test_expression_identifiers(expr: Expression, expected: set[Ident]):
-    assert find_identifiers(expr) == expected
->>>>>>> a2cc4152
+    assert actual == sqlglot_expr
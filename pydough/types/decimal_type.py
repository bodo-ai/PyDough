--- conflicted
+++ resolved
@@ -30,21 +30,12 @@
     def as_json_string(self) -> str:
         return f"decimal[{self.precision},{repr(self.scale)}]"
 
-<<<<<<< HEAD
-    type_string_pattern: re.Pattern = re.compile("decimal[(\d{1-2}),(\d{1-2})]")
-=======
     type_string_pattern: re.Pattern = re.compile("decimal\[(\d{1,2}),(\d{1,2})\]")
->>>>>>> 79ca78f7
 
     def parse_from_string(type_string: str) -> PyDoughType:
         match = DecimalType.type_string_pattern.fullmatch(type_string)
         if match is None:
             return None
-<<<<<<< HEAD
-        precision = int(match.groups[0])
-        scale = int(match.groups[1])
-=======
         precision = int(match.groups(0)[0])
         scale = int(match.groups(0)[1])
->>>>>>> 79ca78f7
         return DecimalType(precision, scale)
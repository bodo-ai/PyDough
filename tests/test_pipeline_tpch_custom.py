--- conflicted
+++ resolved
@@ -1283,7 +1283,6 @@
         ),
         pytest.param(
             (
-<<<<<<< HEAD
                 simple_smallest_or_largest,
                 None,
                 "simple_smallest_or_largest",
@@ -1348,7 +1347,9 @@
                 lambda: pd.DataFrame({"avg_gap": [50.41427]}),
             ),
             id="odate_and_rdate_avggap",
-=======
+        ),
+        pytest.param(
+            (
                 dumb_aggregation,
                 None,
                 "dumb_aggregation",
@@ -1367,7 +1368,6 @@
                 ),
             ),
             id="dumb_aggregation",
->>>>>>> 435cc170
         ),
     ],
 )

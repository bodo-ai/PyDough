--- conflicted
+++ resolved
@@ -85,10 +85,6 @@
             term = Reference(self.preceding_context, term_name, typ)
         return term
 
-<<<<<<< HEAD
-    # #@cache
-=======
->>>>>>> 72bc7682
     def to_string(self) -> str:
         return f"{self.preceding_context.to_string()}.{self.standalone_string}"
 

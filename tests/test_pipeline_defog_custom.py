--- conflicted
+++ resolved
@@ -2105,8 +2105,6 @@
                 " s82 = HOUR(date_time) > 60,"  # KEEP_IF(False, PRESENT(datetime))
                 " s83 = MINUTE(date_time) >= 0,"  # KEEP_IF(True, PRESENT(datetime))
                 " s84 = SECOND(date_time) >= 80,"  # KEEP_IF(False, PRESENT(datetime))
-<<<<<<< HEAD
-=======
                 " s85 = MONTH(date_time) == 13,"  # KEEP_IF(False, PRESENT(datetime))
                 " s86 = MONTH(date_time) != 13,"  # KEEP_IF(True, PRESENT(datetime))
                 " s87 = MONTH(date_time) > 12,"  # KEEP_IF(False, PRESENT(datetime))
@@ -2127,17 +2125,12 @@
                 " s102 = DATETIME('2025-01-05', 'start of week'),"  # 2025-01-05
                 " s103 = DATETIME('2025-01-06', 'start of week'),"  # 2025-01-05
                 " s104 = DATETIME('2025-01-07', 'start of week'),"  # 2025-01-05
->>>>>>> 2313b574
                 "))",
                 "Broker",
                 lambda: pd.DataFrame(
                     {
                         "date_time": ["2023-01-15 10:00:00", "2023-04-03 16:15:00"],
-<<<<<<< HEAD
-                        "s00": ["2022-11-20", "2023-02-05"],
-=======
                         "s00": ["2022-11-14", "2023-02-06"],
->>>>>>> 2313b574
                         "s01": [0, 0],
                         "s02": [1, 0],
                         "s03": [0, 1],
@@ -2222,8 +2215,6 @@
                         "s82": [0, 0],
                         "s83": [1, 1],
                         "s84": [0, 0],
-<<<<<<< HEAD
-=======
                         "s85": [0, 0],
                         "s86": [1, 1],
                         "s87": [0, 0],
@@ -2244,7 +2235,6 @@
                         "s102": ["2024-12-30", "2024-12-30"],
                         "s103": ["2025-01-06", "2025-01-06"],
                         "s104": ["2025-01-06", "2025-01-06"],
->>>>>>> 2313b574
                     }
                 ),
                 "simplification_4",

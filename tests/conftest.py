--- conflicted
+++ resolved
@@ -3,15 +3,9 @@
 """
 
 import json
-<<<<<<< HEAD
-from pydough.metadata.graphs import GraphMetadata
-from typing import Dict, Set
-from pydough.pydough_ast import AstNodeBuilder, pydough_operators as pydop
-=======
 import os
 import sqlite3
 from collections.abc import MutableMapping
->>>>>>> bdd36991
 
 import pytest
 from test_utils import graph_fetcher, map_over_dict_values, noun_fetcher

WITH _s0 AS (
  SELECT
    s_month1 AS first_month,
    s_name AS name,
    s_name AS season_name,
    s_month2 AS second_month,
    s_month3 AS third_month
  FROM seasons
<<<<<<< HEAD
=======
), _s5 AS (
  SELECT
    ev_dt AS date_time,
    ev_name AS name
  FROM events
), _s7 AS (
  SELECT
    s_month1 AS first_month,
    s_name AS name,
    s_month2 AS second_month,
    s_month3 AS third_month
  FROM seasons
>>>>>>> bed5052e
), _s9 AS (
  SELECT
    COUNT() AS agg_0,
    _s2.name,
    searches.search_id
  FROM _s0 AS _s2
  JOIN searches AS searches
    ON _s2.first_month = EXTRACT(MONTH FROM searches.search_ts)
    OR _s2.second_month = EXTRACT(MONTH FROM searches.search_ts)
    OR _s2.third_month = EXTRACT(MONTH FROM searches.search_ts)
<<<<<<< HEAD
  JOIN events AS events
    ON LOWER(searches.search_string) LIKE CONCAT('%', LOWER(events.ev_name), '%')
  JOIN _s0 AS _s7
    ON _s7.first_month = EXTRACT(MONTH FROM events.ev_dt)
    OR _s7.second_month = EXTRACT(MONTH FROM events.ev_dt)
    OR _s7.third_month = EXTRACT(MONTH FROM events.ev_dt)
  WHERE
    _s2.season_name = _s7.name
=======
  JOIN _s5 AS _s5
    ON LOWER(searches.search_string) LIKE CONCAT('%', LOWER(_s5.name), '%')
  JOIN _s7 AS _s7
    ON _s2.season_name = _s7.name
    AND (
      _s7.first_month = EXTRACT(MONTH FROM _s5.date_time)
      OR _s7.second_month = EXTRACT(MONTH FROM _s5.date_time)
      OR _s7.third_month = EXTRACT(MONTH FROM _s5.date_time)
    )
>>>>>>> bed5052e
  GROUP BY
    _s2.name,
    searches.search_id
), _s16 AS (
  SELECT
    ANY_VALUE(_s0.name) AS agg_1,
    SUM((
      NOT _s9.agg_0 IS NULL AND _s9.agg_0 > 0
    )) AS agg_2,
    COUNT() AS agg_3,
    ANY_VALUE(_s0.season_name) AS agg_4
  FROM _s0 AS _s0
  JOIN searches AS searches
    ON _s0.first_month = EXTRACT(MONTH FROM searches.search_ts)
    OR _s0.second_month = EXTRACT(MONTH FROM searches.search_ts)
    OR _s0.third_month = EXTRACT(MONTH FROM searches.search_ts)
  LEFT JOIN _s9 AS _s9
    ON _s0.name = _s9.name AND _s9.search_id = searches.search_id
  GROUP BY
    _s0.name
), _s17 AS (
  SELECT
<<<<<<< HEAD
    SUM(_s10.season_name = _s15.name) AS agg_0,
    COUNT() AS agg_1,
    _s10.name
  FROM _s2 AS _s10
  JOIN events AS events
    ON _s10.first_month = EXTRACT(MONTH FROM events.ev_dt)
    OR _s10.second_month = EXTRACT(MONTH FROM events.ev_dt)
    OR _s10.third_month = EXTRACT(MONTH FROM events.ev_dt)
=======
    ANY_VALUE(_s10.first_month) AS agg_0,
    ANY_VALUE(_s10.name) AS agg_1,
    ANY_VALUE(_s10.season_name) AS agg_4,
    ANY_VALUE(_s10.second_month) AS agg_5,
    ANY_VALUE(_s10.third_month) AS agg_6
  FROM _s0 AS _s10
>>>>>>> bed5052e
  JOIN searches AS searches
    ON LOWER(searches.search_string) LIKE CONCAT('%', LOWER(events.ev_name), '%')
  JOIN _s0 AS _s15
    ON _s15.first_month = EXTRACT(MONTH FROM searches.search_ts)
    OR _s15.second_month = EXTRACT(MONTH FROM searches.search_ts)
    OR _s15.third_month = EXTRACT(MONTH FROM searches.search_ts)
  GROUP BY
    _s10.name
<<<<<<< HEAD
)
SELECT
  _s16.agg_1 AS season_name,
=======
), _s19 AS (
  SELECT
    SUM(_s12.agg_4 = _s17.name) AS agg_0,
    COUNT() AS agg_1_15,
    _s12.agg_1
  FROM _s12 AS _s12
  JOIN _s5 AS _s13
    ON _s12.agg_0 = EXTRACT(MONTH FROM _s13.date_time)
    OR _s12.agg_5 = EXTRACT(MONTH FROM _s13.date_time)
    OR _s12.agg_6 = EXTRACT(MONTH FROM _s13.date_time)
  JOIN searches AS searches
    ON LOWER(searches.search_string) LIKE CONCAT('%', LOWER(_s13.name), '%')
  JOIN _s7 AS _s17
    ON _s17.first_month = EXTRACT(MONTH FROM searches.search_ts)
    OR _s17.second_month = EXTRACT(MONTH FROM searches.search_ts)
    OR _s17.third_month = EXTRACT(MONTH FROM searches.search_ts)
  GROUP BY
    _s12.agg_1
)
SELECT
  _s18.agg_4 AS season_name,
>>>>>>> bed5052e
  ROUND((
    100.0 * COALESCE(_s16.agg_2, 0)
  ) / _s16.agg_3, 2) AS pct_season_searches,
  ROUND((
    100.0 * COALESCE(_s17.agg_0, 0)
  ) / COALESCE(_s17.agg_1, 0), 2) AS pct_event_searches
FROM _s16 AS _s16
LEFT JOIN _s17 AS _s17
  ON _s16.agg_1 = _s17.name
ORDER BY
  season_name<|MERGE_RESOLUTION|>--- conflicted
+++ resolved
@@ -6,13 +6,6 @@
     s_month2 AS second_month,
     s_month3 AS third_month
   FROM seasons
-<<<<<<< HEAD
-=======
-), _s5 AS (
-  SELECT
-    ev_dt AS date_time,
-    ev_name AS name
-  FROM events
 ), _s7 AS (
   SELECT
     s_month1 AS first_month,
@@ -20,7 +13,6 @@
     s_month2 AS second_month,
     s_month3 AS third_month
   FROM seasons
->>>>>>> bed5052e
 ), _s9 AS (
   SELECT
     COUNT() AS agg_0,
@@ -31,26 +23,14 @@
     ON _s2.first_month = EXTRACT(MONTH FROM searches.search_ts)
     OR _s2.second_month = EXTRACT(MONTH FROM searches.search_ts)
     OR _s2.third_month = EXTRACT(MONTH FROM searches.search_ts)
-<<<<<<< HEAD
   JOIN events AS events
     ON LOWER(searches.search_string) LIKE CONCAT('%', LOWER(events.ev_name), '%')
-  JOIN _s0 AS _s7
+  JOIN _s7 AS _s7
     ON _s7.first_month = EXTRACT(MONTH FROM events.ev_dt)
     OR _s7.second_month = EXTRACT(MONTH FROM events.ev_dt)
     OR _s7.third_month = EXTRACT(MONTH FROM events.ev_dt)
   WHERE
     _s2.season_name = _s7.name
-=======
-  JOIN _s5 AS _s5
-    ON LOWER(searches.search_string) LIKE CONCAT('%', LOWER(_s5.name), '%')
-  JOIN _s7 AS _s7
-    ON _s2.season_name = _s7.name
-    AND (
-      _s7.first_month = EXTRACT(MONTH FROM _s5.date_time)
-      OR _s7.second_month = EXTRACT(MONTH FROM _s5.date_time)
-      OR _s7.third_month = EXTRACT(MONTH FROM _s5.date_time)
-    )
->>>>>>> bed5052e
   GROUP BY
     _s2.name,
     searches.search_id
@@ -73,58 +53,25 @@
     _s0.name
 ), _s17 AS (
   SELECT
-<<<<<<< HEAD
     SUM(_s10.season_name = _s15.name) AS agg_0,
     COUNT() AS agg_1,
     _s10.name
-  FROM _s2 AS _s10
+  FROM _s0 AS _s10
   JOIN events AS events
     ON _s10.first_month = EXTRACT(MONTH FROM events.ev_dt)
     OR _s10.second_month = EXTRACT(MONTH FROM events.ev_dt)
     OR _s10.third_month = EXTRACT(MONTH FROM events.ev_dt)
-=======
-    ANY_VALUE(_s10.first_month) AS agg_0,
-    ANY_VALUE(_s10.name) AS agg_1,
-    ANY_VALUE(_s10.season_name) AS agg_4,
-    ANY_VALUE(_s10.second_month) AS agg_5,
-    ANY_VALUE(_s10.third_month) AS agg_6
-  FROM _s0 AS _s10
->>>>>>> bed5052e
   JOIN searches AS searches
     ON LOWER(searches.search_string) LIKE CONCAT('%', LOWER(events.ev_name), '%')
-  JOIN _s0 AS _s15
+  JOIN _s7 AS _s15
     ON _s15.first_month = EXTRACT(MONTH FROM searches.search_ts)
     OR _s15.second_month = EXTRACT(MONTH FROM searches.search_ts)
     OR _s15.third_month = EXTRACT(MONTH FROM searches.search_ts)
   GROUP BY
     _s10.name
-<<<<<<< HEAD
 )
 SELECT
-  _s16.agg_1 AS season_name,
-=======
-), _s19 AS (
-  SELECT
-    SUM(_s12.agg_4 = _s17.name) AS agg_0,
-    COUNT() AS agg_1_15,
-    _s12.agg_1
-  FROM _s12 AS _s12
-  JOIN _s5 AS _s13
-    ON _s12.agg_0 = EXTRACT(MONTH FROM _s13.date_time)
-    OR _s12.agg_5 = EXTRACT(MONTH FROM _s13.date_time)
-    OR _s12.agg_6 = EXTRACT(MONTH FROM _s13.date_time)
-  JOIN searches AS searches
-    ON LOWER(searches.search_string) LIKE CONCAT('%', LOWER(_s13.name), '%')
-  JOIN _s7 AS _s17
-    ON _s17.first_month = EXTRACT(MONTH FROM searches.search_ts)
-    OR _s17.second_month = EXTRACT(MONTH FROM searches.search_ts)
-    OR _s17.third_month = EXTRACT(MONTH FROM searches.search_ts)
-  GROUP BY
-    _s12.agg_1
-)
-SELECT
-  _s18.agg_4 AS season_name,
->>>>>>> bed5052e
+  _s16.agg_4 AS season_name,
   ROUND((
     100.0 * COALESCE(_s16.agg_2, 0)
   ) / _s16.agg_3, 2) AS pct_season_searches,

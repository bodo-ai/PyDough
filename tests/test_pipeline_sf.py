"""
Integration tests for the PyDough workflow on the TPC-H queries using Snowflake.
"""

# ruff: noqa
# mypy: ignore-errors
# ruff & mypy should not try to typecheck or verify any of this

from collections.abc import Callable
import pandas as pd
import pytest
import datetime
from tests.test_pipeline_defog_custom import get_start_of_week, get_day_of_week
from pydough.metadata import GraphMetadata
from pydough.unqualified import UnqualifiedNode
from pydough.configs import DayOfWeek, PyDoughConfigs
from pydough.database_connectors import DatabaseContext
from tests.test_pydough_functions.tpch_outputs import (
    tpch_q16_output,
)
from tests.test_pydough_functions.tpch_test_functions import (
    impl_tpch_q16,
)

from tests.test_pydough_functions.simple_pydough_functions import week_offset

from tests.testing_utilities import (
    graph_fetcher,
    harmonize_types,
    PyDoughSQLComparisonTest,
)
from .test_pipeline_defog_custom import defog_custom_pipeline_test_data
from .test_pipeline_defog import defog_pipeline_test_data
from .test_pipeline_custom_datasets import custom_datasets_test_data  # noqa

from .testing_utilities import PyDoughPandasTest
from pydough import init_pydough_context, to_df, to_sql

# NOTE: this should move to test_pipeline_tpch_custom.py once the
# other dialects are supported
from tests.test_pydough_functions.user_collections import (
    simple_range_1,
    simple_range_2,
    simple_range_3,
    simple_range_4,
    simple_range_5,
    user_range_collection_1,
    user_range_collection_2,
    user_range_collection_3,
    user_range_collection_4,
    user_range_collection_5,
    user_range_collection_6,
)


@pytest.fixture(
    params=[
        pytest.param(
            PyDoughPandasTest(
                impl_tpch_q16,
                "TPCH",
                tpch_q16_output,
                "tpch_q16_params",
            ),
            id="tpch_q16_params",
        ),
    ],
)
def snowflake_params_tpch_q16_data(request) -> PyDoughPandasTest:
    """
    Test data for e2e tests for the TPC-H query 16. Returns an instance of
    PyDoughPandasTest containing information about the test.
    """
    return request.param


@pytest.mark.snowflake
@pytest.mark.execute
def test_pipeline_e2e_tpch_sf_conn(
    tpch_pipeline_test_data: PyDoughPandasTest,
    get_sf_sample_graph: graph_fetcher,
    sf_conn_db_context: DatabaseContext,
):
    """
    Test executing the TPC-H queries from the original code generation,
    with Snowflake as the executing database.
    Using the `connection` as keyword argument to the DatabaseContext.
    """
    tpch_pipeline_test_data.run_e2e_test(
        get_sf_sample_graph,
        sf_conn_db_context("SNOWFLAKE_SAMPLE_DATA", "TPCH_SF1"),
        coerce_types=True,
    )


@pytest.mark.snowflake
@pytest.mark.execute
def test_pipeline_e2e_tpch_sf_params(
    snowflake_params_tpch_q16_data: PyDoughPandasTest,
    get_sf_sample_graph: graph_fetcher,
    sf_params_tpch_db_context: DatabaseContext,
):
    """
    Test executing the TPC-H queries from the original code generation,
    with Snowflake as the executing database.
    Using the  `user`, `password`, `account`, `database`, `schema`, and `warehouse`
    as keyword arguments to the DatabaseContext.
    """
    snowflake_params_tpch_q16_data.run_e2e_test(
        get_sf_sample_graph, sf_params_tpch_db_context, coerce_types=True
    )


def simple_week_sampler():
    x_dt = datetime.datetime(2025, 3, 10, 11, 00, 0)
    y_dt = datetime.datetime(2025, 3, 14, 11, 00, 0)
    y_dt2 = datetime.datetime(2025, 3, 15, 11, 00, 0)
    y_dt3 = datetime.datetime(2025, 3, 16, 11, 00, 0)
    y_dt4 = datetime.datetime(2025, 3, 17, 11, 00, 0)
    y_dt5 = datetime.datetime(2025, 3, 18, 11, 00, 0)
    y_dt6 = datetime.datetime(2025, 3, 19, 11, 00, 0)
    y_dt7 = datetime.datetime(2025, 3, 20, 11, 00, 0)
    y_dt8 = datetime.datetime(2025, 3, 21, 11, 00, 0)
    return TPCH.CALCULATE(
        weeks_diff=DATEDIFF("weeks", x_dt, y_dt),
        sow1=DATETIME(y_dt, "start of week"),
        sow2=DATETIME(y_dt2, "start of week"),
        sow3=DATETIME(y_dt3, "start of week"),
        sow4=DATETIME(y_dt4, "start of week"),
        sow5=DATETIME(y_dt5, "start of week"),
        sow6=DATETIME(y_dt6, "start of week"),
        sow7=DATETIME(y_dt7, "start of week"),
        sow8=DATETIME(y_dt8, "start of week"),
        dayname1=DAYNAME(y_dt),
        dayname2=DAYNAME(y_dt2),
        dayname3=DAYNAME(y_dt3),
        dayname4=DAYNAME(y_dt4),
        dayname5=DAYNAME(y_dt5),
        dayname6=DAYNAME(y_dt6),
        dayname7=DAYNAME(y_dt7),
        dayname8=DAYNAME(y_dt8),
        dayofweek1=DAYOFWEEK(y_dt),
        dayofweek2=DAYOFWEEK(y_dt2),
        dayofweek3=DAYOFWEEK(y_dt3),
        dayofweek4=DAYOFWEEK(y_dt4),
        dayofweek5=DAYOFWEEK(y_dt5),
        dayofweek6=DAYOFWEEK(y_dt6),
        dayofweek7=DAYOFWEEK(y_dt7),
        dayofweek8=DAYOFWEEK(y_dt8),
    )


@pytest.mark.snowflake
@pytest.mark.execute
def test_pipeline_e2e_tpch_simple_week(
    get_sf_sample_graph: graph_fetcher,
    sf_conn_db_context: DatabaseContext,
    week_handling_config: PyDoughConfigs,
):
    """
    Test executing simple_week_sampler using the tpch schemas with different
    week configurations, comparing against expected results.
    """
    graph: GraphMetadata = get_sf_sample_graph("TPCH")
    root: UnqualifiedNode = init_pydough_context(graph)(simple_week_sampler)()
    result: pd.DataFrame = to_df(
        root,
        metadata=graph,
        database=sf_conn_db_context("SNOWFLAKE_SAMPLE_DATA", "TPCH_SF1"),
        config=week_handling_config,
    )

    # Generate expected DataFrame based on week_handling_config
    start_of_week = week_handling_config.start_of_week
    start_week_as_zero = week_handling_config.start_week_as_zero

    x_dt = pd.Timestamp(2025, 3, 10, 11, 0, 0)
    y_dt = pd.Timestamp(2025, 3, 14, 11, 0, 0)
    y_dt2 = pd.Timestamp(2025, 3, 15, 11, 0, 0)
    y_dt3 = pd.Timestamp(2025, 3, 16, 11, 0, 0)
    y_dt4 = pd.Timestamp(2025, 3, 17, 11, 0, 0)
    y_dt5 = pd.Timestamp(2025, 3, 18, 11, 0, 0)
    y_dt6 = pd.Timestamp(2025, 3, 19, 11, 0, 0)
    y_dt7 = pd.Timestamp(2025, 3, 20, 11, 0, 0)
    y_dt8 = pd.Timestamp(2025, 3, 21, 11, 0, 0)

    # Calculate weeks difference
    x_sow = get_start_of_week(x_dt, start_of_week)
    y_sow = get_start_of_week(y_dt, start_of_week)
    weeks_diff = (y_sow - x_sow).days // 7

    # Create lists to store calculated values
    dates = [y_dt, y_dt2, y_dt3, y_dt4, y_dt5, y_dt6, y_dt7, y_dt8]
    sows = []
    daynames = []
    dayofweeks = []

    # Calculate values for each date in a loop
    for dt in dates:
        # Calculate start of week
        sow = get_start_of_week(dt, start_of_week).strftime("%Y-%m-%d")
        sows.append(sow)

        # Get day name
        dayname = dt.day_name()
        daynames.append(dayname)

        # Calculate day of week
        dayofweek = get_day_of_week(dt, start_of_week, start_week_as_zero)
        dayofweeks.append(dayofweek)

    # Create dictionary for DataFrame
    data_dict = {"WEEKS_DIFF": [weeks_diff]}

    # Add start of week columns
    for i in range(len(dates)):
        data_dict[f"SOW{i + 1}"] = [sows[i]]

    # Add day name columns
    for i in range(len(dates)):
        data_dict[f"DAYNAME{i + 1}"] = [daynames[i]]

    # Add day of week columns
    for i in range(len(dates)):
        data_dict[f"DAYOFWEEK{i + 1}"] = [dayofweeks[i]]

    # Create DataFrame with expected results
    expected_df = pd.DataFrame(data_dict)
    for col_name in result.columns:
        result[col_name], expected_df[col_name] = harmonize_types(
            result[col_name], expected_df[col_name]
        )
    pd.testing.assert_frame_equal(result, expected_df, check_dtype=False)


@pytest.fixture
def defog_sf_test_data(
    defog_custom_pipeline_test_data: PyDoughPandasTest,
) -> PyDoughPandasTest:
    """
    Modify reference solution data for some Defog queries.
    Return an instance of PyDoughPandasTest containing the modified data.
    """
    # Adjust the 3rd-to-last data point because Snowflake and SQLite
    # handle "+1 month" differently:
    # - Snowflake: if the next month overflows, it returns the end of next month
    # - SQLite: adds 30 days, which may move into the following month
    #
    # Example: "2023-01-30 + 1 month"
    #   SQLite: 2023-03-02 vs. Snowflake: 2023-02-28
    if defog_custom_pipeline_test_data.test_name == "week_offset":
        return PyDoughPandasTest(
            week_offset,
            "Broker",
            lambda: pd.DataFrame(
                {
                    "date_time": [
                        "2023-04-02 09:30:00",
                        "2023-04-02 10:15:00",
                        "2023-04-02 11:00:00",
                        "2023-04-02 11:45:00",
                        "2023-04-02 12:30:00",
                        "2023-04-02 13:15:00",
                        "2023-04-02 14:00:00",
                        "2023-04-02 14:45:00",
                        "2023-04-02 15:30:00",
                        "2023-04-02 16:15:00",
                        "2023-04-03 09:30:00",
                        "2023-04-03 10:15:00",
                        "2023-04-03 11:00:00",
                        "2023-04-03 11:45:00",
                        "2023-04-03 12:30:00",
                        "2023-04-03 13:15:00",
                        "2023-04-03 14:00:00",
                        "2023-04-03 14:45:00",
                        "2023-04-03 15:30:00",
                        "2023-04-03 16:15:00",
                        "2023-01-15 10:00:00",
                        "2023-01-16 10:30:00",
                        "2023-02-20 11:30:00",
                        "2023-03-25 14:45:00",
                        "2023-01-30 13:15:00",
                        "2023-02-28 16:00:00",
                        "2023-03-30 09:45:00",
                    ],
                    "week_adj1": [
                        "2023-04-09 09:30:00",
                        "2023-04-09 10:15:00",
                        "2023-04-09 11:00:00",
                        "2023-04-09 11:45:00",
                        "2023-04-09 12:30:00",
                        "2023-04-09 13:15:00",
                        "2023-04-09 14:00:00",
                        "2023-04-09 14:45:00",
                        "2023-04-09 15:30:00",
                        "2023-04-09 16:15:00",
                        "2023-04-10 09:30:00",
                        "2023-04-10 10:15:00",
                        "2023-04-10 11:00:00",
                        "2023-04-10 11:45:00",
                        "2023-04-10 12:30:00",
                        "2023-04-10 13:15:00",
                        "2023-04-10 14:00:00",
                        "2023-04-10 14:45:00",
                        "2023-04-10 15:30:00",
                        "2023-04-10 16:15:00",
                        "2023-01-22 10:00:00",
                        "2023-01-23 10:30:00",
                        "2023-02-27 11:30:00",
                        "2023-04-01 14:45:00",
                        "2023-02-06 13:15:00",
                        "2023-03-07 16:00:00",
                        "2023-04-06 09:45:00",
                    ],
                    "week_adj2": [
                        "2023-03-26 09:30:00",
                        "2023-03-26 10:15:00",
                        "2023-03-26 11:00:00",
                        "2023-03-26 11:45:00",
                        "2023-03-26 12:30:00",
                        "2023-03-26 13:15:00",
                        "2023-03-26 14:00:00",
                        "2023-03-26 14:45:00",
                        "2023-03-26 15:30:00",
                        "2023-03-26 16:15:00",
                        "2023-03-27 09:30:00",
                        "2023-03-27 10:15:00",
                        "2023-03-27 11:00:00",
                        "2023-03-27 11:45:00",
                        "2023-03-27 12:30:00",
                        "2023-03-27 13:15:00",
                        "2023-03-27 14:00:00",
                        "2023-03-27 14:45:00",
                        "2023-03-27 15:30:00",
                        "2023-03-27 16:15:00",
                        "2023-01-08 10:00:00",
                        "2023-01-09 10:30:00",
                        "2023-02-13 11:30:00",
                        "2023-03-18 14:45:00",
                        "2023-01-23 13:15:00",
                        "2023-02-21 16:00:00",
                        "2023-03-23 09:45:00",
                    ],
                    "week_adj3": [
                        "2023-04-16 10:30:00",
                        "2023-04-16 11:15:00",
                        "2023-04-16 12:00:00",
                        "2023-04-16 12:45:00",
                        "2023-04-16 13:30:00",
                        "2023-04-16 14:15:00",
                        "2023-04-16 15:00:00",
                        "2023-04-16 15:45:00",
                        "2023-04-16 16:30:00",
                        "2023-04-16 17:15:00",
                        "2023-04-17 10:30:00",
                        "2023-04-17 11:15:00",
                        "2023-04-17 12:00:00",
                        "2023-04-17 12:45:00",
                        "2023-04-17 13:30:00",
                        "2023-04-17 14:15:00",
                        "2023-04-17 15:00:00",
                        "2023-04-17 15:45:00",
                        "2023-04-17 16:30:00",
                        "2023-04-17 17:15:00",
                        "2023-01-29 11:00:00",
                        "2023-01-30 11:30:00",
                        "2023-03-06 12:30:00",
                        "2023-04-08 15:45:00",
                        "2023-02-13 14:15:00",
                        "2023-03-14 17:00:00",
                        "2023-04-13 10:45:00",
                    ],
                    "week_adj4": [
                        "2023-04-16 09:29:59",
                        "2023-04-16 10:14:59",
                        "2023-04-16 10:59:59",
                        "2023-04-16 11:44:59",
                        "2023-04-16 12:29:59",
                        "2023-04-16 13:14:59",
                        "2023-04-16 13:59:59",
                        "2023-04-16 14:44:59",
                        "2023-04-16 15:29:59",
                        "2023-04-16 16:14:59",
                        "2023-04-17 09:29:59",
                        "2023-04-17 10:14:59",
                        "2023-04-17 10:59:59",
                        "2023-04-17 11:44:59",
                        "2023-04-17 12:29:59",
                        "2023-04-17 13:14:59",
                        "2023-04-17 13:59:59",
                        "2023-04-17 14:44:59",
                        "2023-04-17 15:29:59",
                        "2023-04-17 16:14:59",
                        "2023-01-29 09:59:59",
                        "2023-01-30 10:29:59",
                        "2023-03-06 11:29:59",
                        "2023-04-08 14:44:59",
                        "2023-02-13 13:14:59",
                        "2023-03-14 15:59:59",
                        "2023-04-13 09:44:59",
                    ],
                    "week_adj5": [
                        "2023-04-17 09:30:00",
                        "2023-04-17 10:15:00",
                        "2023-04-17 11:00:00",
                        "2023-04-17 11:45:00",
                        "2023-04-17 12:30:00",
                        "2023-04-17 13:15:00",
                        "2023-04-17 14:00:00",
                        "2023-04-17 14:45:00",
                        "2023-04-17 15:30:00",
                        "2023-04-17 16:15:00",
                        "2023-04-18 09:30:00",
                        "2023-04-18 10:15:00",
                        "2023-04-18 11:00:00",
                        "2023-04-18 11:45:00",
                        "2023-04-18 12:30:00",
                        "2023-04-18 13:15:00",
                        "2023-04-18 14:00:00",
                        "2023-04-18 14:45:00",
                        "2023-04-18 15:30:00",
                        "2023-04-18 16:15:00",
                        "2023-01-30 10:00:00",
                        "2023-01-31 10:30:00",
                        "2023-03-07 11:30:00",
                        "2023-04-09 14:45:00",
                        "2023-02-14 13:15:00",
                        "2023-03-15 16:00:00",
                        "2023-04-14 09:45:00",
                    ],
                    "week_adj6": [
                        "2023-04-16 09:29:00",
                        "2023-04-16 10:14:00",
                        "2023-04-16 10:59:00",
                        "2023-04-16 11:44:00",
                        "2023-04-16 12:29:00",
                        "2023-04-16 13:14:00",
                        "2023-04-16 13:59:00",
                        "2023-04-16 14:44:00",
                        "2023-04-16 15:29:00",
                        "2023-04-16 16:14:00",
                        "2023-04-17 09:29:00",
                        "2023-04-17 10:14:00",
                        "2023-04-17 10:59:00",
                        "2023-04-17 11:44:00",
                        "2023-04-17 12:29:00",
                        "2023-04-17 13:14:00",
                        "2023-04-17 13:59:00",
                        "2023-04-17 14:44:00",
                        "2023-04-17 15:29:00",
                        "2023-04-17 16:14:00",
                        "2023-01-29 09:59:00",
                        "2023-01-30 10:29:00",
                        "2023-03-06 11:29:00",
                        "2023-04-08 14:44:00",
                        "2023-02-13 13:14:00",
                        "2023-03-14 15:59:00",
                        "2023-04-13 09:44:00",
                    ],
                    "week_adj7": [
                        "2023-05-16 09:30:00",
                        "2023-05-16 10:15:00",
                        "2023-05-16 11:00:00",
                        "2023-05-16 11:45:00",
                        "2023-05-16 12:30:00",
                        "2023-05-16 13:15:00",
                        "2023-05-16 14:00:00",
                        "2023-05-16 14:45:00",
                        "2023-05-16 15:30:00",
                        "2023-05-16 16:15:00",
                        "2023-05-17 09:30:00",
                        "2023-05-17 10:15:00",
                        "2023-05-17 11:00:00",
                        "2023-05-17 11:45:00",
                        "2023-05-17 12:30:00",
                        "2023-05-17 13:15:00",
                        "2023-05-17 14:00:00",
                        "2023-05-17 14:45:00",
                        "2023-05-17 15:30:00",
                        "2023-05-17 16:15:00",
                        "2023-03-01 10:00:00",
                        "2023-03-02 10:30:00",
                        "2023-04-03 11:30:00",
                        "2023-05-09 14:45:00",
                        "2023-03-14 13:15:00",
                        "2023-04-11 16:00:00",
                        "2023-05-14 09:45:00",
                    ],
                    "week_adj8": [
                        "2024-04-16 09:30:00",
                        "2024-04-16 10:15:00",
                        "2024-04-16 11:00:00",
                        "2024-04-16 11:45:00",
                        "2024-04-16 12:30:00",
                        "2024-04-16 13:15:00",
                        "2024-04-16 14:00:00",
                        "2024-04-16 14:45:00",
                        "2024-04-16 15:30:00",
                        "2024-04-16 16:15:00",
                        "2024-04-17 09:30:00",
                        "2024-04-17 10:15:00",
                        "2024-04-17 11:00:00",
                        "2024-04-17 11:45:00",
                        "2024-04-17 12:30:00",
                        "2024-04-17 13:15:00",
                        "2024-04-17 14:00:00",
                        "2024-04-17 14:45:00",
                        "2024-04-17 15:30:00",
                        "2024-04-17 16:15:00",
                        "2024-01-29 10:00:00",
                        "2024-01-30 10:30:00",
                        "2024-03-05 11:30:00",
                        "2024-04-08 14:45:00",
                        "2024-02-13 13:15:00",
                        "2024-03-13 16:00:00",
                        "2024-04-13 09:45:00",
                    ],
                }
            ),
            "week_offset",
            skip_sql=True,
        )

    return defog_custom_pipeline_test_data


@pytest.mark.snowflake
@pytest.mark.execute
def test_pipeline_sf_e2e_defog_custom(
    defog_sf_test_data: PyDoughPandasTest,
    get_sf_defog_graphs: graph_fetcher,
    defog_config: PyDoughConfigs,
    sf_conn_db_context: DatabaseContext,
):
    """
    Test executing the defog analytical queries with Snowflake database.
    """
    defog_sf_test_data.run_e2e_test(
        get_sf_defog_graphs,
        sf_conn_db_context("DEFOG", defog_sf_test_data.graph_name),
        config=defog_config,
        coerce_types=True,
    )


@pytest.mark.snowflake
@pytest.mark.execute
def test_defog_e2e(
    defog_pipeline_test_data: PyDoughSQLComparisonTest,
    get_sf_defog_graphs: graph_fetcher,
    sf_conn_db_context: DatabaseContext,
    defog_config: PyDoughConfigs,
    sqlite_defog_connection: DatabaseContext,
) -> None:
    """
    Test executing the defog analytical questions on the sqlite database,
    comparing against the result of running the reference SQL query text on the
    same database connector. Run on the defog.ai queries.
    NOTE: passing SQLite connection as reference database so that refsol
    is executed using SQLite.
    This is needed because refsol uses SQLite SQL syntax to obtain
    the correct results.
    """
    defog_pipeline_test_data.run_e2e_test(
        get_sf_defog_graphs,
        sf_conn_db_context("DEFOG", defog_pipeline_test_data.graph_name),
        defog_config,
        reference_database=sqlite_defog_connection,
        coerce_types=True,
    )


@pytest.mark.snowflake
@pytest.mark.execute
def test_pipeline_e2e_snowflake_custom_datasets(
    custom_datasets_test_data: PyDoughPandasTest,  # noqa: F811
    get_custom_datasets_graph: graph_fetcher,
    sf_conn_db_context: DatabaseContext,
):
    """
    Test executing the the custom queries with the custom datasets against the
    refsol DataFrame.
    """
<<<<<<< HEAD
    custom_datasets_test_data.run_e2e_test(
        get_custom_datasets_graph,
        sf_conn_db_context("DEFOG", custom_datasets_test_data.graph_name),
        coerce_types=True,
=======
    # Just run the "keywords" tests
    if custom_datasets_test_data.graph_name.lower() == "keywords":
        custom_datasets_test_data.run_e2e_test(
            get_test_graph_by_name,
            sf_conn_db_context("DEFOG", custom_datasets_test_data.graph_name),
            coerce_types=True,
        )
    else:
        pytest.skip("Skipping non-keywords custom dataset tests for Snowflake.")


# NOTE: this should move and be part of tpch_custom_pipeline_test_data once the
# other dialects are supported
@pytest.fixture(
    params=[
        pytest.param(
            PyDoughPandasTest(
                simple_range_1,
                "TPCH",
                lambda: pd.DataFrame({"value": range(10)}),
                "simple_range_1",
            ),
            id="simple_range_1",
        ),
        pytest.param(
            PyDoughPandasTest(
                simple_range_2,
                "TPCH",
                lambda: pd.DataFrame({"value": range(9, -1, -1)}),
                "simple_range_2",
            ),
            id="simple_range_2",
        ),
        pytest.param(
            PyDoughPandasTest(
                simple_range_3,
                "TPCH",
                lambda: pd.DataFrame({"foo": range(15, 20)}),
                "simple_range_3",
            ),
            id="simple_range_3",
        ),
        pytest.param(
            PyDoughPandasTest(
                simple_range_4,
                "TPCH",
                lambda: pd.DataFrame({"foo": range(10, 0, -1)}),
                "simple_range_4",
            ),
            id="simple_range_4",
        ),
        pytest.param(
            PyDoughPandasTest(
                simple_range_5,
                "TPCH",
                # TODO: even though generated SQL has CAST(NULL AS INT) AS x
                # it returns x as object datatype.
                # using `x: range(-1)` returns int64 so temp. using dtype=object
                lambda: pd.DataFrame({"x": pd.Series(range(-1), dtype="object")}),
                "simple_range_5",
            ),
            id="simple_range_5",
        ),
        pytest.param(
            PyDoughPandasTest(
                user_range_collection_1,
                "TPCH",
                lambda: pd.DataFrame(
                    {
                        "part_size": [
                            1,
                            6,
                            11,
                            16,
                            21,
                            26,
                            31,
                            36,
                            41,
                            46,
                            51,
                            56,
                            61,
                            66,
                            71,
                            76,
                            81,
                            86,
                            91,
                            96,
                        ],
                        "n_parts": [
                            228,
                            225,
                            206,
                            234,
                            228,
                            221,
                            231,
                            208,
                            245,
                            226,
                            0,
                            0,
                            0,
                            0,
                            0,
                            0,
                            0,
                            0,
                            0,
                            0,
                        ],
                    }
                ),
                "user_range_collection_1",
            ),
            id="user_range_collection_1",
        ),
        pytest.param(
            PyDoughPandasTest(
                user_range_collection_2,
                "TPCH",
                lambda: pd.DataFrame(
                    {
                        "x": [0, 2, 4, 6, 8],
                        "n_prefix": [1, 56, 56, 56, 56],
                        "n_suffix": [101, 100, 100, 100, 100],
                    }
                ),
                "user_range_collection_2",
            ),
            id="user_range_collection_2",
        ),
        pytest.param(
            PyDoughPandasTest(
                user_range_collection_3,
                "TPCH",
                lambda: pd.DataFrame(
                    {
                        "x": [0, 2, 4, 6, 8],
                        "n_prefix": [1, 56, 56, 56, 56],
                        "n_suffix": [101, 100, 100, 100, 100],
                    }
                ),
                "user_range_collection_3",
            ),
            id="user_range_collection_3",
        ),
        pytest.param(
            PyDoughPandasTest(
                user_range_collection_4,
                "TPCH",
                lambda: pd.DataFrame(
                    {
                        "part_size": [1, 2, 4, 5, 6, 10],
                        "name": [
                            "azure lime burnished blush salmon",
                            "spring green chocolate azure navajo",
                            "cornflower bisque thistle floral azure",
                            "azure aquamarine tomato lace peru",
                            "antique cyan tomato azure dim",
                            "red cream rosy hot azure",
                        ],
                        "retail_price": [
                            1217.13,
                            1666.60,
                            1863.87,
                            1114.16,
                            1716.72,
                            1746.81,
                        ],
                    }
                ),
                "user_range_collection_4",
            ),
            id="user_range_collection_4",
        ),
        pytest.param(
            PyDoughPandasTest(
                user_range_collection_5,
                "TPCH",
                lambda: pd.DataFrame(
                    {
                        "part_size": [1, 11, 21, 31, 41, 51, 6, 16, 26, 36, 46, 56],
                        "n_parts": [
                            1135,
                            1067,
                            1128,
                            1109,
                            1038,
                            0,
                            1092,
                            1154,
                            1065,
                            1094,
                            1088,
                            0,
                        ],
                    }
                ),
                "user_range_collection_5",
            ),
            id="user_range_collection_5",
        ),
        pytest.param(
            PyDoughPandasTest(
                user_range_collection_6,
                "TPCH",
                lambda: pd.DataFrame(
                    {
                        "year": [
                            1990,
                            1991,
                            1992,
                            1993,
                            1994,
                            1995,
                            1996,
                            1997,
                            1998,
                            1999,
                            2000,
                        ],
                        "n_orders": [0, 0, 1, 2, 0, 0, 1, 1, 2, 0, 0],
                    }
                ),
                "user_range_collection_6",
            ),
            id="user_range_collection_6",
        ),
    ],
)
def sf_user_generated_data(request) -> PyDoughPandasTest:
    """
    Test data for e2e tests for user generated collections on Snowflake. Returns an instance of
    PyDoughPandasTest containing information about the test.
    """
    return request.param


@pytest.mark.snowflake
@pytest.mark.execute
def test_e2e_sf_user_generated_data(
    sf_user_generated_data: PyDoughPandasTest,
    get_sf_sample_graph: graph_fetcher,
    sf_conn_db_context: DatabaseContext,
):
    """
    Test executing the TPC-H queries from the original code generation,
    with Snowflake as the executing database.
    Using the `connection` as keyword argument to the DatabaseContext.
    """
    sf_user_generated_data.run_e2e_test(
        get_sf_sample_graph,
        sf_conn_db_context("SNOWFLAKE_SAMPLE_DATA", "TPCH_SF1"),
        coerce_types=True,
    )


# TODO: delete this test once the other dialects are supported
# and moved to tpch_custom_pipeline_test_data
# It's needed here to access sf_user_generated_data fixture
# that has user-generated test cases.
def test_pipeline_until_relational_tpch_custom_sf(
    sf_user_generated_data: PyDoughPandasTest,
    get_sample_graph: graph_fetcher,
    get_plan_test_filename: Callable[[str], str],
    update_tests: bool,
) -> None:
    """
    Tests that a PyDough unqualified node can be correctly translated to its
    qualified DAG version, with the correct string representation. Run on
    custom queries with the TPC-H graph.
    """
    file_path: str = get_plan_test_filename(sf_user_generated_data.test_name)
    sf_user_generated_data.run_relational_test(
        get_sample_graph, file_path, update_tests
>>>>>>> 5fb0b18f
    )<|MERGE_RESOLUTION|>--- conflicted
+++ resolved
@@ -581,21 +581,11 @@
     Test executing the the custom queries with the custom datasets against the
     refsol DataFrame.
     """
-<<<<<<< HEAD
     custom_datasets_test_data.run_e2e_test(
         get_custom_datasets_graph,
         sf_conn_db_context("DEFOG", custom_datasets_test_data.graph_name),
         coerce_types=True,
-=======
-    # Just run the "keywords" tests
-    if custom_datasets_test_data.graph_name.lower() == "keywords":
-        custom_datasets_test_data.run_e2e_test(
-            get_test_graph_by_name,
-            sf_conn_db_context("DEFOG", custom_datasets_test_data.graph_name),
-            coerce_types=True,
-        )
-    else:
-        pytest.skip("Skipping non-keywords custom dataset tests for Snowflake.")
+    )
 
 
 # NOTE: this should move and be part of tpch_custom_pipeline_test_data once the
@@ -865,5 +855,4 @@
     file_path: str = get_plan_test_filename(sf_user_generated_data.test_name)
     sf_user_generated_data.run_relational_test(
         get_sample_graph, file_path, update_tests
->>>>>>> 5fb0b18f
     )
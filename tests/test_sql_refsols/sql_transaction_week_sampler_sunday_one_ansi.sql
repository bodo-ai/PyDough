SELECT
<<<<<<< HEAD
  "sbtransaction"."sbtxdatetime" AS "date_time",
  DATE_TRUNC('WEEK', CAST("sbtransaction"."sbtxdatetime" AS TIMESTAMP)) AS "sow",
  CASE
    WHEN DAY_OF_WEEK("sbtransaction"."sbtxdatetime") = 0
    THEN 'Sunday'
    WHEN DAY_OF_WEEK("sbtransaction"."sbtxdatetime") = 1
    THEN 'Monday'
    WHEN DAY_OF_WEEK("sbtransaction"."sbtxdatetime") = 2
    THEN 'Tuesday'
    WHEN DAY_OF_WEEK("sbtransaction"."sbtxdatetime") = 3
    THEN 'Wednesday'
    WHEN DAY_OF_WEEK("sbtransaction"."sbtxdatetime") = 4
    THEN 'Thursday'
    WHEN DAY_OF_WEEK("sbtransaction"."sbtxdatetime") = 5
    THEN 'Friday'
    WHEN DAY_OF_WEEK("sbtransaction"."sbtxdatetime") = 6
    THEN 'Saturday'
  END AS "dayname",
  CAST(DAY_OF_WEEK("sbtransaction"."sbtxdatetime") AS INT) + 1 AS "dayofweek"
FROM "main"."sbtransaction" AS "sbtransaction"
WHERE
  EXTRACT(DAY FROM "sbtransaction"."sbtxdatetime") > 1
  AND EXTRACT(YEAR FROM "sbtransaction"."sbtxdatetime") < 2025
=======
  date_time,
  DATE_TRUNC('WEEK', CAST(date_time AS TIMESTAMP)) AS sow,
  (
    CASE
      WHEN DAY_OF_WEEK(date_time) = 0
      THEN 'Sunday'
      WHEN DAY_OF_WEEK(date_time) = 1
      THEN 'Monday'
      WHEN DAY_OF_WEEK(date_time) = 2
      THEN 'Tuesday'
      WHEN DAY_OF_WEEK(date_time) = 3
      THEN 'Wednesday'
      WHEN DAY_OF_WEEK(date_time) = 4
      THEN 'Thursday'
      WHEN DAY_OF_WEEK(date_time) = 5
      THEN 'Friday'
      WHEN DAY_OF_WEEK(date_time) = 6
      THEN 'Saturday'
    END
  ) AS dayname,
  (
    DAY_OF_WEEK(date_time) + 1
  ) AS dayofweek
FROM (
  SELECT
    date_time
  FROM (
    SELECT
      sbTxDateTime AS date_time
    FROM main.sbTransaction
  )
  WHERE
    (
      EXTRACT(YEAR FROM date_time) < 2025
    )
    AND (
      EXTRACT(DAY FROM date_time) > 1
    )
)
>>>>>>> 716390a0
<|MERGE_RESOLUTION|>--- conflicted
+++ resolved
@@ -1,5 +1,4 @@
 SELECT
-<<<<<<< HEAD
   "sbtransaction"."sbtxdatetime" AS "date_time",
   DATE_TRUNC('WEEK', CAST("sbtransaction"."sbtxdatetime" AS TIMESTAMP)) AS "sow",
   CASE
@@ -18,49 +17,8 @@
     WHEN DAY_OF_WEEK("sbtransaction"."sbtxdatetime") = 6
     THEN 'Saturday'
   END AS "dayname",
-  CAST(DAY_OF_WEEK("sbtransaction"."sbtxdatetime") AS INT) + 1 AS "dayofweek"
+  DAY_OF_WEEK("sbtransaction"."sbtxdatetime") + 1 AS "dayofweek"
 FROM "main"."sbtransaction" AS "sbtransaction"
 WHERE
   EXTRACT(DAY FROM "sbtransaction"."sbtxdatetime") > 1
-  AND EXTRACT(YEAR FROM "sbtransaction"."sbtxdatetime") < 2025
-=======
-  date_time,
-  DATE_TRUNC('WEEK', CAST(date_time AS TIMESTAMP)) AS sow,
-  (
-    CASE
-      WHEN DAY_OF_WEEK(date_time) = 0
-      THEN 'Sunday'
-      WHEN DAY_OF_WEEK(date_time) = 1
-      THEN 'Monday'
-      WHEN DAY_OF_WEEK(date_time) = 2
-      THEN 'Tuesday'
-      WHEN DAY_OF_WEEK(date_time) = 3
-      THEN 'Wednesday'
-      WHEN DAY_OF_WEEK(date_time) = 4
-      THEN 'Thursday'
-      WHEN DAY_OF_WEEK(date_time) = 5
-      THEN 'Friday'
-      WHEN DAY_OF_WEEK(date_time) = 6
-      THEN 'Saturday'
-    END
-  ) AS dayname,
-  (
-    DAY_OF_WEEK(date_time) + 1
-  ) AS dayofweek
-FROM (
-  SELECT
-    date_time
-  FROM (
-    SELECT
-      sbTxDateTime AS date_time
-    FROM main.sbTransaction
-  )
-  WHERE
-    (
-      EXTRACT(YEAR FROM date_time) < 2025
-    )
-    AND (
-      EXTRACT(DAY FROM date_time) > 1
-    )
-)
->>>>>>> 716390a0
+  AND EXTRACT(YEAR FROM "sbtransaction"."sbtxdatetime") < 2025
WITH _s1 AS (
  SELECT
    o_custkey,
    COUNT(*) AS n_rows
  FROM tpch.orders
  GROUP BY
    1
), _t2 AS (
  SELECT
    customer.c_acctbal,
    customer.c_nationkey,
    _s1.n_rows,
    CASE
      WHEN ABS(
        (
          ROW_NUMBER() OVER (PARTITION BY customer.c_nationkey ORDER BY customer.c_acctbal DESC) - 1.0
        ) - (
          CAST((
            COUNT(customer.c_acctbal) OVER (PARTITION BY customer.c_nationkey) - 1.0
          ) AS REAL) / 2.0
        )
      ) < 1.0
      THEN customer.c_acctbal
      ELSE NULL
    END AS expr_17,
    CASE
      WHEN CAST(0.19999999999999996 * COUNT(customer.c_acctbal) OVER (PARTITION BY customer.c_nationkey) AS INTEGER) < ROW_NUMBER() OVER (PARTITION BY customer.c_nationkey ORDER BY customer.c_acctbal DESC)
      THEN customer.c_acctbal
      ELSE NULL
    END AS expr_18
  FROM tpch.customer AS customer
  LEFT JOIN _s1 AS _s1
    ON _s1.o_custkey = customer.c_custkey
), _t1 AS (
  SELECT
    c_nationkey,
    MAX(c_acctbal) AS anything_c_acctbal,
    AVG(c_acctbal) AS avg_c_acctbal,
    AVG(expr_17) AS avg_expr_17,
    COUNT(c_acctbal) AS count_c_acctbal,
    MAX(c_acctbal) AS max_c_acctbal,
    MAX(expr_18) AS max_expr_18,
    MIN(c_acctbal) AS min_c_acctbal,
    COUNT(DISTINCT c_acctbal) AS ndistinct_c_acctbal,
    POWER(
      (
        CAST((
          SUM((
            POWER(c_acctbal, 2)
          )) - (
            CAST((
              POWER(SUM(c_acctbal), 2)
            ) AS REAL) / COUNT(c_acctbal)
          )
        ) AS REAL) / COUNT(c_acctbal)
      ),
      0.5
    ) AS population_std_c_acctbal,
    CAST((
      SUM((
        POWER(c_acctbal, 2)
      )) - (
        CAST((
          POWER(SUM(c_acctbal), 2)
        ) AS REAL) / COUNT(c_acctbal)
      )
    ) AS REAL) / COUNT(c_acctbal) AS population_var_c_acctbal,
    POWER(
      (
        CAST((
          SUM((
            POWER(c_acctbal, 2)
          )) - (
            CAST((
              POWER(SUM(c_acctbal), 2)
            ) AS REAL) / COUNT(c_acctbal)
          )
        ) AS REAL) / (
          COUNT(c_acctbal) - 1
        )
      ),
      0.5
    ) AS sample_std_c_acctbal,
    CAST((
      SUM((
        POWER(c_acctbal, 2)
      )) - (
        CAST((
          POWER(SUM(c_acctbal), 2)
        ) AS REAL) / COUNT(c_acctbal)
      )
    ) AS REAL) / (
      COUNT(c_acctbal) - 1
    ) AS sample_var_c_acctbal,
    SUM(c_acctbal) AS sum_c_acctbal,
    SUM(n_rows) AS sum_n_rows
  FROM _t2
  GROUP BY
<<<<<<< HEAD
    c_nationkey
)
SELECT
  COALESCE(sum_c_acctbal, 0) AS sum_value,
  avg_c_acctbal AS avg_value,
  avg_expr_15 AS median_value,
  min_c_acctbal AS min_value,
  max_c_acctbal AS max_value,
  max_expr_16 AS quantile_value,
  anything_c_acctbal AS anything_value,
  count_c_acctbal AS count_value,
  ndistinct_c_acctbal AS count_distinct_value,
  sample_variance_c_acctbal AS variance_value,
  sample_std_c_acctbal AS stddev_value
FROM _t1
WHERE
  sum_n_rows = 0 OR sum_n_rows IS NULL
=======
    1
)
SELECT
  COALESCE(_t1.sum_c_acctbal, 0) AS sum_value,
  _t1.avg_c_acctbal AS avg_value,
  _t1.avg_expr_17 AS median_value,
  _t1.min_c_acctbal AS min_value,
  _t1.max_c_acctbal AS max_value,
  _t1.max_expr_18 AS quantile_value,
  _t1.anything_c_acctbal AS anything_value,
  _t1.count_c_acctbal AS count_value,
  _t1.ndistinct_c_acctbal AS count_distinct_value,
  _t1.sample_var_c_acctbal AS variance_s_value,
  _t1.population_var_c_acctbal AS variance_p_value,
  _t1.sample_std_c_acctbal AS stddev_s_value,
  _t1.population_std_c_acctbal AS stddev_p_value
FROM tpch.nation AS nation
JOIN _t1 AS _t1
  ON _t1.c_nationkey = nation.n_nationkey
  AND (
    _t1.sum_n_rows = 0 OR _t1.sum_n_rows IS NULL
  )
>>>>>>> 8683071a
<|MERGE_RESOLUTION|>--- conflicted
+++ resolved
@@ -33,7 +33,6 @@
     ON _s1.o_custkey = customer.c_custkey
 ), _t1 AS (
   SELECT
-    c_nationkey,
     MAX(c_acctbal) AS anything_c_acctbal,
     AVG(c_acctbal) AS avg_c_acctbal,
     AVG(expr_17) AS avg_expr_17,
@@ -96,45 +95,22 @@
     SUM(n_rows) AS sum_n_rows
   FROM _t2
   GROUP BY
-<<<<<<< HEAD
     c_nationkey
 )
 SELECT
   COALESCE(sum_c_acctbal, 0) AS sum_value,
   avg_c_acctbal AS avg_value,
-  avg_expr_15 AS median_value,
+  avg_expr_17 AS median_value,
   min_c_acctbal AS min_value,
   max_c_acctbal AS max_value,
-  max_expr_16 AS quantile_value,
+  max_expr_18 AS quantile_value,
   anything_c_acctbal AS anything_value,
   count_c_acctbal AS count_value,
   ndistinct_c_acctbal AS count_distinct_value,
-  sample_variance_c_acctbal AS variance_value,
-  sample_std_c_acctbal AS stddev_value
+  sample_var_c_acctbal AS variance_s_value,
+  population_var_c_acctbal AS variance_p_value,
+  sample_std_c_acctbal AS stddev_s_value,
+  population_std_c_acctbal AS stddev_p_value
 FROM _t1
 WHERE
-  sum_n_rows = 0 OR sum_n_rows IS NULL
-=======
-    1
-)
-SELECT
-  COALESCE(_t1.sum_c_acctbal, 0) AS sum_value,
-  _t1.avg_c_acctbal AS avg_value,
-  _t1.avg_expr_17 AS median_value,
-  _t1.min_c_acctbal AS min_value,
-  _t1.max_c_acctbal AS max_value,
-  _t1.max_expr_18 AS quantile_value,
-  _t1.anything_c_acctbal AS anything_value,
-  _t1.count_c_acctbal AS count_value,
-  _t1.ndistinct_c_acctbal AS count_distinct_value,
-  _t1.sample_var_c_acctbal AS variance_s_value,
-  _t1.population_var_c_acctbal AS variance_p_value,
-  _t1.sample_std_c_acctbal AS stddev_s_value,
-  _t1.population_std_c_acctbal AS stddev_p_value
-FROM tpch.nation AS nation
-JOIN _t1 AS _t1
-  ON _t1.c_nationkey = nation.n_nationkey
-  AND (
-    _t1.sum_n_rows = 0 OR _t1.sum_n_rows IS NULL
-  )
->>>>>>> 8683071a
+  sum_n_rows = 0 OR sum_n_rows IS NULL
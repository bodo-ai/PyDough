--- conflicted
+++ resolved
@@ -1,34 +1,3 @@
-<<<<<<< HEAD
-WITH _t2 AS (
-  SELECT
-    COUNT(*) AS num_transactions,
-    MAX(sbcustomer.sbcuststate) AS sbcuststate,
-    MAX(sbticker.sbtickertype) AS sbtickertype,
-    sbtransaction.sbtxcustid
-  FROM main.sbtransaction AS sbtransaction
-  JOIN main.sbticker AS sbticker
-    ON sbticker.sbtickerid = sbtransaction.sbtxtickerid
-  JOIN main.sbcustomer AS sbcustomer
-    ON sbcustomer.sbcustid = sbtransaction.sbtxcustid
-  GROUP BY
-    sbtransaction.sbtxtickerid,
-    4
-), _t1 AS (
-  SELECT
-    SUM(num_transactions) AS num_transactions,
-    MAX(sbcuststate) AS sbcuststate,
-    sbtickertype
-  FROM _t2
-  GROUP BY
-    sbtxcustid,
-    3
-)
-SELECT
-  sbcuststate AS state,
-  sbtickertype AS ticker_type,
-  SUM(num_transactions) AS num_transactions
-FROM _t1
-=======
 SELECT
   sbcustomer.sbcuststate AS state,
   sbticker.sbtickertype AS ticker_type,
@@ -38,7 +7,6 @@
   ON sbticker.sbtickerid = sbtransaction.sbtxtickerid
 JOIN main.sbcustomer AS sbcustomer
   ON sbcustomer.sbcustid = sbtransaction.sbtxcustid
->>>>>>> 29dd27d2
 GROUP BY
   1,
   2

--- conflicted
+++ resolved
@@ -44,21 +44,4 @@
         )
 
     def to_string(self) -> str:
-<<<<<<< HEAD
-        return f"SCAN(table={self.table_name}, columns={self.columns}, orderings={self.orderings})"
-
-    def node_can_merge(self, other: Relational) -> bool:
-        return isinstance(other, Scan) and self.table_name == other.table_name
-
-    def merge(self, other: Relational) -> Relational:
-        if not self.can_merge(other):
-            raise ValueError(
-                f"Cannot merge nodes {self.to_string()} and {other.to_string()}"
-            )
-        table_name = self.table_name
-        cols = self.merge_columns(other.columns)
-        orderings = self.orderings
-        return Scan(table_name, cols, orderings)
-=======
-        return f"SCAN(table={self.table_name}, columns={self.columns})"
->>>>>>> 9ce94c17
+        return f"SCAN(table={self.table_name}, columns={self.columns})"
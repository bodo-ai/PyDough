--- conflicted
+++ resolved
@@ -28,21 +28,7 @@
         self._term_name: str = term_name
         self._expression: PyDoughExpressionQDAG = self._collection.get_expr(term_name)
         self._term_type = self._expression.pydough_type
-<<<<<<< HEAD
-        if not self.expression.is_singular(collection.starting_predecessor):
-            raise PyDoughQDAGException(
-                f"Cannot reference plural expression {self.expression} from {self.collection}"
-            )
-=======
         collection.verify_singular_terms([self.expression])
-
-    @property
-    def expression(self) -> PyDoughExpressionQDAG:
-        """
-        The expression that the ChildReferenceExpression refers to.
-        """
-        return self._expression
->>>>>>> 878e2b0f
 
     @property
     def expression(self) -> PyDoughExpressionQDAG:

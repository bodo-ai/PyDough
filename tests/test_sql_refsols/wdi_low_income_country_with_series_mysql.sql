WITH _u_0 AS (
  SELECT
<<<<<<< HEAD
    countrycode AS _u_1
  FROM wdi.CountryNotes
  WHERE
    seriescode = 'DT.DOD.DECT.CD'
=======
    CountryNotes.countrycode AS _u_1
  FROM main.CountryNotes AS CountryNotes
  JOIN main.Series AS Series
    ON CountryNotes.seriescode = Series.seriescode
    AND Series.seriescode = 'DT.DOD.DECT.CD'
>>>>>>> 9133bcbc
  GROUP BY
    1
)
SELECT
  Country.countrycode AS country_code
FROM main.Country AS Country
LEFT JOIN _u_0 AS _u_0
  ON Country.countrycode = _u_0._u_1
WHERE
  Country.incomegroup = 'Low income' AND NOT _u_0._u_1 IS NULL<|MERGE_RESOLUTION|>--- conflicted
+++ resolved
@@ -1,17 +1,9 @@
 WITH _u_0 AS (
   SELECT
-<<<<<<< HEAD
     countrycode AS _u_1
-  FROM wdi.CountryNotes
+  FROM main.CountryNotes
   WHERE
     seriescode = 'DT.DOD.DECT.CD'
-=======
-    CountryNotes.countrycode AS _u_1
-  FROM main.CountryNotes AS CountryNotes
-  JOIN main.Series AS Series
-    ON CountryNotes.seriescode = Series.seriescode
-    AND Series.seriescode = 'DT.DOD.DECT.CD'
->>>>>>> 9133bcbc
   GROUP BY
     1
 )

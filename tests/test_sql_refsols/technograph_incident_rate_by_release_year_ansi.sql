--- conflicted
+++ resolved
@@ -1,6 +1,6 @@
 WITH _s0 AS (
   SELECT
-    COUNT() AS agg_1,
+    COUNT(*) AS agg_1,
     de_product_id AS product_id
   FROM main.devices
   GROUP BY
@@ -12,30 +12,17 @@
   FROM main.products
 ), _s6 AS (
   SELECT
-<<<<<<< HEAD
     SUM(_s0.agg_1) AS agg_1,
     EXTRACT(YEAR FROM _t4.release_date) AS release_year
   FROM _s0 AS _s0
   JOIN _t4 AS _t4
     ON _s0.product_id = _t4._id
-=======
-    COUNT(*) AS agg_1,
-    EXTRACT(YEAR FROM _t3.release_date) AS release_year
-  FROM main.devices AS devices
-  JOIN _t3 AS _t3
-    ON _t3._id = devices.de_product_id
->>>>>>> 213f258c
   GROUP BY
     EXTRACT(YEAR FROM _t4.release_date)
 ), _s7 AS (
   SELECT
-<<<<<<< HEAD
-    COUNT() AS agg_0,
+    COUNT(*) AS agg_0,
     EXTRACT(YEAR FROM _t6.release_date) AS release_year
-=======
-    COUNT(*) AS agg_0,
-    EXTRACT(YEAR FROM _t5.release_date) AS release_year
->>>>>>> 213f258c
   FROM main.devices AS devices
   JOIN _t4 AS _t6
     ON _t6._id = devices.de_product_id

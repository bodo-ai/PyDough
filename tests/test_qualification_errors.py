"""
Error-handling unit tests the PyDough qualification process that transforms
unqualified nodes into qualified DAG nodes.
"""

import re
from collections.abc import Callable

import pytest
from test_utils import (
    graph_fetcher,
)

import pydough
from pydough.configs import PyDoughConfigs
from pydough.metadata import GraphMetadata
from pydough.unqualified import (
    UnqualifiedNode,
    UnqualifiedRoot,
    qualify_node,
)


def bad_pydough_impl_01(root: UnqualifiedNode) -> UnqualifiedNode:
    """
    Creates an UnqualifiedNode for the following invalid PyDough snippet:
    ```
    TPCH.Nations.CALCULATE(nation_name=name, total_balance=SUM(acctbal))
    ```
    The problem: there is no property `acctbal` to be accessed from Nations.
    """
    return root.Nations.CALCULATE(
        nation_name=root.name, total_balance=root.SUM(root.acctbal)
    )


def bad_pydough_impl_02(root: UnqualifiedNode) -> UnqualifiedNode:
    """
    Creates an UnqualifiedNode for the following invalid PyDough snippet:
    ```
    TPCH.Nations.CALCULATE(nation_name=FIZZBUZZ(name))
    ```
    The problem: there is no function named FIZZBUZZ, so this looks like a
    CALCULATE being done onto a subcollection, which cannot be used as an
    expression inside a CALCULATE.
    """
    return root.Nations.CALCULATE(nation_name=root.FIZZBUZZ(root.name))


def bad_pydough_impl_03(root: UnqualifiedNode) -> UnqualifiedNode:
    """
    Creates an UnqualifiedNode for the following invalid PyDough snippet:
    ```
    TPCH.Nations.CALCULATE(y=suppliers.CALCULATE(x=COUNT(parts_supplied)).x)
    ```
    The problem: `suppliers.CALCULATE(x=COUNT(parts_supplied))` is plural with regards
    to Nations, so accessing its `x` property is still plural, therefore it
    cannot be used as a term inside a CALCULATE from the context of Nations.
    """
    return root.Nations.CALCULATE(
        y=root.suppliers.CALCULATE(x=root.COUNT(root.parts_supplied)).x
    )


def bad_pydough_impl_04(root: UnqualifiedNode) -> UnqualifiedNode:
    """
    Creates an UnqualifiedNode for the following invalid PyDough snippet:
    ```
    TPCH.Nations.name.hello
    ```
    The problem: Nations.name is an expression, so invoking `.hello` on it is
    not valid.
    """
    return root.Nations.name.hello


def bad_pydough_impl_05(root: UnqualifiedNode) -> UnqualifiedNode:
    """
    Creates an UnqualifiedNode for the following invalid PyDough snippet:
    ```
    TPCH.Customer(r=nation.region)
    ```
    The problem: nation.region is a collection, therefore cannot be used as
    an expression in a CALCULATE.
    """
    return root.Customers.CALCULATE(r=root.nation.region)


def bad_pydough_impl_06(root: UnqualifiedNode) -> UnqualifiedNode:
    """
    Creates an UnqualifiedNode for the following invalid PyDough snippet:
    ```
    TPCH.Suppliers.supply_records.CALCULATE(o=lines.order.order_date)
    ```
    The problem: lines is plural with regards to supply_records, therefore
    lines.order.order_date is also plural and it cannot be used in a CALCULATE
    in the context of supply_records.
    """
    return root.Suppliers.supply_records.CALCULATE(o=root.lines.order.order_date)


def bad_pydough_impl_07(root: UnqualifiedNode) -> UnqualifiedNode:
    """
    Creates an UnqualifiedNode for the following invalid PyDough snippet:
    ```
    TPCH.Lineitems.CALCULATE(v=MUL(extended_price, SUB(1, discount)))
    ```
    The problem: there is no function named MUL or SUB, so this looks like a
    CALCULATE operation on a subcollection, which cannot be used as an
    expression inside of a CALCULATE.
    """
    return root.Lineitems.CALCULATE(
        v=root.MUL(root.extended_price, root.SUB(1, root.discount))
    )


def bad_pydough_impl_08(root: UnqualifiedNode) -> UnqualifiedNode:
    """
    Creates an UnqualifiedNode for the following invalid PyDough snippet:
    ```
    TPCH.Lineitems.tax = 0
    TPCH.Lineitems.CALCULATE(value=extended_price * tax)
    ```
    The problem: writing to an unqualified node is not yet supported.
    """
    root.Lineitems.tax = 0
    return root.Lineitems.CALCULATE(value=root.extended_price * root.tax)


def bad_pydough_impl_09(root: UnqualifiedNode) -> UnqualifiedNode:
    """
    Creates an UnqualifiedNode for the following invalid PyDough snippet:
    ```
    best_customer = nations.customers.BEST(per='nations', by=acctbal.DESC())
    Regions.CALCULATE(n=best_customer.name)
    ```
    The problem: The cardinality is off since even though the `BEST` ensures
    the customers are singular with regards to the nation, the nations are
    still plural with regards to the region.
    """
    best_customer = root.nations.customers.BEST(per="nations", by=root.acctbal.DESC())
    return root.Regions.CALCULATE(n=best_customer.name)


def bad_pydough_impl_10(root: UnqualifiedNode) -> UnqualifiedNode:
    """
    Creates an UnqualifiedNode for the following invalid PyDough snippet:
    ```
    best_customer = nations.customers.BEST(per='Regions', by=acctbal.DESC(), allow_ties=True)
    Regions.CALCULATE(n=best_customer.name)
    ```
    The problem: the presence of `allow_ties=True` means that the `BEST`
    operator does not guarantee `nations.customers` is plural with regards to
    `Regions`.
    """
    best_customer = root.nations.customers.BEST(
        per="Regions", by=root.acctbal.DESC(), allow_ties=True
    )
    return root.Regions.CALCULATE(n=best_customer.name)


def bad_pydough_impl_11(root: UnqualifiedNode) -> UnqualifiedNode:
    """
    Creates an UnqualifiedNode for the following invalid PyDough snippet:
    ```
    best_customer = nations.customers.BEST(per='Regions', by=acctbal.DESC(), n_best=3)
    Regions.CALCULATE(n=best_customer.name)
    ```
    The problem: the presence of `n_best=3` means that the `BEST` operator
    does not guarantee `nations.customers` is plural with regards to `Regions`.
    """
    best_customer = root.nations.customers.BEST(
        per="Regions", by=root.acctbal.DESC(), allow_ties=True
    )
    return root.Regions.CALCULATE(n=best_customer.name)


def bad_pydough_impl_12(root: UnqualifiedNode) -> UnqualifiedNode:
    """
    Creates an UnqualifiedNode for the following invalid PyDough snippet:
    ```
    Regions.nations.customers.BEST(per='regions', by=acctbal.DESC(), n_best=3, allow_ties=True)
    ```
    The problem: cannot simultaneously use `n_best=3` and `allow_ties=True`.
    """
    return root.Regions.nations.customers.BEST(
        per="Regions", by=root.acctbal.DESC(), n_best=3, allow_ties=True
    )


def bad_pydough_impl_13(root: UnqualifiedNode) -> UnqualifiedNode:
    # Non-existent per name
    return root.Customers.orders.CALCULATE(root.RANKING(by=root.key.ASC(), per="custs"))


def bad_pydough_impl_14(root: UnqualifiedNode) -> UnqualifiedNode:
    # Bad index of valid per name
    return root.Customers.orders.CALCULATE(
        root.RANKING(by=root.key.ASC(), per="Customers:2")
    )


def bad_pydough_impl_15(root: UnqualifiedNode) -> UnqualifiedNode:
    # Ambiguous per name
    return root.Customers.orders.customer.orders.lines.CALCULATE(
        root.RANKING(by=root.extended_price.DESC(), per="orders")
    )


def bad_pydough_impl_16(root: UnqualifiedNode) -> UnqualifiedNode:
    # Malformed per name
    return root.Customers.orders.CALCULATE(
        root.RANKING(by=root.key.ASC(), per="Customers:k")
    )


def bad_pydough_impl_17(root: UnqualifiedNode) -> UnqualifiedNode:
    # Malformed per name
    return root.Customers.orders.CALCULATE(
        root.RANKING(by=root.key.ASC(), per="Customers:1:2")
    )


def bad_pydough_impl_18(root: UnqualifiedNode) -> UnqualifiedNode:
    # Malformed per name
    return root.Customers.orders.CALCULATE(
        root.RANKING(by=root.key.ASC(), per="Customers:")
    )


def bad_pydough_impl_19(root: UnqualifiedNode) -> UnqualifiedNode:
    # Malformed per name
    return root.Customers.orders.CALCULATE(
        root.RANKING(by=root.key.ASC(), per="Customers:0")
    )


def bad_pydough_impl_16(root: UnqualifiedNode) -> UnqualifiedNode:
    # Internal function name
    return root.Nations.CALCULATE(
        name=root.name,
        var=root.SAMPLE_VAR(root.suppliers.account_balance),
    )


def bad_pydough_impl_17(root: UnqualifiedNode) -> UnqualifiedNode:
    # Internal function name
    return root.Nations.CALCULATE(
        name=root.name,
        var=root.SAMPLE_VARIANCE(root.suppliers.account_balance),
    )


def bad_pydough_impl_18(root: UnqualifiedNode) -> UnqualifiedNode:
    # Internal function name
    return root.Nations.CALCULATE(
        name=root.name,
        var=root.SAMPLE_STD(root.suppliers.account_balance),
    )


def bad_pydough_impl_19(root: UnqualifiedNode) -> UnqualifiedNode:
    # Internal function name
    return root.Nations.CALCULATE(
        name=root.name,
        std=root.POPULATION_STD(root.suppliers.account_balance),
    )


@pytest.mark.parametrize(
    "impl, error_msg",
    [
        pytest.param(
            bad_pydough_impl_01,
            "Unrecognized term of simple table collection 'Nations' in graph 'TPCH': 'acctbal'",
            id="01",
        ),
        pytest.param(
            bad_pydough_impl_02,
            "PyDough nodes FIZZBUZZ is not callable. Did you mean to use a function?",
            id="02",
        ),
        pytest.param(
            bad_pydough_impl_03,
            "Expected all terms in CALCULATE(y=suppliers.CALCULATE(x=COUNT(parts_supplied)).x) to be singular, but encountered a plural expression: suppliers.CALCULATE(x=COUNT(parts_supplied)).x",
            id="03",
        ),
        pytest.param(
            bad_pydough_impl_04,
            "Expected a collection, but received an expression: TPCH.Nations.name",
            id="04",
        ),
        pytest.param(
            bad_pydough_impl_05,
            "Expected an expression, but received a collection: nation.region",
            id="05",
        ),
        pytest.param(
            bad_pydough_impl_06,
            "Expected all terms in CALCULATE(o=lines.order.order_date) to be singular, but encountered a plural expression: lines.order.order_date",
            id="06",
        ),
        pytest.param(
            bad_pydough_impl_07,
            "PyDough nodes SUB is not callable. Did you mean to use a function?",
            id="07",
        ),
        pytest.param(
            bad_pydough_impl_08,
            "PyDough objects do not yet support writing properties to them.",
            id="08",
        ),
        pytest.param(
            bad_pydough_impl_09,
            "Expected all terms in CALCULATE(n=nations.customers.WHERE(RANKING(by=(acctbal.DESC(na_pos='last')), levels=1, allow_ties=False) == 1).name) to be singular, but encountered a plural expression: nations.customers.WHERE(RANKING(by=(acctbal.DESC(na_pos='last')), levels=1, allow_ties=False) == 1).name",
            id="09",
        ),
        pytest.param(
            bad_pydough_impl_10,
            "Expected all terms in CALCULATE(n=nations.customers.WHERE(RANKING(by=(acctbal.DESC(na_pos='last')), levels=2, allow_ties=True) == 1).name) to be singular, but encountered a plural expression: nations.customers.WHERE(RANKING(by=(acctbal.DESC(na_pos='last')), levels=2, allow_ties=True) == 1).name",
            id="10",
        ),
        pytest.param(
            bad_pydough_impl_11,
            "Expected all terms in CALCULATE(n=nations.customers.WHERE(RANKING(by=(acctbal.DESC(na_pos='last')), levels=2, allow_ties=True) == 1).name) to be singular, but encountered a plural expression: nations.customers.WHERE(RANKING(by=(acctbal.DESC(na_pos='last')), levels=2, allow_ties=True) == 1).name",
            id="11",
        ),
        pytest.param(
            bad_pydough_impl_12,
            "Cannot allow ties when multiple best values are requested",
            id="12",
        ),
        pytest.param(
            bad_pydough_impl_13,
            "Per string refers to unrecognized ancestor 'custs' of TPCH.Customers.orders",
            id="13",
        ),
        pytest.param(
            bad_pydough_impl_14,
            "Per string 'Customers:2' invalid as there are not 2 ancestors of the current context with name 'Customers'.",
            id="14",
        ),
        pytest.param(
            bad_pydough_impl_15,
            "Per string 'orders' is ambiguous for TPCH.Customers.orders.customer.orders.lines. Use the form 'orders:index' to disambiguate, where 'orders:1' refers to the most recent ancestor.",
            id="15",
        ),
        pytest.param(
            bad_pydough_impl_16,
<<<<<<< HEAD
            "PyDough nodes SAMPLE_VAR is not callable. Did you mean to use a function?",
=======
            "Malformed per string: 'Customers:k' (expected the index after ':' to be a positive integer)",
>>>>>>> 33175081
            id="16",
        ),
        pytest.param(
            bad_pydough_impl_17,
<<<<<<< HEAD
            "PyDough nodes SAMPLE_VARIANCE is not callable. Did you mean to use a function?",
=======
            "Malformed per string: 'Customers:1:2' (expected 0 or 1 ':', found 2)",
>>>>>>> 33175081
            id="17",
        ),
        pytest.param(
            bad_pydough_impl_18,
<<<<<<< HEAD
            "PyDough nodes SAMPLE_STD is not callable. Did you mean to use a function?",
=======
            "Malformed per string: 'Customers:' (expected the index after ':' to be a positive integer)",
>>>>>>> 33175081
            id="18",
        ),
        pytest.param(
            bad_pydough_impl_19,
<<<<<<< HEAD
            "PyDough nodes POPULATION_STD is not callable. Did you mean to use a function?",
=======
            "Malformed per string: 'Customers:0' (expected the index after ':' to be a positive integer)",
>>>>>>> 33175081
            id="19",
        ),
    ],
)
def test_qualify_error(
    impl: Callable[[UnqualifiedNode], UnqualifiedNode],
    error_msg: str,
    get_sample_graph: graph_fetcher,
) -> None:
    """
    Tests that strings representing the setup of PyDough unqualified objects
    (with unknown variables already pre-pended with `_ROOT.`) are correctly
    transformed into UnqualifiedNode objects with an expected string
    representation. Each `pydough_str` should be called with `exec` to define
    a variable `answer` that is an `UnqualifiedNode` instance.
    """
    graph: GraphMetadata = get_sample_graph("TPCH")
    root: UnqualifiedNode = UnqualifiedRoot(graph)
    default_config: PyDoughConfigs = pydough.active_session.config
    with pytest.raises(Exception, match=re.escape(error_msg)):
        unqualified: UnqualifiedNode = impl(root)
        qualify_node(unqualified, graph, default_config)<|MERGE_RESOLUTION|>--- conflicted
+++ resolved
@@ -235,7 +235,7 @@
     )
 
 
-def bad_pydough_impl_16(root: UnqualifiedNode) -> UnqualifiedNode:
+def bad_pydough_impl_20(root: UnqualifiedNode) -> UnqualifiedNode:
     # Internal function name
     return root.Nations.CALCULATE(
         name=root.name,
@@ -243,7 +243,7 @@
     )
 
 
-def bad_pydough_impl_17(root: UnqualifiedNode) -> UnqualifiedNode:
+def bad_pydough_impl_21(root: UnqualifiedNode) -> UnqualifiedNode:
     # Internal function name
     return root.Nations.CALCULATE(
         name=root.name,
@@ -251,7 +251,7 @@
     )
 
 
-def bad_pydough_impl_18(root: UnqualifiedNode) -> UnqualifiedNode:
+def bad_pydough_impl_22(root: UnqualifiedNode) -> UnqualifiedNode:
     # Internal function name
     return root.Nations.CALCULATE(
         name=root.name,
@@ -259,7 +259,7 @@
     )
 
 
-def bad_pydough_impl_19(root: UnqualifiedNode) -> UnqualifiedNode:
+def bad_pydough_impl_23(root: UnqualifiedNode) -> UnqualifiedNode:
     # Internal function name
     return root.Nations.CALCULATE(
         name=root.name,
@@ -347,39 +347,43 @@
         ),
         pytest.param(
             bad_pydough_impl_16,
-<<<<<<< HEAD
+            "Malformed per string: 'Customers:k' (expected the index after ':' to be a positive integer)",
+            id="16",
+        ),
+        pytest.param(
+            bad_pydough_impl_17,
+            "Malformed per string: 'Customers:1:2' (expected 0 or 1 ':', found 2)",
+            id="17",
+        ),
+        pytest.param(
+            bad_pydough_impl_18,
+            "Malformed per string: 'Customers:' (expected the index after ':' to be a positive integer)",
+            id="18",
+        ),
+        pytest.param(
+            bad_pydough_impl_19,
+            "Malformed per string: 'Customers:0' (expected the index after ':' to be a positive integer)",
+            id="19",
+        ),
+        pytest.param(
+            bad_pydough_impl_20,
             "PyDough nodes SAMPLE_VAR is not callable. Did you mean to use a function?",
-=======
-            "Malformed per string: 'Customers:k' (expected the index after ':' to be a positive integer)",
->>>>>>> 33175081
-            id="16",
-        ),
-        pytest.param(
-            bad_pydough_impl_17,
-<<<<<<< HEAD
+            id="20",
+        ),
+        pytest.param(
+            bad_pydough_impl_21,
             "PyDough nodes SAMPLE_VARIANCE is not callable. Did you mean to use a function?",
-=======
-            "Malformed per string: 'Customers:1:2' (expected 0 or 1 ':', found 2)",
->>>>>>> 33175081
-            id="17",
-        ),
-        pytest.param(
-            bad_pydough_impl_18,
-<<<<<<< HEAD
+            id="21",
+        ),
+        pytest.param(
+            bad_pydough_impl_22,
             "PyDough nodes SAMPLE_STD is not callable. Did you mean to use a function?",
-=======
-            "Malformed per string: 'Customers:' (expected the index after ':' to be a positive integer)",
->>>>>>> 33175081
-            id="18",
-        ),
-        pytest.param(
-            bad_pydough_impl_19,
-<<<<<<< HEAD
+            id="22",
+        ),
+        pytest.param(
+            bad_pydough_impl_23,
             "PyDough nodes POPULATION_STD is not callable. Did you mean to use a function?",
-=======
-            "Malformed per string: 'Customers:0' (expected the index after ':' to be a positive integer)",
->>>>>>> 33175081
-            id="19",
+            id="23",
         ),
     ],
 )

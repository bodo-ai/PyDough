WITH _t1 AS (
  SELECT
    COUNT(DISTINCT wallet_transactions_daily.sender_id) AS agg_1,
    SUM(wallet_transactions_daily.amount) AS agg_0,
    users.country
  FROM main.wallet_transactions_daily AS wallet_transactions_daily
  LEFT JOIN main.users AS users
    ON users.uid = wallet_transactions_daily.sender_id
  WHERE
    wallet_transactions_daily.sender_type = 0
  GROUP BY
    users.country
<<<<<<< HEAD
), _t0_2 AS (
  SELECT
    country,
    COALESCE(agg_0, 0) AS ordering_2,
    COALESCE(agg_0, 0) AS total_amount,
    COALESCE(agg_1, 0) AS user_count
  FROM _t2
  ORDER BY
    ordering_2 DESC
  LIMIT 5
=======
>>>>>>> 435cc170
)
SELECT
  country,
  agg_1 AS user_count,
  COALESCE(agg_0, 0) AS total_amount
FROM _t1
ORDER BY
  total_amount DESC
LIMIT 5<|MERGE_RESOLUTION|>--- conflicted
+++ resolved
@@ -10,23 +10,10 @@
     wallet_transactions_daily.sender_type = 0
   GROUP BY
     users.country
-<<<<<<< HEAD
-), _t0_2 AS (
-  SELECT
-    country,
-    COALESCE(agg_0, 0) AS ordering_2,
-    COALESCE(agg_0, 0) AS total_amount,
-    COALESCE(agg_1, 0) AS user_count
-  FROM _t2
-  ORDER BY
-    ordering_2 DESC
-  LIMIT 5
-=======
->>>>>>> 435cc170
 )
 SELECT
   country,
-  agg_1 AS user_count,
+  COALESCE(agg_1, 0) AS user_count,
   COALESCE(agg_0, 0) AS total_amount
 FROM _t1
 ORDER BY

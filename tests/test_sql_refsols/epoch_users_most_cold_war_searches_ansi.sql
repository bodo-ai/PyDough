WITH _t0 AS (
  SELECT
    ANY_VALUE(searches.search_user_id) AS agg_5
  FROM searches AS searches
  JOIN events AS events
    ON LOWER(searches.search_string) LIKE CONCAT('%', LOWER(events.ev_name), '%')
  JOIN eras AS eras
    ON eras.er_end_year > EXTRACT(YEAR FROM events.ev_dt)
    AND eras.er_name = 'Cold War'
    AND eras.er_start_year <= EXTRACT(YEAR FROM events.ev_dt)
  GROUP BY
    searches.search_id
), _s5 AS (
  SELECT
<<<<<<< HEAD
    COUNT() AS n_cold_war_searches,
    agg_5
  FROM _t0
=======
    COUNT(*) AS n_cold_war_searches,
    _t0.user_id AS user_id_3_0_1
  FROM _t0 AS _t0
>>>>>>> 5930a77d
  GROUP BY
    agg_5
)
SELECT
  users.user_name,
  _s5.n_cold_war_searches
FROM users AS users
JOIN _s5 AS _s5
<<<<<<< HEAD
  ON _s5.agg_5 = users.user_id
=======
  ON _s4.user_id = _s5.user_id_3_0_1
>>>>>>> 5930a77d
ORDER BY
  n_cold_war_searches DESC,
  user_name
LIMIT 3<|MERGE_RESOLUTION|>--- conflicted
+++ resolved
@@ -12,15 +12,9 @@
     searches.search_id
 ), _s5 AS (
   SELECT
-<<<<<<< HEAD
-    COUNT() AS n_cold_war_searches,
+    COUNT(*) AS n_cold_war_searches,
     agg_5
   FROM _t0
-=======
-    COUNT(*) AS n_cold_war_searches,
-    _t0.user_id AS user_id_3_0_1
-  FROM _t0 AS _t0
->>>>>>> 5930a77d
   GROUP BY
     agg_5
 )
@@ -29,11 +23,7 @@
   _s5.n_cold_war_searches
 FROM users AS users
 JOIN _s5 AS _s5
-<<<<<<< HEAD
   ON _s5.agg_5 = users.user_id
-=======
-  ON _s4.user_id = _s5.user_id_3_0_1
->>>>>>> 5930a77d
 ORDER BY
   n_cold_war_searches DESC,
   user_name

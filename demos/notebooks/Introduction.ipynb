--- conflicted
+++ resolved
@@ -552,16 +552,6 @@
   },
   {
    "cell_type": "markdown",
-<<<<<<< HEAD
-   "id": "107fbb4f-e4c4-478e-a2d7-82cf10ebca8a",
-   "metadata": {},
-   "source": [
-    "# Additional Notebooks\n",
-    "\n",
-    "This notebook is intended as a simple introduction into pydough and it runs in a Jupyter notebook. To get a better understanding of PyDough's most impactful features, we have the following additional notebooks:\n",
-    "* [pydough_operations](./pydough_operations.ipynb): Provides a detailed overview of many of the core operations you can currently perform in PyDough, include some best practices and possible limitations.\n",
-    "* [basic_example](./basic_example.ipynb): Provides a walk-through of how you can leverage PyDough's contextless expressions to build the solution to an analytics business question from its components and ultimately iterate on that solution."
-=======
    "id": "f52dfcfe-6e90-44b8-b9c4-7dc08a5b28ca",
    "metadata": {},
    "source": [
@@ -666,17 +656,24 @@
     "%%pydough\n",
     "\n",
     "pydough.to_df(nations.WHERE(region.name == \"ASIA\"))"
->>>>>>> 64d9871d
+   ]
+  },
+  {
+   "cell_type": "markdown",
+   "id": "2ddb4d8d-9e70-4d38-babb-4897edce61c7",
+   "metadata": {},
+   "source": [
+    "# Additional Notebooks\n",
+    "\n",
+    "This notebook is intended as a simple introduction into pydough and it runs in a Jupyter notebook. To get a better understanding of PyDough's most impactful features, we have the following additional notebooks:\n",
+    "* [pydough_operations](./pydough_operations.ipynb): Provides a detailed overview of many of the core operations you can currently perform in PyDough, include some best practices and possible limitations.\n",
+    "* [basic_example](./basic_example.ipynb): Provides a walk-through of how you can leverage PyDough's contextless expressions to build the solution to an analytics business question from its components and ultimately iterate on that solution.\n"
    ]
   },
   {
    "cell_type": "code",
    "execution_count": null,
-<<<<<<< HEAD
-   "id": "1e5db518-d813-44fb-aa91-bf5c0581395c",
-=======
-   "id": "a3a1c28a-47c9-4073-b742-9f4d04f3bb3c",
->>>>>>> 64d9871d
+   "id": "2c4e2a66-70f8-47f7-bee9-a5b76668c063",
    "metadata": {},
    "outputs": [],
    "source": []

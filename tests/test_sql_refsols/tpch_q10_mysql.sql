WITH _s3 AS (
  SELECT
    ORDERS.o_custkey,
    SUM(LINEITEM.l_extendedprice * (
      1 - LINEITEM.l_discount
<<<<<<< HEAD
    )) AS agg_0,
    ORDERS.o_custkey
=======
    )) AS sum_expr
>>>>>>> 72bc7682
  FROM tpch.ORDERS AS ORDERS
  JOIN tpch.LINEITEM AS LINEITEM
    ON LINEITEM.l_orderkey = ORDERS.o_orderkey AND LINEITEM.l_returnflag = 'R'
  WHERE
    EXTRACT(MONTH FROM CAST(ORDERS.o_orderdate AS DATETIME)) IN (10, 11, 12)
    AND EXTRACT(YEAR FROM CAST(ORDERS.o_orderdate AS DATETIME)) = 1993
  GROUP BY
    1
)
SELECT
  CUSTOMER.c_custkey AS C_CUSTKEY,
  CUSTOMER.c_name AS C_NAME,
<<<<<<< HEAD
  COALESCE(_s3.agg_0, 0) AS REVENUE,
=======
  COALESCE(_s3.sum_expr, 0) AS REVENUE,
>>>>>>> 72bc7682
  CUSTOMER.c_acctbal AS C_ACCTBAL,
  NATION.n_name AS N_NAME,
  CUSTOMER.c_address AS C_ADDRESS,
  CUSTOMER.c_phone AS C_PHONE,
  CUSTOMER.c_comment AS C_COMMENT
FROM tpch.CUSTOMER AS CUSTOMER
LEFT JOIN _s3 AS _s3
  ON CUSTOMER.c_custkey = _s3.o_custkey
JOIN tpch.NATION AS NATION
  ON CUSTOMER.c_nationkey = NATION.n_nationkey
ORDER BY
  3 DESC,
  1
LIMIT 20<|MERGE_RESOLUTION|>--- conflicted
+++ resolved
@@ -3,12 +3,7 @@
     ORDERS.o_custkey,
     SUM(LINEITEM.l_extendedprice * (
       1 - LINEITEM.l_discount
-<<<<<<< HEAD
-    )) AS agg_0,
-    ORDERS.o_custkey
-=======
     )) AS sum_expr
->>>>>>> 72bc7682
   FROM tpch.ORDERS AS ORDERS
   JOIN tpch.LINEITEM AS LINEITEM
     ON LINEITEM.l_orderkey = ORDERS.o_orderkey AND LINEITEM.l_returnflag = 'R'
@@ -21,11 +16,7 @@
 SELECT
   CUSTOMER.c_custkey AS C_CUSTKEY,
   CUSTOMER.c_name AS C_NAME,
-<<<<<<< HEAD
-  COALESCE(_s3.agg_0, 0) AS REVENUE,
-=======
   COALESCE(_s3.sum_expr, 0) AS REVENUE,
->>>>>>> 72bc7682
   CUSTOMER.c_acctbal AS C_ACCTBAL,
   NATION.n_name AS N_NAME,
   CUSTOMER.c_address AS C_ADDRESS,

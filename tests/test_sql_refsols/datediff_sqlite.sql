<<<<<<< HEAD
SELECT
  "sbtransaction"."sbtxdatetime" AS "x",
  '2025-05-02 11:00:00' AS "y1",
  '2023-04-03 13:16:30' AS "y",
  CAST(STRFTIME('%Y', '2025-05-02 11:00:00') AS INTEGER) - CAST(STRFTIME('%Y', "sbtransaction"."sbtxdatetime") AS INTEGER) AS "years_diff",
  (
    CAST(STRFTIME('%Y', '2025-05-02 11:00:00') AS INTEGER) - CAST(STRFTIME('%Y', "sbtransaction"."sbtxdatetime") AS INTEGER)
  ) * 12 + CAST(STRFTIME('%m', '2025-05-02 11:00:00') AS INTEGER) - CAST(STRFTIME('%m', "sbtransaction"."sbtxdatetime") AS INTEGER) AS "months_diff",
  CAST((
    JULIANDAY(DATE('2025-05-02 11:00:00', 'start of day')) - JULIANDAY(DATE("sbtransaction"."sbtxdatetime", 'start of day'))
  ) AS INTEGER) AS "days_diff",
  CAST((
    JULIANDAY(DATE('2025-05-02 11:00:00', 'start of day')) - JULIANDAY(DATE("sbtransaction"."sbtxdatetime", 'start of day'))
  ) AS INTEGER) * 24 + CAST(STRFTIME('%H', '2025-05-02 11:00:00') AS INTEGER) - CAST(STRFTIME('%H', "sbtransaction"."sbtxdatetime") AS INTEGER) AS "hours_diff",
  (
    CAST((
      JULIANDAY(DATE('2023-04-03 13:16:30', 'start of day')) - JULIANDAY(DATE("sbtransaction"."sbtxdatetime", 'start of day'))
    ) AS INTEGER) * 24 + CAST(STRFTIME('%H', '2023-04-03 13:16:30') AS INTEGER) - CAST(STRFTIME('%H', "sbtransaction"."sbtxdatetime") AS INTEGER)
  ) * 60 + CAST(STRFTIME('%M', '2023-04-03 13:16:30') AS INTEGER) - CAST(STRFTIME('%M', "sbtransaction"."sbtxdatetime") AS INTEGER) AS "minutes_diff",
  (
    (
      CAST((
        JULIANDAY(DATE('2023-04-03 13:16:30', 'start of day')) - JULIANDAY(DATE("sbtransaction"."sbtxdatetime", 'start of day'))
      ) AS INTEGER) * 24 + CAST(STRFTIME('%H', '2023-04-03 13:16:30') AS INTEGER) - CAST(STRFTIME('%H', "sbtransaction"."sbtxdatetime") AS INTEGER)
    ) * 60 + CAST(STRFTIME('%M', '2023-04-03 13:16:30') AS INTEGER) - CAST(STRFTIME('%M', "sbtransaction"."sbtxdatetime") AS INTEGER)
  ) * 60 + CAST(STRFTIME('%S', '2023-04-03 13:16:30') AS INTEGER) - CAST(STRFTIME('%S', "sbtransaction"."sbtxdatetime") AS INTEGER) AS "seconds_diff"
FROM "main"."sbtransaction" AS "sbtransaction"
WHERE
  CAST(STRFTIME('%Y', "sbtransaction"."sbtxdatetime") AS INTEGER) < 2025
ORDER BY
  "years_diff"
LIMIT 30
=======
WITH _t0 AS (
  SELECT
    CAST((
      JULIANDAY(DATE('2025-05-02 11:00:00', 'start of day')) - JULIANDAY(DATE(sbtxdatetime, 'start of day'))
    ) AS INTEGER) AS days_diff,
    CAST((
      JULIANDAY(DATE('2025-05-02 11:00:00', 'start of day')) - JULIANDAY(DATE(sbtxdatetime, 'start of day'))
    ) AS INTEGER) * 24 + CAST(STRFTIME('%H', '2025-05-02 11:00:00') AS INTEGER) - CAST(STRFTIME('%H', sbtxdatetime) AS INTEGER) AS hours_diff,
    (
      CAST((
        JULIANDAY(DATE('2023-04-03 13:16:30', 'start of day')) - JULIANDAY(DATE(sbtxdatetime, 'start of day'))
      ) AS INTEGER) * 24 + CAST(STRFTIME('%H', '2023-04-03 13:16:30') AS INTEGER) - CAST(STRFTIME('%H', sbtxdatetime) AS INTEGER)
    ) * 60 + CAST(STRFTIME('%M', '2023-04-03 13:16:30') AS INTEGER) - CAST(STRFTIME('%M', sbtxdatetime) AS INTEGER) AS minutes_diff,
    (
      CAST(STRFTIME('%Y', '2025-05-02 11:00:00') AS INTEGER) - CAST(STRFTIME('%Y', sbtxdatetime) AS INTEGER)
    ) * 12 + CAST(STRFTIME('%m', '2025-05-02 11:00:00') AS INTEGER) - CAST(STRFTIME('%m', sbtxdatetime) AS INTEGER) AS months_diff,
    CAST(STRFTIME('%Y', '2025-05-02 11:00:00') AS INTEGER) - CAST(STRFTIME('%Y', sbtxdatetime) AS INTEGER) AS ordering_0,
    (
      (
        CAST((
          JULIANDAY(DATE('2023-04-03 13:16:30', 'start of day')) - JULIANDAY(DATE(sbtxdatetime, 'start of day'))
        ) AS INTEGER) * 24 + CAST(STRFTIME('%H', '2023-04-03 13:16:30') AS INTEGER) - CAST(STRFTIME('%H', sbtxdatetime) AS INTEGER)
      ) * 60 + CAST(STRFTIME('%M', '2023-04-03 13:16:30') AS INTEGER) - CAST(STRFTIME('%M', sbtxdatetime) AS INTEGER)
    ) * 60 + CAST(STRFTIME('%S', '2023-04-03 13:16:30') AS INTEGER) - CAST(STRFTIME('%S', sbtxdatetime) AS INTEGER) AS seconds_diff,
    sbtxdatetime AS x,
    '2023-04-03 13:16:30' AS y,
    '2025-05-02 11:00:00' AS y1,
    CAST(STRFTIME('%Y', '2025-05-02 11:00:00') AS INTEGER) - CAST(STRFTIME('%Y', sbtxdatetime) AS INTEGER) AS years_diff
  FROM main.sbtransaction
  WHERE
    CAST(STRFTIME('%Y', sbtxdatetime) AS INTEGER) < 2025
  ORDER BY
    ordering_0
  LIMIT 30
)
SELECT
  x,
  y1,
  y,
  years_diff,
  months_diff,
  days_diff,
  hours_diff,
  minutes_diff,
  seconds_diff
FROM _t0
ORDER BY
  ordering_0
>>>>>>> a57d0640
<|MERGE_RESOLUTION|>--- conflicted
+++ resolved
@@ -1,83 +1,32 @@
-<<<<<<< HEAD
 SELECT
-  "sbtransaction"."sbtxdatetime" AS "x",
-  '2025-05-02 11:00:00' AS "y1",
-  '2023-04-03 13:16:30' AS "y",
-  CAST(STRFTIME('%Y', '2025-05-02 11:00:00') AS INTEGER) - CAST(STRFTIME('%Y', "sbtransaction"."sbtxdatetime") AS INTEGER) AS "years_diff",
+  sbtxdatetime AS x,
+  '2025-05-02 11:00:00' AS y1,
+  '2023-04-03 13:16:30' AS y,
+  CAST(STRFTIME('%Y', '2025-05-02 11:00:00') AS INTEGER) - CAST(STRFTIME('%Y', sbtxdatetime) AS INTEGER) AS years_diff,
   (
-    CAST(STRFTIME('%Y', '2025-05-02 11:00:00') AS INTEGER) - CAST(STRFTIME('%Y', "sbtransaction"."sbtxdatetime") AS INTEGER)
-  ) * 12 + CAST(STRFTIME('%m', '2025-05-02 11:00:00') AS INTEGER) - CAST(STRFTIME('%m', "sbtransaction"."sbtxdatetime") AS INTEGER) AS "months_diff",
+    CAST(STRFTIME('%Y', '2025-05-02 11:00:00') AS INTEGER) - CAST(STRFTIME('%Y', sbtxdatetime) AS INTEGER)
+  ) * 12 + CAST(STRFTIME('%m', '2025-05-02 11:00:00') AS INTEGER) - CAST(STRFTIME('%m', sbtxdatetime) AS INTEGER) AS months_diff,
   CAST((
-    JULIANDAY(DATE('2025-05-02 11:00:00', 'start of day')) - JULIANDAY(DATE("sbtransaction"."sbtxdatetime", 'start of day'))
-  ) AS INTEGER) AS "days_diff",
+    JULIANDAY(DATE('2025-05-02 11:00:00', 'start of day')) - JULIANDAY(DATE(sbtxdatetime, 'start of day'))
+  ) AS INTEGER) AS days_diff,
   CAST((
-    JULIANDAY(DATE('2025-05-02 11:00:00', 'start of day')) - JULIANDAY(DATE("sbtransaction"."sbtxdatetime", 'start of day'))
-  ) AS INTEGER) * 24 + CAST(STRFTIME('%H', '2025-05-02 11:00:00') AS INTEGER) - CAST(STRFTIME('%H', "sbtransaction"."sbtxdatetime") AS INTEGER) AS "hours_diff",
+    JULIANDAY(DATE('2025-05-02 11:00:00', 'start of day')) - JULIANDAY(DATE(sbtxdatetime, 'start of day'))
+  ) AS INTEGER) * 24 + CAST(STRFTIME('%H', '2025-05-02 11:00:00') AS INTEGER) - CAST(STRFTIME('%H', sbtxdatetime) AS INTEGER) AS hours_diff,
   (
     CAST((
-      JULIANDAY(DATE('2023-04-03 13:16:30', 'start of day')) - JULIANDAY(DATE("sbtransaction"."sbtxdatetime", 'start of day'))
-    ) AS INTEGER) * 24 + CAST(STRFTIME('%H', '2023-04-03 13:16:30') AS INTEGER) - CAST(STRFTIME('%H', "sbtransaction"."sbtxdatetime") AS INTEGER)
-  ) * 60 + CAST(STRFTIME('%M', '2023-04-03 13:16:30') AS INTEGER) - CAST(STRFTIME('%M', "sbtransaction"."sbtxdatetime") AS INTEGER) AS "minutes_diff",
+      JULIANDAY(DATE('2023-04-03 13:16:30', 'start of day')) - JULIANDAY(DATE(sbtxdatetime, 'start of day'))
+    ) AS INTEGER) * 24 + CAST(STRFTIME('%H', '2023-04-03 13:16:30') AS INTEGER) - CAST(STRFTIME('%H', sbtxdatetime) AS INTEGER)
+  ) * 60 + CAST(STRFTIME('%M', '2023-04-03 13:16:30') AS INTEGER) - CAST(STRFTIME('%M', sbtxdatetime) AS INTEGER) AS minutes_diff,
   (
-    (
-      CAST((
-        JULIANDAY(DATE('2023-04-03 13:16:30', 'start of day')) - JULIANDAY(DATE("sbtransaction"."sbtxdatetime", 'start of day'))
-      ) AS INTEGER) * 24 + CAST(STRFTIME('%H', '2023-04-03 13:16:30') AS INTEGER) - CAST(STRFTIME('%H', "sbtransaction"."sbtxdatetime") AS INTEGER)
-    ) * 60 + CAST(STRFTIME('%M', '2023-04-03 13:16:30') AS INTEGER) - CAST(STRFTIME('%M', "sbtransaction"."sbtxdatetime") AS INTEGER)
-  ) * 60 + CAST(STRFTIME('%S', '2023-04-03 13:16:30') AS INTEGER) - CAST(STRFTIME('%S', "sbtransaction"."sbtxdatetime") AS INTEGER) AS "seconds_diff"
-FROM "main"."sbtransaction" AS "sbtransaction"
-WHERE
-  CAST(STRFTIME('%Y', "sbtransaction"."sbtxdatetime") AS INTEGER) < 2025
-ORDER BY
-  "years_diff"
-LIMIT 30
-=======
-WITH _t0 AS (
-  SELECT
-    CAST((
-      JULIANDAY(DATE('2025-05-02 11:00:00', 'start of day')) - JULIANDAY(DATE(sbtxdatetime, 'start of day'))
-    ) AS INTEGER) AS days_diff,
-    CAST((
-      JULIANDAY(DATE('2025-05-02 11:00:00', 'start of day')) - JULIANDAY(DATE(sbtxdatetime, 'start of day'))
-    ) AS INTEGER) * 24 + CAST(STRFTIME('%H', '2025-05-02 11:00:00') AS INTEGER) - CAST(STRFTIME('%H', sbtxdatetime) AS INTEGER) AS hours_diff,
     (
       CAST((
         JULIANDAY(DATE('2023-04-03 13:16:30', 'start of day')) - JULIANDAY(DATE(sbtxdatetime, 'start of day'))
       ) AS INTEGER) * 24 + CAST(STRFTIME('%H', '2023-04-03 13:16:30') AS INTEGER) - CAST(STRFTIME('%H', sbtxdatetime) AS INTEGER)
-    ) * 60 + CAST(STRFTIME('%M', '2023-04-03 13:16:30') AS INTEGER) - CAST(STRFTIME('%M', sbtxdatetime) AS INTEGER) AS minutes_diff,
-    (
-      CAST(STRFTIME('%Y', '2025-05-02 11:00:00') AS INTEGER) - CAST(STRFTIME('%Y', sbtxdatetime) AS INTEGER)
-    ) * 12 + CAST(STRFTIME('%m', '2025-05-02 11:00:00') AS INTEGER) - CAST(STRFTIME('%m', sbtxdatetime) AS INTEGER) AS months_diff,
-    CAST(STRFTIME('%Y', '2025-05-02 11:00:00') AS INTEGER) - CAST(STRFTIME('%Y', sbtxdatetime) AS INTEGER) AS ordering_0,
-    (
-      (
-        CAST((
-          JULIANDAY(DATE('2023-04-03 13:16:30', 'start of day')) - JULIANDAY(DATE(sbtxdatetime, 'start of day'))
-        ) AS INTEGER) * 24 + CAST(STRFTIME('%H', '2023-04-03 13:16:30') AS INTEGER) - CAST(STRFTIME('%H', sbtxdatetime) AS INTEGER)
-      ) * 60 + CAST(STRFTIME('%M', '2023-04-03 13:16:30') AS INTEGER) - CAST(STRFTIME('%M', sbtxdatetime) AS INTEGER)
-    ) * 60 + CAST(STRFTIME('%S', '2023-04-03 13:16:30') AS INTEGER) - CAST(STRFTIME('%S', sbtxdatetime) AS INTEGER) AS seconds_diff,
-    sbtxdatetime AS x,
-    '2023-04-03 13:16:30' AS y,
-    '2025-05-02 11:00:00' AS y1,
-    CAST(STRFTIME('%Y', '2025-05-02 11:00:00') AS INTEGER) - CAST(STRFTIME('%Y', sbtxdatetime) AS INTEGER) AS years_diff
-  FROM main.sbtransaction
-  WHERE
-    CAST(STRFTIME('%Y', sbtxdatetime) AS INTEGER) < 2025
-  ORDER BY
-    ordering_0
-  LIMIT 30
-)
-SELECT
-  x,
-  y1,
-  y,
-  years_diff,
-  months_diff,
-  days_diff,
-  hours_diff,
-  minutes_diff,
-  seconds_diff
-FROM _t0
+    ) * 60 + CAST(STRFTIME('%M', '2023-04-03 13:16:30') AS INTEGER) - CAST(STRFTIME('%M', sbtxdatetime) AS INTEGER)
+  ) * 60 + CAST(STRFTIME('%S', '2023-04-03 13:16:30') AS INTEGER) - CAST(STRFTIME('%S', sbtxdatetime) AS INTEGER) AS seconds_diff
+FROM main.sbtransaction
+WHERE
+  CAST(STRFTIME('%Y', sbtxdatetime) AS INTEGER) < 2025
 ORDER BY
-  ordering_0
->>>>>>> a57d0640
+  years_diff
+LIMIT 30
WITH _s14 AS (
  SELECT
    ANY_VALUE(pr_release) AS release_date
  FROM main.products
  WHERE
    pr_name = 'GoldCopper-Star'
), _t6 AS (
  SELECT
    ca_dt
  FROM main.calendar
), _t8 AS (
  SELECT
    pr_id,
    pr_name
  FROM main.products
  WHERE
    pr_name = 'GoldCopper-Star'
), _s7 AS (
  SELECT
<<<<<<< HEAD
    COUNT() AS agg_3,
    _s0.ca_dt AS calendar_day
=======
    COUNT(*) AS agg_3,
    _s0.calendar_day
>>>>>>> 30d7d0e9
  FROM _t6 AS _s0
  JOIN main.incidents AS incidents
    ON _s0.ca_dt = DATE_TRUNC('DAY', CAST(incidents.in_error_report_ts AS TIMESTAMP))
  JOIN main.devices AS devices
    ON devices.de_id = incidents.in_device_id
  JOIN _t8 AS _t8
<<<<<<< HEAD
    ON _t8.pr_id = devices.de_product_id AND _t8.pr_name = 'GoldCopper-Star'
=======
    ON _t8._id = devices.de_product_id
>>>>>>> 30d7d0e9
  GROUP BY
    _s0.ca_dt
), _s13 AS (
  SELECT
<<<<<<< HEAD
    COUNT() AS agg_6,
    _s8.ca_dt AS calendar_day
=======
    COUNT(*) AS agg_6,
    _s8.calendar_day
>>>>>>> 30d7d0e9
  FROM _t6 AS _s8
  JOIN main.devices AS devices
    ON _s8.ca_dt = DATE_TRUNC('DAY', CAST(devices.de_purchase_ts AS TIMESTAMP))
  JOIN _t8 AS _t10
<<<<<<< HEAD
    ON _t10.pr_id = devices.de_product_id AND _t10.pr_name = 'GoldCopper-Star'
=======
    ON _t10._id = devices.de_product_id
>>>>>>> 30d7d0e9
  GROUP BY
    _s8.ca_dt
), _s15 AS (
  SELECT
    SUM(_s7.agg_3) AS agg_5,
    SUM(_s13.agg_6) AS agg_8,
<<<<<<< HEAD
    EXTRACT(YEAR FROM _t6.ca_dt) AS year
=======
    EXTRACT(YEAR FROM CAST(_t6.calendar_day AS DATETIME)) AS year
>>>>>>> 30d7d0e9
  FROM _t6 AS _t6
  LEFT JOIN _s7 AS _s7
    ON _s7.calendar_day = _t6.ca_dt
  LEFT JOIN _s13 AS _s13
    ON _s13.calendar_day = _t6.ca_dt
  GROUP BY
<<<<<<< HEAD
    EXTRACT(YEAR FROM _t6.ca_dt)
=======
    EXTRACT(YEAR FROM CAST(_t6.calendar_day AS DATETIME))
>>>>>>> 30d7d0e9
), _t0 AS (
  SELECT
    ROUND(
      SUM(COALESCE(_s15.agg_5, 0)) OVER (ORDER BY _s15.year NULLS LAST ROWS BETWEEN UNBOUNDED PRECEDING AND CURRENT ROW) / SUM(COALESCE(_s15.agg_8, 0)) OVER (ORDER BY _s15.year NULLS LAST ROWS BETWEEN UNBOUNDED PRECEDING AND CURRENT ROW),
      2
    ) AS cum_ir,
    ROUND(
      (
        100.0 * (
          COALESCE(_s15.agg_8, 0) - LAG(COALESCE(_s15.agg_8, 0), 1) OVER (ORDER BY _s15.year NULLS LAST)
        )
      ) / LAG(COALESCE(_s15.agg_8, 0), 1) OVER (ORDER BY _s15.year NULLS LAST),
      2
    ) AS pct_bought_change,
    ROUND(
      (
        100.0 * (
          COALESCE(_s15.agg_5, 0) - LAG(COALESCE(_s15.agg_5, 0), 1) OVER (ORDER BY _s15.year NULLS LAST)
        )
      ) / LAG(COALESCE(_s15.agg_5, 0), 1) OVER (ORDER BY _s15.year NULLS LAST),
      2
    ) AS pct_incident_change,
<<<<<<< HEAD
    _s15.year - EXTRACT(YEAR FROM _s14.release_date) AS years_since_release,
    COALESCE(_s15.agg_8, 0) AS n_devices,
    COALESCE(_s15.agg_5, 0) AS n_incidents
=======
    _s15.year - EXTRACT(YEAR FROM CAST(_s14.release_date AS DATETIME)) AS years_since_release
>>>>>>> 30d7d0e9
  FROM _s14 AS _s14
  JOIN _s15 AS _s15
    ON _s15.year >= EXTRACT(YEAR FROM CAST(_s14.release_date AS DATETIME))
)
SELECT
  years_since_release,
  cum_ir,
  pct_bought_change,
  pct_incident_change,
  n_devices AS bought,
  n_incidents AS incidents
FROM _t0
ORDER BY
  years_since_release<|MERGE_RESOLUTION|>--- conflicted
+++ resolved
@@ -17,66 +17,40 @@
     pr_name = 'GoldCopper-Star'
 ), _s7 AS (
   SELECT
-<<<<<<< HEAD
-    COUNT() AS agg_3,
+    COUNT(*) AS agg_3,
     _s0.ca_dt AS calendar_day
-=======
-    COUNT(*) AS agg_3,
-    _s0.calendar_day
->>>>>>> 30d7d0e9
   FROM _t6 AS _s0
   JOIN main.incidents AS incidents
     ON _s0.ca_dt = DATE_TRUNC('DAY', CAST(incidents.in_error_report_ts AS TIMESTAMP))
   JOIN main.devices AS devices
     ON devices.de_id = incidents.in_device_id
   JOIN _t8 AS _t8
-<<<<<<< HEAD
-    ON _t8.pr_id = devices.de_product_id AND _t8.pr_name = 'GoldCopper-Star'
-=======
-    ON _t8._id = devices.de_product_id
->>>>>>> 30d7d0e9
+    ON _t8.pr_id = devices.de_product_id
   GROUP BY
     _s0.ca_dt
 ), _s13 AS (
   SELECT
-<<<<<<< HEAD
-    COUNT() AS agg_6,
+    COUNT(*) AS agg_6,
     _s8.ca_dt AS calendar_day
-=======
-    COUNT(*) AS agg_6,
-    _s8.calendar_day
->>>>>>> 30d7d0e9
   FROM _t6 AS _s8
   JOIN main.devices AS devices
     ON _s8.ca_dt = DATE_TRUNC('DAY', CAST(devices.de_purchase_ts AS TIMESTAMP))
   JOIN _t8 AS _t10
-<<<<<<< HEAD
-    ON _t10.pr_id = devices.de_product_id AND _t10.pr_name = 'GoldCopper-Star'
-=======
-    ON _t10._id = devices.de_product_id
->>>>>>> 30d7d0e9
+    ON _t10.pr_id = devices.de_product_id
   GROUP BY
     _s8.ca_dt
 ), _s15 AS (
   SELECT
     SUM(_s7.agg_3) AS agg_5,
     SUM(_s13.agg_6) AS agg_8,
-<<<<<<< HEAD
-    EXTRACT(YEAR FROM _t6.ca_dt) AS year
-=======
-    EXTRACT(YEAR FROM CAST(_t6.calendar_day AS DATETIME)) AS year
->>>>>>> 30d7d0e9
+    EXTRACT(YEAR FROM CAST(_t6.ca_dt AS DATETIME)) AS year
   FROM _t6 AS _t6
   LEFT JOIN _s7 AS _s7
     ON _s7.calendar_day = _t6.ca_dt
   LEFT JOIN _s13 AS _s13
     ON _s13.calendar_day = _t6.ca_dt
   GROUP BY
-<<<<<<< HEAD
-    EXTRACT(YEAR FROM _t6.ca_dt)
-=======
-    EXTRACT(YEAR FROM CAST(_t6.calendar_day AS DATETIME))
->>>>>>> 30d7d0e9
+    EXTRACT(YEAR FROM CAST(_t6.ca_dt AS DATETIME))
 ), _t0 AS (
   SELECT
     ROUND(
@@ -99,13 +73,9 @@
       ) / LAG(COALESCE(_s15.agg_5, 0), 1) OVER (ORDER BY _s15.year NULLS LAST),
       2
     ) AS pct_incident_change,
-<<<<<<< HEAD
-    _s15.year - EXTRACT(YEAR FROM _s14.release_date) AS years_since_release,
+    _s15.year - EXTRACT(YEAR FROM CAST(_s14.release_date AS DATETIME)) AS years_since_release,
     COALESCE(_s15.agg_8, 0) AS n_devices,
     COALESCE(_s15.agg_5, 0) AS n_incidents
-=======
-    _s15.year - EXTRACT(YEAR FROM CAST(_s14.release_date AS DATETIME)) AS years_since_release
->>>>>>> 30d7d0e9
   FROM _s14 AS _s14
   JOIN _s15 AS _s15
     ON _s15.year >= EXTRACT(YEAR FROM CAST(_s14.release_date AS DATETIME))

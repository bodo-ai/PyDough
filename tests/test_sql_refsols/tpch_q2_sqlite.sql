--- conflicted
+++ resolved
@@ -1,4 +1,4 @@
-WITH "_t4" AS (
+WITH "_t3" AS (
   SELECT
     "region"."r_name" AS "name",
     "region"."r_regionkey" AS "key"
@@ -13,212 +13,11 @@
   FROM "tpch"."partsupp" AS "partsupp"
 ), "_t16" AS (
   SELECT
-<<<<<<< HEAD
-    key_19 AS P_PARTKEY,
-    manufacturer AS P_MFGR,
-    n_name_21 AS N_NAME,
-    s_acctbal_22 AS S_ACCTBAL,
-    s_address_23 AS S_ADDRESS,
-    s_comment_24 AS S_COMMENT,
-    s_name_25 AS S_NAME,
-    s_phone_26 AS S_PHONE
-  FROM (
-    SELECT
-      n_name AS n_name_21,
-      s_acctbal AS s_acctbal_22,
-      s_address AS s_address_23,
-      s_comment AS s_comment_24,
-      s_name AS s_name_25,
-      s_phone AS s_phone_26,
-      supplycost AS supplycost_27,
-      best_cost,
-      key_19,
-      manufacturer
-    FROM (
-      SELECT
-        MIN(supplycost) AS best_cost,
-        key_9
-      FROM (
-        SELECT
-          key AS key_9,
-          supplycost
-        FROM (
-          SELECT
-            part_key,
-            supplycost
-          FROM (
-            SELECT
-              _table_alias_3.key AS key_5
-            FROM (
-              SELECT
-                _table_alias_0.key AS key
-              FROM (
-                SELECT
-                  n_nationkey AS key,
-                  n_regionkey AS region_key
-                FROM tpch.NATION
-              ) AS _table_alias_0
-              INNER JOIN (
-                SELECT
-                  key
-                FROM (
-                  SELECT
-                    r_name AS name,
-                    r_regionkey AS key
-                  FROM tpch.REGION
-                )
-                WHERE
-                  name = 'EUROPE'
-              ) AS _table_alias_1
-                ON region_key = _table_alias_1.key
-            ) AS _table_alias_2
-            INNER JOIN (
-              SELECT
-                s_suppkey AS key,
-                s_nationkey AS nation_key
-              FROM tpch.SUPPLIER
-            ) AS _table_alias_3
-              ON _table_alias_2.key = nation_key
-          )
-          INNER JOIN (
-            SELECT
-              ps_partkey AS part_key,
-              ps_suppkey AS supplier_key,
-              ps_supplycost AS supplycost
-            FROM tpch.PARTSUPP
-          )
-            ON key_5 = supplier_key
-        )
-        INNER JOIN (
-          SELECT
-            key
-          FROM (
-            SELECT
-              p_partkey AS key,
-              p_size AS size,
-              p_type AS part_type
-            FROM tpch.PART
-          )
-          WHERE
-            (
-              size = 15
-            ) AND (
-              part_type LIKE '%BRASS'
-            )
-        )
-          ON part_key = key
-      )
-      GROUP BY
-        key_9
-    )
-    INNER JOIN (
-      SELECT
-        key AS key_19,
-        manufacturer,
-        n_name,
-        s_acctbal,
-        s_address,
-        s_comment,
-        s_name,
-        s_phone,
-        supplycost
-      FROM (
-        SELECT
-          n_name,
-          part_key,
-          s_acctbal,
-          s_address,
-          s_comment,
-          s_name,
-          s_phone,
-          supplycost
-        FROM (
-          SELECT
-            _table_alias_7.key AS key_15,
-            account_balance AS s_acctbal,
-            address AS s_address,
-            comment AS s_comment,
-            name AS s_name,
-            phone AS s_phone,
-            n_name
-          FROM (
-            SELECT
-              _table_alias_4.key AS key,
-              n_name
-            FROM (
-              SELECT
-                n_name AS n_name,
-                n_nationkey AS key,
-                n_regionkey AS region_key
-              FROM tpch.NATION
-            ) AS _table_alias_4
-            INNER JOIN (
-              SELECT
-                key
-              FROM (
-                SELECT
-                  r_name AS name,
-                  r_regionkey AS key
-                FROM tpch.REGION
-              )
-              WHERE
-                name = 'EUROPE'
-            ) AS _table_alias_5
-              ON region_key = _table_alias_5.key
-          ) AS _table_alias_6
-          INNER JOIN (
-            SELECT
-              s_acctbal AS account_balance,
-              s_address AS address,
-              s_comment AS comment,
-              s_suppkey AS key,
-              s_name AS name,
-              s_nationkey AS nation_key,
-              s_phone AS phone
-            FROM tpch.SUPPLIER
-          ) AS _table_alias_7
-            ON _table_alias_6.key = nation_key
-        )
-        INNER JOIN (
-          SELECT
-            ps_partkey AS part_key,
-            ps_suppkey AS supplier_key,
-            ps_supplycost AS supplycost
-          FROM tpch.PARTSUPP
-        )
-          ON key_15 = supplier_key
-      )
-      INNER JOIN (
-        SELECT
-          key,
-          manufacturer
-        FROM (
-          SELECT
-            p_mfgr AS manufacturer,
-            p_partkey AS key,
-            p_size AS size,
-            p_type AS part_type
-          FROM tpch.PART
-        )
-        WHERE
-          (
-            size = 15
-          ) AND (
-            part_type LIKE '%BRASS'
-          )
-      )
-        ON part_key = key
-    )
-      ON key_9 = key_19
-  )
-  WHERE
-    supplycost_27 = best_cost
-=======
     MIN("_t5"."supplycost") AS "best_cost",
     "part"."p_partkey" AS "key_9"
   FROM "tpch"."nation" AS "nation"
-  JOIN "_t4" AS "_t4"
-    ON "_t4"."key" = "nation"."n_regionkey"
+  JOIN "_t3" AS "_t3_2"
+    ON "_t3_2"."key" = "nation"."n_regionkey"
   JOIN "tpch"."supplier" AS "supplier"
     ON "nation"."n_nationkey" = "supplier"."s_nationkey"
   JOIN "_t5" AS "_t5"
@@ -241,8 +40,8 @@
     "supplier"."s_phone" AS "s_phone",
     "_t13"."supplycost" AS "supplycost"
   FROM "tpch"."nation" AS "nation"
-  JOIN "_t4" AS "_t6"
-    ON "_t6"."key" = "nation"."n_regionkey"
+  JOIN "_t3" AS "_t5"
+    ON "_t5"."key" = "nation"."n_regionkey"
   JOIN "tpch"."supplier" AS "supplier"
     ON "nation"."n_nationkey" = "supplier"."s_nationkey"
   JOIN "_t5" AS "_t13"
@@ -251,51 +50,22 @@
     ON "_t13"."part_key" = "part"."p_partkey"
     AND "part"."p_size" = 15
     AND "part"."p_type" LIKE '%BRASS'
-), "_t0_2" AS (
-  SELECT
-    "_t17"."n_name" AS "n_name",
-    "_t17"."manufacturer" AS "p_mfgr",
-    "_t17"."key_19" AS "p_partkey",
-    "_t17"."s_acctbal" AS "s_acctbal",
-    "_t17"."s_address" AS "s_address",
-    "_t17"."s_comment" AS "s_comment",
-    "_t17"."s_name" AS "s_name",
-    "_t17"."s_phone" AS "s_phone",
-    "_t17"."s_acctbal" AS "ordering_1",
-    "_t17"."n_name" AS "ordering_2",
-    "_t17"."s_name" AS "ordering_3",
-    "_t17"."key_19" AS "ordering_4"
-  FROM "_t16" AS "_t16"
-  JOIN "_t17" AS "_t17"
-    ON "_t16"."best_cost" = "_t17"."supplycost" AND "_t16"."key_9" = "_t17"."key_19"
-  ORDER BY
-    "ordering_1" DESC,
-    "ordering_2",
-    "ordering_3",
-    "ordering_4"
-  LIMIT 10
->>>>>>> 245465a3
 )
 SELECT
-  "_t0"."s_acctbal" AS "S_ACCTBAL",
-  "_t0"."s_name" AS "S_NAME",
-  "_t0"."n_name" AS "N_NAME",
-  "_t0"."p_partkey" AS "P_PARTKEY",
-  "_t0"."p_mfgr" AS "P_MFGR",
-  "_t0"."s_address" AS "S_ADDRESS",
-  "_t0"."s_phone" AS "S_PHONE",
-  "_t0"."s_comment" AS "S_COMMENT"
-FROM "_t0_2" AS "_t0"
+  "_t17"."s_acctbal" AS "S_ACCTBAL",
+  "_t17"."s_name" AS "S_NAME",
+  "_t17"."n_name" AS "N_NAME",
+  "_t17"."key_19" AS "P_PARTKEY",
+  "_t17"."manufacturer" AS "P_MFGR",
+  "_t17"."s_address" AS "S_ADDRESS",
+  "_t17"."s_phone" AS "S_PHONE",
+  "_t17"."s_comment" AS "S_COMMENT"
+FROM "_t16" AS "_t16"
+JOIN "_t17" AS "_t17"
+  ON "_t16"."best_cost" = "_t17"."supplycost" AND "_t16"."key_9" = "_t17"."key_19"
 ORDER BY
-<<<<<<< HEAD
-  S_ACCTBAL DESC,
-  N_NAME,
-  S_NAME,
-  P_PARTKEY
-LIMIT 10
-=======
-  "_t0"."ordering_1" DESC,
-  "_t0"."ordering_2",
-  "_t0"."ordering_3",
-  "_t0"."ordering_4"
->>>>>>> 245465a3
+  "s_acctbal" DESC,
+  "n_name",
+  "s_name",
+  "p_partkey"
+LIMIT 10
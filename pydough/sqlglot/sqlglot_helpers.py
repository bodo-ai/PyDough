--- conflicted
+++ resolved
@@ -3,14 +3,8 @@
 that can act as wrappers around the internal implementation of SQLGlot.
 """
 
-<<<<<<< HEAD
 from sqlglot.expressions import Alias as SQLGlotAlias
 from sqlglot.expressions import Column as SQLGlotColumn
-=======
-from sqlglot.expressions import (
-    Alias as SQLGlotAlias,
-)
->>>>>>> b40f4f68
 from sqlglot.expressions import Expression as SQLGlotExpression
 from sqlglot.expressions import (
     Identifier,

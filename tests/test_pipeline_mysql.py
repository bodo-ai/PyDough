--- conflicted
+++ resolved
@@ -204,13 +204,7 @@
     Modify reference solution data for some Defog queries.
     Return an instance of PyDoughPandasTest containing the modified data.
     """
-<<<<<<< HEAD
-
-    # See comment in defog_sf_test_data
     if defog_custom_pipeline_test_data.test_name == "week_offset":
-=======
-    if defog_custom_pipeline_test_data.test_name == "week_offset7":
->>>>>>> 0d6eddf9
         return PyDoughPandasTest(
             week_offset,
             "Broker",

"""
TODO: add file-level docstring
"""

from typing import Any

import pytest

<<<<<<< HEAD
from pydough.relational.project import Project
from pydough.relational.relational_expressions.column_reference import ColumnReference
from pydough.relational.relational_expressions.literal_expression import (
    LiteralExpression,
)
from pydough.relational.scan import Scan
=======
from pydough.relational.relational_expressions import ColumnReference
from pydough.relational.relational_nodes import Scan
>>>>>>> 4a01824d
from pydough.types import PyDoughType, UnknownType


def make_relational_column_reference(
    name: str, typ: PyDoughType | None = None
) -> ColumnReference:
    """
    Make a column reference given name and type. This is used
    for generating various relational nodes.

    Args:
        name (str): The name of the column in the input.

    Returns:
        Column: The output column.
    """
    pydough_type = typ if typ is not None else UnknownType()
    return ColumnReference(name, pydough_type)


def make_relational_literal(value: Any, typ: PyDoughType | None = None):
    """
    Make a literal given value and type. This is used for
    generating various relational nodes.

    Args:
        value (Any): The value of the literal.

    Returns:
        Literal: The output literal.
    """
    pydough_type = typ if typ is not None else UnknownType()
    return LiteralExpression(value, pydough_type)


def build_simple_scan() -> Scan:
    # Helper function to generate a simple scan node for when
    # relational operators need an input.
    return Scan(
        "table",
        {
            "a": make_relational_column_reference("a"),
            "b": make_relational_column_reference("b"),
        },
    )


def test_scan_inputs():
    scan = build_simple_scan()
    assert scan.inputs == []


@pytest.mark.parametrize(
    "scan_node, output",
    [
        pytest.param(
            Scan(
                "table1",
                {
                    "a": make_relational_column_reference("a"),
                    "b": make_relational_column_reference("b"),
                },
            ),
            "SCAN(table=table1, columns={'a': Column(name=a, type=UnknownType()), 'b': Column(name=b, type=UnknownType())})",
            id="base_column",
        ),
        pytest.param(
            Scan("table3", {}),
            "SCAN(table=table3, columns={})",
            id="no_columns",
        ),
    ],
)
def test_scan_to_string(scan_node: Scan, output: str):
    """
    Tests the to_string() functionality for the Scan node.
    """
    assert scan_node.to_string() == output


@pytest.mark.parametrize(
    "first_scan, second_scan, output",
    [
        pytest.param(
            Scan(
                "table1",
                {
                    "a": make_relational_column_reference("a"),
                    "b": make_relational_column_reference("b"),
                },
            ),
            Scan(
                "table1",
                {
                    "a": make_relational_column_reference("a"),
                    "b": make_relational_column_reference("b"),
                },
            ),
            True,
            id="matching_scans",
        ),
        pytest.param(
            Scan(
                "table1",
                {
                    "a": make_relational_column_reference("a"),
                    "b": make_relational_column_reference("b"),
                },
            ),
            Scan("table1", {"a": make_relational_column_reference("a")}),
            False,
            id="different_columns",
        ),
        pytest.param(
            Scan(
                "table1",
                {
                    "a": make_relational_column_reference("a"),
                    "b": make_relational_column_reference("b"),
                },
            ),
            Scan(
                "table2",
                {
                    "a": make_relational_column_reference("a"),
                    "b": make_relational_column_reference("b"),
                },
            ),
            False,
            id="different_tables",
        ),
        pytest.param(
            Scan(
                "table1",
                {
                    "a": make_relational_column_reference("a"),
                    "b": make_relational_column_reference("b"),
                },
            ),
            Project(
                build_simple_scan(),
                {
                    "a": make_relational_column_reference("a"),
                    "b": make_relational_column_reference("b"),
                },
            ),
            False,
            id="different_tables",
        ),
    ],
)
def test_scan_equals(first_scan: Scan, second_scan: Scan, output: bool):
<<<<<<< HEAD
    assert first_scan.equals(second_scan) == output


@pytest.mark.parametrize(
    "project, output",
    [
        pytest.param(
            Project(
                build_simple_scan(),
                {
                    "a": make_relational_column_reference("a"),
                    "b": make_relational_column_reference("b"),
                },
            ),
            "PROJECT(columns={'a': Column(name=a, type=UnknownType()), 'b': Column(name=b, type=UnknownType())})",
            id="no_orderings",
        ),
        pytest.param(
            Project(build_simple_scan(), {}),
            "PROJECT(columns={})",
            id="no_columns",
        ),
    ],
)
def test_project_to_string(project: Project, output: str):
    assert project.to_string() == output


@pytest.mark.parametrize(
    "first_project, second_project, output",
    [
        pytest.param(
            Project(
                build_simple_scan(),
                {
                    "a": make_relational_column_reference("a"),
                    "b": make_relational_column_reference("b"),
                },
            ),
            Project(
                build_simple_scan(),
                {
                    "a": make_relational_column_reference("a"),
                    "b": make_relational_column_reference("b"),
                },
            ),
            True,
            id="matching_projects",
        ),
        pytest.param(
            Project(
                build_simple_scan(),
                {
                    "a": make_relational_column_reference("a"),
                    "b": make_relational_column_reference("b"),
                },
            ),
            Project(build_simple_scan(), {"a": make_relational_column_reference("a")}),
            False,
            id="different_columns",
        ),
        pytest.param(
            Project(
                build_simple_scan(),
                {
                    "a": make_relational_column_reference("a"),
                    "b": make_relational_column_reference("b"),
                },
            ),
            Project(
                build_simple_scan(),
                {
                    "b": make_relational_column_reference("b"),
                    "a": make_relational_column_reference("a"),
                },
            ),
            True,
            id="reordered_columns",
        ),
        pytest.param(
            Project(build_simple_scan(), {"a": make_relational_column_reference("a")}),
            Project(build_simple_scan(), {"a": make_relational_column_reference("b")}),
            False,
            id="conflicting_column_mappings",
        ),
        pytest.param(
            Project(build_simple_scan(), {"a": make_relational_column_reference("a")}),
            Project(build_simple_scan(), {"a": make_relational_literal(1)}),
            False,
            id="conflicting_column_values",
        ),
        pytest.param(
            Project(build_simple_scan(), {}),
            Project(Scan("table2", {}), {}),
            False,
            id="unequal_inputs",
        ),
    ],
)
def test_project_equals(first_project: Project, second_project: Project, output: bool):
    assert first_project.equals(second_project) == output
=======
    """
    Tests the equality functionality for the Scan node.
    """
    assert first_scan.equals(second_scan) == output
>>>>>>> 4a01824d
<|MERGE_RESOLUTION|>--- conflicted
+++ resolved
@@ -6,17 +6,8 @@
 
 import pytest
 
-<<<<<<< HEAD
-from pydough.relational.project import Project
-from pydough.relational.relational_expressions.column_reference import ColumnReference
-from pydough.relational.relational_expressions.literal_expression import (
-    LiteralExpression,
-)
-from pydough.relational.scan import Scan
-=======
-from pydough.relational.relational_expressions import ColumnReference
-from pydough.relational.relational_nodes import Scan
->>>>>>> 4a01824d
+from pydough.relational.relational_expressions import ColumnReference, LiteralExpression
+from pydough.relational.relational_nodes import Project, Scan
 from pydough.types import PyDoughType, UnknownType
 
 
@@ -169,7 +160,9 @@
     ],
 )
 def test_scan_equals(first_scan: Scan, second_scan: Scan, output: bool):
-<<<<<<< HEAD
+    """
+    Tests the equality functionality for the Scan node.
+    """
     assert first_scan.equals(second_scan) == output
 
 
@@ -270,10 +263,4 @@
     ],
 )
 def test_project_equals(first_project: Project, second_project: Project, output: bool):
-    assert first_project.equals(second_project) == output
-=======
-    """
-    Tests the equality functionality for the Scan node.
-    """
-    assert first_scan.equals(second_scan) == output
->>>>>>> 4a01824d
+    assert first_project.equals(second_project) == output
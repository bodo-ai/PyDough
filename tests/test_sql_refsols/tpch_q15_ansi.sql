<<<<<<< HEAD
WITH _t5 AS (
=======
WITH _t4 AS (
>>>>>>> 30d7d0e9
  SELECT
    l_discount,
    l_extendedprice,
    l_shipdate,
    l_suppkey
  FROM tpch.lineitem
<<<<<<< HEAD
), _t2 AS (
=======
  WHERE
    l_shipdate < CAST('1996-04-01' AS DATE)
    AND l_shipdate >= CAST('1996-01-01' AS DATE)
), _t1 AS (
>>>>>>> 30d7d0e9
  SELECT
    SUM(l_extendedprice * (
      1 - l_discount
    )) AS agg_0,
<<<<<<< HEAD
    l_suppkey AS supplier_key
  FROM _t5
  WHERE
    l_shipdate < CAST('1996-04-01' AS DATE)
    AND l_shipdate >= CAST('1996-01-01' AS DATE)
=======
    supplier_key
  FROM _t4
>>>>>>> 30d7d0e9
  GROUP BY
    l_suppkey
), _s2 AS (
  SELECT
<<<<<<< HEAD
    MAX(COALESCE(_t2.agg_0, 0)) AS max_revenue
  FROM tpch.supplier AS supplier
  JOIN _t2 AS _t2
    ON _t2.supplier_key = supplier.s_suppkey
), _t6 AS (
=======
    MAX(COALESCE(_t1.agg_0, 0)) AS max_revenue
  FROM tpch.supplier AS supplier
  JOIN _t1 AS _t1
    ON _t1.supplier_key = supplier.s_suppkey
), _t5 AS (
>>>>>>> 30d7d0e9
  SELECT
    SUM(l_extendedprice * (
      1 - l_discount
    )) AS agg_1,
<<<<<<< HEAD
    l_suppkey AS supplier_key
  FROM _t5
  WHERE
    l_shipdate < CAST('1996-04-01' AS DATE)
    AND l_shipdate >= CAST('1996-01-01' AS DATE)
=======
    supplier_key
  FROM _t4
>>>>>>> 30d7d0e9
  GROUP BY
    l_suppkey
)
SELECT
  supplier.s_suppkey AS S_SUPPKEY,
  supplier.s_name AS S_NAME,
  supplier.s_address AS S_ADDRESS,
  supplier.s_phone AS S_PHONE,
<<<<<<< HEAD
  COALESCE(_t6.agg_1, 0) AS TOTAL_REVENUE
FROM _s2 AS _s2
CROSS JOIN tpch.supplier AS supplier
JOIN _t6 AS _t6
  ON _s2.max_revenue = COALESCE(_t6.agg_1, 0)
  AND _t6.supplier_key = supplier.s_suppkey
=======
  COALESCE(_t5.agg_1, 0) AS TOTAL_REVENUE
FROM _s2 AS _s2
CROSS JOIN tpch.supplier AS supplier
JOIN _t5 AS _t5
  ON _s2.max_revenue = COALESCE(_t5.agg_1, 0)
  AND _t5.supplier_key = supplier.s_suppkey
>>>>>>> 30d7d0e9
ORDER BY
  s_suppkey<|MERGE_RESOLUTION|>--- conflicted
+++ resolved
@@ -1,67 +1,35 @@
-<<<<<<< HEAD
 WITH _t5 AS (
-=======
-WITH _t4 AS (
->>>>>>> 30d7d0e9
   SELECT
     l_discount,
     l_extendedprice,
     l_shipdate,
     l_suppkey
   FROM tpch.lineitem
-<<<<<<< HEAD
-), _t2 AS (
-=======
   WHERE
     l_shipdate < CAST('1996-04-01' AS DATE)
     AND l_shipdate >= CAST('1996-01-01' AS DATE)
-), _t1 AS (
->>>>>>> 30d7d0e9
+), _t2 AS (
   SELECT
     SUM(l_extendedprice * (
       1 - l_discount
     )) AS agg_0,
-<<<<<<< HEAD
     l_suppkey AS supplier_key
   FROM _t5
-  WHERE
-    l_shipdate < CAST('1996-04-01' AS DATE)
-    AND l_shipdate >= CAST('1996-01-01' AS DATE)
-=======
-    supplier_key
-  FROM _t4
->>>>>>> 30d7d0e9
   GROUP BY
     l_suppkey
 ), _s2 AS (
   SELECT
-<<<<<<< HEAD
     MAX(COALESCE(_t2.agg_0, 0)) AS max_revenue
   FROM tpch.supplier AS supplier
   JOIN _t2 AS _t2
     ON _t2.supplier_key = supplier.s_suppkey
 ), _t6 AS (
-=======
-    MAX(COALESCE(_t1.agg_0, 0)) AS max_revenue
-  FROM tpch.supplier AS supplier
-  JOIN _t1 AS _t1
-    ON _t1.supplier_key = supplier.s_suppkey
-), _t5 AS (
->>>>>>> 30d7d0e9
   SELECT
     SUM(l_extendedprice * (
       1 - l_discount
     )) AS agg_1,
-<<<<<<< HEAD
     l_suppkey AS supplier_key
   FROM _t5
-  WHERE
-    l_shipdate < CAST('1996-04-01' AS DATE)
-    AND l_shipdate >= CAST('1996-01-01' AS DATE)
-=======
-    supplier_key
-  FROM _t4
->>>>>>> 30d7d0e9
   GROUP BY
     l_suppkey
 )
@@ -70,20 +38,11 @@
   supplier.s_name AS S_NAME,
   supplier.s_address AS S_ADDRESS,
   supplier.s_phone AS S_PHONE,
-<<<<<<< HEAD
   COALESCE(_t6.agg_1, 0) AS TOTAL_REVENUE
 FROM _s2 AS _s2
 CROSS JOIN tpch.supplier AS supplier
 JOIN _t6 AS _t6
   ON _s2.max_revenue = COALESCE(_t6.agg_1, 0)
   AND _t6.supplier_key = supplier.s_suppkey
-=======
-  COALESCE(_t5.agg_1, 0) AS TOTAL_REVENUE
-FROM _s2 AS _s2
-CROSS JOIN tpch.supplier AS supplier
-JOIN _t5 AS _t5
-  ON _s2.max_revenue = COALESCE(_t5.agg_1, 0)
-  AND _t5.supplier_key = supplier.s_suppkey
->>>>>>> 30d7d0e9
 ORDER BY
   s_suppkey
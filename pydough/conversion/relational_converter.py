"""
Logic for converting qualified DAG nodes to Relational nodes, using hybrid
nodes as an intermediary representation.
"""

__all__ = ["convert_ast_to_relational"]


from collections.abc import Iterable
from dataclasses import dataclass

import pydough.pydough_operators as pydop
from pydough.configs import PyDoughConfigs
from pydough.database_connectors import DatabaseDialect
from pydough.metadata import (
    CartesianProductMetadata,
    GeneralJoinMetadata,
    SimpleJoinMetadata,
    SimpleTableMetadata,
)
from pydough.qdag import (
    Calculate,
    CollectionAccess,
    PyDoughCollectionQDAG,
    PyDoughExpressionQDAG,
    Reference,
    SubCollection,
    TableCollection,
)
from pydough.relational import (
    Aggregate,
    CallExpression,
    ColumnPruner,
    ColumnReference,
    CorrelatedReference,
    EmptySingleton,
    ExpressionSortInfo,
    Filter,
    Join,
    JoinCardinality,
    JoinType,
    Limit,
    LiteralExpression,
    Project,
    RelationalExpression,
    RelationalExpressionShuttle,
    RelationalNode,
    RelationalRoot,
    Scan,
    WindowCallExpression,
)
from pydough.types import BooleanType, NumericType, UnknownType
from pydough.types.pydough_type import PyDoughType

from .agg_removal import remove_redundant_aggs
from .agg_split import split_partial_aggregates
from .column_bubbler import bubble_column_names
from .filter_pushdown import push_filters
from .hybrid_connection import ConnectionType, HybridConnection
from .hybrid_expressions import (
    HybridBackRefExpr,
    HybridChildRefExpr,
    HybridCollation,
    HybridColumnExpr,
    HybridCorrelExpr,
    HybridExpr,
    HybridFunctionExpr,
    HybridLiteralExpr,
    HybridRefExpr,
    HybridSidedRefExpr,
    HybridWindowExpr,
)
from .hybrid_operations import (
    HybridCalculate,
    HybridChildPullUp,
    HybridCollectionAccess,
    HybridFilter,
    HybridLimit,
    HybridNoop,
    HybridOperation,
    HybridPartition,
    HybridPartitionChild,
    HybridRoot,
)
from .hybrid_translator import HybridTranslator
from .hybrid_tree import HybridTree
from .join_agg_transpose import pull_joins_after_aggregates
from .merge_projects import merge_projects
from .projection_pullup import pullup_projections
from .relational_simplification import simplify_expressions


@dataclass
class TranslationOutput:
    """
    The output payload for the conversion of a HybridTree prefix to
    a Relational structure. Contains the Relational node tree in question,
    as well as a mapping that can be used to identify what column to use to
    access any HybridExpr's equivalent expression in the Relational node.
    """

    relational_node: RelationalNode
    """
    The relational tree describing the way to compute the answer for the
    logic originally in the hybrid tree.
    """

    expressions: dict[HybridExpr, ColumnReference]
    """
    A mapping of each expression that was accessible in the hybrid tree to the
    corresponding column reference in the relational tree that contains the
    value of that expression.
    """

    correlated_name: str | None = None
    """
    The name that can be used to refer to the relational output in correlated
    references.
    """


class RelTranslation:
    def __init__(self):
        # An index used for creating fake column names
        self.dummy_idx = 1
        # A stack of contexts used to point to ancestors for correlated
        # references.
        self.stack: list[TranslationOutput] = []

    def make_null_column(self, relation: RelationalNode) -> ColumnReference:
        """
        Inserts a new column into the relation whose value is NULL. If such a
        column already exists, it is used.

        Args:
            `relation`: the Relational node that the `NULL` term is being
            inserted into.

        Returns:
            A `ColumnReference` to the new/existing column of `relation` that
            is `NULL`.
        """
        name: str = f"NULL_{self.dummy_idx}"
        while True:
            if name not in relation.columns:
                break
            existing_val: RelationalExpression = relation.columns[name]
            if (
                isinstance(existing_val, LiteralExpression)
                and existing_val.value is None
            ):
                break
            self.dummy_idx += 1
            name = f"NULL_{self.dummy_idx}"
        relation.columns[name] = LiteralExpression(None, UnknownType())
        return ColumnReference(name, UnknownType())

    def get_column_name(self, name: str, existing_names: Iterable[str]) -> str:
        """
        Replaces a name for a new column with another name if the name is
        already being used.

        Args:
            `name`: the name of the column to be replaced.
            `existing_names`: the dictionary of existing column names that
            are already being used in the current relational tree.

        Returns:
            A string based on `name` that is not part of `existing_names`.
        """
        new_name: str = name
        while new_name in existing_names:
            self.dummy_idx += 1
            new_name = f"{name}_{self.dummy_idx}"
        return new_name

    def get_correlated_name(self, context: TranslationOutput) -> str:
        """
        Finds the name used to refer to a context for correlated variable
        access. If the context does not have a correlated name, a new one is
        generated for it.

        Args:
            `context`: the context containing the relational subtree being
            referenced in a correlated variable access.

        Returns:
            The name used to refer to the context in a correlated reference.
        """
        if context.correlated_name is None:
            context.correlated_name = f"corr{self.dummy_idx}"
            self.dummy_idx += 1
        return context.correlated_name

    def translate_expression(
        self, expr: HybridExpr, context: TranslationOutput | None
    ) -> RelationalExpression:
        """
        Converts a HybridExpr to a RelationalExpression node based on the
        current context. NOTE: currently only supported for literals, columns,
        and column references.

        Args:
            `expr`: the HybridExpr node to be converted.
            `context`: the data structure storing information used by the
            conversion, such as bindings of already translated terms from
            preceding contexts. Can be omitted in certain contexts, such as
            when deriving a table scan or literal.

        Returns:
            The converted relational expression.
        """
        inputs: list[RelationalExpression] = []
        match expr:
            case HybridColumnExpr():
                return ColumnReference(
                    expr.column.column_property.column_name, expr.typ
                )
            case HybridLiteralExpr():
                return LiteralExpression(expr.literal.value, expr.typ)
            case HybridRefExpr() | HybridChildRefExpr() | HybridBackRefExpr():
                assert context is not None
                if expr not in context.expressions:
                    if isinstance(expr, HybridRefExpr):
                        for back_expr in context.expressions:
                            if (
                                isinstance(back_expr, HybridBackRefExpr)
                                and back_expr.name == expr.name
                            ):
                                return context.expressions[back_expr]
                    raise ValueError(
                        f"Context does not contain expression {expr}. Available expressions: {sorted(context.expressions.keys(), key=repr)}"
                    )
                return context.expressions[expr]
            case HybridFunctionExpr():
                inputs = [self.translate_expression(arg, context) for arg in expr.args]
                return CallExpression(expr.operator, expr.typ, inputs)
            case HybridWindowExpr():
                inputs = [self.translate_expression(arg, context) for arg in expr.args]
                partition_inputs = [
                    self.translate_expression(arg, context)
                    for arg in expr.partition_args
                ]
                order_inputs = [
                    ExpressionSortInfo(
                        self.translate_expression(arg.expr, context),
                        arg.asc,
                        arg.na_first,
                    )
                    for arg in expr.order_args
                ]
                return WindowCallExpression(
                    expr.window_func,
                    expr.typ,
                    inputs,
                    partition_inputs,
                    order_inputs,
                    expr.kwargs,
                )
            case HybridCorrelExpr():
                # Convert correlated expressions by converting the expression
                # they point to in the context of the top of the stack, then
                # wrapping the result in a correlated reference.
                ancestor_context: TranslationOutput = self.stack.pop()
                ancestor_expr: RelationalExpression = self.translate_expression(
                    expr.expr, ancestor_context
                )
                self.stack.append(ancestor_context)
                match ancestor_expr:
                    case ColumnReference():
                        return CorrelatedReference(
                            ancestor_expr.name,
                            self.get_correlated_name(ancestor_context),
                            expr.typ,
                        )
                    case CorrelatedReference():
                        return ancestor_expr
                    case _:
                        raise ValueError(
                            f"Unsupported expression to reference in a correlated reference: {ancestor_expr}"
                        )
            case _:
                raise NotImplementedError(
                    f"TODO: support relational conversion on {expr.__class__.__name__}"
                )

    def build_general_join_condition(
        self,
        condition: HybridExpr,
        lhs_result: TranslationOutput,
        rhs_result: TranslationOutput,
        lhs_alias: str | None,
        rhs_alias: str | None,
    ) -> RelationalExpression:
        """
        Converts the condition for a non-equijoin from a hybrid expression
        into a relational expression. The columns from the RHS are assumed to
        be ordinary references/back-references within the condition expr, while
        columns from the LHS are assumed to be `HybridSidedRefExpr`, denoting
        that they come from the parent.

        Args:
            `condition`: the condition to be converted.
            `lhs_result`: the TranslationOutput for the LHS of the join.
            `rhs_result`: the TranslationOutput for the RHS of the join.
            `lhs_alias`: the alias used to refer to the LHS of the join.
            `rhs_alias`: the alias used to refer to the RHS of the join.

        Returns:
            The converted relational expression for the join condition.
        """
        result: RelationalExpression
        inputs: list[RelationalExpression]
        partition_inputs: list[RelationalExpression]
        order_inputs: list[ExpressionSortInfo]
        match condition:
            case HybridSidedRefExpr():
                # For sided references, access the referenced expression from
                # the lhs output.
                result = self.translate_expression(condition.expr, lhs_result)
                return self.rename_inputs(result, lhs_alias)
            case HybridFunctionExpr():
                # For function calls, recursively convert the arguments, then
                # build a relational function call expression.
                inputs = [
                    self.build_general_join_condition(
                        arg, lhs_result, rhs_result, lhs_alias, rhs_alias
                    )
                    for arg in condition.args
                ]
                return CallExpression(condition.operator, condition.typ, inputs)
            case HybridWindowExpr():
                # For window function calls, do the same as regular funcitons
                # but also convert the partition/order inputs.
                inputs = [
                    self.build_general_join_condition(
                        arg, lhs_result, rhs_result, lhs_alias, rhs_alias
                    )
                    for arg in condition.args
                ]
                partition_inputs = [
                    self.build_general_join_condition(
                        arg, lhs_result, rhs_result, lhs_alias, rhs_alias
                    )
                    for arg in condition.partition_args
                ]
                order_inputs = [
                    ExpressionSortInfo(
                        self.build_general_join_condition(
                            order_arg.expr, lhs_result, rhs_result, lhs_alias, rhs_alias
                        ),
                        order_arg.asc,
                        order_arg.na_first,
                    )
                    for order_arg in condition.order_args
                ]
                return WindowCallExpression(
                    condition.window_func,
                    condition.typ,
                    inputs,
                    partition_inputs,
                    order_inputs,
                    condition.kwargs,
                )
            case _:
                # For all other expressions, convert regularly using the RHS
                # as the context to pull columns from.
                result = self.translate_expression(condition, rhs_result)
                return self.rename_inputs(result, rhs_alias)

    def rename_inputs(
        self, expr: RelationalExpression, alias: str | None
    ) -> RelationalExpression:
        """
        Recursively transforms a relational expression and any of its contents
        so that all column references have an input alias added to them.

        Args:
            `expr`: the expression to be transformed.
            `alias`: the alias to be added to the column references.

        Returns:
            The transformed expression with the input alias added to all
            column references.
        """
        inputs: list[RelationalExpression]
        partition_inputs: list[RelationalExpression]
        order_inputs: list[ExpressionSortInfo]
        match expr:
            case WindowCallExpression():
                inputs = [self.rename_inputs(arg, alias) for arg in expr.inputs]
                partition_inputs = [
                    self.rename_inputs(arg, alias) for arg in expr.partition_inputs
                ]
                order_inputs = [
                    ExpressionSortInfo(
                        self.rename_inputs(order_arg.expr, alias),
                        order_arg.ascending,
                        order_arg.nulls_first,
                    )
                    for order_arg in expr.order_inputs
                ]
                return WindowCallExpression(
                    expr.op,
                    expr.data_type,
                    inputs,
                    partition_inputs,
                    order_inputs,
                    expr.kwargs,
                )
            case CallExpression():
                return CallExpression(
                    expr.op,
                    expr.data_type,
                    [self.rename_inputs(arg, alias) for arg in expr.inputs],
                )
            case ColumnReference():
                return ColumnReference(expr.name, expr.data_type, alias)
            case LiteralExpression() | CorrelatedReference():
                return expr
            case _:
                raise NotImplementedError(
                    f"Unrecognized expression type: {expr.__class__.__name__}"
                )

    def join_outputs(
        self,
        lhs_result: TranslationOutput,
        rhs_result: TranslationOutput,
        join_type: JoinType,
        join_cardinality: JoinCardinality,
        reverse_join_cardinality: JoinCardinality,
        join_keys: list[tuple[HybridExpr, HybridExpr]] | None,
        join_cond: HybridExpr | None,
        child_idx: int | None,
    ) -> TranslationOutput:
        """
        Handles the joining of a parent context onto a child context.

        Args:
            `lhs_result`: the TranslationOutput payload storing containing the
            relational structure for the parent context.
            `rhs_result`: the TranslationOutput payload storing containing the
            relational structure for the child context.
            `join_type` the type of join to be used to connect `lhs_result`
            onto `rhs_result`.
            `join_cardinality`: the cardinality of the join to be used to connect
            `lhs_result` onto `rhs_result`.
            `reverse_join_cardinality`: the cardinality of the join from the
            perspective of `rhs_result`.
            `join_keys`: a list of tuples in the form `(lhs_key, rhs_key)` that
            represent the equi-join keys used for the join from either side.
            This can be None if the `join_cond` is provided instead.
            `join_cond`: a generic join condition that can be used to join the
            lhs and rhs, where correlated references refer to terms from the
            lhs. This can be None if the `join_keys` is provided instead.
            `child_idx`: if None, means that the join is being used to step
            down from a parent into its child. If non-none, it means the join
            is being used to bring a child's elements into the same context as
            the parent, and the `child_idx` is the index of that child.

        Returns:
            The TranslationOutput payload containing the relational structure
            created by joining `lhs_result` and `lhs_result` in the manner
            described.
        """
        out_columns: dict[HybridExpr, ColumnReference] = {}
        join_columns: dict[str, RelationalExpression] = {}

        assert (join_keys is None) or (join_cond is None)

        # Special case: if the lhs is an EmptySingleton, just return the RHS,
        # decorated if needed.
        if isinstance(lhs_result.relational_node, EmptySingleton):
            if child_idx is None:
                return rhs_result
            else:
                for expr, col_ref in rhs_result.expressions.items():
                    if isinstance(expr, HybridRefExpr):
                        child_ref: HybridExpr = HybridChildRefExpr(
                            expr.name, child_idx, expr.typ
                        )
                        out_columns[child_ref] = col_ref
                return TranslationOutput(rhs_result.relational_node, out_columns)

        # Create the join node so we know what aliases it uses, but leave
        # the condition as always-True and the output columns empty for now.
        # The condition & output columns will be filled in later.
        out_rel: Join = Join(
            [lhs_result.relational_node, rhs_result.relational_node],
            LiteralExpression(True, BooleanType()),
            join_type,
            join_columns,
            join_cardinality,
            reverse_join_cardinality,
            correl_name=lhs_result.correlated_name,
        )
        input_aliases: list[str | None] = out_rel.default_input_aliases

        # Build the corresponding (lhs_key == rhs_key) conditions
        cond_terms: list[RelationalExpression] = []
        if join_keys is not None:
            for lhs_key, rhs_key in sorted(join_keys, key=repr):
                lhs_expr: RelationalExpression = self.translate_expression(
                    lhs_key, lhs_result
                )
                lhs_expr = self.rename_inputs(lhs_expr, input_aliases[0])
                rhs_expr: RelationalExpression = self.translate_expression(
                    rhs_key, rhs_result
                )
                rhs_expr = self.rename_inputs(rhs_expr, input_aliases[1])
                cond: RelationalExpression = CallExpression(
                    pydop.EQU, BooleanType(), [lhs_expr, rhs_expr]
                )
                cond_terms.append(cond)
            out_rel.condition = RelationalExpression.form_conjunction(cond_terms)
        elif join_cond is not None:
            # General join case
            out_rel.condition = self.build_general_join_condition(
                join_cond, lhs_result, rhs_result, input_aliases[0], input_aliases[1]
            )
        else:
            # Cartesian join case
            out_rel.condition = LiteralExpression(True, BooleanType())

        # Propagate all of the references from the left hand side. If the join
        # is being done to step down from a parent into a child then promote
        # the back levels of the reference by 1. If the join is being done to
        # pull elements from the child context into the current context, then
        # maintain them as-is.
        for expr in lhs_result.expressions:
            existing_ref: ColumnReference = lhs_result.expressions[expr]
            join_columns[existing_ref.name] = existing_ref.with_input(input_aliases[0])
            if child_idx is None:
                out_columns[expr.shift_back(1)] = existing_ref
            else:
                out_columns[expr] = existing_ref

        # Skip the following steps for semi/anti joins
        if join_type not in (JoinType.SEMI, JoinType.ANTI):
            # Add all of the new references from the right hand side (in
            # alphabetical order).
            expr_refs: list[tuple[HybridExpr, ColumnReference]] = list(
                rhs_result.expressions.items()
            )
            expr_refs.sort(key=lambda pair: pair[1].name)
            for expr, old_reference in expr_refs:
                # If the join is being done to pull elements from the child context
                # into the current context, then promote the references to child
                # references.
                if child_idx is not None:
                    if not isinstance(expr, HybridRefExpr):
                        continue
                    expr = HybridChildRefExpr(expr.name, child_idx, expr.typ)
                # Names from the LHS are maintained as-is, so if there is a
                # an overlapping name in the RHS, a new name must be found.
                old_name: str = old_reference.name
                new_name: str = old_name
                while new_name in join_columns:
                    new_name = f"{old_name}_{self.dummy_idx}"
                    self.dummy_idx += 1
                new_reference: ColumnReference = ColumnReference(
                    new_name, old_reference.data_type
                )
                join_columns[new_name] = old_reference.with_input(input_aliases[1])
                out_columns[expr] = new_reference

        return TranslationOutput(out_rel, out_columns)

    def apply_aggregations(
        self,
        connection: HybridConnection,
        context: TranslationOutput,
        agg_keys: list[HybridExpr],
    ) -> TranslationOutput:
        """
        Transforms the TranslationOutput payload from translating the
        subtree of HyrbidConnection by grouping it using the specified
        aggregation keys then deriving the aggregations in the `aggs` mapping
        of the HybridAggregation.

        Args:
            `connection`: the HybridConnection whose subtree is being derived.
            This connection must be of an aggregation type.
            `context`: the TranslationOutput being augmented.
            `agg_keys`: the list of expressions corresponding to the keys
            that should be used to aggregate `context`.

        Returns:
            The TranslationOutput payload for `context` wrapped in an
            aggregation.
        """
        assert connection.connection_type in (
            ConnectionType.AGGREGATION,
            ConnectionType.AGGREGATION_ONLY_MATCH,
            ConnectionType.NO_MATCH_AGGREGATION,
        )
        out_columns: dict[HybridExpr, ColumnReference] = {}
        keys: dict[str, RelationalExpression] = {}
        aggregations: dict[str, CallExpression] = {}
        used_names: set[str] = set()
        # First, propagate all key columns into the output, and add them to
        # the keys mapping of the aggregate.
        for agg_key in agg_keys:
            agg_key_expr: RelationalExpression = self.translate_expression(
                agg_key, context
            )
            key_name: str
            if isinstance(agg_key_expr, ColumnReference):
                out_columns[agg_key] = agg_key_expr
                key_name = agg_key_expr.name
            else:
                key_name = self.get_column_name("expr", used_names)
                out_columns[agg_key] = ColumnReference(key_name, agg_key_expr.data_type)
            keys[key_name] = agg_key_expr
            used_names.add(key_name)
        # Then, add all of the agg calls to the aggregations mapping of the
        # the aggregate, and add references to the corresponding dummy-names
        # to the output.
        for agg_name, agg_func in connection.aggs.items():
            # Ensure there is no name conflict
            in_agg_name: str = agg_name
            if agg_name in keys:
                agg_name = self.get_column_name(agg_name, used_names)
            used_names.add(agg_name)
            col_ref: ColumnReference = ColumnReference(agg_name, agg_func.typ)
            hybrid_expr: HybridExpr = HybridRefExpr(in_agg_name, agg_func.typ)
            out_columns[hybrid_expr] = col_ref
            args: list[RelationalExpression] = [
                self.translate_expression(arg, context) for arg in agg_func.args
            ]
            aggregations[agg_name] = CallExpression(
                agg_func.operator, agg_func.typ, args
            )
        out_rel: RelationalNode = Aggregate(context.relational_node, keys, aggregations)
        return TranslationOutput(out_rel, out_columns)

    def handle_children(
        self,
        context: TranslationOutput,
        hybrid: HybridTree,
        pipeline_idx: int,
    ) -> TranslationOutput:
        """
        Post-processes a TranslationOutput payload by finding any children of
        the current hybrid tree level that are newly able to be defined, and
        bringing them into context via the handler.

        Args:
            `context`: the TranslationOutput being augmented, if one exists.
            `hybrid`: the current level of the HybridTree.
            `pipeline_idx`: the index of the element in the pipeline of
            `hybrid` that has just been defined, meaning any children that
            depend on it can now also be defined.
            `partition_child`: if True, only translate the input argument for
            a partition, not any other children.

        Returns:
            The augmented version of `context` with any children that are
            possible to define brought into context.
        """
        for child_idx, child in enumerate(hybrid.children):
            if (
                isinstance(hybrid.pipeline[0], HybridChildPullUp)
                and hybrid.pipeline[0].child_idx == child_idx
            ):
                continue
            if pipeline_idx == (child.max_steps - 1):
                self.stack.append(context)
                child_output = self.rel_translation(
                    child.subtree, len(child.subtree.pipeline) - 1
                )
                self.stack.pop()
                join_keys: list[tuple[HybridExpr, HybridExpr]] | None = (
                    child.subtree.join_keys
                )

                # If handling the child of a partition, remove any join keys
                # where the LHS is a simple reference, since those keys are
                # guaranteed to be present due to the partitioning.
                if (
                    isinstance(hybrid.pipeline[pipeline_idx], HybridPartition)
                    and child_idx == 0
                ):
                    new_join_keys: list[tuple[HybridExpr, HybridExpr]] = []
                    if join_keys is not None:
                        for lhs_key, rhs_key in join_keys:
                            if not isinstance(lhs_key, HybridRefExpr):
                                new_join_keys.append((lhs_key, rhs_key))
                    join_keys = new_join_keys if len(new_join_keys) > 0 else None
                child_expr: HybridExpr
                match child.connection_type:
                    case (
                        ConnectionType.SINGULAR
                        | ConnectionType.SINGULAR_ONLY_MATCH
                        | ConnectionType.AGGREGATION
                        | ConnectionType.AGGREGATION_ONLY_MATCH
                        | ConnectionType.SEMI
                        | ConnectionType.ANTI
                    ):
                        cardinality: JoinCardinality = JoinCardinality.SINGULAR_ACCESS
                        if (
                            child.connection_type.is_anti
                            or not child.get_always_exists()
                        ):
                            cardinality = JoinCardinality.SINGULAR_FILTER
                        if child.connection_type.is_aggregation:
                            assert child.subtree.agg_keys is not None
                            child_output = self.apply_aggregations(
                                child, child_output, child.subtree.agg_keys
                            )
                        context = self.join_outputs(
                            context,
                            child_output,
                            child.connection_type.join_type,
                            cardinality,
                            child.reverse_cardinality,
                            join_keys,
                            child.subtree.general_join_condition,
                            child_idx,
                        )
                    case (
                        ConnectionType.NO_MATCH_SINGULAR
                        | ConnectionType.NO_MATCH_AGGREGATION
                    ):
                        assert child_idx is not None
                        context = self.join_outputs(
                            context,
                            child_output,
                            child.connection_type.join_type,
                            JoinCardinality.SINGULAR_FILTER,
                            child.reverse_cardinality,
                            join_keys,
                            child.subtree.general_join_condition,
                            child_idx,
                        )
                        # Map every child_idx reference from child_output to null
                        null_column: ColumnReference = self.make_null_column(
                            context.relational_node
                        )
                        for expr in child_output.expressions:
                            if isinstance(expr, HybridRefExpr):
                                child_expr = HybridChildRefExpr(
                                    expr.name, child_idx, expr.typ
                                )
                                context.expressions[child_expr] = null_column
                        # For aggregations, map every child_idx reference to the
                        # `aggs` list to null
                        if child.connection_type == ConnectionType.NO_MATCH_AGGREGATION:
                            for agg_name, agg_expr in child.aggs.items():
                                child_expr = HybridChildRefExpr(
                                    agg_name, child_idx, agg_expr.typ
                                )
                                context.expressions[child_expr] = null_column
                    case conn_type:
                        raise ValueError(f"Unsupported connection type {conn_type}")
            # If handling the data for a partition, pull every aggregation key
            # into the current context since it is now accessible as a normal
            # ref instead of a child ref.
            if isinstance(hybrid.pipeline[pipeline_idx], HybridPartition):
                partition = hybrid.pipeline[pipeline_idx]
                assert isinstance(partition, HybridPartition)
                for key_name in partition.key_names:
                    key_expr = partition.terms[key_name]
                    assert isinstance(key_expr, HybridChildRefExpr)
                    hybrid_ref: HybridRefExpr = HybridRefExpr(
                        key_expr.name, key_expr.typ
                    )
                    context.expressions[hybrid_ref] = context.expressions[key_expr]
        return context

    def build_simple_table_scan(
        self, node: HybridCollectionAccess
    ) -> TranslationOutput:
        """
        Converts an access of a collection into a table scan.

        Args:
            `node`: the node corresponding to accessing a collection
            (could be a standalone table collection or subcollection access).

        Returns:
            The TranslationOutput payload containing the table scan as well
            as the expression mappings so future references know how to
            access the table columns.
        """
        out_columns: dict[HybridExpr, ColumnReference] = {}
        scan_columns: dict[str, RelationalExpression] = {}
        for expr_name in node.terms:
            hybrid_expr: HybridExpr = node.terms[expr_name]
            scan_ref: RelationalExpression = self.translate_expression(
                hybrid_expr, None
            )
            assert isinstance(scan_ref, ColumnReference)
            scan_columns[expr_name] = scan_ref
            hybrid_ref: HybridRefExpr = HybridRefExpr(expr_name, hybrid_expr.typ)
            out_ref: ColumnReference = ColumnReference(expr_name, hybrid_expr.typ)
            out_columns[hybrid_ref] = out_ref
        assert isinstance(node.collection.collection, SimpleTableMetadata), (
            f"Expected table collection to correspond to an instance of simple table metadata, found: {node.collection.collection.__class__.__name__}"
        )
        uniqueness: set[frozenset[str]] = set()
        for unique_set in node.collection.collection.unique_properties:
            names: list[str] = (
                [unique_set] if isinstance(unique_set, str) else unique_set
            )
            real_names: set[str] = set()
            for name in names:
                expr = scan_columns[name]
                assert isinstance(expr, ColumnReference)
                real_names.add(expr.name)
            uniqueness.add(frozenset(real_names))
        answer = Scan(node.collection.collection.table_path, scan_columns, uniqueness)
        return TranslationOutput(answer, out_columns)

    def translate_sub_collection(
        self,
        node: HybridCollectionAccess,
        parent: HybridTree,
        context: TranslationOutput,
    ) -> TranslationOutput:
        """
        Converts a subcollection access into a join from the parent onto
        a scan of the child.

        Args:
            `node`: the node corresponding to the subcollection access.
            `parent`: the hybrid tree of the previous layer that the access
            steps down from.
            `context`: the data structure storing information used by the
            conversion, such as bindings of already translated terms from
            preceding contexts.

        Returns:
            The TranslationOutput payload containing an INNER join of the
            relational node for the parent and the table scan of the child.
        """

        # First, build the table scan for the collection being stepped into.
        collection_access: CollectionAccess = node.collection
        assert isinstance(collection_access, SubCollection)
        assert isinstance(collection_access.collection, SimpleTableMetadata), (
            f"Expected table collection to correspond to an instance of simple table metadata, found: {collection_access.collection.__class__.__name__}"
        )
        rhs_output: TranslationOutput = self.build_simple_table_scan(node)

        cardinality: JoinCardinality = (
            JoinCardinality.PLURAL_ACCESS
            if collection_access.subcollection_property.is_plural
            else JoinCardinality.SINGULAR_ACCESS
        )
        cardinality = (
            cardinality
            if collection_access.subcollection_property.always_matches
            else cardinality.add_filter()
        )

        # Infer the cardinality of the join from the perspective of the new
        # collection to the existing data. Also, if the parent has any
        # additional filters on its side that means a row may not always
        # exist, then update the reverse cardinality since it may be filtering.
        reverse_cardinality: JoinCardinality = (
            HybridTree.infer_metadata_reverse_cardinality(
                collection_access.subcollection_property
            )
        )
        if (not reverse_cardinality.filters) and (not parent.always_exists()):
            reverse_cardinality = reverse_cardinality.add_filter()

        join_keys: list[tuple[HybridExpr, HybridExpr]] | None = None
        join_cond: HybridExpr | None = None
        match collection_access.subcollection_property:
            case SimpleJoinMetadata():
                join_keys = HybridTranslator.get_subcollection_join_keys(
                    collection_access.subcollection_property,
                    parent.pipeline[-1],
                    node,
                )
            case GeneralJoinMetadata():
                assert node.general_condition is not None
                join_cond = node.general_condition

            case CartesianProductMetadata():
                # If a cartesian product, there are no join keys or general
                # join conditions, so we fall through with the default values
                # set above.
                pass

            case _:
                raise NotImplementedError(
                    f"Unsupported subcollection join metadata type: {collection_access.subcollection_property.__class__.__name__}"
                )

        return self.join_outputs(
            context,
            rhs_output,
            JoinType.INNER,
            cardinality,
            reverse_cardinality,
            join_keys,
            join_cond,
            None,
        )

    def translate_child_sub_collection(
        self, node: HybridCollectionAccess
    ) -> TranslationOutput:
        """
        Converts a subcollection access, used as the root of a child subtree,
        into a table scan.

        Args:
            `connection`: the HybridConnection linking the parent context
            to the child subtree.
            `node`: the collection access that is the root of the child
            subtree.

        Returns:
            The TranslationOutput payload corresponding to the access of the
            child collection.
        """
        # First, build the table scan for the collection being stepped into.
        collection_access: CollectionAccess = node.collection
        assert isinstance(collection_access, SubCollection)
        assert isinstance(collection_access.collection, SimpleTableMetadata), (
            f"Expected table collection to correspond to an instance of simple table metadata, found: {collection_access.collection.__class__.__name__}"
        )
        result: TranslationOutput = self.build_simple_table_scan(node)
        return result

    def translate_partition(
        self,
        node: HybridPartition,
        context: TranslationOutput,
        hybrid: HybridTree,
        pipeline_idx: int,
    ) -> TranslationOutput:
        """
        Converts a partition into the correct context with access to the
        aggregated child inputs.

        Args:
            `node`: the node corresponding to the partition being derived.
            `context`: the data structure storing information used by the
            conversion, such as bindings of already translated terms from
            preceding contexts.
            `hybrid`: the current level of the hybrid tree to be derived,
            including all levels before it.
            `pipeline_idx`: the index of the operation in the pipeline of the
            current level that is to be derived, as well as all operations
            preceding it in the pipeline.

        Returns:
            The TranslationOutput payload containing access to the aggregated
            child corresponding to the partition data.
        """
        expressions: dict[HybridExpr, ColumnReference] = {}
        # Account for the fact that the PARTITION is stepping down a level,
        # without actually joining.
        for expr, ref in context.expressions.items():
            expressions[expr.shift_back(1)] = ref
        # Return the input data, which will be wrapped in an aggregation when
        # handle_children is called on the output
        result: TranslationOutput = TranslationOutput(
            context.relational_node, expressions
        )
        return result

    def translate_filter(
        self,
        node: HybridFilter,
        context: TranslationOutput,
    ) -> TranslationOutput:
        """
        Converts a filter into a relational Filter node on top of its child.

        Args:
            `node`: the node corresponding to the filter being derived.
            `context`: the data structure storing information used by the
            conversion, such as bindings of already translated terms from
            preceding contexts.

        Returns:
            The TranslationOutput payload containing a FILTER on top of
            the relational node for the parent to derive any additional terms.
        """
        # Keep all existing columns.
        kept_columns: dict[str, RelationalExpression] = {
            name: ColumnReference(name, context.relational_node.columns[name].data_type)
            for name in context.relational_node.columns
        }
        condition: RelationalExpression = self.translate_expression(
            node.condition, context
        )
        out_rel: Filter = Filter(context.relational_node, condition, kept_columns)
        return TranslationOutput(out_rel, context.expressions)

    def translate_limit(
        self,
        node: HybridLimit,
        context: TranslationOutput,
    ) -> TranslationOutput:
        """
        Converts a HybridLimit into a relational Limit node on top of its child.

        Args:
            `node`: the node corresponding to the limit being derived.
            `context`: the data structure storing information used by the
            conversion, such as bindings of already translated terms from
            preceding contexts. Can be omitted in certain contexts, such as
            when deriving a table scan or literal.

        Returns:
            The TranslationOutput payload containing a Limit on top of
            the relational node for the parent to derive any additional terms.
        """
        # Keep all existing columns.
        kept_columns: dict[str, RelationalExpression] = {
            name: ColumnReference(name, context.relational_node.columns[name].data_type)
            for name in context.relational_node.columns
        }
        limit_expr: LiteralExpression = LiteralExpression(
            node.records_to_keep, NumericType()
        )
        orderings: list[ExpressionSortInfo] = make_relational_ordering(
            node.orderings, context.expressions
        )
        out_rel: Limit = Limit(
            context.relational_node, limit_expr, kept_columns, orderings
        )
        return TranslationOutput(out_rel, context.expressions)

    def translate_calculate(
        self,
        node: HybridCalculate,
        context: TranslationOutput,
    ) -> TranslationOutput:
        """
        Converts a CALCULATE into a project on top of its child to derive
        additional terms.

        Args:
            `node`: the node corresponding to the CALCULATE being derived.
            `context`: the data structure storing information used by the
            conversion, such as bindings of already translated terms from
            preceding contexts and the corresponding relational node.

        Returns:
            The TranslationOutput payload containing a PROJECT that propagates
            any existing terms top of
            the relational node for the parent to derive any additional terms.
        """
        proj_columns: dict[str, RelationalExpression] = {}
        out_columns: dict[HybridExpr, ColumnReference] = {}
        # Propagate all of the existing columns.
        for name in context.relational_node.columns:
            proj_columns[name] = ColumnReference(
                name, context.relational_node.columns[name].data_type
            )
        for expr in context.expressions:
            out_columns[expr] = context.expressions[expr].with_input(None)
        # Populate every expression into the project's columns by translating
        # it relative to the input context.
        for name in node.new_expressions:
            name = node.renamings.get(name, name)
            hybrid_expr: HybridExpr = node.new_expressions[name]
            ref_expr: HybridRefExpr = HybridRefExpr(name, hybrid_expr.typ)
            rel_expr: RelationalExpression = self.translate_expression(
                hybrid_expr, context
            )
            # Ensure the name of the new column is not already being used. If
            # it is, choose a new name. The new name will be the original name
            # with a numerical index appended to it.
            if name in proj_columns and proj_columns[name] != rel_expr:
                name = self.get_column_name(name, proj_columns)
            proj_columns[name] = rel_expr
            out_columns[ref_expr] = ColumnReference(name, rel_expr.data_type)
        out_rel: Project = Project(context.relational_node, proj_columns)
        return TranslationOutput(out_rel, out_columns)

    def translate_partition_child(
        self,
        node: HybridPartitionChild,
        context: TranslationOutput | None,
        preceding_hybrid: HybridTree | None,
    ) -> TranslationOutput:
        """
        Converts a step into the child of a PARTITION node into a join between
        the aggregated partitions versus the data that was originally being
        partitioned.

        Args:
            `node`: the node corresponding to the partition child access.
            `context`: the data structure storing information used by the
            conversion, such as bindings of already translated terms from
            preceding contexts.
            `preceding_hybrid`: the previous layer in the hybrid tree above the
            current level.

        Returns:
            The TranslationOutput payload containing expressions for both the
            aggregated partitions and the original partitioned data.
        """
        child_output: TranslationOutput = self.rel_translation(
            node.subtree, len(node.subtree.pipeline) - 1
        )

        if context is None:
            return child_output

        # Special case: when the context is the just-partitioned data, just
        # return the child without bothering to join them.
        if (
            isinstance(context.relational_node, Aggregate)
            and len(context.relational_node.aggregations) == 0
        ):
            new_expressions: dict[HybridExpr, ColumnReference] = dict(
                child_output.expressions
            )
            for expr, column_ref in child_output.expressions.items():
                new_expressions[expr.shift_back(1)] = column_ref
            return TranslationOutput(child_output.relational_node, new_expressions)

        join_keys: list[tuple[HybridExpr, HybridExpr]] = []
        assert node.subtree.agg_keys is not None
        for agg_key in sorted(node.subtree.agg_keys, key=str):
            join_keys.append((agg_key, agg_key))

        result = self.join_outputs(
            context,
            child_output,
            JoinType.INNER,
            JoinCardinality.PLURAL_FILTER,
            JoinCardinality.SINGULAR_ACCESS
            if preceding_hybrid is not None and preceding_hybrid.always_exists()
            else JoinCardinality.SINGULAR_FILTER,
            join_keys,
            None,
            None,
        )
        return result

    def translate_child_pullup(self, node: HybridChildPullUp) -> TranslationOutput:
        """
        Converts a HybridChildPullUp node into the relational tree for the
        child it is pulling up, with a change in expressions to reflect the
        different perspective in what each column means.
        """
        # First, translate the child being pulled up
        subtree: HybridTree = node.child.subtree
        child_result: TranslationOutput = self.rel_translation(
            subtree, len(subtree.pipeline) - 1
        )

        # Define the new expressions list differently depending on whether the
        # child being pulled up was being aggregating or not.
        new_expressions: dict[HybridExpr, ColumnReference] = {}
        local_ref: HybridExpr
        child_ref: HybridExpr
        if node.child.connection_type.is_aggregation:
            # If aggregating, first wrap the child relational node in an
            # aggregate, then rephrase all of the aggregation calls to be child
            # references.
            assert node.child.subtree.agg_keys is not None
            child_result = self.apply_aggregations(
                node.child, child_result, node.child.subtree.agg_keys
            )
            for agg_name, agg_call in node.child.aggs.items():
                child_ref = HybridChildRefExpr(agg_name, node.child_idx, agg_call.typ)
                local_ref = HybridRefExpr(agg_name, agg_call.typ)
                new_expressions[child_ref] = child_result.expressions[local_ref]
        else:
            # Otherwise, just rephrase all of the columns to be child references.
            for child_name, child_term in node.child.subtree.pipeline[-1].terms.items():
                local_ref = HybridChildRefExpr(
                    child_name, node.child_idx, child_term.typ
                )
                child_ref = HybridRefExpr(child_name, child_term.typ)
                new_expressions[local_ref] = child_result.expressions[child_ref]

        # For each expression that is being defined via pullup, map it to the
        # corresponding expression within the child.
        for local_ref, child_ref in node.pullup_remapping.items():
            new_expressions[local_ref] = child_result.expressions[child_ref]

        # Build the new output with the child relational tree and the new
        # expressions mapping
        return TranslationOutput(child_result.relational_node, new_expressions)

    def translate_hybridroot(self, context: TranslationOutput) -> TranslationOutput:
        """
        Converts a HybridRoot node into a relational tree. This method shifts
        all expressions in the given context back by one level, effectively
        removing the HybridRoot from the context (re-aligning them to the
        parent context's scope). This is needed when stepping out of a nested
        context. The HybridRoot itself does not introduce a new relational
        operation but serves as a logical boundary. This method prepares the
        context so that subsequent operations refer to the correct expression
        depth.

        Args:
            `context`: The current translation context associated with the
            HybridRoot. Must not be None.

        Returns:
            The translated output payload.
        """
        new_expressions: dict[HybridExpr, ColumnReference] = {}
        for expr, column_ref in context.expressions.items():
            shifted_expr: HybridExpr | None = expr.shift_back(1)
            if shifted_expr is not None:
                new_expressions[shifted_expr] = column_ref
        return TranslationOutput(context.relational_node, new_expressions)

    def rel_translation(
        self,
        hybrid: HybridTree,
        pipeline_idx: int,
    ) -> TranslationOutput:
        """
        The recursive procedure for converting a prefix of the hybrid tree
        into a TranslationOutput payload.

        Args:
            `hybrid`: the current level of the hybrid tree to be derived,
            including all levels before it.
            `pipeline_idx`: the index of the operation in the pipeline of the
            current level that is to be derived, as well as all operations
            preceding it in the pipeline.

        Returns:
            The TranslationOutput payload corresponding to the relational
            node to derive the prefix of the hybrid tree up to the level of
            `hybrid` from all pipeline operators up to and including the
            value of `pipeline_idx`.
        """
        assert pipeline_idx < len(hybrid.pipeline), (
            f"Pipeline index {pipeline_idx} is too big for hybrid tree:\n{hybrid}"
        )

        # Identify the operation that will be computed at this stage, and the
        # previous stage on the current level of the hybrid tree, or the last
        # operation from the preceding level if we are at the start of the
        # current level. However, one may not exist, in which case the current
        # stage must be defined as the first step.
        operation: HybridOperation = hybrid.pipeline[pipeline_idx]
        result: TranslationOutput
        preceding_hybrid: tuple[HybridTree, int] | None = None
        if pipeline_idx > 0:
            preceding_hybrid = (hybrid, pipeline_idx - 1)
        elif hybrid.parent is not None:
            preceding_hybrid = (hybrid.parent, len(hybrid.parent.pipeline) - 1)

        # First, recursively fetch the TranslationOutput of the preceding
        # stage, if valid.
        context: TranslationOutput | None
        if preceding_hybrid is None:
            context = None
        elif (
            isinstance(preceding_hybrid[0].pipeline[preceding_hybrid[1]], HybridRoot)
            and preceding_hybrid[0].parent is None
        ):
            # If at the true root, set the starting context to just be a dummy
            # VALUES clause.
            context = TranslationOutput(EmptySingleton(), {})
            context = self.handle_children(context, *preceding_hybrid)
        else:
            context = self.rel_translation(*preceding_hybrid)

        # Then, dispatch onto the logic to transform from the context into the
        # new translation output.
        match operation:
            case HybridCollectionAccess():
                if isinstance(operation.collection, TableCollection):
                    result = self.build_simple_table_scan(operation)
                    if context is not None:
                        # If the collection access is the child of something
                        # else, join it onto that something else. Use the
                        # uniqueness keys of the ancestor, which should also be
                        # present in the collection (e.g. joining a partition
                        # onto the original data using the partition keys).
                        assert preceding_hybrid is not None
                        join_keys: list[tuple[HybridExpr, HybridExpr]] = []
                        for unique_column in sorted(
                            preceding_hybrid[0].pipeline[0].unique_exprs, key=str
                        ):
                            if unique_column not in result.expressions:
                                raise ValueError(
                                    f"Cannot connect parent context to child {operation.collection} because {unique_column} is not in the child's expressions."
                                )
                            join_keys.append((unique_column, unique_column))
                        result = self.join_outputs(
                            context,
                            result,
                            JoinType.INNER,
                            JoinCardinality.PLURAL_ACCESS,
                            JoinCardinality.SINGULAR_ACCESS,
                            join_keys,
                            None,
                            None,
                        )
                else:
                    # For subcollection accesses, the access is either a step
                    # from a parent into a child (if the parent exists), or the
                    # root of a child subtree (if the parent does not exist).
                    if hybrid.parent is not None:
                        assert context is not None, "Malformed HybridTree pattern."
                        result = self.translate_sub_collection(
                            operation, hybrid.parent, context
                        )
                    else:
                        result = self.build_simple_table_scan(operation)
            case HybridPartitionChild():
                result = self.translate_partition_child(
                    operation,
                    context,
                    preceding_hybrid[0] if preceding_hybrid is not None else None,
                )
            case HybridCalculate():
                assert context is not None, "Malformed HybridTree pattern."
                result = self.translate_calculate(operation, context)
            case HybridFilter():
                assert context is not None, "Malformed HybridTree pattern."
                result = self.translate_filter(operation, context)
            case HybridPartition():
                if context is None:
                    context = TranslationOutput(EmptySingleton(), {})
                result = self.translate_partition(
                    operation, context, hybrid, pipeline_idx
                )
            case HybridLimit():
                assert context is not None, "Malformed HybridTree pattern."
                result = self.translate_limit(operation, context)
            case HybridChildPullUp():
                assert context is None, "Malformed HybridTree pattern."
                result = self.translate_child_pullup(operation)
            case HybridNoop():
                assert context is not None, "Malformed HybridTree pattern."
                result = context
            case HybridRoot():
                assert context is not None, "Malformed HybridTree pattern."
                result = self.translate_hybridroot(context)
            case _:
                raise NotImplementedError(
                    f"TODO: support relational conversion on {operation.__class__.__name__}"
                )
        result = self.handle_children(result, hybrid, pipeline_idx)
        return result

    @staticmethod
    def preprocess_root(
        node: PyDoughCollectionQDAG,
        output_cols: list[tuple[str, str]] | None,
    ) -> PyDoughCollectionQDAG:
        """
        Transforms the final PyDough collection by appending it with an extra
        CALCULATE containing all of the columns that are output.
        Args:
            `node`: the PyDough QDAG collection node to be translated.
            `output_cols`: a list of tuples in the form `(alias, column)`
            describing every column that should be in the output, in the order
        they should appear, and the alias they should be given. If None, uses
        the most recent CALCULATE in the node to determine the columns.
        Returns:
            The PyDoughCollectionQDAG with an additional CALCULATE at the end
            that contains all of the columns that should be in the output.
        """
        # Fetch all of the expressions that should be kept in the final output
        final_terms: list[tuple[str, PyDoughExpressionQDAG]] = []
        if output_cols is None:
            for name in node.calc_terms:
                name_typ: PyDoughType = node.get_expr(name).pydough_type
                final_terms.append((name, Reference(node, name, name_typ)))
            final_terms.sort(key=lambda term: node.get_expression_position(term[0]))
        else:
            for _, column in output_cols:
                column_typ: PyDoughType = node.get_expr(column).pydough_type
                final_terms.append((column, Reference(node, column, column_typ)))
        children: list[PyDoughCollectionQDAG] = []
        return Calculate(node, children, final_terms)


def make_relational_ordering(
    collation: list[HybridCollation],
    expressions: dict[HybridExpr, ColumnReference],
) -> list[ExpressionSortInfo]:
    """
    Converts a list of collation expressions into a list of ExpressionSortInfo.

    Args:
        `collation`: The list of collation expressions to convert.
        `expressions`: The dictionary of expressions to use for the relational
        ordering.

    Returns:
        The ordering expressions converted into `ExpressionSortInfo`.
    """
    orderings: list[ExpressionSortInfo] = []
    for col_expr in collation:
        relational_expr: ColumnReference = expressions[col_expr.expr]
        collation_expr: ExpressionSortInfo = ExpressionSortInfo(
            relational_expr, col_expr.asc, col_expr.na_first
        )
        orderings.append(collation_expr)
    return orderings


def postprocess_root(
    node: PyDoughCollectionQDAG,
    columns: list[tuple[str, str]] | None,
    hybrid: HybridTree,
    relational_translation: TranslationOutput,
) -> RelationalRoot:
    """
    Run several postprocessing steps after the relational conversion step to
    build the relational root for the QDAG node.

    Args:
        `node`: the PyDough QDAG collection node to be translated.
        `columns`: a list of tuples in the form `(alias, column)`
        describing every column that should be in the output, in the order
        they should appear, and the alias they should be given. If None, uses
        the most recent CALCULATE in the node to determine the columns.
        `hybrid`: the hybrid tree that `node` was translated into.
        `relational_translation`: the TranslationOutput for the relational
        node that `hybrid` was turned into.
    """

    ordered_columns: list[tuple[str, RelationalExpression]] = []
    orderings: list[ExpressionSortInfo] | None = None
    renamings: dict[str, str] = hybrid.pipeline[-1].renamings
    hybrid_expr: HybridExpr
    rel_expr: RelationalExpression
    name: str
    original_name: str
    if columns is None:
        for original_name in node.calc_terms:
            name = renamings.get(original_name, original_name)
            hybrid_expr = hybrid.pipeline[-1].terms[name]
            rel_expr = relational_translation.expressions[hybrid_expr]
            ordered_columns.append((original_name, rel_expr))
        ordered_columns.sort(key=lambda col: node.get_expression_position(col[0]))
    else:
        for alias, column in columns:
            hybrid_expr = hybrid.pipeline[-1].terms[column]
            rel_expr = relational_translation.expressions[hybrid_expr]
            ordered_columns.append((alias, rel_expr))
    hybrid_orderings: list[HybridCollation] = hybrid.pipeline[-1].orderings
    if hybrid_orderings:
        orderings = make_relational_ordering(
            hybrid_orderings, relational_translation.expressions
        )
    return RelationalRoot(
        relational_translation.relational_node, ordered_columns, orderings
    )


def confirm_root(node: RelationalNode) -> RelationalRoot:
    """
    Verify that the node is a RelationalRoot so it can be typed as such.
    """
    assert isinstance(node, RelationalRoot)
    return node


def optimize_relational_tree(
    root: RelationalRoot,
    configs: PyDoughConfigs,
    additional_shuttles: list[RelationalExpressionShuttle],
) -> RelationalRoot:
    """
    Runs optimize on the relational tree, including pushing down filters and
    pruning columns.

    Args:
        `root`: the relational root to optimize.
        `configs`: the configuration settings to use during optimization.
        `additional_shuttles`: additional relational expression shuttles to use
        for expression simplification.

    Returns:
        The optimized relational root.
    """

    # Start by pruning unused columns. This is done early to remove as many dead
    # names as possible so that steps that require generating column names can
    # use nicer names instead of generating nastier ones to avoid collisions.
    # It also speeds up all subsequent steps by reducing the total number of
    # objects inside the plan.
    pruner: ColumnPruner = ColumnPruner()
    root = pruner.prune_unused_columns(root)

    # Bubble up names from the leaf nodes to further encourage simpler naming
    # without aliases, and also to delete duplicate columns where possible.
    # This is done early to maximize the chances that a nicer name will be used
    # for aggregations before projection pullup eliminates many of those names
    # by pulling the aggregated expression inputs into the aggregate call.
    root = bubble_column_names(root)

    # Run projection pullup to move projections as far up the tree as possible.
    # This is done as soon as possible to make joins redundant if they only
    # exist to compute a scalar projection and then link it with the data.
    root = confirm_root(pullup_projections(root))

    # Push filters down as far as possible
    root = confirm_root(push_filters(root, configs))

    # Merge adjacent projections, unless it would result in excessive duplicate
    # subexpression computations.
    root = confirm_root(merge_projects(root))

    # Split aggregations on top of joins so part of the aggregate happens
    # underneath the join.
    root = confirm_root(split_partial_aggregates(root, configs))

    # Delete aggregations that are inferred to be redundant due to operating on
    # already unique data.
    root = remove_redundant_aggs(root)

    # Re-run projection merging since the removal of redundant aggregations may
    # have created redundant projections that can be deleted.
    root = confirm_root(merge_projects(root))

    # Re-run column pruning after the various steps, which may have rendered
    # more columns unused. This is done befre the next step to remove as many
    # column names as possible so the column bubbling step can try to use nicer
    # names without worrying about collisions.
    root = pruner.prune_unused_columns(root)

    # Re-run column bubbling now that the columns have been pruned again.
    root = bubble_column_names(root)

    # Run the following pipeline twice:
    #   A: projection pullup
    #   B: expression simplification
    #   C: filter pushdown
    #   D: join-aggregate transpose
    #   E: column pruning
    # This is done because pullup will create more opportunities for expression
    # simplification, which will allow more filters to be pushed further down,
    # and the combination of those together will create more opportunities for
    # column pruning, the latter of which will unlock more opportunities for
    # pullup and pushdown and so on.
    for _ in range(2):
        root = confirm_root(pullup_projections(root))
<<<<<<< HEAD
        simplify_expressions(root, additional_shuttles)
        root = confirm_root(push_filters(root))
        root = confirm_root(pull_joins_after_aggregates(root))
        print()
        print(root.to_tree_string())
        root = ColumnPruner().prune_unused_columns(root)
=======
        simplify_expressions(root, configs, additional_shuttles)
        root = confirm_root(push_filters(root, configs))
        root = pruner.prune_unused_columns(root)
>>>>>>> 29dd27d2

    # Re-run projection merging, without pushing into joins. This will allow
    # some redundant projections created by pullup to be removed entirely.
    root = confirm_root(merge_projects(root, push_into_joins=False))

    # Re-run column bubbling to further simplify the final names of columns in
    # the output now that more columns have been pruned, and delete any new
    # duplicate columns that were created during the pullup step.
    root = bubble_column_names(root)

    # Re-run column pruning one last time to remove any columns that are no
    # longer used after the final round of transformations.
    root = pruner.prune_unused_columns(root)

    return root


def convert_ast_to_relational(
    node: PyDoughCollectionQDAG,
    columns: list[tuple[str, str]] | None,
    configs: PyDoughConfigs,
    dialect: DatabaseDialect = DatabaseDialect.ANSI,
) -> RelationalRoot:
    """
    Main API for converting from the collection QDAG form into relational
    nodes.

    Args:
        `node`: the PyDough QDAG collection node to be translated.
        `columns`: a list of tuples in the form `(alias, column)`
        describing every column that should be in the output, in the order
        they should appear, and the alias they should be given. If None, uses
        the most recent CALCULATE in the node to determine the columns.
        `configs`: the configuration settings to use during translation.
        `dialect`: the database dialect being used.

    Returns:
        The RelationalRoot for the entire PyDough calculation that the
        collection node corresponds to. Ensures that the desired output columns
        of `node` are included in the root in the correct order, and if it
        has an ordering then the relational root stores that information.
    """
    # Pre-process the QDAG node so the final CALCULATE includes any ordering
    # keys.
    rel_translator: RelTranslation = RelTranslation()
    node = rel_translator.preprocess_root(node, columns)

    # Convert the QDAG node to a hybrid tree, including any necessary
    # transformations such as de-correlation.
    hybrid_translator: HybridTranslator = HybridTranslator(configs, dialect)
    hybrid: HybridTree = hybrid_translator.convert_qdag_to_hybrid(node)

    # Then, invoke relational conversion procedure. The first element in the
    # returned list is the final relational tree.
    output: TranslationOutput = rel_translator.rel_translation(
        hybrid, len(hybrid.pipeline) - 1
    )

    # Extract the relevant expressions for the final columns and ordering keys
    # so that the root node can be built from them.
    raw_result: RelationalRoot = postprocess_root(node, columns, hybrid, output)

    # Invoke the optimization procedures on the result to clean up the tree.
    additional_shuttles: list[RelationalExpressionShuttle] = []
    optimized_result: RelationalRoot = optimize_relational_tree(
        raw_result, configs, additional_shuttles
    )

    return optimized_result<|MERGE_RESOLUTION|>--- conflicted
+++ resolved
@@ -1543,18 +1543,10 @@
     # pullup and pushdown and so on.
     for _ in range(2):
         root = confirm_root(pullup_projections(root))
-<<<<<<< HEAD
-        simplify_expressions(root, additional_shuttles)
-        root = confirm_root(push_filters(root))
-        root = confirm_root(pull_joins_after_aggregates(root))
-        print()
-        print(root.to_tree_string())
-        root = ColumnPruner().prune_unused_columns(root)
-=======
         simplify_expressions(root, configs, additional_shuttles)
         root = confirm_root(push_filters(root, configs))
+        root = confirm_root(pull_joins_after_aggregates(root))
         root = pruner.prune_unused_columns(root)
->>>>>>> 29dd27d2
 
     # Re-run projection merging, without pushing into joins. This will allow
     # some redundant projections created by pullup to be removed entirely.

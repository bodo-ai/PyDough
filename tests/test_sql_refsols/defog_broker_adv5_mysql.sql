WITH _t1 AS (
  SELECT
<<<<<<< HEAD
    COUNT(sbDailyPrice.sbdpclose) AS count_sbDpClose,
    MAX(sbDailyPrice.sbdphigh) AS max_high,
    MIN(sbDailyPrice.sbdplow) AS min_low,
    ANY_VALUE(sbTicker.sbtickersymbol) AS sbTickerSymbol,
    SUM(sbDailyPrice.sbdpclose) AS sum_sbDpClose,
    CONCAT_WS(
      '-',
      EXTRACT(YEAR FROM CAST(sbDailyPrice.sbdpdate AS DATETIME)),
      LPAD(EXTRACT(MONTH FROM CAST(sbDailyPrice.sbdpdate AS DATETIME)), 2, '0')
    ) AS month
  FROM main.sbDailyPrice AS sbDailyPrice
  JOIN main.sbTicker AS sbTicker
    ON sbDailyPrice.sbdptickerid = sbTicker.sbtickerid
  GROUP BY
    sbDailyPrice.sbdptickerid,
    6
), _t0 AS (
  SELECT
    MAX(max_high) AS max_high,
    MIN(min_low) AS min_low,
    SUM(count_sbDpClose) AS sum_count_sbDpClose,
    SUM(sum_sbDpClose) AS sum_sum_sbDpClose,
    month,
    sbTickerSymbol
  FROM _t1
=======
    CONCAT_WS(
      '-',
      EXTRACT(YEAR FROM CAST(sbdpdate AS DATETIME)),
      LPAD(EXTRACT(MONTH FROM CAST(sbdpdate AS DATETIME)), 2, '0')
    ) AS month,
    sbdptickerid AS sbDpTickerId,
    COUNT(sbdpclose) AS count_sbDpClose,
    MAX(sbdphigh) AS max_sbDpHigh,
    MIN(sbdplow) AS min_sbDpLow,
    SUM(sbdpclose) AS sum_sbDpClose
  FROM main.sbDailyPrice
  GROUP BY
    1,
    2
), _t0 AS (
  SELECT
    _s0.month,
    sbTicker.sbtickersymbol AS sbTickerSymbol,
    MAX(_s0.max_sbDpHigh) AS max_max_sbDpHigh,
    MIN(_s0.min_sbDpLow) AS min_min_sbDpLow,
    SUM(_s0.count_sbDpClose) AS sum_count_sbDpClose,
    SUM(_s0.sum_sbDpClose) AS sum_sum_sbDpClose
  FROM _s0 AS _s0
  JOIN main.sbTicker AS sbTicker
    ON _s0.sbDpTickerId = sbTicker.sbtickerid
>>>>>>> 29dd27d2
  GROUP BY
    1,
    2
)
SELECT
  sbTickerSymbol AS symbol,
  month,
  sum_sum_sbDpClose / sum_count_sbDpClose AS avg_close,
  max_max_sbDpHigh AS max_high,
  min_min_sbDpLow AS min_low,
  (
    (
      sum_sum_sbDpClose / sum_count_sbDpClose
    ) - LAG(sum_sum_sbDpClose / sum_count_sbDpClose, 1) OVER (PARTITION BY sbTickerSymbol ORDER BY CASE WHEN month COLLATE utf8mb4_bin IS NULL THEN 1 ELSE 0 END, month COLLATE utf8mb4_bin)
  ) / LAG(sum_sum_sbDpClose / sum_count_sbDpClose, 1) OVER (PARTITION BY sbTickerSymbol ORDER BY CASE WHEN month COLLATE utf8mb4_bin IS NULL THEN 1 ELSE 0 END, month COLLATE utf8mb4_bin) AS momc
FROM _t0<|MERGE_RESOLUTION|>--- conflicted
+++ resolved
@@ -1,64 +1,36 @@
 WITH _t1 AS (
   SELECT
-<<<<<<< HEAD
-    COUNT(sbDailyPrice.sbdpclose) AS count_sbDpClose,
-    MAX(sbDailyPrice.sbdphigh) AS max_high,
-    MIN(sbDailyPrice.sbdplow) AS min_low,
-    ANY_VALUE(sbTicker.sbtickersymbol) AS sbTickerSymbol,
-    SUM(sbDailyPrice.sbdpclose) AS sum_sbDpClose,
     CONCAT_WS(
       '-',
       EXTRACT(YEAR FROM CAST(sbDailyPrice.sbdpdate AS DATETIME)),
       LPAD(EXTRACT(MONTH FROM CAST(sbDailyPrice.sbdpdate AS DATETIME)), 2, '0')
-    ) AS month
+    ) AS month,
+    ANY_VALUE(sbTicker.sbtickersymbol) AS anything_sbTickerSymbol,
+    COUNT(sbDailyPrice.sbdpclose) AS count_sbDpClose,
+    MAX(sbDailyPrice.sbdphigh) AS max_sbDpHigh,
+    MIN(sbDailyPrice.sbdplow) AS min_sbDpLow,
+    SUM(sbDailyPrice.sbdpclose) AS sum_sbDpClose
   FROM main.sbDailyPrice AS sbDailyPrice
   JOIN main.sbTicker AS sbTicker
     ON sbDailyPrice.sbdptickerid = sbTicker.sbtickerid
   GROUP BY
     sbDailyPrice.sbdptickerid,
-    6
+    1
 ), _t0 AS (
   SELECT
-    MAX(max_high) AS max_high,
-    MIN(min_low) AS min_low,
+    anything_sbTickerSymbol,
+    month,
+    MAX(max_sbDpHigh) AS max_max_sbDpHigh,
+    MIN(min_sbDpLow) AS min_min_sbDpLow,
     SUM(count_sbDpClose) AS sum_count_sbDpClose,
-    SUM(sum_sbDpClose) AS sum_sum_sbDpClose,
-    month,
-    sbTickerSymbol
+    SUM(sum_sbDpClose) AS sum_sum_sbDpClose
   FROM _t1
-=======
-    CONCAT_WS(
-      '-',
-      EXTRACT(YEAR FROM CAST(sbdpdate AS DATETIME)),
-      LPAD(EXTRACT(MONTH FROM CAST(sbdpdate AS DATETIME)), 2, '0')
-    ) AS month,
-    sbdptickerid AS sbDpTickerId,
-    COUNT(sbdpclose) AS count_sbDpClose,
-    MAX(sbdphigh) AS max_sbDpHigh,
-    MIN(sbdplow) AS min_sbDpLow,
-    SUM(sbdpclose) AS sum_sbDpClose
-  FROM main.sbDailyPrice
-  GROUP BY
-    1,
-    2
-), _t0 AS (
-  SELECT
-    _s0.month,
-    sbTicker.sbtickersymbol AS sbTickerSymbol,
-    MAX(_s0.max_sbDpHigh) AS max_max_sbDpHigh,
-    MIN(_s0.min_sbDpLow) AS min_min_sbDpLow,
-    SUM(_s0.count_sbDpClose) AS sum_count_sbDpClose,
-    SUM(_s0.sum_sbDpClose) AS sum_sum_sbDpClose
-  FROM _s0 AS _s0
-  JOIN main.sbTicker AS sbTicker
-    ON _s0.sbDpTickerId = sbTicker.sbtickerid
->>>>>>> 29dd27d2
   GROUP BY
     1,
     2
 )
 SELECT
-  sbTickerSymbol AS symbol,
+  anything_sbTickerSymbol AS symbol,
   month,
   sum_sum_sbDpClose / sum_count_sbDpClose AS avg_close,
   max_max_sbDpHigh AS max_high,
@@ -66,6 +38,6 @@
   (
     (
       sum_sum_sbDpClose / sum_count_sbDpClose
-    ) - LAG(sum_sum_sbDpClose / sum_count_sbDpClose, 1) OVER (PARTITION BY sbTickerSymbol ORDER BY CASE WHEN month COLLATE utf8mb4_bin IS NULL THEN 1 ELSE 0 END, month COLLATE utf8mb4_bin)
-  ) / LAG(sum_sum_sbDpClose / sum_count_sbDpClose, 1) OVER (PARTITION BY sbTickerSymbol ORDER BY CASE WHEN month COLLATE utf8mb4_bin IS NULL THEN 1 ELSE 0 END, month COLLATE utf8mb4_bin) AS momc
+    ) - LAG(sum_sum_sbDpClose / sum_count_sbDpClose, 1) OVER (PARTITION BY anything_sbTickerSymbol ORDER BY CASE WHEN month COLLATE utf8mb4_bin IS NULL THEN 1 ELSE 0 END, month COLLATE utf8mb4_bin)
+  ) / LAG(sum_sum_sbDpClose / sum_count_sbDpClose, 1) OVER (PARTITION BY anything_sbTickerSymbol ORDER BY CASE WHEN month COLLATE utf8mb4_bin IS NULL THEN 1 ELSE 0 END, month COLLATE utf8mb4_bin) AS momc
 FROM _t0
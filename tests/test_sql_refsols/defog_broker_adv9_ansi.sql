--- conflicted
+++ resolved
@@ -1,48 +1,30 @@
-<<<<<<< HEAD
-WITH "_t0" AS (
-=======
-WITH _t0 AS (
->>>>>>> 5a60492b
+WITH _s0 AS (
   SELECT
     COUNT() AS agg_0,
     SUM((
       (
-        DAY_OF_WEEK(sbtransaction.sbtxdatetime) + 6
+        DAY_OF_WEEK(sbtxdatetime) + 6
       ) % 7
-<<<<<<< HEAD
-    ) IN (5, 6)) AS "agg_1",
-    "sbtransaction"."sbtxtickerid" AS "ticker_id",
-    DATE_TRUNC('WEEK', CAST("sbtransaction"."sbtxdatetime" AS TIMESTAMP)) AS "week"
-  FROM "main"."sbtransaction" AS "sbtransaction"
-=======
     ) IN (5, 6)) AS agg_1,
-    DATE_TRUNC('WEEK', CAST(sbtransaction.sbtxdatetime AS TIMESTAMP)) AS week
-  FROM main.sbtransaction AS sbtransaction
+    sbtxtickerid AS ticker_id,
+    DATE_TRUNC('WEEK', CAST(sbtxdatetime AS TIMESTAMP)) AS week
+  FROM main.sbtransaction
+  WHERE
+    sbtxdatetime < DATE_TRUNC('WEEK', CURRENT_TIMESTAMP())
+    AND sbtxdatetime >= DATE_ADD(DATE_TRUNC('WEEK', CURRENT_TIMESTAMP()), -8, 'WEEK')
+  GROUP BY
+    sbtxtickerid,
+    DATE_TRUNC('WEEK', CAST(sbtxdatetime AS TIMESTAMP))
+), _t0 AS (
+  SELECT
+    SUM(_s0.agg_0) AS agg_0,
+    SUM(_s0.agg_1) AS agg_1,
+    _s0.week
+  FROM _s0 AS _s0
   JOIN main.sbticker AS sbticker
-    ON sbticker.sbtickerid = sbtransaction.sbtxtickerid
-    AND sbticker.sbtickertype = 'stock'
->>>>>>> 5a60492b
-  WHERE
-    sbtransaction.sbtxdatetime < DATE_TRUNC('WEEK', CURRENT_TIMESTAMP())
-    AND sbtransaction.sbtxdatetime >= DATE_ADD(DATE_TRUNC('WEEK', CURRENT_TIMESTAMP()), -8, 'WEEK')
+    ON _s0.ticker_id = sbticker.sbtickerid AND sbticker.sbtickertype = 'stock'
   GROUP BY
-<<<<<<< HEAD
-    "sbtransaction"."sbtxtickerid",
-    DATE_TRUNC('WEEK', CAST("sbtransaction"."sbtxdatetime" AS TIMESTAMP))
-), "_t0_2" AS (
-  SELECT
-    SUM("_t0"."agg_0") AS "agg_0",
-    SUM("_t0"."agg_1") AS "agg_1",
-    "_t0"."week" AS "week"
-  FROM "_t0" AS "_t0"
-  JOIN "main"."sbticker" AS "sbticker"
-    ON "_t0"."ticker_id" = "sbticker"."sbtickerid"
-    AND "sbticker"."sbtickertype" = 'stock'
-  GROUP BY
-    "_t0"."week"
-=======
-    DATE_TRUNC('WEEK', CAST(sbtransaction.sbtxdatetime AS TIMESTAMP))
->>>>>>> 5a60492b
+    _s0.week
 )
 SELECT
   week,

WITH _s1 AS (
  SELECT
    o_custkey,
    COUNT(*) AS n_rows
  FROM tpch.orders
  GROUP BY
    1
), _t1 AS (
  SELECT
    customer.c_nationkey,
    PERCENTILE_DISC(0.8) WITHIN GROUP (ORDER BY
      customer.c_acctbal NULLS LAST) AS agg_7,
    ANY_VALUE(customer.c_acctbal) AS anything_c_acctbal,
    AVG(customer.c_acctbal) AS avg_c_acctbal,
    COUNT(customer.c_acctbal) AS count_c_acctbal,
    MAX(customer.c_acctbal) AS max_c_acctbal,
    MEDIAN(customer.c_acctbal) AS median_c_acctbal,
    MIN(customer.c_acctbal) AS min_c_acctbal,
    COUNT(DISTINCT customer.c_acctbal) AS ndistinct_c_acctbal,
    STDDEV_POP(customer.c_acctbal) AS population_std_c_acctbal,
    VARIANCE_POP(customer.c_acctbal) AS population_var_c_acctbal,
    STDDEV(customer.c_acctbal) AS sample_std_c_acctbal,
    VARIANCE(customer.c_acctbal) AS sample_var_c_acctbal,
    SUM(customer.c_acctbal) AS sum_c_acctbal,
    SUM(_s1.n_rows) AS sum_n_rows
  FROM tpch.customer AS customer
  LEFT JOIN _s1 AS _s1
    ON _s1.o_custkey = customer.c_custkey
  GROUP BY
<<<<<<< HEAD
    customer.c_nationkey
)
SELECT
  COALESCE(sum_c_acctbal, 0) AS sum_value,
  avg_c_acctbal AS avg_value,
  median_c_acctbal AS median_value,
  min_c_acctbal AS min_value,
  max_c_acctbal AS max_value,
  agg_7 AS quantile_value,
  anything_c_acctbal AS anything_value,
  count_c_acctbal AS count_value,
  ndistinct_c_acctbal AS count_distinct_value,
  sample_variance_c_acctbal AS variance_value,
  sample_std_c_acctbal AS stddev_value
FROM _t1
WHERE
  sum_n_rows = 0 OR sum_n_rows IS NULL
=======
    1
)
SELECT
  COALESCE(_t1.sum_c_acctbal, 0) AS sum_value,
  _t1.avg_c_acctbal AS avg_value,
  _t1.median_c_acctbal AS median_value,
  _t1.min_c_acctbal AS min_value,
  _t1.max_c_acctbal AS max_value,
  _t1.agg_7 AS quantile_value,
  _t1.anything_c_acctbal AS anything_value,
  _t1.count_c_acctbal AS count_value,
  _t1.ndistinct_c_acctbal AS count_distinct_value,
  _t1.sample_var_c_acctbal AS variance_s_value,
  _t1.population_var_c_acctbal AS variance_p_value,
  _t1.sample_std_c_acctbal AS stddev_s_value,
  _t1.population_std_c_acctbal AS stddev_p_value
FROM tpch.nation AS nation
JOIN _t1 AS _t1
  ON _t1.c_nationkey = nation.n_nationkey
  AND (
    _t1.sum_n_rows = 0 OR _t1.sum_n_rows IS NULL
  )
>>>>>>> 8683071a
<|MERGE_RESOLUTION|>--- conflicted
+++ resolved
@@ -7,7 +7,6 @@
     1
 ), _t1 AS (
   SELECT
-    customer.c_nationkey,
     PERCENTILE_DISC(0.8) WITHIN GROUP (ORDER BY
       customer.c_acctbal NULLS LAST) AS agg_7,
     ANY_VALUE(customer.c_acctbal) AS anything_c_acctbal,
@@ -27,7 +26,6 @@
   LEFT JOIN _s1 AS _s1
     ON _s1.o_custkey = customer.c_custkey
   GROUP BY
-<<<<<<< HEAD
     customer.c_nationkey
 )
 SELECT
@@ -40,32 +38,10 @@
   anything_c_acctbal AS anything_value,
   count_c_acctbal AS count_value,
   ndistinct_c_acctbal AS count_distinct_value,
-  sample_variance_c_acctbal AS variance_value,
-  sample_std_c_acctbal AS stddev_value
+  sample_var_c_acctbal AS variance_s_value,
+  population_var_c_acctbal AS variance_p_value,
+  sample_std_c_acctbal AS stddev_s_value,
+  population_std_c_acctbal AS stddev_p_value
 FROM _t1
 WHERE
-  sum_n_rows = 0 OR sum_n_rows IS NULL
-=======
-    1
-)
-SELECT
-  COALESCE(_t1.sum_c_acctbal, 0) AS sum_value,
-  _t1.avg_c_acctbal AS avg_value,
-  _t1.median_c_acctbal AS median_value,
-  _t1.min_c_acctbal AS min_value,
-  _t1.max_c_acctbal AS max_value,
-  _t1.agg_7 AS quantile_value,
-  _t1.anything_c_acctbal AS anything_value,
-  _t1.count_c_acctbal AS count_value,
-  _t1.ndistinct_c_acctbal AS count_distinct_value,
-  _t1.sample_var_c_acctbal AS variance_s_value,
-  _t1.population_var_c_acctbal AS variance_p_value,
-  _t1.sample_std_c_acctbal AS stddev_s_value,
-  _t1.population_std_c_acctbal AS stddev_p_value
-FROM tpch.nation AS nation
-JOIN _t1 AS _t1
-  ON _t1.c_nationkey = nation.n_nationkey
-  AND (
-    _t1.sum_n_rows = 0 OR _t1.sum_n_rows IS NULL
-  )
->>>>>>> 8683071a
+  sum_n_rows = 0 OR sum_n_rows IS NULL
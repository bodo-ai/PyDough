"""
This file contains the relational implementation for a "project". This is our
relational representation for a "calc" that involves any compute steps and can include
adding or removing columns (as well as technically reordering). In general, we seek to
avoid introducing extra nodes just to reorder or prune columns, so ideally their use
should be sparse.
"""

from collections.abc import MutableMapping, MutableSequence

from pydough.relational.relational_expressions import (
    ColumnReference,
    RelationalExpression,
)

from .abstract_node import Relational
from .relational_visitor import RelationalVisitor
from .single_relational import SingleRelational


class Project(SingleRelational):
    """
    The Project node in the relational tree. This node represents a "calc" in
    relational algebra, which should involve some "compute" functions and may
    involve adding, removing, or reordering columns.
    """

    def __init__(
        self,
        input: Relational,
        columns: MutableMapping[str, RelationalExpression],
    ) -> None:
        super().__init__(input, columns)

    def node_equals(self, other: Relational) -> bool:
        return isinstance(other, Project) and super().node_equals(other)

    def to_string(self, compact: bool = False) -> str:
        return f"PROJECT(columns={self.make_column_string(self.columns, compact)})"

    def accept(self, visitor: RelationalVisitor) -> None:
        return visitor.visit_project(self)

    def is_identity(self) -> bool:
        """
<<<<<<< HEAD
        Checks if the project is an identity project, meaning that it
=======
        Checks if a project is an identity project. This means that
>>>>>>> 2d17451a
        every column is just a mapping to a column of the same name.
        """
        return all(
            isinstance(val, ColumnReference)
            and key == val.name
            and val.input_name is None
            for key, val in self.columns.items()
        )

    def node_copy(
        self,
        columns: MutableMapping[str, RelationalExpression],
        inputs: MutableSequence[Relational],
    ) -> Relational:
        assert len(inputs) == 1, "Project node should have exactly one input"
        return Project(inputs[0], columns)<|MERGE_RESOLUTION|>--- conflicted
+++ resolved
@@ -43,11 +43,7 @@
 
     def is_identity(self) -> bool:
         """
-<<<<<<< HEAD
-        Checks if the project is an identity project, meaning that it
-=======
         Checks if a project is an identity project. This means that
->>>>>>> 2d17451a
         every column is just a mapping to a column of the same name.
         """
         return all(

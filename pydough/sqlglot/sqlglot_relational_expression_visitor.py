--- conflicted
+++ resolved
@@ -141,33 +141,8 @@
     def visit_correlated_reference(
         self, correlated_reference: CorrelatedReference
     ) -> None:
-<<<<<<< HEAD
         full_name: str = f"{self._correlated_names[correlated_reference.correl_name]}.{correlated_reference.name}"
         self._stack.append(Identifier(this=full_name))
-
-    # TODO: implement the column-based version of make_sqlglot_column, with table sources
-    # @staticmethod
-    # def make_sqlglot_column(
-    #     column_reference: ColumnReference,
-    # ) -> Column:
-    #     """
-    #     Convert a column reference to a SQLGlot column. This is split into a
-    #     separate static method to ensure consistency across multiple visitors.
-
-    #     Args:
-    #         column_reference (ColumnReference): The column reference to generate
-    #             an identifier for.
-
-    #     Returns:
-    #         Identifier: The output column reference containing an identifier.
-    #     """
-    #     result: SQLGlotExpression = Column(this=Identifier(this=column_reference.name))
-    #     if column_reference.input_name is not None:
-    #         result.set("table", Identifier(this=column_reference.input_name))
-    #     return result
-=======
-        raise NotImplementedError("TODO")
->>>>>>> 37dfd5c6
 
     @staticmethod
     def make_sqlglot_column(

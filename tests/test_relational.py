--- conflicted
+++ resolved
@@ -7,16 +7,8 @@
 
 import pytest
 
-<<<<<<< HEAD
-from pydough.pydough_ast.expressions.literal import Literal
-from pydough.pydough_ast.expressions.simple_column_reference import (
-    SimpleColumnReference,
-)
-from pydough.relational import Column
 from pydough.relational.project import Project
-=======
 from pydough.relational.relational_expressions.column_reference import ColumnReference
->>>>>>> ea9255ce
 from pydough.relational.scan import Scan
 from pydough.types import PyDoughType, UnknownType
 
@@ -34,61 +26,24 @@
     Returns:
         Column: The output column.
     """
-<<<<<<< HEAD
-    return Column(name, make_simple_column_reference(name))
-
-
-def make_literal_column(name: str, value: int) -> Column:
-    """
-    Make a literal Int64 column with the given name. This is used
-    for generating various relational nodes.
-
-    Args:
-        name (str): The name of the column.
-        value (int): The value of the literal.
-
-    Returns:
-        Column: The output column.
-    """
-    return Column(name, Literal(value, Int64Type()))
-
-
-def test_column_equal():
-    """
-    Test that the column definition properly implements equality
-    based on its elements.
-    """
-    column1 = make_literal_column("a", 1)
-    column2 = make_literal_column("a", 1)
-    column3 = make_literal_column("b", 1)
-    column4 = make_literal_column("a", 2)
-    assert column1 == column2
-    assert column1 != column3
-    assert column1 != column4
-=======
     pydough_type = typ if typ is not None else UnknownType()
     return ColumnReference(name, pydough_type)
->>>>>>> ea9255ce
 
 
 def build_simple_scan() -> Scan:
     # Helper function to generate a simple scan node for when
     # relational operators need an input.
-    return Scan("table", [make_column("a"), make_column("b")])
-
-
-def test_scan_inputs():
-<<<<<<< HEAD
-    scan = build_simple_scan()
-=======
-    scan = Scan(
+    return Scan(
         "table",
         {
             "a": make_relational_column_reference("a"),
             "b": make_relational_column_reference("b"),
         },
     )
->>>>>>> ea9255ce
+
+
+def test_scan_inputs():
+    scan = build_simple_scan()
     assert scan.inputs == []
 
 
@@ -96,14 +51,6 @@
     "scan_node, output",
     [
         pytest.param(
-<<<<<<< HEAD
-            Scan("table1", [make_column("a"), make_column("b")]),
-            "SCAN(table=table1, columns=[Column(name='a', expr=Column(a)), Column(name='b', expr=Column(b))], orderings=[])",
-            id="no_orderings",
-        ),
-        pytest.param(
-=======
->>>>>>> ea9255ce
             Scan(
                 "table1",
                 {
@@ -176,33 +123,46 @@
             False,
             id="different_tables",
         ),
-    ],
-)
-<<<<<<< HEAD
-def test_scan_invalid_merge(first_scan: Scan, second_scan: Scan):
-    with pytest.raises(ValueError, match="Cannot merge nodes"):
-        first_scan.merge(second_scan)
+        pytest.param(
+            Scan(
+                "table1",
+                {
+                    "a": make_relational_column_reference("a"),
+                    "b": make_relational_column_reference("b"),
+                },
+            ),
+            Project(
+                build_simple_scan(),
+                {
+                    "a": make_relational_column_reference("a"),
+                    "b": make_relational_column_reference("b"),
+                },
+            ),
+            False,
+            id="different_tables",
+        ),
+    ],
+)
+def test_scan_equals(first_scan: Scan, second_scan: Scan, output: bool):
+    assert first_scan.equals(second_scan) == output
 
 
 @pytest.mark.parametrize(
     "project, output",
     [
         pytest.param(
-            Project(build_simple_scan(), [make_column("a"), make_column("b")]),
+            Project(
+                build_simple_scan(),
+                {
+                    "a": make_relational_column_reference("a"),
+                    "b": make_relational_column_reference("b"),
+                },
+            ),
             "PROJECT(columns=[Column(name='a', expr=Column(a)), Column(name='b', expr=Column(b))], orderings=[])",
             id="no_orderings",
         ),
         pytest.param(
-            Project(
-                build_simple_scan(),
-                [make_column("a"), make_column("b")],
-                [make_simple_column_reference("a")],
-            ),
-            "PROJECT(columns=[Column(name='a', expr=Column(a)), Column(name='b', expr=Column(b))], orderings=[Column(a)])",
-            id="with_orderings",
-        ),
-        pytest.param(
-            Project(build_simple_scan(), []),
+            Project(build_simple_scan(), {}),
             "PROJECT(columns=[], orderings=[])",
             id="no_columns",
         ),
@@ -216,252 +176,67 @@
     "first_project, second_project, output",
     [
         pytest.param(
-            Project(build_simple_scan(), [make_column("a"), make_column("b")]),
-            Project(build_simple_scan(), [make_column("a"), make_column("b")]),
+            Project(
+                build_simple_scan(),
+                {
+                    "a": make_relational_column_reference("a"),
+                    "b": make_relational_column_reference("b"),
+                },
+            ),
+            Project(
+                build_simple_scan(),
+                {
+                    "a": make_relational_column_reference("a"),
+                    "b": make_relational_column_reference("b"),
+                },
+            ),
             True,
-            id="matching_projects_no_orderings",
-        ),
-        pytest.param(
-            Project(
-                build_simple_scan(),
-                [make_column("a"), make_column("b")],
-                [make_simple_column_reference("a")],
-            ),
-            Project(
-                build_simple_scan(),
-                [make_column("a"), make_column("b")],
-                [make_simple_column_reference("a")],
+            id="matching_projects",
+        ),
+        pytest.param(
+            Project(
+                build_simple_scan(),
+                {
+                    "a": make_relational_column_reference("a"),
+                    "b": make_relational_column_reference("b"),
+                },
+            ),
+            Project(build_simple_scan(), {"a": make_relational_column_reference("a")}),
+            False,
+            id="different_columns",
+        ),
+        pytest.param(
+            Project(
+                build_simple_scan(),
+                {
+                    "a": make_relational_column_reference("a"),
+                    "b": make_relational_column_reference("b"),
+                },
+            ),
+            Project(
+                build_simple_scan(),
+                {
+                    "b": make_relational_column_reference("b"),
+                    "a": make_relational_column_reference("a"),
+                },
             ),
             True,
-            id="matching_projects_with_orderings",
-        ),
-        pytest.param(
-            Project(
-                build_simple_scan(),
-                [make_column("a"), make_column("b")],
-                [make_simple_column_reference("a")],
-            ),
-            Project(
-                build_simple_scan(),
-                [make_column("a"), make_column("b")],
-                [make_simple_column_reference("b")],
-            ),
-            False,
-            id="different_orderings",
-        ),
-        pytest.param(
-            Project(build_simple_scan(), [make_column("a"), make_column("b")]),
-            Project(build_simple_scan(), [make_column("a")]),
-            False,
-            id="different_columns",
-        ),
-        pytest.param(
-            Project(build_simple_scan(), [make_column("a")]),
-            Project(build_simple_scan(), [make_literal_column("a", 1)]),
+            id="reordered_columns",
+        ),
+        pytest.param(
+            Project(build_simple_scan(), {"a": make_relational_column_reference("a")}),
+            # TODO: Replace with a literal
+            Project(build_simple_scan(), {"a": make_relational_column_reference("b")}),
             False,
             id="conflicting_column_definitions",
         ),
         pytest.param(
-            Project(build_simple_scan(), []),
-            Project(Scan("table2", [], []), []),
+            Project(build_simple_scan(), {}),
+            Project(Scan("table2", {}), {}),
             False,
             id="unequal_inputs",
         ),
     ],
 )
 def test_project_equals(first_project: Project, second_project: Project, output: bool):
-    assert first_project.equals(second_project) == output
-
-
-@pytest.mark.parametrize(
-    "first_project, second_project, output",
-    [
-        pytest.param(
-            Project(build_simple_scan(), []),
-            Project(Scan("table2", [], []), []),
-            False,
-            id="unequal_inputs",
-        ),
-        pytest.param(
-            Project(build_simple_scan(), [make_column("a"), make_column("b")]),
-            Project(build_simple_scan(), [make_column("a"), make_column("b")]),
-            True,
-            id="matching_columns",
-        ),
-        pytest.param(
-            Project(build_simple_scan(), [make_column("a"), make_column("b")]),
-            Project(build_simple_scan(), [make_column("c"), make_column("d")]),
-            True,
-            id="disjoint_columns",
-        ),
-        pytest.param(
-            Project(build_simple_scan(), [make_column("a"), make_column("b")]),
-            Project(build_simple_scan(), [make_column("b"), make_column("c")]),
-            True,
-            id="overlapping_columns",
-        ),
-        pytest.param(
-            Project(build_simple_scan(), [make_column("a")]),
-            Project(build_simple_scan(), [make_literal_column("a", 1)]),
-            False,
-            id="conflict_column_definitions",
-        ),
-        pytest.param(
-            Project(
-                build_simple_scan(),
-                [make_column("a"), make_column("b")],
-                [make_simple_column_reference("a")],
-            ),
-            Project(
-                build_simple_scan(),
-                [make_column("a"), make_column("b")],
-                [make_simple_column_reference("a")],
-            ),
-            # Note: Eventually this should be legal
-            False,
-            id="matching_orderings",
-        ),
-        pytest.param(
-            Project(
-                build_simple_scan(),
-                [make_column("a"), make_column("b")],
-                [make_simple_column_reference("a")],
-            ),
-            Project(
-                build_simple_scan(),
-                [make_column("a"), make_column("b")],
-                [make_simple_column_reference("b")],
-            ),
-            False,
-            id="disjoint_orderings",
-        ),
-        pytest.param(
-            Project(
-                build_simple_scan(),
-                [make_column("a"), make_column("b")],
-                [make_simple_column_reference("a")],
-            ),
-            Project(
-                build_simple_scan(),
-                [make_column("a"), make_column("b")],
-                [make_simple_column_reference("a"), make_simple_column_reference("b")],
-            ),
-            # Note: If we allow merging orderings this should become legal.
-            False,
-            id="overlapping_orderings",
-        ),
-        # TODO: Add a conflicting ordering test where A is ASC vs DESC.
-        # Depends on other code changes merging.
-    ],
-)
-def test_project_can_merge(
-    first_project: Project, second_project: Project, output: bool
-):
-    assert first_project.can_merge(second_project) == output
-
-
-@pytest.mark.parametrize(
-    "first_project, second_project, output",
-    [
-        pytest.param(
-            Project(build_simple_scan(), [make_column("a"), make_column("b")]),
-            Project(build_simple_scan(), [make_column("a"), make_column("b")]),
-            Project(build_simple_scan(), [make_column("a"), make_column("b")]),
-            id="matching_columns",
-        ),
-        pytest.param(
-            Project(build_simple_scan(), [make_column("a"), make_column("b")]),
-            Project(build_simple_scan(), [make_column("c"), make_column("d")]),
-            Project(
-                build_simple_scan(),
-                [
-                    make_column("a"),
-                    make_column("b"),
-                    make_column("c"),
-                    make_column("d"),
-                ],
-            ),
-            id="disjoint_columns",
-        ),
-        pytest.param(
-            Project(build_simple_scan(), [make_column("a"), make_column("b")]),
-            Project(build_simple_scan(), [make_column("b"), make_column("c")]),
-            Project(
-                build_simple_scan(),
-                [make_column("a"), make_column("b"), make_column("c")],
-            ),
-            id="overlapping_columns",
-        ),
-    ],
-)
-def test_project_merge(
-    first_project: Project, second_project: Project, output: Project
-):
-    assert first_project.merge(second_project) == output
-
-
-@pytest.mark.parametrize(
-    "first_project, second_project",
-    [
-        pytest.param(
-            Project(build_simple_scan(), []),
-            Project(Scan("table2", [], []), []),
-            id="unequal_inputs",
-        ),
-        pytest.param(
-            Project(build_simple_scan(), [make_column("a")]),
-            Project(build_simple_scan(), [make_literal_column("a", 1)]),
-            id="conflict_column_definitions",
-        ),
-        pytest.param(
-            Project(
-                build_simple_scan(),
-                [make_column("a"), make_column("b")],
-                [make_simple_column_reference("a")],
-            ),
-            Project(
-                build_simple_scan(),
-                [make_column("a"), make_column("b")],
-                [make_simple_column_reference("a")],
-            ),
-            # Note: Eventually this should be legal
-            id="matching_orderings",
-        ),
-        pytest.param(
-            Project(
-                build_simple_scan(),
-                [make_column("a"), make_column("b")],
-                [make_simple_column_reference("a")],
-            ),
-            Project(
-                build_simple_scan(),
-                [make_column("a"), make_column("b")],
-                [make_simple_column_reference("b")],
-            ),
-            id="disjoint_orderings",
-        ),
-        pytest.param(
-            Project(
-                build_simple_scan(),
-                [make_column("a"), make_column("b")],
-                [make_simple_column_reference("a")],
-            ),
-            Project(
-                build_simple_scan(),
-                [make_column("a"), make_column("b")],
-                [make_simple_column_reference("a"), make_simple_column_reference("b")],
-            ),
-            # Note: If we allow merging orderings this should become legal.
-            id="overlapping_orderings",
-        ),
-        # TODO: Add a conflicting ordering test where A is ASC vs DESC.
-        # Depends on other code changes merging.
-    ],
-)
-def test_project_invalid_merge(first_project: Project, second_project: Project):
-    with pytest.raises(ValueError, match="Cannot merge nodes"):
-        first_project.merge(second_project)
-=======
-def test_scan_equals(first_scan: Scan, second_scan: Scan, output: bool):
-    assert first_scan.equals(second_scan) == output
->>>>>>> ea9255ce
+    assert first_project.equals(second_project) == output
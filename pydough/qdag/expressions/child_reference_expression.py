--- conflicted
+++ resolved
@@ -28,15 +28,8 @@
         self._child_idx: int = child_idx
         self._term_name: str = term_name
         self._expression: PyDoughExpressionQDAG = self._collection.get_expr(term_name)
-<<<<<<< HEAD
+        self._term_type = self._expression.pydough_type
         collection.verify_singular_terms([self.expression])
-=======
-        self._term_type = self._expression.pydough_type
-        if not self.expression.is_singular(collection.starting_predecessor):
-            raise PyDoughQDAGException(
-                f"Cannot reference plural expression {self.expression} from {self.collection}"
-            )
->>>>>>> 199a7534
 
     @property
     def expression(self) -> PyDoughExpressionQDAG:

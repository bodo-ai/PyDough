--- conflicted
+++ resolved
@@ -4,32 +4,27 @@
     orders.o_orderdate AS order_date,
     orders.o_orderpriority AS order_priority
   FROM tpch.orders AS orders
-<<<<<<< HEAD
-=======
-  WHERE
-    CASE
-      WHEN CAST(STRFTIME('%m', orders.o_orderdate) AS INTEGER) <= 3
-      AND CAST(STRFTIME('%m', orders.o_orderdate) AS INTEGER) >= 1
-      THEN 1
-      WHEN CAST(STRFTIME('%m', orders.o_orderdate) AS INTEGER) <= 6
-      AND CAST(STRFTIME('%m', orders.o_orderdate) AS INTEGER) >= 4
-      THEN 2
-      WHEN CAST(STRFTIME('%m', orders.o_orderdate) AS INTEGER) <= 9
-      AND CAST(STRFTIME('%m', orders.o_orderdate) AS INTEGER) >= 7
-      THEN 3
-      WHEN CAST(STRFTIME('%m', orders.o_orderdate) AS INTEGER) <= 12
-      AND CAST(STRFTIME('%m', orders.o_orderdate) AS INTEGER) >= 10
-      THEN 4
-    END = 3
-    AND CAST(STRFTIME('%Y', orders.o_orderdate) AS INTEGER) = 1993
->>>>>>> bed5052e
 ), _s0 AS (
   SELECT
     _t2.key AS key,
     _t2.order_priority AS order_priority
   FROM _t2 AS _t2
   WHERE
-    _t2.order_date < '1993-10-01' AND _t2.order_date >= '1993-07-01'
+    CASE
+      WHEN CAST(STRFTIME('%m', _t2.order_date) AS INTEGER) <= 3
+      AND CAST(STRFTIME('%m', _t2.order_date) AS INTEGER) >= 1
+      THEN 1
+      WHEN CAST(STRFTIME('%m', _t2.order_date) AS INTEGER) <= 6
+      AND CAST(STRFTIME('%m', _t2.order_date) AS INTEGER) >= 4
+      THEN 2
+      WHEN CAST(STRFTIME('%m', _t2.order_date) AS INTEGER) <= 9
+      AND CAST(STRFTIME('%m', _t2.order_date) AS INTEGER) >= 7
+      THEN 3
+      WHEN CAST(STRFTIME('%m', _t2.order_date) AS INTEGER) <= 12
+      AND CAST(STRFTIME('%m', _t2.order_date) AS INTEGER) >= 10
+      THEN 4
+    END = 3
+    AND CAST(STRFTIME('%Y', _t2.order_date) AS INTEGER) = 1993
 ), _t3 AS (
   SELECT
     lineitem.l_commitdate AS commit_date,

--- conflicted
+++ resolved
@@ -17,8 +17,6 @@
   FROM tpch.region
   WHERE
     NOT r_name IN ('MIDDLE EAST', 'AFRICA', 'ASIA')
-<<<<<<< HEAD
-=======
 ), _s12 AS (
   SELECT
     nation.n_nationkey,
@@ -34,7 +32,6 @@
     ON _s1.avg_c_acctbal < _s5.c_acctbal AND _s5.c_nationkey = nation.n_nationkey
   GROUP BY
     1
->>>>>>> 29dd27d2
 ), _t5 AS (
   SELECT
     s_acctbal,
@@ -62,25 +59,11 @@
     1
 )
 SELECT
-<<<<<<< HEAD
-  MAX(LOWER(_t3.r_name)) AS region_name,
-  MAX(nation.n_name) AS nation_name,
-  COUNT(*) AS n_above_avg_customers,
-  MAX(_s13.n_rows) AS n_above_avg_suppliers
-FROM tpch.nation AS nation
-JOIN _s1 AS _s1
-  ON _s1.c_nationkey = nation.n_nationkey
-JOIN _t3 AS _t3
-  ON _t3.r_regionkey = nation.n_regionkey
-JOIN _t2 AS _s5
-  ON _s1.avg_cust_acctbal < _s5.c_acctbal AND _s5.c_nationkey = nation.n_nationkey
-=======
   _s12.anything_lower_r_name AS region_name,
   _s12.anything_n_name AS nation_name,
   _s12.n_rows AS n_above_avg_customers,
   _s13.n_rows AS n_above_avg_suppliers
 FROM _s12 AS _s12
->>>>>>> 29dd27d2
 JOIN _s13 AS _s13
   ON _s13.n_nationkey = anything_n_nationkey
 GROUP BY

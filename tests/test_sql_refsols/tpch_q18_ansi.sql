--- conflicted
+++ resolved
@@ -5,98 +5,22 @@
   FROM "tpch"."lineitem" AS "lineitem"
   GROUP BY
     "lineitem"."l_orderkey"
-), "_t0_2" AS (
-  SELECT
-<<<<<<< HEAD
-    COALESCE(agg_0, 0) AS TOTAL_QUANTITY,
-    key AS O_ORDERKEY,
-    key_2 AS C_CUSTKEY,
-    name AS C_NAME,
-    order_date AS O_ORDERDATE,
-    total_price AS O_TOTALPRICE
-  FROM (
-    SELECT
-      agg_0,
-      key,
-      key_2,
-      name,
-      order_date,
-      total_price
-    FROM (
-      SELECT
-        _table_alias_0.key AS key,
-        _table_alias_1.key AS key_2,
-        name,
-        order_date,
-        total_price
-      FROM (
-        SELECT
-          o_custkey AS customer_key,
-          o_orderkey AS key,
-          o_orderdate AS order_date,
-          o_totalprice AS total_price
-        FROM tpch.ORDERS
-      ) AS _table_alias_0
-      LEFT JOIN (
-        SELECT
-          c_custkey AS key,
-          c_name AS name
-        FROM tpch.CUSTOMER
-      ) AS _table_alias_1
-        ON customer_key = _table_alias_1.key
-    )
-    LEFT JOIN (
-      SELECT
-        SUM(quantity) AS agg_0,
-        order_key
-      FROM (
-        SELECT
-          l_orderkey AS order_key,
-          l_quantity AS quantity
-        FROM tpch.LINEITEM
-      )
-      GROUP BY
-        order_key
-    )
-      ON key = order_key
-  )
-)
-WHERE
-  TOTAL_QUANTITY > 300
-ORDER BY
-  O_TOTALPRICE DESC,
-  O_ORDERDATE
-LIMIT 10
-=======
-    "customer"."c_custkey" AS "c_custkey",
-    "customer"."c_name" AS "c_name",
-    "orders"."o_orderdate" AS "o_orderdate",
-    "orders"."o_orderkey" AS "o_orderkey",
-    "orders"."o_totalprice" AS "o_totalprice",
-    COALESCE("_t3"."agg_0", 0) AS "total_quantity",
-    "orders"."o_totalprice" AS "ordering_1",
-    "orders"."o_orderdate" AS "ordering_2"
-  FROM "tpch"."orders" AS "orders"
-  LEFT JOIN "tpch"."customer" AS "customer"
-    ON "customer"."c_custkey" = "orders"."o_custkey"
-  LEFT JOIN "_t3" AS "_t3"
-    ON "_t3"."order_key" = "orders"."o_orderkey"
-  WHERE
-    "_t3"."agg_0" > 300 AND NOT "_t3"."agg_0" IS NULL
-  ORDER BY
-    "ordering_1" DESC,
-    "ordering_2"
-  LIMIT 10
 )
 SELECT
-  "_t0"."c_name" AS "C_NAME",
-  "_t0"."c_custkey" AS "C_CUSTKEY",
-  "_t0"."o_orderkey" AS "O_ORDERKEY",
-  "_t0"."o_orderdate" AS "O_ORDERDATE",
-  "_t0"."o_totalprice" AS "O_TOTALPRICE",
-  "_t0"."total_quantity" AS "TOTAL_QUANTITY"
-FROM "_t0_2" AS "_t0"
+  "customer"."c_name" AS "C_NAME",
+  "customer"."c_custkey" AS "C_CUSTKEY",
+  "orders"."o_orderkey" AS "O_ORDERKEY",
+  "orders"."o_orderdate" AS "O_ORDERDATE",
+  "orders"."o_totalprice" AS "O_TOTALPRICE",
+  COALESCE("_t3"."agg_0", 0) AS "TOTAL_QUANTITY"
+FROM "tpch"."orders" AS "orders"
+LEFT JOIN "tpch"."customer" AS "customer"
+  ON "customer"."c_custkey" = "orders"."o_custkey"
+LEFT JOIN "_t3" AS "_t3"
+  ON "_t3"."order_key" = "orders"."o_orderkey"
+WHERE
+  "_t3"."agg_0" > 300 AND NOT "_t3"."agg_0" IS NULL
 ORDER BY
-  "_t0"."ordering_1" DESC,
-  "_t0"."ordering_2"
->>>>>>> 245465a3
+  "o_totalprice" DESC,
+  "o_orderdate"
+LIMIT 10
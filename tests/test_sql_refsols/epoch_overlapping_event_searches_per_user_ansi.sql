WITH _s0 AS (
  SELECT
    user_id,
    user_name
  FROM users
), _t2 AS (
  SELECT
<<<<<<< HEAD
    COUNT() AS agg_0,
    ANY_VALUE(_s0.user_id) AS agg_10,
    ANY_VALUE(_s0.user_name) AS agg_8
  FROM _s0 AS _s0
=======
    COUNT(*) AS agg_0,
    ANY_VALUE(users.user_id) AS agg_10,
    ANY_VALUE(users.user_name) AS agg_8
  FROM users AS users
>>>>>>> 30d7d0e9
  JOIN searches AS searches
    ON _s0.user_id = searches.search_user_id
  JOIN events AS events
    ON LOWER(searches.search_string) LIKE CONCAT('%', LOWER(events.ev_name), '%')
  JOIN searches AS searches_2
    ON LOWER(searches_2.search_string) LIKE CONCAT('%', LOWER(events.ev_name), '%')
<<<<<<< HEAD
  JOIN _s0 AS _s7
    ON _s7.user_id = searches_2.search_user_id
  WHERE
    _s0.user_name <> _s7.user_name
=======
  JOIN users AS users_2
    ON searches_2.search_user_id = users_2.user_id
    AND users.user_name <> users_2.user_name
>>>>>>> 30d7d0e9
  GROUP BY
    searches.search_id,
    _s0.user_id
), _t0 AS (
  SELECT
    ANY_VALUE(agg_8) AS agg_2,
<<<<<<< HEAD
    COUNT() AS n_searches
=======
    COUNT(*) AS n_searches,
    ANY_VALUE(agg_8) AS user_name
>>>>>>> 30d7d0e9
  FROM _t2
  WHERE
    agg_0 > 0
  GROUP BY
    agg_10
)
SELECT
  agg_2 AS user_name,
  n_searches
FROM _t0
ORDER BY
  n_searches DESC,
  user_name
LIMIT 4<|MERGE_RESOLUTION|>--- conflicted
+++ resolved
@@ -5,45 +5,25 @@
   FROM users
 ), _t2 AS (
   SELECT
-<<<<<<< HEAD
-    COUNT() AS agg_0,
+    COUNT(*) AS agg_0,
     ANY_VALUE(_s0.user_id) AS agg_10,
     ANY_VALUE(_s0.user_name) AS agg_8
   FROM _s0 AS _s0
-=======
-    COUNT(*) AS agg_0,
-    ANY_VALUE(users.user_id) AS agg_10,
-    ANY_VALUE(users.user_name) AS agg_8
-  FROM users AS users
->>>>>>> 30d7d0e9
   JOIN searches AS searches
     ON _s0.user_id = searches.search_user_id
   JOIN events AS events
     ON LOWER(searches.search_string) LIKE CONCAT('%', LOWER(events.ev_name), '%')
   JOIN searches AS searches_2
     ON LOWER(searches_2.search_string) LIKE CONCAT('%', LOWER(events.ev_name), '%')
-<<<<<<< HEAD
   JOIN _s0 AS _s7
-    ON _s7.user_id = searches_2.search_user_id
-  WHERE
-    _s0.user_name <> _s7.user_name
-=======
-  JOIN users AS users_2
-    ON searches_2.search_user_id = users_2.user_id
-    AND users.user_name <> users_2.user_name
->>>>>>> 30d7d0e9
+    ON _s0.user_name <> _s7.user_name AND _s7.user_id = searches_2.search_user_id
   GROUP BY
     searches.search_id,
     _s0.user_id
 ), _t0 AS (
   SELECT
     ANY_VALUE(agg_8) AS agg_2,
-<<<<<<< HEAD
-    COUNT() AS n_searches
-=======
-    COUNT(*) AS n_searches,
-    ANY_VALUE(agg_8) AS user_name
->>>>>>> 30d7d0e9
+    COUNT(*) AS n_searches
   FROM _t2
   WHERE
     agg_0 > 0

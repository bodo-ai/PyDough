WITH _t1 AS (
  SELECT
    n_nationkey AS key,
    n_name AS name
  FROM tpch.nation
), _t1_2 AS (
  SELECT
    SUM(lineitem.l_extendedprice * (
      1 - lineitem.l_discount
    )) AS agg_0,
    _t7.name AS cust_nation,
    CAST(STRFTIME('%Y', lineitem.l_shipdate) AS INTEGER) AS l_year,
    _t1.name AS supp_nation
  FROM tpch.lineitem AS lineitem
  LEFT JOIN tpch.supplier AS supplier
    ON lineitem.l_suppkey = supplier.s_suppkey
  JOIN _t1 AS _t1
    ON _t1.key = supplier.s_nationkey
  LEFT JOIN tpch.orders AS orders
    ON lineitem.l_orderkey = orders.o_orderkey
  JOIN tpch.customer AS customer
    ON customer.c_custkey = orders.o_custkey
  JOIN _t1 AS _t7
    ON _t7.key = customer.c_nationkey
  WHERE
    (
      _t1.name = 'FRANCE' OR _t1.name = 'GERMANY'
    )
    AND (
      _t1.name = 'FRANCE' OR _t7.name = 'FRANCE'
    )
    AND (
      _t1.name = 'GERMANY' OR _t7.name = 'GERMANY'
    )
    AND (
      _t7.name = 'FRANCE' OR _t7.name = 'GERMANY'
    )
    AND lineitem.l_shipdate <= '1996-12-31'
    AND lineitem.l_shipdate >= '1995-01-01'
  GROUP BY
    _t7.name,
    CAST(STRFTIME('%Y', lineitem.l_shipdate) AS INTEGER),
    _t1.name
)
SELECT
  supp_nation AS SUPP_NATION,
  cust_nation AS CUST_NATION,
  l_year AS L_YEAR,
  COALESCE(agg_0, 0) AS REVENUE
FROM _t1_2
ORDER BY
<<<<<<< HEAD
  "supp_nation",
  "cust_nation",
  "l_year"
=======
  supp_nation,
  cust_nation,
  l_year
>>>>>>> a57d0640
<|MERGE_RESOLUTION|>--- conflicted
+++ resolved
@@ -49,12 +49,6 @@
   COALESCE(agg_0, 0) AS REVENUE
 FROM _t1_2
 ORDER BY
-<<<<<<< HEAD
-  "supp_nation",
-  "cust_nation",
-  "l_year"
-=======
   supp_nation,
   cust_nation,
-  l_year
->>>>>>> a57d0640
+  l_year
"""
TODO: add file-level docstring
"""

__all__ = ["SubCollection"]


from pydough.metadata.properties import SubcollectionRelationshipMetadata
from .collection_ast import PyDoughCollectionAST
<<<<<<< HEAD
from .table_collection import TableCollection
from .collection_tree_form import CollectionTreeForm
=======
from .collection_access import CollectionAccess
>>>>>>> e6b0f4be


class SubCollection(CollectionAccess):
    """
    The AST node implementation class representing a subcollection accessed
    from its parent collection.
    """

    def __init__(
        self,
        subcollection_property: SubcollectionRelationshipMetadata,
        ancestor: PyDoughCollectionAST,
    ):
        super().__init__(subcollection_property.other_collection, ancestor)
        self._subcollection_property = subcollection_property

    @property
    def subcollection_property(self) -> SubcollectionRelationshipMetadata:
        """
        The subcollection property referenced by the collection node.
        """
        return self._subcollection_property

    def to_string(self) -> str:
        return f"{self.ancestor_context.to_string()}.{self.subcollection_property.name}"

<<<<<<< HEAD
    def to_tree_form(self) -> CollectionTreeForm:
        predecessor: CollectionTreeForm = self.parent.to_tree_form()
        predecessor.has_children = True
        return CollectionTreeForm(
            f"SubCollection[{self.subcollection_property.name}]",
            predecessor.depth + 1,
            predecessor=predecessor,
        )
=======
    def to_tree_form(self) -> None:
        raise NotImplementedError
>>>>>>> e6b0f4be

    def equals(self, other: "SubCollection") -> bool:
        return (
            super().equals(other)
            and self.preceding_context == other.preceding_context
            and self.subcollection_property == other.subcollection_property
        )<|MERGE_RESOLUTION|>--- conflicted
+++ resolved
@@ -7,12 +7,8 @@
 
 from pydough.metadata.properties import SubcollectionRelationshipMetadata
 from .collection_ast import PyDoughCollectionAST
-<<<<<<< HEAD
-from .table_collection import TableCollection
 from .collection_tree_form import CollectionTreeForm
-=======
 from .collection_access import CollectionAccess
->>>>>>> e6b0f4be
 
 
 class SubCollection(CollectionAccess):
@@ -39,19 +35,14 @@
     def to_string(self) -> str:
         return f"{self.ancestor_context.to_string()}.{self.subcollection_property.name}"
 
-<<<<<<< HEAD
     def to_tree_form(self) -> CollectionTreeForm:
-        predecessor: CollectionTreeForm = self.parent.to_tree_form()
+        predecessor: CollectionTreeForm = self.ancestor_context.to_tree_form()
         predecessor.has_children = True
         return CollectionTreeForm(
             f"SubCollection[{self.subcollection_property.name}]",
             predecessor.depth + 1,
             predecessor=predecessor,
         )
-=======
-    def to_tree_form(self) -> None:
-        raise NotImplementedError
->>>>>>> e6b0f4be
 
     def equals(self, other: "SubCollection") -> bool:
         return (

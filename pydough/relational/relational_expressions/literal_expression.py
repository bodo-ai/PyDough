--- conflicted
+++ resolved
@@ -9,12 +9,8 @@
 
 from pydough.types import PyDoughType
 
-<<<<<<< HEAD
-from .abstract import RelationalExpression
+from .abstract_expression import RelationalExpression
 from .relational_expression_visitor import RelationalExpressionVisitor
-=======
-from .abstract_expression import RelationalExpression
->>>>>>> bf2ae850
 
 
 class LiteralExpression(RelationalExpression):
@@ -50,12 +46,8 @@
         return (
             isinstance(other, LiteralExpression)
             and (self.value == other.value)
-<<<<<<< HEAD
+            and super().equals(other)
         )
 
     def accept(self, visitor: RelationalExpressionVisitor) -> None:
-        visitor.visit_literal_expression(self)
-=======
-            and super().equals(other)
-        )
->>>>>>> bf2ae850
+        visitor.visit_literal_expression(self)
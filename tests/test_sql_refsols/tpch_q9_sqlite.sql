WITH "_t2_2" AS (
  SELECT
    SUM(
      "lineitem"."l_extendedprice" * (
        1 - "lineitem"."l_discount"
      ) - "partsupp"."ps_supplycost" * "lineitem"."l_quantity"
    ) AS "agg_0",
    "nation"."n_name" AS "nation_name",
    CAST(STRFTIME('%Y', "orders"."o_orderdate") AS INTEGER) AS "o_year"
  FROM "tpch"."nation" AS "nation"
  JOIN "tpch"."supplier" AS "supplier"
    ON "nation"."n_nationkey" = "supplier"."s_nationkey"
  JOIN "tpch"."partsupp" AS "partsupp"
    ON "partsupp"."ps_suppkey" = "supplier"."s_suppkey"
  JOIN "tpch"."part" AS "part"
    ON "part"."p_name" LIKE '%green%' AND "part"."p_partkey" = "partsupp"."ps_partkey"
  JOIN "tpch"."lineitem" AS "lineitem"
    ON "lineitem"."l_partkey" = "partsupp"."ps_partkey"
    AND "lineitem"."l_suppkey" = "partsupp"."ps_suppkey"
  LEFT JOIN "tpch"."orders" AS "orders"
    ON "lineitem"."l_orderkey" = "orders"."o_orderkey"
  GROUP BY
    "nation"."n_name",
    CAST(STRFTIME('%Y', "orders"."o_orderdate") AS INTEGER)
), "_t0_2" AS (
  SELECT
<<<<<<< HEAD
    COALESCE(agg_0, 0) AS AMOUNT,
    nation_name AS NATION,
    o_year AS O_YEAR
  FROM (
    SELECT
      SUM(value) AS agg_0,
      nation_name,
      o_year
    FROM (
      SELECT
        CAST(STRFTIME('%Y', order_date) AS INTEGER) AS o_year,
        (
          extended_price * (
            1 - discount
          )
        ) - (
          supplycost * quantity
        ) AS value,
        nation_name
      FROM (
        SELECT
          discount,
          extended_price,
          nation_name,
          order_date,
          quantity,
          supplycost
        FROM (
          SELECT
            discount,
            extended_price,
            nation_name,
            order_key,
            quantity,
            supplycost
          FROM (
            SELECT
              nation_name,
              part_key,
              supplier_key,
              supplycost
            FROM (
              SELECT
                nation_name,
                part_key,
                supplier_key,
                supplycost
              FROM (
                SELECT
                  _table_alias_1.key AS key_2,
                  nation_name
                FROM (
                  SELECT
                    n_name AS nation_name,
                    n_nationkey AS key
                  FROM tpch.NATION
                ) AS _table_alias_0
                INNER JOIN (
                  SELECT
                    s_suppkey AS key,
                    s_nationkey AS nation_key
                  FROM tpch.SUPPLIER
                ) AS _table_alias_1
                  ON _table_alias_0.key = nation_key
              )
              INNER JOIN (
                SELECT
                  ps_partkey AS part_key,
                  ps_suppkey AS supplier_key,
                  ps_supplycost AS supplycost
                FROM tpch.PARTSUPP
              )
                ON key_2 = supplier_key
            )
            INNER JOIN (
              SELECT
                key
              FROM (
                SELECT
                  p_name AS name,
                  p_partkey AS key
                FROM tpch.PART
              )
              WHERE
                name LIKE '%green%'
            )
              ON part_key = key
          ) AS _table_alias_2
          INNER JOIN (
            SELECT
              l_discount AS discount,
              l_extendedprice AS extended_price,
              l_orderkey AS order_key,
              l_partkey AS part_key,
              l_quantity AS quantity,
              l_suppkey AS supplier_key
            FROM tpch.LINEITEM
          ) AS _table_alias_3
            ON (
              _table_alias_2.part_key = _table_alias_3.part_key
            )
            AND (
              _table_alias_2.supplier_key = _table_alias_3.supplier_key
            )
        )
        LEFT JOIN (
          SELECT
            o_orderkey AS key,
            o_orderdate AS order_date
          FROM tpch.ORDERS
        )
          ON order_key = key
      )
    )
    GROUP BY
      nation_name,
      o_year
  )
=======
    COALESCE("_t2"."agg_0", 0) AS "amount",
    "_t2"."nation_name" AS "nation",
    "_t2"."o_year" AS "o_year",
    "_t2"."nation_name" AS "ordering_1",
    "_t2"."o_year" AS "ordering_2"
  FROM "_t2_2" AS "_t2"
  ORDER BY
    "ordering_1",
    "ordering_2" DESC
  LIMIT 10
>>>>>>> 245465a3
)
SELECT
  "_t0"."nation" AS "NATION",
  "_t0"."o_year" AS "O_YEAR",
  "_t0"."amount" AS "AMOUNT"
FROM "_t0_2" AS "_t0"
ORDER BY
<<<<<<< HEAD
  NATION,
  O_YEAR DESC
LIMIT 10
=======
  "_t0"."ordering_1",
  "_t0"."ordering_2" DESC
>>>>>>> 245465a3
<|MERGE_RESOLUTION|>--- conflicted
+++ resolved
@@ -1,4 +1,4 @@
-WITH "_t2_2" AS (
+WITH "_t1_2" AS (
   SELECT
     SUM(
       "lineitem"."l_extendedprice" * (
@@ -22,151 +22,13 @@
   GROUP BY
     "nation"."n_name",
     CAST(STRFTIME('%Y', "orders"."o_orderdate") AS INTEGER)
-), "_t0_2" AS (
-  SELECT
-<<<<<<< HEAD
-    COALESCE(agg_0, 0) AS AMOUNT,
-    nation_name AS NATION,
-    o_year AS O_YEAR
-  FROM (
-    SELECT
-      SUM(value) AS agg_0,
-      nation_name,
-      o_year
-    FROM (
-      SELECT
-        CAST(STRFTIME('%Y', order_date) AS INTEGER) AS o_year,
-        (
-          extended_price * (
-            1 - discount
-          )
-        ) - (
-          supplycost * quantity
-        ) AS value,
-        nation_name
-      FROM (
-        SELECT
-          discount,
-          extended_price,
-          nation_name,
-          order_date,
-          quantity,
-          supplycost
-        FROM (
-          SELECT
-            discount,
-            extended_price,
-            nation_name,
-            order_key,
-            quantity,
-            supplycost
-          FROM (
-            SELECT
-              nation_name,
-              part_key,
-              supplier_key,
-              supplycost
-            FROM (
-              SELECT
-                nation_name,
-                part_key,
-                supplier_key,
-                supplycost
-              FROM (
-                SELECT
-                  _table_alias_1.key AS key_2,
-                  nation_name
-                FROM (
-                  SELECT
-                    n_name AS nation_name,
-                    n_nationkey AS key
-                  FROM tpch.NATION
-                ) AS _table_alias_0
-                INNER JOIN (
-                  SELECT
-                    s_suppkey AS key,
-                    s_nationkey AS nation_key
-                  FROM tpch.SUPPLIER
-                ) AS _table_alias_1
-                  ON _table_alias_0.key = nation_key
-              )
-              INNER JOIN (
-                SELECT
-                  ps_partkey AS part_key,
-                  ps_suppkey AS supplier_key,
-                  ps_supplycost AS supplycost
-                FROM tpch.PARTSUPP
-              )
-                ON key_2 = supplier_key
-            )
-            INNER JOIN (
-              SELECT
-                key
-              FROM (
-                SELECT
-                  p_name AS name,
-                  p_partkey AS key
-                FROM tpch.PART
-              )
-              WHERE
-                name LIKE '%green%'
-            )
-              ON part_key = key
-          ) AS _table_alias_2
-          INNER JOIN (
-            SELECT
-              l_discount AS discount,
-              l_extendedprice AS extended_price,
-              l_orderkey AS order_key,
-              l_partkey AS part_key,
-              l_quantity AS quantity,
-              l_suppkey AS supplier_key
-            FROM tpch.LINEITEM
-          ) AS _table_alias_3
-            ON (
-              _table_alias_2.part_key = _table_alias_3.part_key
-            )
-            AND (
-              _table_alias_2.supplier_key = _table_alias_3.supplier_key
-            )
-        )
-        LEFT JOIN (
-          SELECT
-            o_orderkey AS key,
-            o_orderdate AS order_date
-          FROM tpch.ORDERS
-        )
-          ON order_key = key
-      )
-    )
-    GROUP BY
-      nation_name,
-      o_year
-  )
-=======
-    COALESCE("_t2"."agg_0", 0) AS "amount",
-    "_t2"."nation_name" AS "nation",
-    "_t2"."o_year" AS "o_year",
-    "_t2"."nation_name" AS "ordering_1",
-    "_t2"."o_year" AS "ordering_2"
-  FROM "_t2_2" AS "_t2"
-  ORDER BY
-    "ordering_1",
-    "ordering_2" DESC
-  LIMIT 10
->>>>>>> 245465a3
 )
 SELECT
-  "_t0"."nation" AS "NATION",
-  "_t0"."o_year" AS "O_YEAR",
-  "_t0"."amount" AS "AMOUNT"
-FROM "_t0_2" AS "_t0"
+  "_t1"."nation_name" AS "NATION",
+  "_t1"."o_year" AS "O_YEAR",
+  COALESCE("_t1"."agg_0", 0) AS "AMOUNT"
+FROM "_t1_2" AS "_t1"
 ORDER BY
-<<<<<<< HEAD
-  NATION,
-  O_YEAR DESC
-LIMIT 10
-=======
-  "_t0"."ordering_1",
-  "_t0"."ordering_2" DESC
->>>>>>> 245465a3
+  "nation",
+  "o_year" DESC
+LIMIT 10
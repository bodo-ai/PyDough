--- conflicted
+++ resolved
@@ -1,8 +1,4 @@
-<<<<<<< HEAD
-WITH _t1_2 AS (
-=======
 WITH _s1 AS (
->>>>>>> 435cc170
   SELECT
     COUNT() AS num_sales,
     salesperson_id
@@ -18,18 +14,9 @@
   salespersons._id,
   salespersons.first_name,
   salespersons.last_name,
-<<<<<<< HEAD
-  _t1.agg_0 AS num_sales
-FROM main.salespersons AS salespersons
-JOIN _t1_2 AS _t1
-  ON _t1.salesperson_id = salespersons._id
-ORDER BY
-  _t1.agg_0 DESC
-=======
   _s1.num_sales
 FROM main.salespersons AS salespersons
 JOIN _s1 AS _s1
   ON _s1.salesperson_id = salespersons._id
 ORDER BY
-  num_sales DESC
->>>>>>> 435cc170
+  num_sales DESC
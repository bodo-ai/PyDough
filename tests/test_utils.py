"""
TODO: add file-level docstring
"""

__all__ = [
    "graph_fetcher",
    "noun_fetcher",
    "map_over_dict_values",
    "AstNodeTestInfo",
    "LiteralInfo",
    "ColumnInfo",
    "FunctionInfo",
    "ReferenceInfo",
    "TableCollectionInfo",
    "SubCollectionInfo",
    "CalcInfo",
]

from pydough.metadata import GraphMetadata
from pydough.pydough_ast import (
    AstNodeBuilder,
    PyDoughAST,
    PyDoughCollectionAST,
    PyDoughExpressionAST,
)
from typing import Dict, Set, Callable, Any, List, Tuple
from pydough.types import PyDoughType
from abc import ABC, abstractmethod

# Type alias for a function that takes in a string and generates metadata
# for a graph based on it.
graph_fetcher = Callable[[str], GraphMetadata]

# Type alias for a function that takes in a string and generates the
# representation of all the nouns in a metadata graphs based on it.
noun_fetcher = Callable[[str], Dict[str, Set[str]]]


def map_over_dict_values(dictionary: dict, func: Callable[[Any], Any]) -> dict:
    """
    Applies a lambda function to the values of a dictionary, returning a
    new dictionary with the transformation applied.

    Args:
        `dictionary`: The input dictionary whose values are to be transformed.
        `func`: The lambda to call that transforms each value in `dictionary`.

    Returns:
        The transformed dictionary, with the same keys as `dictionary`.
    """
    return {key: func(val) for key, val in dictionary.items()}


class AstNodeTestInfo(ABC):
    """
    Base class used in tests to specify information about an AST node
    before it can be created, e.g. describing column properties or
    function calls by name before a builder can be used to create them.
    """

    @abstractmethod
    def build(
        self, builder: AstNodeBuilder, context: PyDoughCollectionAST | None = None
    ) -> PyDoughAST:
        """
        Uses a passed-in AST node builder to construct the node.

        Args:
            `builder`: the builder that should be used to create the AST
            objects.
            `context`: an optional collection AST used as the context within
            which the AST is created.

        Returns:
            The new instance of the AST object.
        """


class LiteralInfo(AstNodeTestInfo):
    """
    TODO: add class docstring
    """

    def __init__(self, value: object, data_type: PyDoughType):
        self.value: object = value
        self.data_type: PyDoughType = data_type

    def build(
        self, builder: AstNodeBuilder, context: PyDoughCollectionAST | None = None
    ) -> PyDoughAST:
        return builder.build_literal(self.value, self.data_type)


class ColumnInfo(AstNodeTestInfo):
    """
    TODO: add class docstring
    """

    def __init__(self, collection_name: str, property_name: str):
        self.collection_name: str = collection_name
        self.property_name: property_name = property_name

    def build(
        self, builder: AstNodeBuilder, context: PyDoughCollectionAST | None = None
    ) -> PyDoughAST:
        return builder.build_column(self.collection_name, self.property_name)


class FunctionInfo(AstNodeTestInfo):
    """
    TODO: add class docstring
    """

    def __init__(self, function_name: str, args_info: List[AstNodeTestInfo]):
        self.function_name: str = function_name
        self.args_info: List[AstNodeTestInfo] = args_info

    def build(
        self, builder: AstNodeBuilder, context: PyDoughCollectionAST | None = None
    ) -> PyDoughAST:
        args: List[PyDoughAST] = [
            info.build(builder, context) for info in self.args_info
        ]
        return builder.build_expression_function_call(self.function_name, args)


class ReferenceInfo(AstNodeTestInfo):
    """
    TODO: add class docstring
    """

    def __init__(self, name: str):
        self.name: str = name

    def build(
        self, builder: AstNodeBuilder, context: PyDoughCollectionAST | None = None
    ) -> PyDoughAST:
        assert (
            context is not None
        ), "Cannot call .build() on ReferenceInfo without providing a context"
        return builder.build_reference(context, self.name)


class CollectionTestInfo(AstNodeTestInfo):
    """
    TODO: add class docstring
    """

    def __init__(self):
        self.successor: CollectionTestInfo | None = None

    def __rshift__(self, other):
        """
        TODO: add function docstring
        """
        assert isinstance(
            other, CollectionTestInfo
        ), f"can only use >> for pipelining collection info when the right hand side is a collection info, not {other.__class__.__name__}"
        self.successor = other
        return self

    def succeed(
        self, builder: AstNodeBuilder, collection: PyDoughCollectionAST
    ) -> PyDoughAST:
        """
        TODO: add function docstring
        """
        if self.successor is None:
            return collection
        return self.successor.build(builder, collection)


class TableCollectionInfo(CollectionTestInfo):
    """
    TODO: add class docstring
    """

    def __init__(self, name: str):
        super().__init__()
        self.name: str = name

    def build(
        self, builder: AstNodeBuilder, context: PyDoughCollectionAST | None = None
    ) -> PyDoughAST:
        local_result: PyDoughCollectionAST = builder.build_table_collection(self.name)
        return self.succeed(builder, local_result)


class CalcInfo(CollectionTestInfo):
    """
    TODO: add class docstring
    """

<<<<<<< HEAD
class SubCollectionInfo(AstNodeTestInfo):
    def __init__(self, name: str):
        self.name: str = name

    def build(
        self, builder: AstNodeBuilder, context: PyDoughCollectionAST | None = None
    ) -> PyDoughAST:
        assert (
            context is not None
        ), "Cannot call .build() on ReferenceInfo without providing a context"
        return builder.build_sub_collection(context, self.name)


class CalcInfo(AstNodeTestInfo):
=======
>>>>>>> 2d17449f
    def __init__(self, **kwargs):
        super().__init__()
        self.args: List[Tuple[str, AstNodeTestInfo]] = list(kwargs.items())

    def build(
        self, builder: AstNodeBuilder, context: PyDoughCollectionAST | None = None
    ) -> PyDoughAST:
        assert (
            context is not None
        ), "Cannot call .build() on CalcInfo without providing a context"
        args: List[Tuple[str, PyDoughExpressionAST]] = [
            (name, info.build(builder, context)) for name, info in self.args
        ]
        local_result: PyDoughCollectionAST = builder.build_calc(context, args)
        return self.succeed(builder, local_result)<|MERGE_RESOLUTION|>--- conflicted
+++ resolved
@@ -75,6 +75,15 @@
             The new instance of the AST object.
         """
 
+    def __repr__(self):
+        return self.to_string()
+
+    @abstractmethod
+    def to_string(self) -> str:
+        """
+        TODO: add function docstring
+        """
+
 
 class LiteralInfo(AstNodeTestInfo):
     """
@@ -85,6 +94,9 @@
         self.value: object = value
         self.data_type: PyDoughType = data_type
 
+    def to_string(self) -> str:
+        return f"Literal[{self.value!r}]"
+
     def build(
         self, builder: AstNodeBuilder, context: PyDoughCollectionAST | None = None
     ) -> PyDoughAST:
@@ -100,6 +112,9 @@
         self.collection_name: str = collection_name
         self.property_name: property_name = property_name
 
+    def to_string(self) -> str:
+        return f"Column[{self.collection_name}.{self.property_name}]"
+
     def build(
         self, builder: AstNodeBuilder, context: PyDoughCollectionAST | None = None
     ) -> PyDoughAST:
@@ -114,6 +129,10 @@
     def __init__(self, function_name: str, args_info: List[AstNodeTestInfo]):
         self.function_name: str = function_name
         self.args_info: List[AstNodeTestInfo] = args_info
+
+    def to_string(self) -> str:
+        arg_strings: List[str] = [arg.to_string() for arg in self.args_info]
+        return f"Call[{self.function_name} on ({', '.join(arg_strings)})]"
 
     def build(
         self, builder: AstNodeBuilder, context: PyDoughCollectionAST | None = None
@@ -132,6 +151,9 @@
     def __init__(self, name: str):
         self.name: str = name
 
+    def to_string(self) -> str:
+        return f"Reference[{self.name}]"
+
     def build(
         self, builder: AstNodeBuilder, context: PyDoughCollectionAST | None = None
     ) -> PyDoughAST:
@@ -149,13 +171,19 @@
     def __init__(self):
         self.successor: CollectionTestInfo | None = None
 
-    def __rshift__(self, other):
+    def __repr__(self):
+        as_str: str = self.to_string()
+        if self.successor is not None:
+            as_str = f"{as_str}.{self.successor!r}"
+        return as_str
+
+    def __pow__(self, other):
         """
         TODO: add function docstring
         """
         assert isinstance(
             other, CollectionTestInfo
-        ), f"can only use >> for pipelining collection info when the right hand side is a collection info, not {other.__class__.__name__}"
+        ), f"can only use @ for pipelining collection info when the right hand side is a collection info, not {other.__class__.__name__}"
         self.successor = other
         return self
 
@@ -179,6 +207,9 @@
         super().__init__()
         self.name: str = name
 
+    def to_string(self) -> str:
+        return f"Table[{self.name}]"
+
     def build(
         self, builder: AstNodeBuilder, context: PyDoughCollectionAST | None = None
     ) -> PyDoughAST:
@@ -186,15 +217,13 @@
         return self.succeed(builder, local_result)
 
 
-class CalcInfo(CollectionTestInfo):
-    """
-    TODO: add class docstring
-    """
-
-<<<<<<< HEAD
-class SubCollectionInfo(AstNodeTestInfo):
+class SubCollectionInfo(CollectionTestInfo):
     def __init__(self, name: str):
+        super().__init__()
         self.name: str = name
+
+    def to_string(self) -> str:
+        return f"SubCollection[{self.name}]"
 
     def build(
         self, builder: AstNodeBuilder, context: PyDoughCollectionAST | None = None
@@ -202,15 +231,26 @@
         assert (
             context is not None
         ), "Cannot call .build() on ReferenceInfo without providing a context"
-        return builder.build_sub_collection(context, self.name)
-
-
-class CalcInfo(AstNodeTestInfo):
-=======
->>>>>>> 2d17449f
+        local_result: PyDoughCollectionAST = builder.build_sub_collection(
+            context, self.name
+        )
+        return self.succeed(builder, local_result)
+
+
+class CalcInfo(CollectionTestInfo):
+    """
+    TODO: add class docstring
+    """
+
     def __init__(self, **kwargs):
         super().__init__()
         self.args: List[Tuple[str, AstNodeTestInfo]] = list(kwargs.items())
+
+    def to_string(self) -> str:
+        args_strings: List[str] = [
+            f"{name}={arg.to_string()}" for name, arg in self.args
+        ]
+        return f"Calc[{', '.join(args_strings)}]"
 
     def build(
         self, builder: AstNodeBuilder, context: PyDoughCollectionAST | None = None

<<<<<<< HEAD
WITH _t2_2 AS (
  SELECT
    COUNT(DISTINCT partsupp.ps_suppkey) AS agg_0,
=======
WITH _t0 AS (
  SELECT
    COUNT(DISTINCT partsupp.ps_suppkey) AS supplier_count,
>>>>>>> 435cc170
    part.p_brand,
    part.p_size,
    part.p_type
  FROM tpch.part AS part
  JOIN tpch.partsupp AS partsupp
    ON part.p_partkey = partsupp.ps_partkey
  LEFT JOIN tpch.supplier AS supplier
    ON partsupp.ps_suppkey = supplier.s_suppkey
  WHERE
    NOT part.p_type LIKE 'MEDIUM POLISHED%%'
    AND NOT supplier.s_comment LIKE '%Customer%Complaints%'
    AND part.p_brand <> 'BRAND#45'
    AND part.p_size IN (49, 14, 23, 45, 19, 3, 36, 9)
  GROUP BY
    part.p_brand,
    part.p_size,
    part.p_type
<<<<<<< HEAD
), _t0_2 AS (
  SELECT
    p_brand,
    p_size,
    p_type,
    COALESCE(agg_0, 0) AS supplier_count,
    COALESCE(agg_0, 0) AS ordering_1,
    p_brand AS ordering_2,
    p_type AS ordering_3,
    p_size AS ordering_4
  FROM _t2_2
  ORDER BY
    ordering_1 DESC,
    ordering_2,
    ordering_3,
    ordering_4
  LIMIT 10
=======
>>>>>>> 435cc170
)
SELECT
  p_brand AS P_BRAND,
  p_type AS P_TYPE,
  p_size AS P_SIZE,
  supplier_count AS SUPPLIER_COUNT
FROM _t0
ORDER BY
  supplier_count DESC,
  p_brand,
  p_type,
  p_size
LIMIT 10<|MERGE_RESOLUTION|>--- conflicted
+++ resolved
@@ -1,12 +1,6 @@
-<<<<<<< HEAD
-WITH _t2_2 AS (
+WITH _t1 AS (
   SELECT
     COUNT(DISTINCT partsupp.ps_suppkey) AS agg_0,
-=======
-WITH _t0 AS (
-  SELECT
-    COUNT(DISTINCT partsupp.ps_suppkey) AS supplier_count,
->>>>>>> 435cc170
     part.p_brand,
     part.p_size,
     part.p_type
@@ -24,33 +18,13 @@
     part.p_brand,
     part.p_size,
     part.p_type
-<<<<<<< HEAD
-), _t0_2 AS (
-  SELECT
-    p_brand,
-    p_size,
-    p_type,
-    COALESCE(agg_0, 0) AS supplier_count,
-    COALESCE(agg_0, 0) AS ordering_1,
-    p_brand AS ordering_2,
-    p_type AS ordering_3,
-    p_size AS ordering_4
-  FROM _t2_2
-  ORDER BY
-    ordering_1 DESC,
-    ordering_2,
-    ordering_3,
-    ordering_4
-  LIMIT 10
-=======
->>>>>>> 435cc170
 )
 SELECT
   p_brand AS P_BRAND,
   p_type AS P_TYPE,
   p_size AS P_SIZE,
-  supplier_count AS SUPPLIER_COUNT
-FROM _t0
+  COALESCE(agg_0, 0) AS SUPPLIER_COUNT
+FROM _t1
 ORDER BY
   supplier_count DESC,
   p_brand,

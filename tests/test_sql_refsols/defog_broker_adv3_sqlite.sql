--- conflicted
+++ resolved
@@ -1,52 +1,11 @@
 WITH "_t1" AS (
   SELECT
-<<<<<<< HEAD
-    CAST((
-      100.0 * COALESCE(agg_1, 0)
-    ) AS REAL) / COALESCE(agg_0, 0) AS success_rate,
-    name
-  FROM (
-    SELECT
-      agg_0,
-      agg_1,
-      name
-    FROM (
-      SELECT
-        sbCustId AS _id,
-        sbCustName AS name
-      FROM main.sbCustomer
-    )
-    LEFT JOIN (
-      SELECT
-        COUNT() AS agg_0,
-        SUM(expr_2) AS agg_1,
-        customer_id
-      FROM (
-        SELECT
-          status = 'success' AS expr_2,
-          customer_id
-        FROM (
-          SELECT
-            sbTxCustId AS customer_id,
-            sbTxStatus AS status
-          FROM main.sbTransaction
-        )
-      )
-      GROUP BY
-        customer_id
-    )
-      ON _id = customer_id
-    WHERE
-      COALESCE(agg_0, 0) >= 5
-  )
-=======
     COUNT() AS "agg_0",
     SUM("sbtransaction"."sbtxstatus" = 'success') AS "agg_1",
     "sbtransaction"."sbtxcustid" AS "customer_id"
   FROM "main"."sbtransaction" AS "sbtransaction"
   GROUP BY
     "sbtransaction"."sbtxcustid"
->>>>>>> 245465a3
 )
 SELECT
   "sbcustomer"."sbcustname" AS "name",
@@ -59,10 +18,4 @@
 WHERE
   "_t1"."agg_0" >= 5 AND NOT "_t1"."agg_0" IS NULL
 ORDER BY
-<<<<<<< HEAD
-  success_rate
-=======
-  CAST((
-    100.0 * COALESCE("_t1"."agg_1", 0)
-  ) AS REAL) / COALESCE("_t1"."agg_0", 0)
->>>>>>> 245465a3
+  "success_rate"
--- conflicted
+++ resolved
@@ -26,7 +26,6 @@
         """
 
     @property
-<<<<<<< HEAD
     @abstractmethod
     def is_aggregation(self) -> bool:
         """
@@ -35,16 +34,6 @@
         """
 
     @abstractmethod
-=======
-    @abstractmethod
-    def is_aggregation(self) -> bool:
-        """
-        Whether the expression corresponds to an aggregation that
-        can collapse multiple records into a scalar value.
-        """
-
-    @abstractmethod
->>>>>>> bdd36991
     def to_string(self, tree_form: bool = False) -> str:
         """
         Returns a PyDough expression AST converted into a single-line string

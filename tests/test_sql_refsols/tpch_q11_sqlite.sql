WITH _t0 AS (
  SELECT
    s_suppkey AS key,
    s_nationkey AS nation_key
  FROM tpch.supplier
), _t7 AS (
  SELECT
    n_name AS name,
    n_nationkey AS key
  FROM tpch.nation
  WHERE
    n_name = 'GERMANY'
), _t4 AS (
  SELECT
<<<<<<< HEAD
    PS_PARTKEY,
    VALUE,
    ordering_2
  FROM (
    SELECT
      VALUE AS ordering_2,
      PS_PARTKEY,
      VALUE
    FROM (
      SELECT
        COALESCE(agg_1, 0) AS VALUE,
        part_key AS PS_PARTKEY,
        min_market_share
      FROM (
        SELECT
          agg_1,
          min_market_share,
          part_key
        FROM (
          SELECT
            COALESCE(agg_0, 0) * 0.0001 AS min_market_share
          FROM (
            SELECT
              SUM(metric) AS agg_0
            FROM (
              SELECT
                supplycost * availqty AS metric
              FROM (
                SELECT
                  availqty,
                  supplycost
                FROM (
                  SELECT
                    ps_availqty AS availqty,
                    ps_suppkey AS supplier_key,
                    ps_supplycost AS supplycost
                  FROM tpch.PARTSUPP
                )
                INNER JOIN (
                  SELECT
                    _table_alias_0.key AS key
                  FROM (
                    SELECT
                      s_suppkey AS key,
                      s_nationkey AS nation_key
                    FROM tpch.SUPPLIER
                  ) AS _table_alias_0
                  INNER JOIN (
                    SELECT
                      key
                    FROM (
                      SELECT
                        n_name AS name,
                        n_nationkey AS key
                      FROM tpch.NATION
                    )
                    WHERE
                      name = 'GERMANY'
                  ) AS _table_alias_1
                    ON nation_key = _table_alias_1.key
                )
                  ON supplier_key = key
              )
            )
          )
        )
        LEFT JOIN (
          SELECT
            SUM(expr_3) AS agg_1,
            part_key
          FROM (
            SELECT
              supplycost * availqty AS expr_3,
              part_key
            FROM (
              SELECT
                availqty,
                part_key,
                supplycost
              FROM (
                SELECT
                  ps_availqty AS availqty,
                  ps_partkey AS part_key,
                  ps_suppkey AS supplier_key,
                  ps_supplycost AS supplycost
                FROM tpch.PARTSUPP
              )
              INNER JOIN (
                SELECT
                  _table_alias_2.key AS key
                FROM (
                  SELECT
                    s_suppkey AS key,
                    s_nationkey AS nation_key
                  FROM tpch.SUPPLIER
                ) AS _table_alias_2
                INNER JOIN (
                  SELECT
                    key
                  FROM (
                    SELECT
                      n_name AS name,
                      n_nationkey AS key
                    FROM tpch.NATION
                  )
                  WHERE
                    name = 'GERMANY'
                ) AS _table_alias_3
                  ON nation_key = _table_alias_3.key
              )
                ON supplier_key = key
            )
          )
          GROUP BY
            part_key
        )
          ON TRUE
      )
    )
    WHERE
      VALUE > min_market_share
  )
=======
    SUM(partsupp.ps_supplycost * partsupp.ps_availqty) AS agg_0
  FROM tpch.partsupp AS partsupp
  JOIN _t0 AS _t0
    ON _t0.key = partsupp.ps_suppkey
  JOIN _t7 AS _t7
    ON _t0.nation_key = _t7.key
), _t9_2 AS (
  SELECT
    SUM(partsupp.ps_supplycost * partsupp.ps_availqty) AS agg_1,
    partsupp.ps_partkey AS part_key
  FROM tpch.partsupp AS partsupp
  JOIN _t0 AS _t4
    ON _t4.key = partsupp.ps_suppkey
  JOIN _t7 AS _t10
    ON _t10.key = _t4.nation_key
  GROUP BY
    partsupp.ps_partkey
), _t0_2 AS (
  SELECT
    _t9.part_key AS ps_partkey,
    COALESCE(_t9.agg_1, 0) AS value,
    COALESCE(_t9.agg_1, 0) AS ordering_2
  FROM _t4 AS _t4
  LEFT JOIN _t9_2 AS _t9
    ON TRUE
  WHERE
    (
      COALESCE(_t4.agg_0, 0) * 0.0001
    ) < COALESCE(_t9.agg_1, 0)
>>>>>>> fe705f21
  ORDER BY
    ordering_2 DESC
  LIMIT 10
)
SELECT
  ps_partkey AS PS_PARTKEY,
  value AS VALUE
FROM _t0_2
ORDER BY
  ordering_2 DESC<|MERGE_RESOLUTION|>--- conflicted
+++ resolved
@@ -12,130 +12,6 @@
     n_name = 'GERMANY'
 ), _t4 AS (
   SELECT
-<<<<<<< HEAD
-    PS_PARTKEY,
-    VALUE,
-    ordering_2
-  FROM (
-    SELECT
-      VALUE AS ordering_2,
-      PS_PARTKEY,
-      VALUE
-    FROM (
-      SELECT
-        COALESCE(agg_1, 0) AS VALUE,
-        part_key AS PS_PARTKEY,
-        min_market_share
-      FROM (
-        SELECT
-          agg_1,
-          min_market_share,
-          part_key
-        FROM (
-          SELECT
-            COALESCE(agg_0, 0) * 0.0001 AS min_market_share
-          FROM (
-            SELECT
-              SUM(metric) AS agg_0
-            FROM (
-              SELECT
-                supplycost * availqty AS metric
-              FROM (
-                SELECT
-                  availqty,
-                  supplycost
-                FROM (
-                  SELECT
-                    ps_availqty AS availqty,
-                    ps_suppkey AS supplier_key,
-                    ps_supplycost AS supplycost
-                  FROM tpch.PARTSUPP
-                )
-                INNER JOIN (
-                  SELECT
-                    _table_alias_0.key AS key
-                  FROM (
-                    SELECT
-                      s_suppkey AS key,
-                      s_nationkey AS nation_key
-                    FROM tpch.SUPPLIER
-                  ) AS _table_alias_0
-                  INNER JOIN (
-                    SELECT
-                      key
-                    FROM (
-                      SELECT
-                        n_name AS name,
-                        n_nationkey AS key
-                      FROM tpch.NATION
-                    )
-                    WHERE
-                      name = 'GERMANY'
-                  ) AS _table_alias_1
-                    ON nation_key = _table_alias_1.key
-                )
-                  ON supplier_key = key
-              )
-            )
-          )
-        )
-        LEFT JOIN (
-          SELECT
-            SUM(expr_3) AS agg_1,
-            part_key
-          FROM (
-            SELECT
-              supplycost * availqty AS expr_3,
-              part_key
-            FROM (
-              SELECT
-                availqty,
-                part_key,
-                supplycost
-              FROM (
-                SELECT
-                  ps_availqty AS availqty,
-                  ps_partkey AS part_key,
-                  ps_suppkey AS supplier_key,
-                  ps_supplycost AS supplycost
-                FROM tpch.PARTSUPP
-              )
-              INNER JOIN (
-                SELECT
-                  _table_alias_2.key AS key
-                FROM (
-                  SELECT
-                    s_suppkey AS key,
-                    s_nationkey AS nation_key
-                  FROM tpch.SUPPLIER
-                ) AS _table_alias_2
-                INNER JOIN (
-                  SELECT
-                    key
-                  FROM (
-                    SELECT
-                      n_name AS name,
-                      n_nationkey AS key
-                    FROM tpch.NATION
-                  )
-                  WHERE
-                    name = 'GERMANY'
-                ) AS _table_alias_3
-                  ON nation_key = _table_alias_3.key
-              )
-                ON supplier_key = key
-            )
-          )
-          GROUP BY
-            part_key
-        )
-          ON TRUE
-      )
-    )
-    WHERE
-      VALUE > min_market_share
-  )
-=======
     SUM(partsupp.ps_supplycost * partsupp.ps_availqty) AS agg_0
   FROM tpch.partsupp AS partsupp
   JOIN _t0 AS _t0
@@ -165,7 +41,6 @@
     (
       COALESCE(_t4.agg_0, 0) * 0.0001
     ) < COALESCE(_t9.agg_1, 0)
->>>>>>> fe705f21
   ORDER BY
     ordering_2 DESC
   LIMIT 10

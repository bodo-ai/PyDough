"""
Integration tests for the PyDough workflow on the TPC-H queries using Snowflake.
"""

# ruff: noqa
# mypy: ignore-errors
# ruff & mypy should not try to typecheck or verify any of this

from collections.abc import Callable
import pandas as pd
import pytest
import datetime
from tests.test_pipeline_defog_custom import get_start_of_week, get_day_of_week
from pydough.metadata import GraphMetadata
from pydough.unqualified import UnqualifiedNode
from pydough.configs import DayOfWeek, PyDoughConfigs
from pydough.database_connectors import DatabaseContext
from tests.test_pydough_functions.tpch_outputs import (
    tpch_q16_output,
)
from tests.test_pydough_functions.tpch_test_functions import (
    impl_tpch_q16,
)

from tests.test_pydough_functions.simple_pydough_functions import week_offset

from tests.testing_utilities import (
    graph_fetcher,
    harmonize_types,
    PyDoughSQLComparisonTest,
)
from .test_pipeline_defog_custom import defog_custom_pipeline_test_data
from .test_pipeline_defog import defog_pipeline_test_data
from .test_pipeline_custom_datasets import custom_datasets_test_data  # noqa

from .testing_utilities import PyDoughPandasTest
from pydough import init_pydough_context, to_df, to_sql

# NOTE: this should move to test_pipeline_tpch_custom.py once the
# other dialects are supported
from tests.test_pydough_functions.user_collections import (
    simple_range_1,
    simple_range_2,
    simple_range_3,
    simple_range_4,
    simple_range_5,
    user_range_collection_1,
    user_range_collection_2,
    user_range_collection_3,
    user_range_collection_4,
    user_range_collection_5,
    user_range_collection_6,
)


@pytest.fixture(
    params=[
        pytest.param(
            PyDoughPandasTest(
                impl_tpch_q16,
                "TPCH",
                tpch_q16_output,
                "tpch_q16_params",
            ),
            id="tpch_q16_params",
        ),
    ],
)
def snowflake_params_tpch_q16_data(request) -> PyDoughPandasTest:
    """
    Test data for e2e tests for the TPC-H query 16. Returns an instance of
    PyDoughPandasTest containing information about the test.
    """
    return request.param


@pytest.mark.snowflake
@pytest.mark.execute
def test_pipeline_e2e_tpch_sf_conn(
    tpch_pipeline_test_data: PyDoughPandasTest,
    get_sf_sample_graph: graph_fetcher,
    sf_conn_db_context: DatabaseContext,
):
    """
    Test executing the TPC-H queries from the original code generation,
    with Snowflake as the executing database.
    Using the `connection` as keyword argument to the DatabaseContext.
    """
    tpch_pipeline_test_data.run_e2e_test(
        get_sf_sample_graph,
        sf_conn_db_context("SNOWFLAKE_SAMPLE_DATA", "TPCH_SF1"),
        coerce_types=True,
    )


@pytest.mark.snowflake
@pytest.mark.execute
def test_pipeline_e2e_tpch_sf_params(
    snowflake_params_tpch_q16_data: PyDoughPandasTest,
    get_sf_sample_graph: graph_fetcher,
    sf_params_tpch_db_context: DatabaseContext,
):
    """
    Test executing the TPC-H queries from the original code generation,
    with Snowflake as the executing database.
    Using the  `user`, `password`, `account`, `database`, `schema`, and `warehouse`
    as keyword arguments to the DatabaseContext.
    """
    snowflake_params_tpch_q16_data.run_e2e_test(
        get_sf_sample_graph, sf_params_tpch_db_context, coerce_types=True
    )


def simple_week_sampler():
    x_dt = datetime.datetime(2025, 3, 10, 11, 00, 0)
    y_dt = datetime.datetime(2025, 3, 14, 11, 00, 0)
    y_dt2 = datetime.datetime(2025, 3, 15, 11, 00, 0)
    y_dt3 = datetime.datetime(2025, 3, 16, 11, 00, 0)
    y_dt4 = datetime.datetime(2025, 3, 17, 11, 00, 0)
    y_dt5 = datetime.datetime(2025, 3, 18, 11, 00, 0)
    y_dt6 = datetime.datetime(2025, 3, 19, 11, 00, 0)
    y_dt7 = datetime.datetime(2025, 3, 20, 11, 00, 0)
    y_dt8 = datetime.datetime(2025, 3, 21, 11, 00, 0)
    return TPCH.CALCULATE(
        weeks_diff=DATEDIFF("weeks", x_dt, y_dt),
        sow1=DATETIME(y_dt, "start of week"),
        sow2=DATETIME(y_dt2, "start of week"),
        sow3=DATETIME(y_dt3, "start of week"),
        sow4=DATETIME(y_dt4, "start of week"),
        sow5=DATETIME(y_dt5, "start of week"),
        sow6=DATETIME(y_dt6, "start of week"),
        sow7=DATETIME(y_dt7, "start of week"),
        sow8=DATETIME(y_dt8, "start of week"),
        dayname1=DAYNAME(y_dt),
        dayname2=DAYNAME(y_dt2),
        dayname3=DAYNAME(y_dt3),
        dayname4=DAYNAME(y_dt4),
        dayname5=DAYNAME(y_dt5),
        dayname6=DAYNAME(y_dt6),
        dayname7=DAYNAME(y_dt7),
        dayname8=DAYNAME(y_dt8),
        dayofweek1=DAYOFWEEK(y_dt),
        dayofweek2=DAYOFWEEK(y_dt2),
        dayofweek3=DAYOFWEEK(y_dt3),
        dayofweek4=DAYOFWEEK(y_dt4),
        dayofweek5=DAYOFWEEK(y_dt5),
        dayofweek6=DAYOFWEEK(y_dt6),
        dayofweek7=DAYOFWEEK(y_dt7),
        dayofweek8=DAYOFWEEK(y_dt8),
    )


@pytest.mark.snowflake
@pytest.mark.execute
def test_pipeline_e2e_tpch_simple_week(
    get_sf_sample_graph: graph_fetcher,
    sf_conn_db_context: DatabaseContext,
    week_handling_config: PyDoughConfigs,
):
    """
    Test executing simple_week_sampler using the tpch schemas with different
    week configurations, comparing against expected results.
    """
    graph: GraphMetadata = get_sf_sample_graph("TPCH")
    root: UnqualifiedNode = init_pydough_context(graph)(simple_week_sampler)()
    result: pd.DataFrame = to_df(
        root,
        metadata=graph,
        database=sf_conn_db_context("SNOWFLAKE_SAMPLE_DATA", "TPCH_SF1"),
        config=week_handling_config,
    )

    # Generate expected DataFrame based on week_handling_config
    start_of_week = week_handling_config.start_of_week
    start_week_as_zero = week_handling_config.start_week_as_zero

    x_dt = pd.Timestamp(2025, 3, 10, 11, 0, 0)
    y_dt = pd.Timestamp(2025, 3, 14, 11, 0, 0)
    y_dt2 = pd.Timestamp(2025, 3, 15, 11, 0, 0)
    y_dt3 = pd.Timestamp(2025, 3, 16, 11, 0, 0)
    y_dt4 = pd.Timestamp(2025, 3, 17, 11, 0, 0)
    y_dt5 = pd.Timestamp(2025, 3, 18, 11, 0, 0)
    y_dt6 = pd.Timestamp(2025, 3, 19, 11, 0, 0)
    y_dt7 = pd.Timestamp(2025, 3, 20, 11, 0, 0)
    y_dt8 = pd.Timestamp(2025, 3, 21, 11, 0, 0)

    # Calculate weeks difference
    x_sow = get_start_of_week(x_dt, start_of_week)
    y_sow = get_start_of_week(y_dt, start_of_week)
    weeks_diff = (y_sow - x_sow).days // 7

    # Create lists to store calculated values
    dates = [y_dt, y_dt2, y_dt3, y_dt4, y_dt5, y_dt6, y_dt7, y_dt8]
    sows = []
    daynames = []
    dayofweeks = []

    # Calculate values for each date in a loop
    for dt in dates:
        # Calculate start of week
        sow = get_start_of_week(dt, start_of_week).strftime("%Y-%m-%d")
        sows.append(sow)

        # Get day name
        dayname = dt.day_name()
        daynames.append(dayname)

        # Calculate day of week
        dayofweek = get_day_of_week(dt, start_of_week, start_week_as_zero)
        dayofweeks.append(dayofweek)

    # Create dictionary for DataFrame
    data_dict = {"WEEKS_DIFF": [weeks_diff]}

    # Add start of week columns
    for i in range(len(dates)):
        data_dict[f"SOW{i + 1}"] = [sows[i]]

    # Add day name columns
    for i in range(len(dates)):
        data_dict[f"DAYNAME{i + 1}"] = [daynames[i]]

    # Add day of week columns
    for i in range(len(dates)):
        data_dict[f"DAYOFWEEK{i + 1}"] = [dayofweeks[i]]

    # Create DataFrame with expected results
    expected_df = pd.DataFrame(data_dict)
    for col_name in result.columns:
        result[col_name], expected_df[col_name] = harmonize_types(
            result[col_name], expected_df[col_name]
        )
    pd.testing.assert_frame_equal(result, expected_df, check_dtype=False)


@pytest.fixture
def defog_sf_test_data(
    defog_custom_pipeline_test_data: PyDoughPandasTest,
) -> PyDoughPandasTest:
    """
    Modify reference solution data for some Defog queries.
    Return an instance of PyDoughPandasTest containing the modified data.
    """
    # Adjust the 3rd-to-last data point because Snowflake and SQLite
    # handle "+1 month" differently:
    # - Snowflake: if the next month overflows, it returns the end of next month
    # - SQLite: adds 30 days, which may move into the following month
    #
    # Example: "2023-01-30 + 1 month"
    #   SQLite: 2023-03-02 vs. Snowflake: 2023-02-28
    if defog_custom_pipeline_test_data.test_name == "week_offset":
        return PyDoughPandasTest(
            week_offset,
            "Broker",
            lambda: pd.DataFrame(
                {
                    "date_time": [
                        "2023-04-02 09:30:00",
                        "2023-04-02 10:15:00",
                        "2023-04-02 11:00:00",
                        "2023-04-02 11:45:00",
                        "2023-04-02 12:30:00",
                        "2023-04-02 13:15:00",
                        "2023-04-02 14:00:00",
                        "2023-04-02 14:45:00",
                        "2023-04-02 15:30:00",
                        "2023-04-02 16:15:00",
                        "2023-04-03 09:30:00",
                        "2023-04-03 10:15:00",
                        "2023-04-03 11:00:00",
                        "2023-04-03 11:45:00",
                        "2023-04-03 12:30:00",
                        "2023-04-03 13:15:00",
                        "2023-04-03 14:00:00",
                        "2023-04-03 14:45:00",
                        "2023-04-03 15:30:00",
                        "2023-04-03 16:15:00",
                        "2023-01-15 10:00:00",
                        "2023-01-16 10:30:00",
                        "2023-02-20 11:30:00",
                        "2023-03-25 14:45:00",
                        "2023-01-30 13:15:00",
                        "2023-02-28 16:00:00",
                        "2023-03-30 09:45:00",
                    ],
                    "week_adj1": [
                        "2023-04-09 09:30:00",
                        "2023-04-09 10:15:00",
                        "2023-04-09 11:00:00",
                        "2023-04-09 11:45:00",
                        "2023-04-09 12:30:00",
                        "2023-04-09 13:15:00",
                        "2023-04-09 14:00:00",
                        "2023-04-09 14:45:00",
                        "2023-04-09 15:30:00",
                        "2023-04-09 16:15:00",
                        "2023-04-10 09:30:00",
                        "2023-04-10 10:15:00",
                        "2023-04-10 11:00:00",
                        "2023-04-10 11:45:00",
                        "2023-04-10 12:30:00",
                        "2023-04-10 13:15:00",
                        "2023-04-10 14:00:00",
                        "2023-04-10 14:45:00",
                        "2023-04-10 15:30:00",
                        "2023-04-10 16:15:00",
                        "2023-01-22 10:00:00",
                        "2023-01-23 10:30:00",
                        "2023-02-27 11:30:00",
                        "2023-04-01 14:45:00",
                        "2023-02-06 13:15:00",
                        "2023-03-07 16:00:00",
                        "2023-04-06 09:45:00",
                    ],
                    "week_adj2": [
                        "2023-03-26 09:30:00",
                        "2023-03-26 10:15:00",
                        "2023-03-26 11:00:00",
                        "2023-03-26 11:45:00",
                        "2023-03-26 12:30:00",
                        "2023-03-26 13:15:00",
                        "2023-03-26 14:00:00",
                        "2023-03-26 14:45:00",
                        "2023-03-26 15:30:00",
                        "2023-03-26 16:15:00",
                        "2023-03-27 09:30:00",
                        "2023-03-27 10:15:00",
                        "2023-03-27 11:00:00",
                        "2023-03-27 11:45:00",
                        "2023-03-27 12:30:00",
                        "2023-03-27 13:15:00",
                        "2023-03-27 14:00:00",
                        "2023-03-27 14:45:00",
                        "2023-03-27 15:30:00",
                        "2023-03-27 16:15:00",
                        "2023-01-08 10:00:00",
                        "2023-01-09 10:30:00",
                        "2023-02-13 11:30:00",
                        "2023-03-18 14:45:00",
                        "2023-01-23 13:15:00",
                        "2023-02-21 16:00:00",
                        "2023-03-23 09:45:00",
                    ],
                    "week_adj3": [
                        "2023-04-16 10:30:00",
                        "2023-04-16 11:15:00",
                        "2023-04-16 12:00:00",
                        "2023-04-16 12:45:00",
                        "2023-04-16 13:30:00",
                        "2023-04-16 14:15:00",
                        "2023-04-16 15:00:00",
                        "2023-04-16 15:45:00",
                        "2023-04-16 16:30:00",
                        "2023-04-16 17:15:00",
                        "2023-04-17 10:30:00",
                        "2023-04-17 11:15:00",
                        "2023-04-17 12:00:00",
                        "2023-04-17 12:45:00",
                        "2023-04-17 13:30:00",
                        "2023-04-17 14:15:00",
                        "2023-04-17 15:00:00",
                        "2023-04-17 15:45:00",
                        "2023-04-17 16:30:00",
                        "2023-04-17 17:15:00",
                        "2023-01-29 11:00:00",
                        "2023-01-30 11:30:00",
                        "2023-03-06 12:30:00",
                        "2023-04-08 15:45:00",
                        "2023-02-13 14:15:00",
                        "2023-03-14 17:00:00",
                        "2023-04-13 10:45:00",
                    ],
                    "week_adj4": [
                        "2023-04-16 09:29:59",
                        "2023-04-16 10:14:59",
                        "2023-04-16 10:59:59",
                        "2023-04-16 11:44:59",
                        "2023-04-16 12:29:59",
                        "2023-04-16 13:14:59",
                        "2023-04-16 13:59:59",
                        "2023-04-16 14:44:59",
                        "2023-04-16 15:29:59",
                        "2023-04-16 16:14:59",
                        "2023-04-17 09:29:59",
                        "2023-04-17 10:14:59",
                        "2023-04-17 10:59:59",
                        "2023-04-17 11:44:59",
                        "2023-04-17 12:29:59",
                        "2023-04-17 13:14:59",
                        "2023-04-17 13:59:59",
                        "2023-04-17 14:44:59",
                        "2023-04-17 15:29:59",
                        "2023-04-17 16:14:59",
                        "2023-01-29 09:59:59",
                        "2023-01-30 10:29:59",
                        "2023-03-06 11:29:59",
                        "2023-04-08 14:44:59",
                        "2023-02-13 13:14:59",
                        "2023-03-14 15:59:59",
                        "2023-04-13 09:44:59",
                    ],
                    "week_adj5": [
                        "2023-04-17 09:30:00",
                        "2023-04-17 10:15:00",
                        "2023-04-17 11:00:00",
                        "2023-04-17 11:45:00",
                        "2023-04-17 12:30:00",
                        "2023-04-17 13:15:00",
                        "2023-04-17 14:00:00",
                        "2023-04-17 14:45:00",
                        "2023-04-17 15:30:00",
                        "2023-04-17 16:15:00",
                        "2023-04-18 09:30:00",
                        "2023-04-18 10:15:00",
                        "2023-04-18 11:00:00",
                        "2023-04-18 11:45:00",
                        "2023-04-18 12:30:00",
                        "2023-04-18 13:15:00",
                        "2023-04-18 14:00:00",
                        "2023-04-18 14:45:00",
                        "2023-04-18 15:30:00",
                        "2023-04-18 16:15:00",
                        "2023-01-30 10:00:00",
                        "2023-01-31 10:30:00",
                        "2023-03-07 11:30:00",
                        "2023-04-09 14:45:00",
                        "2023-02-14 13:15:00",
                        "2023-03-15 16:00:00",
                        "2023-04-14 09:45:00",
                    ],
                    "week_adj6": [
                        "2023-04-16 09:29:00",
                        "2023-04-16 10:14:00",
                        "2023-04-16 10:59:00",
                        "2023-04-16 11:44:00",
                        "2023-04-16 12:29:00",
                        "2023-04-16 13:14:00",
                        "2023-04-16 13:59:00",
                        "2023-04-16 14:44:00",
                        "2023-04-16 15:29:00",
                        "2023-04-16 16:14:00",
                        "2023-04-17 09:29:00",
                        "2023-04-17 10:14:00",
                        "2023-04-17 10:59:00",
                        "2023-04-17 11:44:00",
                        "2023-04-17 12:29:00",
                        "2023-04-17 13:14:00",
                        "2023-04-17 13:59:00",
                        "2023-04-17 14:44:00",
                        "2023-04-17 15:29:00",
                        "2023-04-17 16:14:00",
                        "2023-01-29 09:59:00",
                        "2023-01-30 10:29:00",
                        "2023-03-06 11:29:00",
                        "2023-04-08 14:44:00",
                        "2023-02-13 13:14:00",
                        "2023-03-14 15:59:00",
                        "2023-04-13 09:44:00",
                    ],
                    "week_adj7": [
                        "2023-05-16 09:30:00",
                        "2023-05-16 10:15:00",
                        "2023-05-16 11:00:00",
                        "2023-05-16 11:45:00",
                        "2023-05-16 12:30:00",
                        "2023-05-16 13:15:00",
                        "2023-05-16 14:00:00",
                        "2023-05-16 14:45:00",
                        "2023-05-16 15:30:00",
                        "2023-05-16 16:15:00",
                        "2023-05-17 09:30:00",
                        "2023-05-17 10:15:00",
                        "2023-05-17 11:00:00",
                        "2023-05-17 11:45:00",
                        "2023-05-17 12:30:00",
                        "2023-05-17 13:15:00",
                        "2023-05-17 14:00:00",
                        "2023-05-17 14:45:00",
                        "2023-05-17 15:30:00",
                        "2023-05-17 16:15:00",
                        "2023-03-01 10:00:00",
                        "2023-03-02 10:30:00",
                        "2023-04-03 11:30:00",
                        "2023-05-09 14:45:00",
                        "2023-03-14 13:15:00",
                        "2023-04-11 16:00:00",
                        "2023-05-14 09:45:00",
                    ],
                    "week_adj8": [
                        "2024-04-16 09:30:00",
                        "2024-04-16 10:15:00",
                        "2024-04-16 11:00:00",
                        "2024-04-16 11:45:00",
                        "2024-04-16 12:30:00",
                        "2024-04-16 13:15:00",
                        "2024-04-16 14:00:00",
                        "2024-04-16 14:45:00",
                        "2024-04-16 15:30:00",
                        "2024-04-16 16:15:00",
                        "2024-04-17 09:30:00",
                        "2024-04-17 10:15:00",
                        "2024-04-17 11:00:00",
                        "2024-04-17 11:45:00",
                        "2024-04-17 12:30:00",
                        "2024-04-17 13:15:00",
                        "2024-04-17 14:00:00",
                        "2024-04-17 14:45:00",
                        "2024-04-17 15:30:00",
                        "2024-04-17 16:15:00",
                        "2024-01-29 10:00:00",
                        "2024-01-30 10:30:00",
                        "2024-03-05 11:30:00",
                        "2024-04-08 14:45:00",
                        "2024-02-13 13:15:00",
                        "2024-03-13 16:00:00",
                        "2024-04-13 09:45:00",
                    ],
                }
            ),
            "week_offset",
            skip_sql=True,
        )

    return defog_custom_pipeline_test_data


@pytest.mark.snowflake
@pytest.mark.execute
def test_pipeline_sf_e2e_defog_custom(
    defog_sf_test_data: PyDoughPandasTest,
    get_sf_defog_graphs: graph_fetcher,
    defog_config: PyDoughConfigs,
    sf_conn_db_context: DatabaseContext,
):
    """
    Test executing the defog analytical queries with Snowflake database.
    """
    defog_sf_test_data.run_e2e_test(
        get_sf_defog_graphs,
        sf_conn_db_context("DEFOG", defog_sf_test_data.graph_name),
        config=defog_config,
        coerce_types=True,
    )


@pytest.mark.snowflake
@pytest.mark.execute
def test_defog_e2e(
    defog_pipeline_test_data: PyDoughSQLComparisonTest,
    get_sf_defog_graphs: graph_fetcher,
    sf_conn_db_context: DatabaseContext,
    defog_config: PyDoughConfigs,
    sqlite_defog_connection: DatabaseContext,
) -> None:
    """
    Test executing the defog analytical questions on the sqlite database,
    comparing against the result of running the reference SQL query text on the
    same database connector. Run on the defog.ai queries.
    NOTE: passing SQLite connection as reference database so that refsol
    is executed using SQLite.
    This is needed because refsol uses SQLite SQL syntax to obtain
    the correct results.
    """
    defog_pipeline_test_data.run_e2e_test(
        get_sf_defog_graphs,
        sf_conn_db_context("DEFOG", defog_pipeline_test_data.graph_name),
        defog_config,
        reference_database=sqlite_defog_connection,
        coerce_types=True,
    )


<<<<<<< HEAD
# NOTE: this should move and be part of tpch_custom_pipeline_test_data once the
# other dialects are supported
@pytest.fixture(
    params=[
        pytest.param(
            PyDoughPandasTest(
                simple_range_1,
                "TPCH",
                lambda: pd.DataFrame({"value": range(10)}),
                "simple_range_1",
            ),
            id="simple_range_1",
        ),
        pytest.param(
            PyDoughPandasTest(
                simple_range_2,
                "TPCH",
                lambda: pd.DataFrame({"value": range(9, -1, -1)}),
                "simple_range_2",
            ),
            id="simple_range_2",
        ),
        pytest.param(
            PyDoughPandasTest(
                simple_range_3,
                "TPCH",
                lambda: pd.DataFrame({"foo": range(15, 20)}),
                "simple_range_3",
            ),
            id="simple_range_3",
        ),
        pytest.param(
            PyDoughPandasTest(
                simple_range_4,
                "TPCH",
                lambda: pd.DataFrame({"foo": range(10, 0, -1)}),
                "simple_range_4",
            ),
            id="simple_range_4",
        ),
        pytest.param(
            PyDoughPandasTest(
                simple_range_5,
                "TPCH",
                # TODO: even though generated SQL has CAST(NULL AS INT) AS x
                # it returns x as object datatype.
                # using `x: range(-1)` returns int64 so temp. using dtype=object
                lambda: pd.DataFrame({"x": pd.Series(range(-1), dtype="object")}),
                "simple_range_5",
            ),
            id="simple_range_5",
        ),
        pytest.param(
            PyDoughPandasTest(
                user_range_collection_1,
                "TPCH",
                lambda: pd.DataFrame(
                    {
                        "part_size": [
                            1,
                            6,
                            11,
                            16,
                            21,
                            26,
                            31,
                            36,
                            41,
                            46,
                            51,
                            56,
                            61,
                            66,
                            71,
                            76,
                            81,
                            86,
                            91,
                            96,
                        ],
                        "n_parts": [
                            228,
                            225,
                            206,
                            234,
                            228,
                            221,
                            231,
                            208,
                            245,
                            226,
                            0,
                            0,
                            0,
                            0,
                            0,
                            0,
                            0,
                            0,
                            0,
                            0,
                        ],
                    }
                ),
                "user_range_collection_1",
            ),
            id="user_range_collection_1",
        ),
        pytest.param(
            PyDoughPandasTest(
                user_range_collection_2,
                "TPCH",
                lambda: pd.DataFrame(
                    {
                        "x": [0, 2, 4, 6, 8],
                        "n_prefix": [1, 56, 56, 56, 56],
                        "n_suffix": [101, 100, 100, 100, 100],
                    }
                ),
                "user_range_collection_2",
            ),
            id="user_range_collection_2",
        ),
        pytest.param(
            PyDoughPandasTest(
                user_range_collection_3,
                "TPCH",
                lambda: pd.DataFrame(
                    {
                        "x": [0, 2, 4, 6, 8],
                        "n_prefix": [1, 56, 56, 56, 56],
                        "n_suffix": [101, 100, 100, 100, 100],
                    }
                ),
                "user_range_collection_3",
            ),
            id="user_range_collection_3",
        ),
        pytest.param(
            PyDoughPandasTest(
                user_range_collection_4,
                "TPCH",
                lambda: pd.DataFrame(
                    {
                        "part_size": [1, 2, 4, 5, 6, 10],
                        "name": [
                            "azure lime burnished blush salmon",
                            "spring green chocolate azure navajo",
                            "cornflower bisque thistle floral azure",
                            "azure aquamarine tomato lace peru",
                            "antique cyan tomato azure dim",
                            "red cream rosy hot azure",
                        ],
                        "retail_price": [
                            1217.13,
                            1666.60,
                            1863.87,
                            1114.16,
                            1716.72,
                            1746.81,
                        ],
                    }
                ),
                "user_range_collection_4",
            ),
            id="user_range_collection_4",
        ),
        pytest.param(
            PyDoughPandasTest(
                user_range_collection_5,
                "TPCH",
                lambda: pd.DataFrame(
                    {
                        "part_size": [1, 11, 21, 31, 41, 51, 6, 16, 26, 36, 46, 56],
                        "n_parts": [
                            1135,
                            1067,
                            1128,
                            1109,
                            1038,
                            0,
                            1092,
                            1154,
                            1065,
                            1094,
                            1088,
                            0,
                        ],
                    }
                ),
                "user_range_collection_5",
            ),
            id="user_range_collection_5",
        ),
        pytest.param(
            PyDoughPandasTest(
                user_range_collection_6,
                "TPCH",
                lambda: pd.DataFrame(
                    {
                        "year": [
                            1990,
                            1991,
                            1992,
                            1993,
                            1994,
                            1995,
                            1996,
                            1997,
                            1998,
                            1999,
                            2000,
                        ],
                        "n_orders": [0, 0, 1, 2, 0, 0, 1, 1, 2, 0, 0],
                    }
                ),
                "user_range_collection_6",
            ),
            id="user_range_collection_6",
        ),
    ],
)
def sf_user_generated_data(request) -> PyDoughPandasTest:
    """
    Test data for e2e tests for user generated collections on Snowflake. Returns an instance of
    PyDoughPandasTest containing information about the test.
    """
    return request.param


@pytest.mark.snowflake
@pytest.mark.execute
def test_e2e_sf_user_generated_data(
    sf_user_generated_data: PyDoughPandasTest,
    get_sf_sample_graph: graph_fetcher,
    sf_conn_db_context: DatabaseContext,
):
    """
    Test executing the TPC-H queries from the original code generation,
    with Snowflake as the executing database.
    Using the `connection` as keyword argument to the DatabaseContext.
    """
    sf_user_generated_data.run_e2e_test(
        get_sf_sample_graph,
        sf_conn_db_context("SNOWFLAKE_SAMPLE_DATA", "TPCH_SF1"),
        coerce_types=True,
    )


# TODO: delete this test once the other dialects are supported
# and moved to tpch_custom_pipeline_test_data
# It's needed here to access sf_user_generated_data fixture
# that has user-generated test cases.
def test_pipeline_until_relational_tpch_custom_sf(
    sf_user_generated_data: PyDoughPandasTest,
    get_sample_graph: graph_fetcher,
    get_plan_test_filename: Callable[[str], str],
    update_tests: bool,
) -> None:
    """
    Tests that a PyDough unqualified node can be correctly translated to its
    qualified DAG version, with the correct string representation. Run on
    custom queries with the TPC-H graph.
    """
    file_path: str = get_plan_test_filename(sf_user_generated_data.test_name)
    sf_user_generated_data.run_relational_test(
        get_sample_graph, file_path, update_tests
    )
=======
@pytest.mark.snowflake
@pytest.mark.execute
def test_pipeline_e2e_snowflake_custom_datasets(
    custom_datasets_test_data: PyDoughPandasTest,  # noqa: F811
    get_test_graph_by_name: graph_fetcher,
    sf_conn_db_context: DatabaseContext,
):
    """
    Test executing the the custom queries with the custom datasets against the
    refsol DataFrame.
    """
    # Just run the "keywords" tests
    if custom_datasets_test_data.graph_name.lower() == "keywords":
        custom_datasets_test_data.run_e2e_test(
            get_test_graph_by_name,
            sf_conn_db_context("DEFOG", custom_datasets_test_data.graph_name),
            coerce_types=True,
        )
    else:
        pytest.skip("Skipping non-keywords custom dataset tests for Snowflake.")
>>>>>>> b40f4f68
<|MERGE_RESOLUTION|>--- conflicted
+++ resolved
@@ -570,7 +570,28 @@
     )
 
 
-<<<<<<< HEAD
+@pytest.mark.snowflake
+@pytest.mark.execute
+def test_pipeline_e2e_snowflake_custom_datasets(
+    custom_datasets_test_data: PyDoughPandasTest,  # noqa: F811
+    get_test_graph_by_name: graph_fetcher,
+    sf_conn_db_context: DatabaseContext,
+):
+    """
+    Test executing the the custom queries with the custom datasets against the
+    refsol DataFrame.
+    """
+    # Just run the "keywords" tests
+    if custom_datasets_test_data.graph_name.lower() == "keywords":
+        custom_datasets_test_data.run_e2e_test(
+            get_test_graph_by_name,
+            sf_conn_db_context("DEFOG", custom_datasets_test_data.graph_name),
+            coerce_types=True,
+        )
+    else:
+        pytest.skip("Skipping non-keywords custom dataset tests for Snowflake.")
+
+
 # NOTE: this should move and be part of tpch_custom_pipeline_test_data once the
 # other dialects are supported
 @pytest.fixture(
@@ -838,26 +859,4 @@
     file_path: str = get_plan_test_filename(sf_user_generated_data.test_name)
     sf_user_generated_data.run_relational_test(
         get_sample_graph, file_path, update_tests
-    )
-=======
-@pytest.mark.snowflake
-@pytest.mark.execute
-def test_pipeline_e2e_snowflake_custom_datasets(
-    custom_datasets_test_data: PyDoughPandasTest,  # noqa: F811
-    get_test_graph_by_name: graph_fetcher,
-    sf_conn_db_context: DatabaseContext,
-):
-    """
-    Test executing the the custom queries with the custom datasets against the
-    refsol DataFrame.
-    """
-    # Just run the "keywords" tests
-    if custom_datasets_test_data.graph_name.lower() == "keywords":
-        custom_datasets_test_data.run_e2e_test(
-            get_test_graph_by_name,
-            sf_conn_db_context("DEFOG", custom_datasets_test_data.graph_name),
-            coerce_types=True,
-        )
-    else:
-        pytest.skip("Skipping non-keywords custom dataset tests for Snowflake.")
->>>>>>> b40f4f68
+    )
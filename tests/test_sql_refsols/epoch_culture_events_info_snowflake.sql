--- conflicted
+++ resolved
@@ -7,44 +7,24 @@
 SELECT
   EVENTS.ev_name AS event_name,
   ERAS.er_name AS era_name,
-<<<<<<< HEAD
-  DATE_PART(YEAR, CAST(EVENTS.ev_dt AS DATETIME)) AS event_year,
-=======
   YEAR(EVENTS.ev_dt) AS event_year,
->>>>>>> 19baea02
   SEASONS.s_name AS season_name,
   TIMES.t_name AS tod
 FROM EVENTS AS EVENTS
 JOIN ERAS AS ERAS
-<<<<<<< HEAD
-  ON ERAS.er_end_year > DATE_PART(YEAR, CAST(EVENTS.ev_dt AS DATETIME))
-  AND ERAS.er_start_year <= DATE_PART(YEAR, CAST(EVENTS.ev_dt AS DATETIME))
-=======
   ON ERAS.er_end_year > YEAR(EVENTS.ev_dt)
   AND ERAS.er_start_year <= YEAR(EVENTS.ev_dt)
->>>>>>> 19baea02
 JOIN _S2 AS _S2
   ON EVENTS.ev_key = _S2.EV_KEY
 JOIN SEASONS AS SEASONS
-<<<<<<< HEAD
-  ON SEASONS.s_month1 = DATE_PART(MONTH, CAST(_S2.EV_DT AS DATETIME))
-  OR SEASONS.s_month2 = DATE_PART(MONTH, CAST(_S2.EV_DT AS DATETIME))
-  OR SEASONS.s_month3 = DATE_PART(MONTH, CAST(_S2.EV_DT AS DATETIME))
-=======
   ON SEASONS.s_month1 = MONTH(_S2.DATE_TIME)
   OR SEASONS.s_month2 = MONTH(_S2.DATE_TIME)
   OR SEASONS.s_month3 = MONTH(_S2.DATE_TIME)
->>>>>>> 19baea02
 JOIN _S2 AS _S6
   ON EVENTS.ev_key = _S6.EV_KEY
 JOIN TIMES AS TIMES
-<<<<<<< HEAD
-  ON TIMES.t_end_hour > DATE_PART(HOUR, CAST(_S6.EV_DT AS DATETIME))
-  AND TIMES.t_start_hour <= DATE_PART(HOUR, CAST(_S6.EV_DT AS DATETIME))
-=======
   ON TIMES.t_end_hour > HOUR(_S6.DATE_TIME)
   AND TIMES.t_start_hour <= HOUR(_S6.DATE_TIME)
->>>>>>> 19baea02
 WHERE
   EVENTS.ev_typ = 'culture'
 ORDER BY

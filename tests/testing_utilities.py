--- conflicted
+++ resolved
@@ -1317,10 +1317,6 @@
 
 
 def harmonize_types(column_a, column_b):
-<<<<<<< HEAD
-    # breakpoint()
-=======
->>>>>>> 1ba82f56
     """
     Harmonizes data types between two Pandas columns to ensure compatibility
     for comparison equality check operations.
@@ -1390,15 +1386,12 @@
         return column_a.apply(lambda x: "" if pd.isna(x) else str(x)), column_b.apply(
             lambda x: "" if pd.isna(x) else str(x)
         )
-<<<<<<< HEAD
     # float vs None. Convert to nullable floats
     if any(isinstance(elem, (float, NoneType)) for elem in column_a) and any(
         isinstance(elem, (float, NoneType)) for elem in column_b
     ):
         return column_a.astype("Float64"), column_b.astype("Float64")
 
-=======
->>>>>>> 1ba82f56
     if any(isinstance(elem, Decimal) for elem in column_a) and any(
         isinstance(elem, int) for elem in column_b
     ):

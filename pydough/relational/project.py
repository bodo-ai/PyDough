"""
This file contains the relational implementation for a "project". This is our
relational representation for a "calc" that involves any compute steps and can include
adding or removing columns (as well as technically reordering). In general, we seek to
avoid introducing extra nodes just to reorder or prune columns, so ideally their use
should be sparse.
"""

from collections.abc import MutableMapping

from sqlglot.expressions import Expression as SQLGlotExpression

from .abstract import Relational
from .relational_expressions import RelationalExpression
from .single_relational import SingleRelational


class Project(SingleRelational):
    """
    The Project node in the relational tree. This node represents a "calc" in
    relational algebra, which should involve some "compute" functions and may
    involve adding, removing, or reordering columns.
    """

    def __init__(
        self,
        input: Relational,
        columns: MutableMapping[str, RelationalExpression],
    ) -> None:
        super().__init__(input, columns)

    def to_sqlglot(self) -> SQLGlotExpression:
        raise NotImplementedError(
            "Conversion to SQLGlot Expressions is not yet implemented."
        )

    def node_equals(self, other: Relational) -> bool:
        return isinstance(other, Project) and super().node_equals(other)

    def to_string(self) -> str:
        # TODO: Should we visit the input?
<<<<<<< HEAD
        return f"PROJECT(columns={self.columns}, orderings={self.orderings})"

    def node_can_merge(self, other: Relational) -> bool:
        return isinstance(other, Project) and super().node_can_merge(other)

    def merge(self, other: Relational) -> Relational:
        if not self.can_merge(other):
            raise ValueError(
                f"Cannot merge nodes {self.to_string()} and {other.to_string()}"
            )
        assert isinstance(other, Project)
        input = self.input
        cols = self.merge_columns(other.columns)
        orderings = self.orderings
        return Project(input, cols, orderings)
=======
        return f"PROJECT(columns={self.columns})"
>>>>>>> 9ce94c17
<|MERGE_RESOLUTION|>--- conflicted
+++ resolved
@@ -39,22 +39,4 @@
 
     def to_string(self) -> str:
         # TODO: Should we visit the input?
-<<<<<<< HEAD
-        return f"PROJECT(columns={self.columns}, orderings={self.orderings})"
-
-    def node_can_merge(self, other: Relational) -> bool:
-        return isinstance(other, Project) and super().node_can_merge(other)
-
-    def merge(self, other: Relational) -> Relational:
-        if not self.can_merge(other):
-            raise ValueError(
-                f"Cannot merge nodes {self.to_string()} and {other.to_string()}"
-            )
-        assert isinstance(other, Project)
-        input = self.input
-        cols = self.merge_columns(other.columns)
-        orderings = self.orderings
-        return Project(input, cols, orderings)
-=======
-        return f"PROJECT(columns={self.columns})"
->>>>>>> 9ce94c17
+        return f"PROJECT(columns={self.columns})"
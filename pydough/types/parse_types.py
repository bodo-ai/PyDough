"""
Logic for converting JSON strings to PyDough types.
"""

__all__ = ["parse_type_from_string"]

from collections.abc import MutableSequence

from .array_type import ArrayType
from .binary_type import BinaryType
from .boolean_type import BooleanType
from .date_type import DateType
from .decimal_type import DecimalType
from .errors import PyDoughTypeException
from .float_types import Float32Type, Float64Type
from .integer_types import Int8Type, Int16Type, Int32Type, Int64Type
from .map_type import MapType
from .pydough_type import PyDoughType
from .string_type import StringType
from .struct_type import StructType
from .time_type import TimeType
from .timestamp_type import TimestampType
from .unknown_type import UnknownType


def parse_type_from_string(type_string: str) -> PyDoughType:
    """
    Converts a string from a JSON file representing a PyDough type and
    converts it to that PyDough type.

    Args:
        `type_string`: the string to be converted.

    Returns:
        The PyDough type object.

    Raises:
        `PyDoughTypeException` if the string does not correspond to any
<<<<<<< HEAD
        PyDough type.s
=======
        PyDough type.
>>>>>>> 3ee38183
    """
    type_classes: MutableSequence[type[PyDoughType]] = [
        BinaryType,
        BooleanType,
        DecimalType,
        DateType,
        Float32Type,
        Float64Type,
        Int8Type,
        Int16Type,
        Int32Type,
        Int64Type,
        StringType,
        TimeType,
        TimestampType,
        UnknownType,
        ArrayType,
        MapType,
        StructType,
    ]
    for type_class in type_classes:
        parsed_type = type_class.parse_from_string(type_string)
        if parsed_type is not None:
            return parsed_type
    raise PyDoughTypeException(f"Unrecognized type string {type_string!r}")<|MERGE_RESOLUTION|>--- conflicted
+++ resolved
@@ -36,11 +36,7 @@
 
     Raises:
         `PyDoughTypeException` if the string does not correspond to any
-<<<<<<< HEAD
-        PyDough type.s
-=======
         PyDough type.
->>>>>>> 3ee38183
     """
     type_classes: MutableSequence[type[PyDoughType]] = [
         BinaryType,

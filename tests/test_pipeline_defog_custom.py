"""
Integration tests for the PyDough workflow on custom queries using the defog.ai
schemas.
"""

import re
from collections.abc import Callable

import pandas as pd
import pytest

from pydough import init_pydough_context, to_df, to_sql
from pydough.configs import DayOfWeek, PyDoughConfigs
from pydough.database_connectors import DatabaseContext, DatabaseDialect
from pydough.metadata import GraphMetadata
from pydough.unqualified import (
    UnqualifiedNode,
)
from tests.test_pydough_functions.bad_pydough_functions import (
    bad_get_part_1,
    bad_get_part_2,
    bad_get_part_3,
    bad_lpad_1,
    bad_lpad_2,
    bad_lpad_3,
    bad_lpad_4,
    bad_lpad_5,
    bad_lpad_6,
    bad_lpad_7,
    bad_lpad_8,
    bad_round1,
    bad_round2,
    bad_rpad_1,
    bad_rpad_2,
    bad_rpad_3,
    bad_rpad_4,
    bad_rpad_5,
    bad_rpad_6,
    bad_rpad_7,
    bad_rpad_8,
)
from tests.test_pydough_functions.simple_pydough_functions import (
    agg_simplification_1,
    agg_simplification_2,
    cumulative_stock_analysis,
    exponentiation,
    find,
    get_part_multiple,
    get_part_single,
    hour_minute_day,
    minutes_seconds_datediff,
    multi_partition_access_1,
    multi_partition_access_2,
    multi_partition_access_3,
    multi_partition_access_4,
    multi_partition_access_5,
    multi_partition_access_6,
    padding_functions,
    replace,
    sign,
    simple_week_sampler,
    step_slicing,
    str_count,
    strip,
    time_threshold_reached,
    transaction_week_sampler,
    week_offset,
    window_sliding_frame_relsize,
    window_sliding_frame_relsum,
    years_months_days_hours_datediff,
)

from .testing_utilities import PyDoughPandasTest, graph_fetcher, run_e2e_error_test


# Helper functions for week calculations
def get_start_of_week(dt: pd.Timestamp | str, start_of_week: DayOfWeek):
    """
    Calculate the start of week date for a given datetime
    Args:
        dt : The datetime to find the start of week for
        start_of_week: Enum value representing which day is considered
                        the start of the week (e.g., DayOfWeek.MONDAY)

    Returns:
        The start of the week for the given datetime
    """
    # Convert to pandas datetime if not already
    dt_ts: pd.Timestamp = pd.to_datetime(dt)
    # Get the day of week (0-6, where 0 is Monday)
    weekday: int = dt_ts.weekday()
    # Calculate days to subtract to get to start of week
    days_to_subtract: int = (weekday - start_of_week.pandas_dow) % 7
    # Get start of week and set to midnight
    sow: pd.Timestamp = dt_ts - pd.Timedelta(days=days_to_subtract)
    # Return only year, month, day
    return pd.Timestamp(sow.year, sow.month, sow.day)


def get_day_name(dt: pd.Timestamp):
    """
    Get the name of the day for a given datetime
    Args:
        dt: The datetime to get the day name for
    Returns:
        The name of the day for the given datetime
    """
    day_names: list[str] = [
        "Monday",
        "Tuesday",
        "Wednesday",
        "Thursday",
        "Friday",
        "Saturday",
        "Sunday",
    ]
    return day_names[dt.weekday()]


def get_day_of_week(
    dt: pd.Timestamp, start_of_week: DayOfWeek, start_week_as_zero: bool
):
    """
    Calculate day of week (0-based or 1-based depending on configuration)
    Args:
        dt: The datetime to get the day of week for
        start_of_week: Enum value representing which day is considered
                        the start of the week (e.g., DayOfWeek.MONDAY)
        start_week_as_zero: Whether to start counting from 0 or 1
    """
    # Get days since start of week
    start_of_week_date: pd.Timestamp = get_start_of_week(dt, start_of_week)
    days_since_start: int = (dt - start_of_week_date).days
    # Adjust based on whether we start counting from 0 or 1
    return days_since_start if start_week_as_zero else days_since_start + 1


@pytest.fixture(
    params=[
        pytest.param(
            PyDoughPandasTest(
                multi_partition_access_1,
                "Broker",
                lambda: pd.DataFrame(
                    {"symbol": ["AAPL", "AMZN", "BRK.B", "FB", "GOOG"]}
                ),
                "multi_partition_access_1",
                skip_sql=True,
            ),
            id="multi_partition_access_1",
        ),
        pytest.param(
            PyDoughPandasTest(
                multi_partition_access_2,
                "Broker",
                lambda: pd.DataFrame(
                    {
                        "transaction_id": [f"TX{i:03}" for i in (22, 24, 25, 27, 56)],
                        "name": [
                            "Jane Smith",
                            "Samantha Lee",
                            "Michael Chen",
                            "David Kim",
                            "Jane Smith",
                        ],
                        "symbol": ["MSFT", "TSLA", "GOOGL", "BRK.B", "FB"],
                        "transaction_type": ["sell", "sell", "buy", "buy", "sell"],
                        "cus_tick_typ_avg_shares": [56.66667, 55.0, 4.0, 55.5, 47.5],
                        "cust_tick_avg_shares": [
                            50.0,
                            41.66667,
                            3.33333,
                            37.33333,
                            47.5,
                        ],
                        "cust_avg_shares": [50.625, 46.25, 40.0, 37.33333, 50.625],
                    }
                ),
                "multi_partition_access_2",
                skip_sql=True,
            ),
            id="multi_partition_access_2",
        ),
        pytest.param(
            PyDoughPandasTest(
                multi_partition_access_3,
                "Broker",
                lambda: pd.DataFrame(
                    {
                        "symbol": [
                            "AAPL",
                            "AMZN",
                            "FB",
                            "GOOGL",
                            "JPM",
                            "MSFT",
                            "NFLX",
                            "PG",
                            "TSLA",
                            "V",
                        ],
                        "close": [
                            153.5,
                            3235,
                            207,
                            2535,
                            133.75,
                            284,
                            320.5,
                            143.25,
                            187.75,
                            223.5,
                        ],
                    }
                ),
                "multi_partition_access_3",
                skip_sql=True,
            ),
            id="multi_partition_access_3",
        ),
        pytest.param(
            PyDoughPandasTest(
                multi_partition_access_4,
                "Broker",
                lambda: pd.DataFrame(
                    {
                        "transaction_id": [
                            f"TX{i:03}"
                            for i in (3, 4, 5, 6, 7, 8, 9, 40, 41, 42, 43, 47, 48, 49)
                        ],
                    }
                ),
                "multi_partition_access_4",
                skip_sql=True,
            ),
            id="multi_partition_access_4",
        ),
        pytest.param(
            PyDoughPandasTest(
                multi_partition_access_5,
                "Broker",
                lambda: pd.DataFrame(
                    {
                        "transaction_id": [
                            f"TX{i:03}"
                            for i in (
                                40,
                                41,
                                42,
                                43,
                                2,
                                4,
                                6,
                                22,
                                24,
                                26,
                                32,
                                34,
                                36,
                                46,
                                48,
                                50,
                                52,
                                54,
                                56,
                            )
                        ],
                        "n_ticker_type_trans": [1] * 4 + [5] * 15,
                        "n_ticker_trans": [1] * 4 + [6] * 15,
                        "n_type_trans": [29, 27] * 2 + [27] * 15,
                    }
                ),
                "multi_partition_access_5",
                skip_sql=True,
            ),
            id="multi_partition_access_5",
        ),
        pytest.param(
            PyDoughPandasTest(
                multi_partition_access_6,
                "Broker",
                lambda: pd.DataFrame(
                    {
                        "transaction_id": [
                            f"TX{i:03}"
                            for i in (
                                11,
                                12,
                                13,
                                14,
                                15,
                                16,
                                17,
                                18,
                                19,
                                20,
                                30,
                                46,
                                47,
                                48,
                                49,
                                50,
                            )
                        ],
                    }
                ),
                "multi_partition_access_6",
                skip_sql=True,
            ),
            id="multi_partition_access_6",
        ),
        pytest.param(
            PyDoughPandasTest(
                cumulative_stock_analysis,
                "Broker",
                lambda: pd.DataFrame(
                    {
                        "date_time": [
                            "2023-04-01 09:30:00",
                            "2023-04-01 10:15:00",
                            "2023-04-01 11:00:00",
                            "2023-04-01 11:45:00",
                            "2023-04-01 12:30:00",
                            "2023-04-01 13:15:00",
                            "2023-04-01 14:00:00",
                            "2023-04-01 14:45:00",
                            "2023-04-01 15:30:00",
                            "2023-04-01 16:15:00",
                            "2023-04-02 09:30:00",
                            "2023-04-02 11:00:00",
                            "2023-04-02 11:45:00",
                            "2023-04-02 12:30:00",
                            "2023-04-02 13:15:00",
                            "2023-04-02 14:00:00",
                            "2023-04-02 14:45:00",
                            "2023-04-02 15:30:00",
                            "2023-04-02 16:15:00",
                            "2023-04-03 10:15:00",
                            "2023-04-03 11:00:00",
                            "2023-04-03 11:45:00",
                            "2023-04-03 12:30:00",
                            "2023-04-03 13:15:00",
                            "2023-04-03 14:00:00",
                            "2023-04-03 14:45:00",
                            "2023-04-03 15:30:00",
                            "2023-04-03 16:15:00",
                        ],
                        "txn_within_day": [
                            1,
                            2,
                            3,
                            4,
                            5,
                            6,
                            7,
                            8,
                            9,
                            10,
                            1,
                            2,
                            3,
                            4,
                            5,
                            6,
                            7,
                            8,
                            9,
                            1,
                            2,
                            3,
                            4,
                            5,
                            6,
                            7,
                            8,
                            9,
                        ],
                        "n_buys_within_day": [
                            1,
                            1,
                            2,
                            2,
                            3,
                            3,
                            4,
                            4,
                            5,
                            5,
                            0,
                            0,
                            1,
                            1,
                            2,
                            2,
                            3,
                            3,
                            4,
                            0,
                            1,
                            1,
                            2,
                            2,
                            3,
                            3,
                            4,
                            4,
                        ],
                        "pct_apple_txns": [
                            100.0,
                            50.0,
                            66.67,
                            50.0,
                            40.0,
                            33.33,
                            28.57,
                            25.0,
                            22.22,
                            20.0,
                            27.27,
                            33.33,
                            30.77,
                            28.57,
                            26.67,
                            25.0,
                            23.53,
                            22.22,
                            21.05,
                            20.0,
                            23.81,
                            22.73,
                            21.74,
                            20.83,
                            20.0,
                            19.23,
                            18.52,
                            17.86,
                        ],
                        "share_change": [
                            100,
                            50,
                            60,
                            35,
                            40,
                            -35,
                            -34,
                            -134,
                            -84,
                            -164,
                            -214,
                            -219,
                            -204,
                            -206,
                            -156,
                            -157,
                            -82,
                            -107,
                            -47,
                            -87,
                            -79,
                            -99,
                            -96,
                            -156,
                            -155,
                            -245,
                            -205,
                            -275,
                        ],
                        "rolling_avg_amount": [
                            15000.0,
                            14500.0,
                            20333.33,
                            16375.0,
                            15600.0,
                            15500.0,
                            70428.57,
                            63250.0,
                            57444.44,
                            52820.0,
                            48706.82,
                            45986.25,
                            42661.73,
                            39973.32,
                            37985.1,
                            60704.78,
                            57712.96,
                            54814.32,
                            52376.99,
                            50324.14,
                            49157.08,
                            47091.99,
                            45373.47,
                            43996.66,
                            58336.79,
                            56552.59,
                            54787.31,
                            53186.87,
                        ],
                    }
                ),
                "cumulative_stock_analysis",
                skip_sql=True,
            ),
            id="cumulative_stock_analysis",
        ),
        pytest.param(
            PyDoughPandasTest(
                time_threshold_reached,
                "Broker",
                lambda: pd.DataFrame(
                    {
                        "date_time": [
                            "2023-01-15 10:00:00",
                            "2023-01-16 10:30:00",
                            "2023-01-30 13:15:00",
                            "2023-02-20 11:30:00",
                            "2023-02-28 16:00:00",
                            "2023-03-25 14:45:00",
                            "2023-03-30 09:45:00",
                            "2023-04-01 13:15:00",
                            "2023-04-02 14:45:00",
                            "2023-04-03 13:15:00",
                        ],
                    }
                ),
                "time_threshold_reached",
                skip_sql=True,
            ),
            id="time_threshold_reached",
        ),
        pytest.param(
            PyDoughPandasTest(
                hour_minute_day,
                "Broker",
                lambda: pd.DataFrame(
                    {
                        "transaction_id": [
                            "TX001",
                            "TX005",
                            "TX011",
                            "TX015",
                            "TX021",
                            "TX025",
                            "TX031",
                            "TX033",
                            "TX035",
                            "TX044",
                            "TX045",
                            "TX049",
                            "TX051",
                            "TX055",
                        ],
                        "_expr0": [9, 12, 9, 12, 9, 12, 0, 0, 0, 10, 10, 16, 0, 0],
                        "_expr1": [30, 30, 30, 30, 30, 30, 0, 0, 0, 0, 30, 0, 0, 0],
                        "_expr2": [0, 0, 0, 0, 0, 0, 0, 0, 0, 0, 0, 0, 0, 0],
                    }
                ),
                "hour_minute_day",
                skip_sql=True,
            ),
            id="hour_minute_day",
        ),
        pytest.param(
            PyDoughPandasTest(
                exponentiation,
                "Broker",
                lambda: pd.DataFrame(
                    {
                        "low_square": [
                            6642.2500,
                            6740.4100,
                            6839.2900,
                            6938.8900,
                            7039.2100,
                            7140.2500,
                            7242.0100,
                            16576.5625,
                            16900.0000,
                            17292.2500,
                        ],
                        "low_sqrt": [
                            9.027735,
                            9.060905,
                            9.093954,
                            9.126883,
                            9.159694,
                            9.192388,
                            9.224966,
                            11.346806,
                            11.401754,
                            11.467345,
                        ],
                        "low_cbrt": [
                            4.335633,
                            4.346247,
                            4.356809,
                            4.367320,
                            4.377781,
                            4.388191,
                            4.398553,
                            5.049508,
                            5.065797,
                            5.085206,
                        ],
                    }
                ),
                "exponentiation",
                skip_sql=True,
            ),
            id="exponentiation",
        ),
        pytest.param(
            PyDoughPandasTest(
                years_months_days_hours_datediff,
                "Broker",
                lambda: pd.DataFrame(
                    data={
                        "x": [
                            "2023-04-01 09:30:00",
                            "2023-04-01 10:15:00",
                            "2023-04-01 11:00:00",
                            "2023-04-01 11:45:00",
                            "2023-04-01 12:30:00",
                            "2023-04-01 13:15:00",
                            "2023-04-01 14:00:00",
                            "2023-04-01 14:45:00",
                            "2023-04-01 15:30:00",
                            "2023-04-01 16:15:00",
                            "2023-04-02 09:30:00",
                            "2023-04-02 10:15:00",
                            "2023-04-02 11:00:00",
                            "2023-04-02 11:45:00",
                            "2023-04-02 12:30:00",
                            "2023-04-02 13:15:00",
                            "2023-04-02 14:00:00",
                            "2023-04-02 14:45:00",
                            "2023-04-02 15:30:00",
                            "2023-04-02 16:15:00",
                            "2023-04-03 09:30:00",
                            "2023-04-03 10:15:00",
                            "2023-04-03 11:00:00",
                            "2023-04-03 11:45:00",
                            "2023-04-03 12:30:00",
                            "2023-04-03 13:15:00",
                            "2023-04-03 14:00:00",
                            "2023-04-03 14:45:00",
                            "2023-04-03 15:30:00",
                            "2023-04-03 16:15:00",
                        ],
                        "y1": ["2025-05-02 11:00:00"] * 30,
                        "years_diff": [2] * 30,
                        "c_years_diff": [2] * 30,
                        "c_y_diff": [2] * 30,
                        "y_diff": [2] * 30,
                        "months_diff": [25] * 30,
                        "c_months_diff": [25] * 30,
                        "mm_diff": [25] * 30,
                        "days_diff": [762] * 10 + [761] * 10 + [760] * 10,
                        "c_days_diff": [762] * 10 + [761] * 10 + [760] * 10,
                        "c_d_diff": [762] * 10 + [761] * 10 + [760] * 10,
                        "d_diff": [762] * 10 + [761] * 10 + [760] * 10,
                        "hours_diff": [
                            18290,
                            18289,
                            18288,
                            18288,
                            18287,
                            18286,
                            18285,
                            18285,
                            18284,
                            18283,
                            18266,
                            18265,
                            18264,
                            18264,
                            18263,
                            18262,
                            18261,
                            18261,
                            18260,
                            18259,
                            18242,
                            18241,
                            18240,
                            18240,
                            18239,
                            18238,
                            18237,
                            18237,
                            18236,
                            18235,
                        ],
                        "c_hours_diff": [
                            18290,
                            18289,
                            18288,
                            18288,
                            18287,
                            18286,
                            18285,
                            18285,
                            18284,
                            18283,
                            18266,
                            18265,
                            18264,
                            18264,
                            18263,
                            18262,
                            18261,
                            18261,
                            18260,
                            18259,
                            18242,
                            18241,
                            18240,
                            18240,
                            18239,
                            18238,
                            18237,
                            18237,
                            18236,
                            18235,
                        ],
                        "c_h_diff": [
                            18290,
                            18289,
                            18288,
                            18288,
                            18287,
                            18286,
                            18285,
                            18285,
                            18284,
                            18283,
                            18266,
                            18265,
                            18264,
                            18264,
                            18263,
                            18262,
                            18261,
                            18261,
                            18260,
                            18259,
                            18242,
                            18241,
                            18240,
                            18240,
                            18239,
                            18238,
                            18237,
                            18237,
                            18236,
                            18235,
                        ],
                    }
                ),
                "years_months_days_hours_datediff",
                skip_sql=True,
            ),
            id="years_months_days_hours_datediff",
        ),
        pytest.param(
            PyDoughPandasTest(
                minutes_seconds_datediff,
                "Broker",
                lambda: pd.DataFrame(
                    {
                        "x": [
                            "2023-04-03 16:15:00",
                            "2023-04-03 15:30:00",
                            "2023-04-03 14:45:00",
                            "2023-04-03 14:00:00",
                            "2023-04-03 13:15:00",
                            "2023-04-03 12:30:00",
                            "2023-04-03 11:45:00",
                            "2023-04-03 11:00:00",
                            "2023-04-03 10:15:00",
                            "2023-04-03 09:30:00",
                            "2023-04-02 16:15:00",
                            "2023-04-02 15:30:00",
                            "2023-04-02 14:45:00",
                            "2023-04-02 14:00:00",
                            "2023-04-02 13:15:00",
                            "2023-04-02 12:30:00",
                            "2023-04-02 11:45:00",
                            "2023-04-02 11:00:00",
                            "2023-04-02 10:15:00",
                            "2023-04-02 09:30:00",
                            "2023-04-01 16:15:00",
                            "2023-04-01 15:30:00",
                            "2023-04-01 14:45:00",
                            "2023-04-01 14:00:00",
                            "2023-04-01 13:15:00",
                            "2023-04-01 12:30:00",
                            "2023-04-01 11:45:00",
                            "2023-04-01 11:00:00",
                            "2023-04-01 10:15:00",
                            "2023-04-01 09:30:00",
                        ],
                        "y": ["2023-04-03 13:16:30"] * 30,
                        "minutes_diff": [
                            -179,
                            -134,
                            -89,
                            -44,
                            1,
                            46,
                            91,
                            136,
                            181,
                            226,
                            1261,
                            1306,
                            1351,
                            1396,
                            1441,
                            1486,
                            1531,
                            1576,
                            1621,
                            1666,
                            2701,
                            2746,
                            2791,
                            2836,
                            2881,
                            2926,
                            2971,
                            3016,
                            3061,
                            3106,
                        ],
                        "seconds_diff": [
                            -10710,
                            -8010,
                            -5310,
                            -2610,
                            90,
                            2790,
                            5490,
                            8190,
                            10890,
                            13590,
                            75690,
                            78390,
                            81090,
                            83790,
                            86490,
                            89190,
                            91890,
                            94590,
                            97290,
                            99990,
                            162090,
                            164790,
                            167490,
                            170190,
                            172890,
                            175590,
                            178290,
                            180990,
                            183690,
                            186390,
                        ],
                    }
                ),
                "minutes_seconds_datediff",
                skip_sql=True,
            ),
            id="minutes_seconds_datediff",
        ),
        pytest.param(
            PyDoughPandasTest(
                padding_functions,
                "Broker",
                lambda: pd.DataFrame(
                    {
                        "original_name": [
                            "Alex Rodriguez",
                            "Ava Wilson",
                            "Bob Johnson",
                            "David Kim",
                            "Emily Davis",
                        ]
                    }
                ).assign(
                    ref_rpad="Cust0001**********************",
                    ref_lpad="**********************Cust0001",
                    right_padded=lambda x: x.original_name.apply(
                        lambda s: (s + "*" * 30)[:30]
                    ),
                    # This lambda only works when each string is less than 30 characters
                    left_padded=lambda x: x.original_name.apply(
                        lambda s: ("#" * 30 + s)[-30:]
                    ),
                    truncated_right=[
                        "Alex Rod",
                        "Ava Wils",
                        "Bob John",
                        "David Ki",
                        "Emily Da",
                    ],
                    truncated_left=[
                        "Alex Rod",
                        "Ava Wils",
                        "Bob John",
                        "David Ki",
                        "Emily Da",
                    ],
                    zero_pad_right=[""] * 5,
                    zero_pad_left=[""] * 5,
                    right_padded_space=lambda x: x.original_name.apply(
                        lambda s: (s + " " * 30)[:30]
                    ),
                    left_padded_space=lambda x: x.original_name.apply(
                        lambda s: (" " * 30 + s)[-30:]
                    ),
                ),
                "padding_functions",
                skip_sql=True,
            ),
            id="padding_functions",
        ),
        pytest.param(
            PyDoughPandasTest(
                step_slicing,
                "Broker",
                lambda: pd.DataFrame(
                    {
                        "name": [
                            "john doe",
                            "Jane Smith",
                            "Bob Johnson",
                            "Samantha Lee",
                            "Michael Chen",
                            "Emily Davis",
                            "David Kim",
                            "Sarah Nguyen",
                            "William Garcia",
                            "Jessica Hernandez",
                            "Alex Rodriguez",
                            "Olivia Johnson",
                            "Ethan Davis",
                            "Ava Wilson",
                            "Emma Brown",
                            "sophia martinez",
                            "Jacob Taylor",
                            "Michael Anderson",
                            "Isabella Thompson",
                            "Maurice Lee",
                        ]
                    }
                ).assign(
                    neg_none_step=lambda x: x["name"].str[-2::1],
                    pos_none_step=lambda x: x["name"].str[3::1],
                    none_pos_step=lambda x: x["name"].str[:3:1],
                    none_neg_step=lambda x: x["name"].str[:-2:1],
                    pos_pos_step=lambda x: x["name"].str[2:4:1],
                    pos_neg_step=lambda x: x["name"].str[2:-2:1],
                    neg_pos_step=lambda x: x["name"].str[-12:2:1],
                    neg_neg_step=lambda x: x["name"].str[-4:-2:1],
                    inbetween_chars=lambda x: x["name"].str[1:-1:1],
                    empty1=lambda x: x["name"].str[2:2:1],
                    empty2=lambda x: x["name"].str[-2:-2:1],
                    empty3=lambda x: x["name"].str[-2:-4:1],
                    empty4=lambda x: x["name"].str[4:2:1],
                    oob1=lambda x: x["name"].str[100:200:1],
                    oob2=lambda x: x["name"].str[-200:-100:1],
                    oob3=lambda x: x["name"].str[100::1],
                    oob4=lambda x: x["name"].str[-200::1],
                    oob5=lambda x: x["name"].str[:100:1],
                    oob6=lambda x: x["name"].str[:-200:1],
                    oob7=lambda x: x["name"].str[100:-200:1],
                    oob8=lambda x: x["name"].str[-200:100:1],
                    oob9=lambda x: x["name"].str[100:-1:1],
                    oob10=lambda x: x["name"].str[-100:-1:1],
                    oob11=lambda x: x["name"].str[-3:100:1],
                    oob12=lambda x: x["name"].str[-3:-100:1],
                    zero1=lambda x: x["name"].str[0:0:1],
                    zero2=lambda x: x["name"].str[0:1:1],
                    zero3=lambda x: x["name"].str[-1:0:1],
                    zero4=lambda x: x["name"].str[1:0:1],
                    zero5=lambda x: x["name"].str[0:-1:1],
                    zero6=lambda x: x["name"].str[0:-20:1],
                    zero7=lambda x: x["name"].str[0:100:1],
                    zero8=lambda x: x["name"].str[20:0:1],
                    zero9=lambda x: x["name"].str[-20:0:1],
                    wo_step1=lambda x: x["name"].str[-2:],
                    wo_step2=lambda x: x["name"].str[3:],
                    wo_step3=lambda x: x["name"].str[:3],
                    wo_step4=lambda x: x["name"].str[:-2],
                    wo_step5=lambda x: x["name"].str[2:4],
                    wo_step6=lambda x: x["name"].str[2:-2],
                    wo_step7=lambda x: x["name"].str[-4:2],
                    wo_step8=lambda x: x["name"].str[-4:-2],
                    wo_step9=lambda x: x["name"].str[2:2],
                ),
                "step_slicing",
                skip_sql=True,
            ),
            id="step_slicing",
        ),
        pytest.param(
            PyDoughPandasTest(
                sign,
                "Broker",
                lambda: pd.DataFrame(
                    {
                        "high": [83.0, 83.6, 84.2, 84.8, 85.4],
                    }
                ).assign(
                    high_neg=lambda x: x["high"] * -1,
                    high_zero=lambda x: x["high"] * 0,
                    sign_high=1,
                    sign_high_neg=-1,
                    sign_high_zero=0,
                ),
                "sign",
                skip_sql=True,
            ),
            id="sign",
        ),
        pytest.param(
            PyDoughPandasTest(
                find,
                "Broker",
                lambda: pd.DataFrame(
                    {
                        "name": ["Alex Rodriguez"],
                        "idx_Alex": ["Alex Rodriguez".find("Alex")],
                        "idx_Rodriguez": ["Alex Rodriguez".find("Rodriguez")],
                        "idx_bob": ["Alex Rodriguez".find("bob")],
                        "idx_e": ["Alex Rodriguez".find("e")],
                        "idx_space": ["Alex Rodriguez".find(" ")],
                        "idx_of_R": ["Alex Rodriguez".find("R")],
                        "idx_of_Alex_Rodriguez": [
                            "Alex Rodriguez".find("Alex Rodriguez")
                        ],
                    }
                ),
                "find",
                skip_sql=True,
            ),
            id="find",
        ),
        pytest.param(
            PyDoughPandasTest(
                strip,
                "Broker",
                lambda: pd.DataFrame(
                    {
                        "stripped_name": [""],
                        "stripped_name1": ["Alex Rodriguez"],
                        "stripped_name_with_chars": ["x Rodrigu"],
                        "stripped_alt_name1": ["Alex Rodriguez"],
                        "stripped_alt_name2": ["Alex Rodriguez"],
                        "stripped_alt_name3": ["Alex Rodriguez"],
                        "stripped_alt_name4": ["Alex Rodriguez"],
                    }
                ),
                "strip",
                skip_sql=True,
            ),
            id="strip",
        ),
        pytest.param(
            PyDoughPandasTest(
                replace,
                "Broker",
                lambda: pd.DataFrame(
                    {
                        "replaced_name": ["Alexander Rodriguez"],
                        "removed_name": [" Rodriguez"],
                        "case_name": ["Alex Rodriguez"],
                        "replace_empty_text": [""],
                        "replace_with_empty_pattern": ["abc"],
                        "remove_substring": ["bc"],
                        "empty_all": [""],
                        "substring_not_found": ["hello"],
                        "overlapping_matches": ["ba"],
                        "multiple_occurrences": ["b b b"],
                        "case_sensitive": ["Apple"],
                        "unicode_handling": ["cafe"],
                        "special_character_replace": ["abc"],
                        "longer_replacement": ["xyz"],
                        "shorter_replacement": ["xx"],
                        "same_value_args": ["foofoo"],
                        "nested_like_replace": ["abcabcabcabc"],
                    }
                ),
                "replace",
                skip_sql=True,
            ),
            id="replace",
        ),
        pytest.param(
            PyDoughPandasTest(
                str_count,
                "Broker",
                # Answer
                lambda: pd.DataFrame(
                    {
                        "count_letter": [2],
                        "not_in_letter": [0],
                        "count_lastname": [1],
                        "count_sensitive_lastname": [0],
                        "count_empty": [0],
                        "all_empty": [0],
                        "first_empty": [0],
                        "count_numbers": [1],
                        "count_char_numbers": [2],
                        "no_occurence": [0],
                        "count_spaces": [1],
                        "space_arround": [3],
                        "count_special_chars": [1],
                        "no_overlapping": [2],
                        "no_overlapping_2": [1],
                        "entire_string_match": [1],
                        "longer_substring": [0],
                    }
                ),
                "str_count",
                skip_sql=True,
            ),
            id="str_count",
        ),
        pytest.param(
            PyDoughPandasTest(
                get_part_multiple,
                "Broker",
                lambda: pd.DataFrame(
                    {
                        "k": [1, 2, 3, 4],
                        "p1": ["john", "Smith", None, None],
                        "p2": ["doe", "Jane", None, None],
                        "p3": ["john", "smith@email", "com", None],
                        "p4": ["com", "smith@email", "bob", None],
                        "p5": ["555", "987", "8135", None],
                        "p6": ["4567", "987", "555", None],
                        "p7": ["9", "02", None, None],
                        "p8": ["01", "1", None, None],
                        "p9": ["john doe", None, None, None],
                        "p10": ["john doe", None, None, None],
                        "p11": ["john doe", None, None, None],
                        "p12": ["john doe", None, None, None],
                        "p13": ["john doe", None, None, None],
                        "p14": [None, None, None, None],
                        "p15": ["john", "Jane", "Bob", "Samantha"],
                        "p16": ["", None, None, None],
                        "p17": ["", "", "", None],
                        "p18": ["9", "", "", None],
                    }
                ),
                "get_part_multiple",
                skip_sql=True,
            ),
            id="get_part_multiple",
        ),
        pytest.param(
            PyDoughPandasTest(
                week_offset,
                "Broker",
                lambda: pd.DataFrame(
                    {
                        "date_time": [
                            "2023-04-02 09:30:00",
                            "2023-04-02 10:15:00",
                            "2023-04-02 11:00:00",
                            "2023-04-02 11:45:00",
                            "2023-04-02 12:30:00",
                            "2023-04-02 13:15:00",
                            "2023-04-02 14:00:00",
                            "2023-04-02 14:45:00",
                            "2023-04-02 15:30:00",
                            "2023-04-02 16:15:00",
                            "2023-04-03 09:30:00",
                            "2023-04-03 10:15:00",
                            "2023-04-03 11:00:00",
                            "2023-04-03 11:45:00",
                            "2023-04-03 12:30:00",
                            "2023-04-03 13:15:00",
                            "2023-04-03 14:00:00",
                            "2023-04-03 14:45:00",
                            "2023-04-03 15:30:00",
                            "2023-04-03 16:15:00",
                            "2023-01-15 10:00:00",
                            "2023-01-16 10:30:00",
                            "2023-02-20 11:30:00",
                            "2023-03-25 14:45:00",
                            "2023-01-30 13:15:00",
                            "2023-02-28 16:00:00",
                            "2023-03-30 09:45:00",
                        ],
                        "week_adj1": [
                            "2023-04-09 09:30:00",
                            "2023-04-09 10:15:00",
                            "2023-04-09 11:00:00",
                            "2023-04-09 11:45:00",
                            "2023-04-09 12:30:00",
                            "2023-04-09 13:15:00",
                            "2023-04-09 14:00:00",
                            "2023-04-09 14:45:00",
                            "2023-04-09 15:30:00",
                            "2023-04-09 16:15:00",
                            "2023-04-10 09:30:00",
                            "2023-04-10 10:15:00",
                            "2023-04-10 11:00:00",
                            "2023-04-10 11:45:00",
                            "2023-04-10 12:30:00",
                            "2023-04-10 13:15:00",
                            "2023-04-10 14:00:00",
                            "2023-04-10 14:45:00",
                            "2023-04-10 15:30:00",
                            "2023-04-10 16:15:00",
                            "2023-01-22 10:00:00",
                            "2023-01-23 10:30:00",
                            "2023-02-27 11:30:00",
                            "2023-04-01 14:45:00",
                            "2023-02-06 13:15:00",
                            "2023-03-07 16:00:00",
                            "2023-04-06 09:45:00",
                        ],
                        "week_adj2": [
                            "2023-03-26 09:30:00",
                            "2023-03-26 10:15:00",
                            "2023-03-26 11:00:00",
                            "2023-03-26 11:45:00",
                            "2023-03-26 12:30:00",
                            "2023-03-26 13:15:00",
                            "2023-03-26 14:00:00",
                            "2023-03-26 14:45:00",
                            "2023-03-26 15:30:00",
                            "2023-03-26 16:15:00",
                            "2023-03-27 09:30:00",
                            "2023-03-27 10:15:00",
                            "2023-03-27 11:00:00",
                            "2023-03-27 11:45:00",
                            "2023-03-27 12:30:00",
                            "2023-03-27 13:15:00",
                            "2023-03-27 14:00:00",
                            "2023-03-27 14:45:00",
                            "2023-03-27 15:30:00",
                            "2023-03-27 16:15:00",
                            "2023-01-08 10:00:00",
                            "2023-01-09 10:30:00",
                            "2023-02-13 11:30:00",
                            "2023-03-18 14:45:00",
                            "2023-01-23 13:15:00",
                            "2023-02-21 16:00:00",
                            "2023-03-23 09:45:00",
                        ],
                        "week_adj3": [
                            "2023-04-16 10:30:00",
                            "2023-04-16 11:15:00",
                            "2023-04-16 12:00:00",
                            "2023-04-16 12:45:00",
                            "2023-04-16 13:30:00",
                            "2023-04-16 14:15:00",
                            "2023-04-16 15:00:00",
                            "2023-04-16 15:45:00",
                            "2023-04-16 16:30:00",
                            "2023-04-16 17:15:00",
                            "2023-04-17 10:30:00",
                            "2023-04-17 11:15:00",
                            "2023-04-17 12:00:00",
                            "2023-04-17 12:45:00",
                            "2023-04-17 13:30:00",
                            "2023-04-17 14:15:00",
                            "2023-04-17 15:00:00",
                            "2023-04-17 15:45:00",
                            "2023-04-17 16:30:00",
                            "2023-04-17 17:15:00",
                            "2023-01-29 11:00:00",
                            "2023-01-30 11:30:00",
                            "2023-03-06 12:30:00",
                            "2023-04-08 15:45:00",
                            "2023-02-13 14:15:00",
                            "2023-03-14 17:00:00",
                            "2023-04-13 10:45:00",
                        ],
                        "week_adj4": [
                            "2023-04-16 09:29:59",
                            "2023-04-16 10:14:59",
                            "2023-04-16 10:59:59",
                            "2023-04-16 11:44:59",
                            "2023-04-16 12:29:59",
                            "2023-04-16 13:14:59",
                            "2023-04-16 13:59:59",
                            "2023-04-16 14:44:59",
                            "2023-04-16 15:29:59",
                            "2023-04-16 16:14:59",
                            "2023-04-17 09:29:59",
                            "2023-04-17 10:14:59",
                            "2023-04-17 10:59:59",
                            "2023-04-17 11:44:59",
                            "2023-04-17 12:29:59",
                            "2023-04-17 13:14:59",
                            "2023-04-17 13:59:59",
                            "2023-04-17 14:44:59",
                            "2023-04-17 15:29:59",
                            "2023-04-17 16:14:59",
                            "2023-01-29 09:59:59",
                            "2023-01-30 10:29:59",
                            "2023-03-06 11:29:59",
                            "2023-04-08 14:44:59",
                            "2023-02-13 13:14:59",
                            "2023-03-14 15:59:59",
                            "2023-04-13 09:44:59",
                        ],
                        "week_adj5": [
                            "2023-04-17 09:30:00",
                            "2023-04-17 10:15:00",
                            "2023-04-17 11:00:00",
                            "2023-04-17 11:45:00",
                            "2023-04-17 12:30:00",
                            "2023-04-17 13:15:00",
                            "2023-04-17 14:00:00",
                            "2023-04-17 14:45:00",
                            "2023-04-17 15:30:00",
                            "2023-04-17 16:15:00",
                            "2023-04-18 09:30:00",
                            "2023-04-18 10:15:00",
                            "2023-04-18 11:00:00",
                            "2023-04-18 11:45:00",
                            "2023-04-18 12:30:00",
                            "2023-04-18 13:15:00",
                            "2023-04-18 14:00:00",
                            "2023-04-18 14:45:00",
                            "2023-04-18 15:30:00",
                            "2023-04-18 16:15:00",
                            "2023-01-30 10:00:00",
                            "2023-01-31 10:30:00",
                            "2023-03-07 11:30:00",
                            "2023-04-09 14:45:00",
                            "2023-02-14 13:15:00",
                            "2023-03-15 16:00:00",
                            "2023-04-14 09:45:00",
                        ],
                        "week_adj6": [
                            "2023-04-16 09:29:00",
                            "2023-04-16 10:14:00",
                            "2023-04-16 10:59:00",
                            "2023-04-16 11:44:00",
                            "2023-04-16 12:29:00",
                            "2023-04-16 13:14:00",
                            "2023-04-16 13:59:00",
                            "2023-04-16 14:44:00",
                            "2023-04-16 15:29:00",
                            "2023-04-16 16:14:00",
                            "2023-04-17 09:29:00",
                            "2023-04-17 10:14:00",
                            "2023-04-17 10:59:00",
                            "2023-04-17 11:44:00",
                            "2023-04-17 12:29:00",
                            "2023-04-17 13:14:00",
                            "2023-04-17 13:59:00",
                            "2023-04-17 14:44:00",
                            "2023-04-17 15:29:00",
                            "2023-04-17 16:14:00",
                            "2023-01-29 09:59:00",
                            "2023-01-30 10:29:00",
                            "2023-03-06 11:29:00",
                            "2023-04-08 14:44:00",
                            "2023-02-13 13:14:00",
                            "2023-03-14 15:59:00",
                            "2023-04-13 09:44:00",
                        ],
                        "week_adj7": [
                            "2023-05-16 09:30:00",
                            "2023-05-16 10:15:00",
                            "2023-05-16 11:00:00",
                            "2023-05-16 11:45:00",
                            "2023-05-16 12:30:00",
                            "2023-05-16 13:15:00",
                            "2023-05-16 14:00:00",
                            "2023-05-16 14:45:00",
                            "2023-05-16 15:30:00",
                            "2023-05-16 16:15:00",
                            "2023-05-17 09:30:00",
                            "2023-05-17 10:15:00",
                            "2023-05-17 11:00:00",
                            "2023-05-17 11:45:00",
                            "2023-05-17 12:30:00",
                            "2023-05-17 13:15:00",
                            "2023-05-17 14:00:00",
                            "2023-05-17 14:45:00",
                            "2023-05-17 15:30:00",
                            "2023-05-17 16:15:00",
                            "2023-03-01 10:00:00",
                            "2023-03-02 10:30:00",
                            "2023-04-03 11:30:00",
                            "2023-05-09 14:45:00",
                            "2023-03-16 13:15:00",
                            "2023-04-11 16:00:00",
                            "2023-05-14 09:45:00",
                        ],
                        "week_adj8": [
                            "2024-04-16 09:30:00",
                            "2024-04-16 10:15:00",
                            "2024-04-16 11:00:00",
                            "2024-04-16 11:45:00",
                            "2024-04-16 12:30:00",
                            "2024-04-16 13:15:00",
                            "2024-04-16 14:00:00",
                            "2024-04-16 14:45:00",
                            "2024-04-16 15:30:00",
                            "2024-04-16 16:15:00",
                            "2024-04-17 09:30:00",
                            "2024-04-17 10:15:00",
                            "2024-04-17 11:00:00",
                            "2024-04-17 11:45:00",
                            "2024-04-17 12:30:00",
                            "2024-04-17 13:15:00",
                            "2024-04-17 14:00:00",
                            "2024-04-17 14:45:00",
                            "2024-04-17 15:30:00",
                            "2024-04-17 16:15:00",
                            "2024-01-29 10:00:00",
                            "2024-01-30 10:30:00",
                            "2024-03-05 11:30:00",
                            "2024-04-08 14:45:00",
                            "2024-02-13 13:15:00",
                            "2024-03-13 16:00:00",
                            "2024-04-13 09:45:00",
                        ],
                    }
                ),
                "week_offset",
                skip_sql=True,
            ),
            id="week_offset",
        ),
        pytest.param(
            PyDoughPandasTest(
                window_sliding_frame_relsize,
                "Broker",
                lambda: pd.DataFrame(
                    {
                        "transaction_id": [
                            f"TX{txn:03d}" for txn in [44, 45, 48, 46, 49, 47, 50, 1]
                        ],
                        "w1": [1, 2, 3, 4, 5, 5, 5, 5],
                        "w2": [1, 2, 3, 1, 2, 1, 2, 1],
                        "w3": [56, 55, 54, 53, 52, 51, 50, 49],
                        "w4": [3, 2, 1, 2, 1, 2, 1, 5],
                        "w5": [0, 1, 2, 3, 4, 5, 6, 7],
                        "w6": [0, 1, 2, 0, 1, 0, 1, 0],
                        "w7": [6, 7, 8, 9, 9, 9, 9, 9],
                        "w8": [3, 3, 3, 2, 2, 2, 2, 5],
                    }
                ),
                "window_sliding_frame_relsize",
                skip_sql=True,
            ),
            id="window_sliding_frame_relsize",
        ),
        pytest.param(
            PyDoughPandasTest(
                window_sliding_frame_relsum,
                "Broker",
                lambda: pd.DataFrame(
                    {
                        "transaction_id": [
                            f"TX{txn:03d}" for txn in [44, 45, 48, 46, 49, 47, 50, 1]
                        ],
                        "w1": [262, 187, 137, 197, 187, 195, 215, 190],
                        "w2": [200, 120, 40, 62, 2, 35, 30, 375],
                        "w3": [2798, 2718, 2638, 2598, 2538, 2536, 2531, 2501],
                        "w4": [200, 120, 40, 62, 2, 35, 30, 375],
                        "w5": [160, 200, 260, 262, 267, 297, 397, 447],
                        "w6": [160, 200, 200, 62, 62, 35, 35, 150],
                        "w7": [None, 80, 160, 200, 260, 262, 187, 137],
                        "w8": [None, 80, 160, None, 60, None, 5, None],
                    }
                ),
                "window_sliding_frame_relsum",
                skip_sql=True,
            ),
            id="window_sliding_frame_relsum",
        ),
        pytest.param(
            PyDoughPandasTest(
                agg_simplification_1,
                "Broker",
                lambda: pd.DataFrame(
                    {
                        "aug_exchange": [None, 4, 6, 8],
                        "su1": [3, 4, 10, 4],
                        "su2": [6, 8, 20, 8],
                        "su3": [-3, -4, -10, -4],
                        "su4": [-9, -12, -30, -12],
                        "su5": [0, 0, 0, 0],
                        "su6": [1.5, 2.0, 5.0, 2.0],
                        "su7": [0, 0, 0, 0],
                        "su8": [0, 4, 6, 8],
                        "co1": [3, 4, 10, 4],
                        "co2": [3, 4, 10, 4],
                        "co3": [3, 4, 10, 4],
                        "co4": [3, 4, 10, 4],
                        "co5": [3, 4, 10, 4],
                        "co6": [3, 4, 10, 4],
                        "co7": [0, 0, 0, 0],
                        "co8": [0, 4, 10, 4],
                        "nd1": [1, 1, 1, 1],
                        "nd2": [1, 1, 1, 1],
                        "nd3": [1, 1, 1, 1],
                        "nd4": [1, 1, 1, 1],
                        "nd5": [1, 1, 1, 1],
                        "nd6": [1, 1, 1, 1],
                        "nd7": [0, 0, 0, 0],
                        "nd8": [0, 1, 1, 1],
                        "av1": [1, 1, 1, 1],
                        "av2": [2, 2, 2, 2],
                        "av3": [-1, -1, -1, -1],
                        "av4": [-3, -3, -3, -3],
                        "av5": [0, 0, 0, 0],
                        "av6": [0.5, 0.5, 0.5, 0.5],
                        "av7": [None, None, None, None],
                        "av8": [None, 4, 6, 8],
                        "mi1": [1, 1, 1, 1],
                        "mi2": [2, 2, 2, 2],
                        "mi3": [-1, -1, -1, -1],
                        "mi4": [-3, -3, -3, -3],
                        "mi5": [0, 0, 0, 0],
                        "mi6": [0.5, 0.5, 0.5, 0.5],
                        "mi7": [None, None, None, None],
                        "mi8": [None, 4, 6, 8],
                        "ma1": [1, 1, 1, 1],
                        "ma2": [2, 2, 2, 2],
                        "ma3": [-1, -1, -1, -1],
                        "ma4": [-3, -3, -3, -3],
                        "ma5": [0, 0, 0, 0],
                        "ma6": [0.5, 0.5, 0.5, 0.5],
                        "ma7": [None, None, None, None],
                        "ma8": [None, 4, 6, 8],
                        "an1": [1, 1, 1, 1],
                        "an2": [2, 2, 2, 2],
                        "an3": [-1, -1, -1, -1],
                        "an4": [-3, -3, -3, -3],
                        "an5": [0, 0, 0, 0],
                        "an6": [0.5, 0.5, 0.5, 0.5],
                        "an7": [None, None, None, None],
                        "an8": [None, 4, 6, 8],
                        "me1": [1.0, 1.0, 1.0, 1.0],
                        "me2": [2.0, 2.0, 2.0, 2.0],
                        "me3": [-1.0, -1.0, -1.0, -1.0],
                        "me4": [-3.0, -3.0, -3.0, -3.0],
                        "me5": [0.0, 0.0, 0.0, 0.0],
                        "me6": [0.5, 0.5, 0.5, 0.5],
                        "me7": [None, None, None, None],
                        "me8": [None, 4.0, 6.0, 8.0],
                        "qu1": [1, 1, 1, 1],
                        "qu2": [2, 2, 2, 2],
                        "qu3": [-1, -1, -1, -1],
                        "qu4": [-3, -3, -3, -3],
                        "qu5": [0, 0, 0, 0],
                        "qu6": [0.5, 0.5, 0.5, 0.5],
                        "qu7": [None, None, None, None],
                        "qu8": [None, 4, 6, 8],
                    }
                ),
                "agg_simplification_1",
                order_sensitive=True,
            ),
            id="agg_simplification_1",
        ),
        pytest.param(
            PyDoughPandasTest(
                agg_simplification_2,
                "Broker",
                lambda: pd.DataFrame(
                    {
                        "state": ["CA", "FL", "NJ", "NY", "TX"],
                        "a1": [2, 1, 1, 1, 1],
                        "a2": [7, 3, 3, 4, 3],
                        "a3": [1, 0, 0, 3, 0],
                        "a4": [636307, 99303, 26403, 40008, 225000],
                        "a5": [
                            "555-123-4567",
                            "555-370-2648",
                            "555-246-1357",
                            "555-135-7902",
                            "555-246-8135",
                        ],
                        "a6": [
                            "555-864-2319",
                            "555-864-2319",
                            "555-987-6543",
                            "555-987-6543",
                            "555-753-1904",
                        ],
                        "a7": ["ca", "fl", "nj", "ny", "tx"],
                        "a8": ["ca", "fl", "nj", "ny", "tx"],
                        "a9": ["ca", "fl", "nj", "ny", "tx"],
                    }
                ),
                "agg_simplification_2",
                order_sensitive=True,
            ),
            id="agg_simplification_2",
        ),
        pytest.param(
            PyDoughPandasTest(
                get_part_single,
                "Broker",
                lambda: pd.DataFrame({"last_name": ["Rodriguez"]}),
                "get_part_single",
            ),
            id="get_part_single",
        ),
        pytest.param(
            PyDoughPandasTest(
                "result = Broker.CALCULATE("
                " s00 = ABS(13),"  # -> 13
                " s01 = ABS(0),"  # -> 0
                " s02 = ABS(COUNT(customers)),"  # -> COUNT(customers)
                " s03 = ABS(COUNT(customers) + 5),"  # -> COUNT(customers) + 5
                " s04 = ABS(COUNT(customers) * 2),"  # -> COUNT(customers) * 2
                " s05 = ABS(COUNT(customers) / 8.0),"  # -> COUNT(customers) / 8.0
                " s06 = DEFAULT_TO(10, 0),"  # -> 10
                " s07 = DEFAULT_TO(COUNT(customers), 0),"  # -> COUNT(customers)
                " s08 = DEFAULT_TO(ABS(COUNT(customers) - 25), 0),"  # -> ABS(COUNT(customers) - 25)
                " s09 = DEFAULT_TO(COUNT(customers) + 1, 0),"  # -> COUNT(customers) + 1
                " s10 = DEFAULT_TO(COUNT(customers) - 3, 0),"  # -> COUNT(customers) - 3
                " s11 = DEFAULT_TO(COUNT(customers) * -1, 0),"  # -> COUNT(customers) * -1
                " s12 = DEFAULT_TO(COUNT(customers) / 2.5, 0),"  # -> COUNT(customers) / 2.5
                " s13 = DEFAULT_TO(COUNT(customers) > 10, False),"  # -> COUNT(customers) > 10
                " s14 = DEFAULT_TO(COUNT(customers) >= 10, False),"  # -> COUNT(customers) >= 10
                " s15 = DEFAULT_TO(COUNT(customers) == 20, False),"  # -> COUNT(customers) == 10
                " s16 = DEFAULT_TO(COUNT(customers) != 25, False),"  # -> COUNT(customers) != 20
                " s17 = DEFAULT_TO(COUNT(customers) < 25, False),"  # -> COUNT(customers) < 25
                " s18 = DEFAULT_TO(COUNT(customers) <= 25, False),"  # -> COUNT(customers) <= 25
                " s19 = COUNT(DEFAULT_TO(customers.name, '')),"  # -> COUNT(customers)
                " s20 = ABS(DEFAULT_TO(AVG(ABS(DEFAULT_TO(LENGTH(customers.name), 0))), 0)),"  # -> AVG(DEFAULT_TO(LENGTH(customers.name), ''))
                " s21 = PRESENT(COUNT(customers)),"  # -> True
                " s22 = PRESENT(1) >= 0,"  # -> True
                " s23 = ABSENT(1) >= 0,"  # -> True
                ")",
                "Broker",
                lambda: pd.DataFrame(
                    {
                        "s00": [13],
                        "s01": [0],
                        "s02": [20],
                        "s03": [25],
                        "s04": [40],
                        "s05": [2.5],
                        "s06": [10],
                        "s07": [20],
                        "s08": [5],
                        "s09": [21],
                        "s10": [17],
                        "s11": [-20],
                        "s12": [8.0],
                        "s13": [1],
                        "s14": [1],
                        "s15": [1],
                        "s16": [1],
                        "s17": [1],
                        "s18": [1],
                        "s19": [20],
                        "s20": [12.3],
                        "s21": [1],
                        "s22": [1],
                        "s23": [1],
                    }
                ),
                "simplification_1",
            ),
            id="simplification_1",
        ),
        pytest.param(
            PyDoughPandasTest(
                "result = Broker.CALCULATE("
                " s00 = DEFAULT_TO(None, 0) == 0,"  # -> True
                " s01 = DEFAULT_TO(None, 0) != 0,"  # -> False
                " s02 = DEFAULT_TO(None, 0) >= 0,"  # -> True
                " s03 = DEFAULT_TO(None, 0) > 0,"  # -> False
                " s04 = DEFAULT_TO(None, 0) <= 0,"  # -> True
                " s05 = DEFAULT_TO(None, 0) < 0,"  # -> False
                " s06 = DEFAULT_TO(None, 0) == None,"  # -> None
                " s07 = DEFAULT_TO(None, 0) != None,"  # -> None
                " s08 = DEFAULT_TO(None, 0) >= None,"  # -> None
                " s09 = DEFAULT_TO(None, 0) > None,"  # -> None
                " s10 = DEFAULT_TO(None, 0) <= None,"  # -> None
                " s11 = DEFAULT_TO(None, 0) < None,"  # -> None
                " s12 = DEFAULT_TO(None, 'ab') == 'cd',"  # -> False
                " s13 = DEFAULT_TO(None, 'ab') != 'cd',"  # -> True
                " s14 = DEFAULT_TO(None, 'ab') >= 'cd',"  # -> False
                " s15 = DEFAULT_TO(None, 'ab') > 'cd',"  # -> False
                " s16 = DEFAULT_TO(None, 'ab') <= 'cd',"  # -> True
                " s17 = DEFAULT_TO(None, 'ab') < 'cd',"  # -> True
                " s18 = True | (COUNT(customers) > 10),"  # -> True
                " s19 = False & (COUNT(customers) > 10),"  # -> False
                " s20 = False | (LENGTH('foo') > 0),"  # -> True
                " s21 = False | (LENGTH('foo') < 0),"  # -> False
                " s22 = True & (LENGTH('foo') > 0),"  # -> True
                " s23 = True & (LENGTH('foo') < 0),"  # -> False
                " s24 = STARTSWITH('a', 'abc'),"  # -> False
                " s25 = STARTSWITH('abc', 'a'),"  # -> True
                " s26 = ENDSWITH('abc', 'c'),"  # -> True
                " s27 = ENDSWITH('abc', 'ab'),"  # -> False
                " s28 = CONTAINS('abc', 'b'),"  # -> True
                " s29 = CONTAINS('abc', 'B'),"  # -> False
                " s30 = LENGTH('alphabet'),"  # -> 8
                " s31 = LOWER('AlPhAbEt'),"  # -> 'alphabet'
                " s32 = UPPER('sOuP'),"  # -> 'SOUP'
                " s33 = True == True,"  # -> True
                " s34 = True != True,"  # -> False
                " s35 = True == False,"  # -> False
                " s36 = True != False,"  # -> True
                " s37 = SQRT(9),"  # -> 3.0
<<<<<<< HEAD
=======
                " s38 = COUNT(customers) == None,"  # -> None
                " s39 = None >= COUNT(customers),"  # -> None
                " s40 = COUNT(customers) > None,"  # -> None
                " s41 = None < COUNT(customers),"  # -> None
                " s42 = None <= COUNT(customers),"  # -> None
                " s43 = None + COUNT(customers),"  # -> None
                " s44 = COUNT(customers) - None,"  # -> None
                " s45 = None * COUNT(customers),"  # -> None
                " s46 = COUNT(customers) / None,"  # -> None
                " s47 = ABS(DEFAULT_TO(LIKE(DEFAULT_TO(MAX(customers.name), ''), '%r%'), 1))"  # -> COALESCE(MAX(sbcustname), '') LIKE '%r%'
>>>>>>> 3a2c5f33
                ")",
                "Broker",
                lambda: pd.DataFrame(
                    {
                        "s00": [1],
                        "s01": [0],
                        "s02": [1],
                        "s03": [0],
                        "s04": [1],
                        "s05": [0],
                        "s06": [None],
                        "s07": [None],
                        "s08": [None],
                        "s09": [None],
                        "s10": [None],
                        "s11": [None],
                        "s12": [0],
                        "s13": [1],
                        "s14": [0],
                        "s15": [0],
                        "s16": [1],
                        "s17": [1],
                        "s18": [1],
                        "s19": [0],
                        "s20": [1],
                        "s21": [0],
                        "s22": [1],
                        "s23": [0],
                        "s24": [0],
                        "s25": [1],
                        "s26": [1],
                        "s27": [0],
                        "s28": [1],
                        "s29": [0],
                        "s30": [8],
                        "s31": ["alphabet"],
                        "s32": ["SOUP"],
                        "s33": [1],
                        "s34": [0],
                        "s35": [0],
                        "s36": [1],
                        "s37": [3.0],
<<<<<<< HEAD
=======
                        "s38": [None],
                        "s39": [None],
                        "s40": [None],
                        "s41": [None],
                        "s42": [None],
                        "s43": [None],
                        "s44": [None],
                        "s45": [None],
                        "s46": [None],
                        "s47": [1],
>>>>>>> 3a2c5f33
                    }
                ),
                "simplification_2",
            ),
            id="simplification_2",
        ),
        pytest.param(
            PyDoughPandasTest(
<<<<<<< HEAD
=======
                "cust_info = customers.CALCULATE(p=DEFAULT_TO(INTEGER(postal_code), 0))"
                " .CALCULATE("
                " rank = RANKING(by=name.ASC()),"
                " rsum1 = DEFAULT_TO(RELSUM(ABS(p)), 0.1),"
                " rsum2 = DEFAULT_TO(RELSUM(ABS(p), by=name.ASC(), cumulative=True), 0.1),"
                " ravg1 = DEFAULT_TO(RELAVG(ABS(p)), 0.1),"
                " ravg2 = DEFAULT_TO(RELAVG(ABS(p), by=name.ASC(), frame=(None, -1)), 0.1),"
                " rcnt1 = DEFAULT_TO(RELCOUNT(INTEGER(postal_code)), 0.1),"
                " rcnt2 = DEFAULT_TO(RELCOUNT(INTEGER(postal_code), by=name.ASC(), cumulative=True), 0.1),"
                " rsiz1 = DEFAULT_TO(RELSIZE(), 0.1),"
                " rsiz2 = DEFAULT_TO(RELSIZE(by=name.ASC(), frame=(1, None)), 0.1),"
                ")\n"
>>>>>>> 3a2c5f33
                "result = Broker.CALCULATE("
                " s00 = MONOTONIC(1, 2, 3),"  # -> True
                " s01 = MONOTONIC(1, 1, 1),"  # -> True
                " s02 = MONOTONIC(1, 0, 3),"  # -> False
                " s03 = MONOTONIC(1, 4, 3),"  # -> False
                " s04 = MONOTONIC(1, 2, 1),"  # -> False
                " s05 = MONOTONIC(1, 0, 1),"  # -> False
<<<<<<< HEAD
                " s06 = MONOTONIC(1, LENGTH('foo'), COUNT(customers)),"  # -> 3 <= COUNT(customers)
                " s07 = MONOTONIC(10, LENGTH('foo'), COUNT(customers)),"  # False
                " s08 = MONOTONIC(COUNT(customers), LENGTH('foobar'), 9),"  # -> COUNT(customers) <= 6
                " s09 = MONOTONIC(COUNT(customers), LENGTH('foobar'), 5),"  # -> False
=======
                " s06 = MONOTONIC(1, LENGTH('foo'), COUNT(cust_info)),"  # -> 3 <= COUNT(*)
                " s07 = MONOTONIC(10, LENGTH('foo'), COUNT(cust_info)),"  # False
                " s08 = MONOTONIC(COUNT(cust_info), LENGTH('foobar'), 9),"  # -> COUNT(*) <= 6
                " s09 = MONOTONIC(COUNT(cust_info), LENGTH('foobar'), 5),"  # -> False
                " s10 = 13 * 7,"  # -> 91
                " s11 = 42 * LENGTH(''),"  # -> 0
                " s12 = 42 + LENGTH('fizzbuzz'),"  # -> 50
                " s13 = 50 - 15,"  # -> 35
                " s14 = 50 / 2,"  # -> 25
                " s15 = ABS(COUNT(cust_info) * -0.75),"  # -> not simplified
                " s16 = DEFAULT_TO(10, COUNT(cust_info)),"  # -> 10
                " s17 = DEFAULT_TO(None, None, None, COUNT(cust_info)),"  # -> COUNT(*)
                " s18 = DEFAULT_TO(None, None, COUNT(cust_info), None, -1),"  # -> COUNT(*)
                " s19 = STARTSWITH('', 'a'),"  # -> False
                " s20 = STARTSWITH('a', ''),"  # -> True
                " s21 = ENDSWITH('', 'a'),"  # -> False
                " s22 = ENDSWITH('a', ''),"  # -> True
                " s23 = CONTAINS('', 'a'),"  # -> False
                " s24 = CONTAINS('a', ''),"  # -> True
                " s25 = ABS(QUANTILE(ABS(INTEGER(cust_info.postal_code)), 0.25)),"  # -> QUANTILE(ABS(INTEGER(cust_info.postal_code)), 0.25)
                " s26 = ABS(MEDIAN(ABS(INTEGER(cust_info.postal_code)))),"  # -> MEDIAN(ABS(INTEGER(cust_info.postal_code)))
                " s27 = ABS(MIN(cust_info.rank)),"  # -> MIN(cust_info.rank)
                " s28 = ABS(MAX(cust_info.rank)),"  # -> MAX(cust_info.rank)
                " s29 = ABS(ANYTHING(cust_info.rsum1)),"  # -> ANYTHING(cust_info.rsum1)
                " s30 = ROUND(ABS(SUM(cust_info.rsum2)), 2),"  # -> ROUND(SUM(cust_info.rsum2), 2)
                " s31 = ABS(ANYTHING(cust_info.ravg1)),"  # -> ANYTHING(cust_info.ravg1)
                " s32 = ROUND(ABS(SUM(cust_info.ravg2)), 2),"  # -> ROUND(SUM(cust_info.ravg2), 2)
                " s33 = ABS(ANYTHING(cust_info.rcnt1)),"  # -> ANYTHING(cust_info.rcnt1)
                " s34 = ROUND(ABS(SUM(cust_info.rcnt2)), 2),"  # -> ROUND(SUM(cust_info.rcnt2), 2)
                " s35 = ABS(ANYTHING(cust_info.rsiz1)),"  # -> ANYTHING(cust_info.rsiz1)
                " s36 = ROUND(ABS(SUM(cust_info.rsiz2)), 2),"  # -> ROUND(SUM(cust_info.rsiz2), 2)
>>>>>>> 3a2c5f33
                ")",
                "Broker",
                lambda: pd.DataFrame(
                    {
                        "s00": [1],
                        "s01": [1],
                        "s02": [0],
                        "s03": [0],
                        "s04": [0],
                        "s05": [0],
                        "s06": [1],
                        "s07": [0],
                        "s08": [0],
                        "s09": [0],
<<<<<<< HEAD
=======
                        "s10": [91],
                        "s11": [0],
                        "s12": [50],
                        "s13": [35],
                        "s14": [25.0],
                        "s15": [15.0],
                        "s16": [10],
                        "s17": [20],
                        "s18": [20],
                        "s19": [0],
                        "s20": [1],
                        "s21": [0],
                        "s22": [1],
                        "s23": [0],
                        "s24": [1],
                        "s25": [10002],
                        "s26": [54050.5],
                        "s27": [1],
                        "s28": [20],
                        "s29": [1027021],
                        "s30": [9096414.0],
                        "s31": [51351.05],
                        "s32": [802375.94],
                        "s33": [20],
                        "s34": [210.0],
                        "s35": [20],
                        "s36": [190.0],
>>>>>>> 3a2c5f33
                    }
                ),
                "simplification_3",
            ),
            id="simplification_3",
        ),
    ],
)
def defog_custom_pipeline_test_data(request) -> PyDoughPandasTest:
    """
    Test data for e2e tests on custom queries using the defog.ai databases.
    Returns an instance of PyDoughPandasTest containing information about the
    test.
    """
    return request.param


def test_pipeline_until_relational_defog_custom(
    defog_custom_pipeline_test_data: PyDoughPandasTest,
    defog_graphs: graph_fetcher,
    get_plan_test_filename: Callable[[str], str],
    update_tests: bool,
):
    """
    Tests that a PyDough unqualified node can be correctly translated to its
    qualified DAG version, with the correct string representation. Run on
    custom questions using the defog.ai schemas.
    """
    file_path: str = get_plan_test_filename(defog_custom_pipeline_test_data.test_name)
    defog_custom_pipeline_test_data.run_relational_test(
        defog_graphs, file_path, update_tests
    )


def test_pipeline_until_sql_defog_custom(
    defog_custom_pipeline_test_data: PyDoughPandasTest,
    defog_graphs: graph_fetcher,
    empty_context_database: DatabaseContext,
    defog_config: PyDoughConfigs,
    get_sql_test_filename: Callable[[str, DatabaseDialect], str],
    update_tests: bool,
):
    """
    Tests that the PyDough queries from `defog_custom_pipeline_test_data`
    generate correct SQL text.
    """
    file_path: str = get_sql_test_filename(
        defog_custom_pipeline_test_data.test_name, empty_context_database.dialect
    )
    defog_custom_pipeline_test_data.run_sql_test(
        defog_graphs,
        file_path,
        update_tests,
        empty_context_database,
        config=defog_config,
    )


@pytest.mark.execute
def test_pipeline_e2e_defog_custom(
    defog_custom_pipeline_test_data: PyDoughPandasTest,
    defog_graphs: graph_fetcher,
    sqlite_defog_connection: DatabaseContext,
):
    """
    Test executing the defog analytical questions on the sqlite database,
    comparing against the result of running the reference SQL query text on the
    same database connector. Run on custom questions using the defog.ai
    schemas.
    """
    defog_custom_pipeline_test_data.run_e2e_test(defog_graphs, sqlite_defog_connection)


@pytest.mark.parametrize(
    "pydough_impl, graph_name, error_message",
    [
        pytest.param(
            bad_lpad_1,
            "Broker",
            "LPAD function requires the length argument to be a non-negative integer literal.",
            id="bad_lpad_1",
        ),
        pytest.param(
            bad_lpad_2,
            "Broker",
            "LPAD function requires the padding argument to be a string literal of length 1.",
            id="bad_lpad_2",
        ),
        pytest.param(
            bad_lpad_3,
            "Broker",
            "LPAD function requires the length argument to be a non-negative integer literal.",
            id="bad_lpad_3",
        ),
        pytest.param(
            bad_lpad_4,
            "Broker",
            "LPAD function requires the padding argument to be a string literal of length 1.",
            id="bad_lpad_4",
        ),
        pytest.param(
            bad_lpad_5,
            "Broker",
            "LPAD function requires the length argument to be a non-negative integer literal.",
            id="bad_lpad_5",
        ),
        pytest.param(
            bad_lpad_6,
            "Broker",
            "LPAD function requires the length argument to be a non-negative integer literal.",
            id="bad_lpad_6",
        ),
        pytest.param(
            bad_lpad_7,
            "Broker",
            "LPAD function requires the length argument to be a non-negative integer literal.",
            id="bad_lpad_7",
        ),
        pytest.param(
            bad_lpad_8,
            "Broker",
            "LPAD function requires the padding argument to be a string literal of length 1.",
            id="bad_lpad_8",
        ),
        pytest.param(
            bad_rpad_1,
            "Broker",
            "RPAD function requires the length argument to be a non-negative integer literal.",
            id="bad_rpad_1",
        ),
        pytest.param(
            bad_rpad_2,
            "Broker",
            "RPAD function requires the padding argument to be a string literal of length 1.",
            id="bad_rpad_2",
        ),
        pytest.param(
            bad_rpad_3,
            "Broker",
            "RPAD function requires the length argument to be a non-negative integer literal.",
            id="bad_rpad_3",
        ),
        pytest.param(
            bad_rpad_4,
            "Broker",
            "RPAD function requires the padding argument to be a string literal of length 1.",
            id="bad_rpad_4",
        ),
        pytest.param(
            bad_rpad_5,
            "Broker",
            "RPAD function requires the length argument to be a non-negative integer literal.",
            id="bad_rpad_5",
        ),
        pytest.param(
            bad_rpad_6,
            "Broker",
            "RPAD function requires the length argument to be a non-negative integer literal.",
            id="bad_rpad_6",
        ),
        pytest.param(
            bad_rpad_7,
            "Broker",
            "RPAD function requires the length argument to be a non-negative integer literal.",
            id="bad_rpad_7",
        ),
        pytest.param(
            bad_rpad_8,
            "Broker",
            "RPAD function requires the padding argument to be a string literal of length 1.",
            id="bad_rpad_8",
        ),
        pytest.param(
            bad_round1,
            "Broker",
            "Unsupported argument 0.5 for ROUND.The precision argument should be an integer literal.",
            id="bad_round1",
        ),
        pytest.param(
            bad_round2,
            "Broker",
            re.escape(
                "Invalid operator invocation 'ROUND(high, -0.5, 2)': Expected between 1 and 2 arguments inclusive, received 3."
            ),
            id="bad_round2",
        ),
        pytest.param(
            bad_get_part_1,
            "Broker",
            re.escape(
                "Invalid operator invocation 'GETPART(-1)': Expected 3 arguments, received 1"
            ),
            id="bad_get_part_1",
        ),
        pytest.param(
            bad_get_part_2,
            "Broker",
            re.escape(
                "Invalid operator invocation \"GETPART(name, ' ')\": Expected 3 arguments, received 2"
            ),
            id="bad_get_part_2",
        ),
        pytest.param(
            bad_get_part_3,
            "Broker",
            re.escape(
                "Invalid operator invocation 'GETPART(name, -1)': Expected 3 arguments, received 2"
            ),
            id="bad_get_part_3",
        ),
    ],
)
def test_defog_e2e_errors(
    pydough_impl: Callable[..., UnqualifiedNode],
    graph_name: str,
    error_message: str,
    defog_graphs: graph_fetcher,
    sqlite_defog_connection: DatabaseContext,
):
    """
    Tests running bad PyDough code through the entire pipeline to verify that
    a certain error is raised for defog database.
    """
    graph: GraphMetadata = defog_graphs(graph_name)
    run_e2e_error_test(
        pydough_impl, error_message, graph, database=sqlite_defog_connection
    )


@pytest.mark.execute
def test_pipeline_e2e_defog_simple_week(
    defog_graphs: graph_fetcher,
    sqlite_defog_connection: DatabaseContext,
    week_handling_config: PyDoughConfigs,
):
    """
    Test executing simple_week_sampler using the defog.ai schemas with different
    week configurations, comparing against expected results.
    """
    graph: GraphMetadata = defog_graphs("Broker")
    root: UnqualifiedNode = init_pydough_context(graph)(simple_week_sampler)()
    result: pd.DataFrame = to_df(
        root,
        metadata=graph,
        database=sqlite_defog_connection,
        config=week_handling_config,
    )

    # Generate expected DataFrame based on week_handling_config
    start_of_week = week_handling_config.start_of_week
    start_week_as_zero = week_handling_config.start_week_as_zero

    x_dt = pd.Timestamp(2025, 3, 10, 11, 0, 0)
    y_dt = pd.Timestamp(2025, 3, 14, 11, 0, 0)
    y_dt2 = pd.Timestamp(2025, 3, 15, 11, 0, 0)
    y_dt3 = pd.Timestamp(2025, 3, 16, 11, 0, 0)
    y_dt4 = pd.Timestamp(2025, 3, 17, 11, 0, 0)
    y_dt5 = pd.Timestamp(2025, 3, 18, 11, 0, 0)
    y_dt6 = pd.Timestamp(2025, 3, 19, 11, 0, 0)
    y_dt7 = pd.Timestamp(2025, 3, 20, 11, 0, 0)
    y_dt8 = pd.Timestamp(2025, 3, 21, 11, 0, 0)

    # Calculate weeks difference
    x_sow = get_start_of_week(x_dt, start_of_week)
    y_sow = get_start_of_week(y_dt, start_of_week)
    weeks_diff = (y_sow - x_sow).days // 7

    # Create lists to store calculated values
    dates = [y_dt, y_dt2, y_dt3, y_dt4, y_dt5, y_dt6, y_dt7, y_dt8]
    sows = []
    daynames = []
    dayofweeks = []

    # Calculate values for each date in a loop
    for dt in dates:
        # Calculate start of week
        sow = get_start_of_week(dt, start_of_week).strftime("%Y-%m-%d")
        sows.append(sow)

        # Get day name
        dayname = dt.day_name()
        daynames.append(dayname)

        # Calculate day of week
        dayofweek = get_day_of_week(dt, start_of_week, start_week_as_zero)
        dayofweeks.append(dayofweek)

    # Create dictionary for DataFrame
    data_dict = {"weeks_diff": [weeks_diff]}

    # Add start of week columns
    for i in range(len(dates)):
        data_dict[f"sow{i + 1}"] = [sows[i]]

    # Add day name columns
    for i in range(len(dates)):
        data_dict[f"dayname{i + 1}"] = [daynames[i]]

    # Add day of week columns
    for i in range(len(dates)):
        data_dict[f"dayofweek{i + 1}"] = [dayofweeks[i]]

    # Create DataFrame with expected results
    expected_df = pd.DataFrame(data_dict)
    pd.testing.assert_frame_equal(result, expected_df)


@pytest.mark.execute
def test_pipeline_e2e_defog_transaction_week(
    defog_graphs: graph_fetcher,
    sqlite_defog_connection: DatabaseContext,
    week_handling_config: PyDoughConfigs,
):
    """
    Test executing transaction_week_sampler using the defog.ai schemas with
    different week configurations, comparing against expected results.
    """
    graph: GraphMetadata = defog_graphs("Broker")
    root: UnqualifiedNode = init_pydough_context(graph)(transaction_week_sampler)()
    result: pd.DataFrame = to_df(
        root,
        metadata=graph,
        database=sqlite_defog_connection,
        config=week_handling_config,
    )

    to_sql(
        root,
        metadata=graph,
        database=sqlite_defog_connection,
        config=week_handling_config,
    )

    # Generate expected DataFrame based on week_handling_config
    start_of_week = week_handling_config.start_of_week
    start_week_as_zero = week_handling_config.start_week_as_zero

    # Sample dates from the result DataFrame
    date_times = result["date_time"].tolist()

    # Calculate expected values for each date
    expected_sows = []
    expected_daynames = []
    expected_dayofweeks = []

    for dt in date_times:
        dt = pd.to_datetime(dt)

        # Calculate start of week
        sow = get_start_of_week(dt, start_of_week).strftime("%Y-%m-%d")
        expected_sows.append(sow)

        # Get day name
        dayname = get_day_name(dt)
        expected_daynames.append(dayname)

        # Calculate day of week
        dayofweek = get_day_of_week(dt, start_of_week, start_week_as_zero)
        expected_dayofweeks.append(dayofweek)

    # Create DataFrame with expected results
    expected_df = pd.DataFrame(
        {
            "date_time": date_times,
            "sow": expected_sows,
            "dayname": expected_daynames,
            "dayofweek": expected_dayofweeks,
        }
    )
    pd.testing.assert_frame_equal(result, expected_df)<|MERGE_RESOLUTION|>--- conflicted
+++ resolved
@@ -1712,8 +1712,6 @@
                 " s35 = True == False,"  # -> False
                 " s36 = True != False,"  # -> True
                 " s37 = SQRT(9),"  # -> 3.0
-<<<<<<< HEAD
-=======
                 " s38 = COUNT(customers) == None,"  # -> None
                 " s39 = None >= COUNT(customers),"  # -> None
                 " s40 = COUNT(customers) > None,"  # -> None
@@ -1724,7 +1722,6 @@
                 " s45 = None * COUNT(customers),"  # -> None
                 " s46 = COUNT(customers) / None,"  # -> None
                 " s47 = ABS(DEFAULT_TO(LIKE(DEFAULT_TO(MAX(customers.name), ''), '%r%'), 1))"  # -> COALESCE(MAX(sbcustname), '') LIKE '%r%'
->>>>>>> 3a2c5f33
                 ")",
                 "Broker",
                 lambda: pd.DataFrame(
@@ -1767,8 +1764,6 @@
                         "s35": [0],
                         "s36": [1],
                         "s37": [3.0],
-<<<<<<< HEAD
-=======
                         "s38": [None],
                         "s39": [None],
                         "s40": [None],
@@ -1779,7 +1774,6 @@
                         "s45": [None],
                         "s46": [None],
                         "s47": [1],
->>>>>>> 3a2c5f33
                     }
                 ),
                 "simplification_2",
@@ -1788,8 +1782,6 @@
         ),
         pytest.param(
             PyDoughPandasTest(
-<<<<<<< HEAD
-=======
                 "cust_info = customers.CALCULATE(p=DEFAULT_TO(INTEGER(postal_code), 0))"
                 " .CALCULATE("
                 " rank = RANKING(by=name.ASC()),"
@@ -1802,7 +1794,6 @@
                 " rsiz1 = DEFAULT_TO(RELSIZE(), 0.1),"
                 " rsiz2 = DEFAULT_TO(RELSIZE(by=name.ASC(), frame=(1, None)), 0.1),"
                 ")\n"
->>>>>>> 3a2c5f33
                 "result = Broker.CALCULATE("
                 " s00 = MONOTONIC(1, 2, 3),"  # -> True
                 " s01 = MONOTONIC(1, 1, 1),"  # -> True
@@ -1810,12 +1801,6 @@
                 " s03 = MONOTONIC(1, 4, 3),"  # -> False
                 " s04 = MONOTONIC(1, 2, 1),"  # -> False
                 " s05 = MONOTONIC(1, 0, 1),"  # -> False
-<<<<<<< HEAD
-                " s06 = MONOTONIC(1, LENGTH('foo'), COUNT(customers)),"  # -> 3 <= COUNT(customers)
-                " s07 = MONOTONIC(10, LENGTH('foo'), COUNT(customers)),"  # False
-                " s08 = MONOTONIC(COUNT(customers), LENGTH('foobar'), 9),"  # -> COUNT(customers) <= 6
-                " s09 = MONOTONIC(COUNT(customers), LENGTH('foobar'), 5),"  # -> False
-=======
                 " s06 = MONOTONIC(1, LENGTH('foo'), COUNT(cust_info)),"  # -> 3 <= COUNT(*)
                 " s07 = MONOTONIC(10, LENGTH('foo'), COUNT(cust_info)),"  # False
                 " s08 = MONOTONIC(COUNT(cust_info), LENGTH('foobar'), 9),"  # -> COUNT(*) <= 6
@@ -1847,7 +1832,6 @@
                 " s34 = ROUND(ABS(SUM(cust_info.rcnt2)), 2),"  # -> ROUND(SUM(cust_info.rcnt2), 2)
                 " s35 = ABS(ANYTHING(cust_info.rsiz1)),"  # -> ANYTHING(cust_info.rsiz1)
                 " s36 = ROUND(ABS(SUM(cust_info.rsiz2)), 2),"  # -> ROUND(SUM(cust_info.rsiz2), 2)
->>>>>>> 3a2c5f33
                 ")",
                 "Broker",
                 lambda: pd.DataFrame(
@@ -1862,8 +1846,6 @@
                         "s07": [0],
                         "s08": [0],
                         "s09": [0],
-<<<<<<< HEAD
-=======
                         "s10": [91],
                         "s11": [0],
                         "s12": [50],
@@ -1891,7 +1873,6 @@
                         "s34": [210.0],
                         "s35": [20],
                         "s36": [190.0],
->>>>>>> 3a2c5f33
                     }
                 ),
                 "simplification_3",

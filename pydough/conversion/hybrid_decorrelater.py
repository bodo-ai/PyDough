"""
Logic for applying de-correlation to hybrid trees before relational conversion
if the correlate is not a semi/anti join.
"""

__all__ = ["HybridDecorrelater"]


import copy

from .hybrid_connection import ConnectionType, HybridConnection
from .hybrid_expressions import (
    HybridBackRefExpr,
    HybridChildRefExpr,
    HybridColumnExpr,
    HybridCorrelExpr,
    HybridExpr,
    HybridFunctionExpr,
    HybridLiteralExpr,
    HybridRefExpr,
    HybridWindowExpr,
)
from .hybrid_operations import (
    HybridCalculate,
    HybridChildPullUp,
    HybridFilter,
    HybridNoop,
    HybridPartition,
)
from .hybrid_tree import HybridTree


class HybridDecorrelater:
    """
    Class that encapsulates the logic used for de-correlation of hybrid trees.
    """

    def __init__(self) -> None:
        self.stack: list[HybridTree] = []
        self.children_indices: list[int] = []

    def make_decorrelate_parent(
        self, hybrid: HybridTree, child_idx: int, min_steps: int, max_steps: int
    ) -> tuple[HybridTree, int, int]:
        """
        Creates a snapshot of the ancestry of the hybrid tree that contains
        a correlated child, without any of its children, its descendants, or
        any pipeline operators that do not need to be there.

        Args:
            `hybrid`: The hybrid tree to create a snapshot of in order to aid
            in the de-correlation of a correlated child.
            `child_idx`: The index of the correlated child of hybrid that the
            snapshot is being created to aid in the de-correlation of.
            `min_steps`: The index of the last pipeline operator that
            needs to be included in the snapshot in order for the child to be
            derivable.
            `max_steps`: The index of the first pipeline operator that cannot
            occur because it depends on the correlated child.

        Returns:
            A tuple where the first entry is a snapshot of `hybrid` and its
            ancestry in the hybrid tree, without without any of its children or
            pipeline operators that occur during or after the derivation of the
            correlated child, or without any of its descendants. The second
            entry is the number of ancestor layers that should be skipped due
            to the PARTITION edge case. The third entry is how many operators
<<<<<<< HEAD
            in hte pipeline were copied over from the root.
=======
            in the pipeline were copied over from the root.
>>>>>>> 3360e7fc
        """
        if isinstance(hybrid.pipeline[0], HybridPartition) and child_idx == 0:
            # Special case: if the correlated child is the data argument of a
            # partition operation, then the parent to snapshot is actually the
            # parent of the level containing the partition operation. In this
            # case, all of the parent's children & pipeline operators should be
            # included in the snapshot.
            if hybrid.parent is None:
                raise ValueError(
                    "Malformed hybrid tree: partition data input to a partition node cannot contain a correlated reference to the partition node."
                )
            result = self.make_decorrelate_parent(
                hybrid.parent,
                len(hybrid.parent.children) - 1,
                len(hybrid.parent.pipeline) - 1,
                len(hybrid.parent.pipeline),
            )
            return result[0], result[1] + 1, 1
        # Temporarily detach the successor of the current level, then create a
        # deep copy of the current level (which will include its ancestors),
        # then reattach the successor back to the original. This ensures that
        # the descendants of the current level are not included when providing
        # the parent to the correlated child as its new ancestor.
        successor: HybridTree | None = hybrid.successor
        hybrid._successor = None
        new_hybrid: HybridTree = copy.deepcopy(hybrid)
        hybrid._successor = successor
        # Ensure the new parent only includes the children and pipeline
        # operators that are required to exist first.
        new_children: list[HybridConnection] = []
        original_max_steps: int = max_steps
        new_correlated_children: set[int] = set()
        for idx, child in enumerate(new_hybrid.children):
            if child.min_steps < min_steps and child.max_steps <= original_max_steps:
                new_children.append(child)
                if idx in hybrid.correlated_children:
                    new_correlated_children.add(len(new_children) - 1)
            else:
                max_steps = min(max_steps, child.max_steps)
        new_hybrid._correlated_children = new_correlated_children
        new_hybrid._children = new_children
        new_hybrid._pipeline = new_hybrid._pipeline[:max_steps]
        return new_hybrid, 0, max_steps

    def remove_correl_refs(
        self,
        expr: HybridExpr,
        parent: HybridTree,
        child_height: int,
        correl_level: int,
    ) -> HybridExpr:
        """
        Recursively & destructively removes correlated references within a
        hybrid expression if they point to a specific correlated ancestor
        hybrid tree, and replaces them with corresponding BACK references.

        Args:
            `expr`: The hybrid expression to remove correlated references from.
            `parent`: The correlated ancestor hybrid tree that the correlated
            references should point to when they are targeted for removal.
            `child_height`: The height of the correlated child within the
            hybrid tree that the correlated references is point to. This is
            the number of BACK indices to shift by when replacing the
            correlated reference with a BACK reference.
            `correl_level`: The level of correlation nesting required for the
            correlated reference to be removed. This is used to ensure that
            only references that are at the specified level of correlation
            are removed, and all others are left intact.

        Returns:
            The hybrid expression with all correlated references to `parent`
            replaced with corresponding BACK references. The replacement also
            happens in-place.
        """
        match expr:
            case HybridCorrelExpr():
                # Unwrap the correlated expression to get the expression it
                # refers to (and shift it back to account for the fact that
                # the expression it points to is now above it in the hybrid
                # tree) but only if the correlated expression has enough
                # layers of correlation nesting to indicate that it refers to
                # the level of correlation that we are trying to remove.
                if expr.count_correlated_levels() >= correl_level:
                    return expr.expr.shift_back(child_height)
                else:
                    return expr
            case HybridFunctionExpr():
                # For regular functions, recursively transform all of their
                # arguments.
                for idx, arg in enumerate(expr.args):
                    expr.args[idx] = self.remove_correl_refs(
                        arg, parent, child_height, correl_level
                    )
                return expr
            case HybridWindowExpr():
                # For window functions, recursively transform all of their
                # arguments, partition keys, and order keys.
                for idx, arg in enumerate(expr.args):
                    expr.args[idx] = self.remove_correl_refs(
                        arg, parent, child_height, correl_level
                    )
                for idx, arg in enumerate(expr.partition_args):
                    expr.partition_args[idx] = self.remove_correl_refs(
                        arg, parent, child_height, correl_level
                    )
                for order_arg in expr.order_args:
                    order_arg.expr = self.remove_correl_refs(
                        order_arg.expr, parent, child_height, correl_level
                    )
                return expr
            case (
                HybridBackRefExpr()
                | HybridRefExpr()
                | HybridChildRefExpr()
                | HybridLiteralExpr()
                | HybridColumnExpr()
            ):
                # All other expression types do not require any transformation
                # to de-correlate since they cannot contain correlations.
                return expr
            case _:
                raise NotImplementedError(
                    f"Unsupported expression type: {expr.__class__.__name__}."
                )

    def correl_ref_purge(
        self,
        level: HybridTree | None,
        old_parent: HybridTree,
        new_parent: HybridTree,
        child_height: int,
        correl_level: int,
        top_level: bool = True,
    ) -> None:
        """
        The recursive procedure to remove correlated references from the
        expressions of a hybrid tree or any of its ancestors or children if
        they refer to a specific correlated ancestor that is being removed.

        Args:
            `level`: The current level of the hybrid tree to remove correlated
            references from.
            `old_parent`: The correlated ancestor hybrid tree that the correlated
            references should point to when they are targeted for removal.
            `new_parent`: The ancestor of `level` that removal should stop at
            because it is the transposed snapshot of `old_parent`, and
            therefore it & its ancestors cannot contain any more correlated
            references that would be targeted for removal.
            `child_height`: The height of the correlated child within the
            hybrid tree that the correlated references is point to. This is
            the number of BACK indices to shift by when replacing the
            correlated reference with a BACK.
            `correl_level`: The level of correlation nesting required for the
            correlated reference to be removed. This is used to ensure that
            only references that are at the specified level of correlation
            nesting are removed, and all others are left intact.
            `top_level`: Whether this is the top level of the hybrid tree that
            is being de-correlated.
        """
        while level is not None and level is not new_parent:
            # First, recursively remove any targeted correlated references from
            # the children of the current level.
            for child in level.children:
                self.correl_ref_purge(
                    child.subtree,
                    old_parent,
                    new_parent,
                    child_height,
                    correl_level + 1,
                    top_level=False,
                )
            # Then, remove any correlated references from the pipeline
            # operators of the current level. Usually this just means
            # transforming the terms/orderings/unique keys of the operation,
            # but specific operation types will require special casing if they
            # have additional expressions stored in other field that need to be
            # transformed.
            for operation in level.pipeline:
                for name, expr in operation.terms.items():
                    operation.terms[name] = self.remove_correl_refs(
                        expr, old_parent, child_height, correl_level
                    )
                for ordering in operation.orderings:
                    ordering.expr = self.remove_correl_refs(
                        ordering.expr, old_parent, child_height, correl_level
                    )
                for idx, expr in enumerate(operation.unique_exprs):
                    operation.unique_exprs[idx] = self.remove_correl_refs(
                        expr, old_parent, child_height, correl_level
                    )
                if isinstance(operation, HybridCalculate):
                    for str, expr in operation.new_expressions.items():
                        operation.new_expressions[str] = self.remove_correl_refs(
                            expr, old_parent, child_height, correl_level
                        )
                if isinstance(operation, HybridFilter):
                    operation.condition = self.remove_correl_refs(
                        operation.condition, old_parent, child_height, correl_level
                    )
            # Repeat the process on the ancestor until either loop guard
            # condition is no longer True. Only update the child height if we
            # are still making steps from the original tree, as opposed to from
            # inside a nested child.
            level = level.parent
            if top_level:
                child_height -= 1

    def decorrelate_child(
        self,
        old_parent: HybridTree,
        child_idx: int,
        new_parent: HybridTree,
        skipped_levels: int,
        preserved_steps: int,
    ) -> int:
        """
        Runs the logic to de-correlate a child of a hybrid tree that contains
        a correlated reference. This involves linking the child to a new parent
        as its ancestor, the parent being a snapshot of the original hybrid
        tree that contained the correlated child as a child. The transformed
        child can now replace correlated references with BACK references that
        point to terms in its newly expanded ancestry, and the original hybrid
        tree can now join onto this child using its uniqueness keys.

        Args:
            `old_parent`: The correlated ancestor hybrid tree that the correlated
            references should point to when they are targeted for removal.
            `child_idx`: Which child of the hybrid tree the child is.
            `new_parent`: The ancestor of `level` that removal should stop at.
            `skipped_levels`: The number of ancestor layers that should be
            ignored when deriving backshifts of join/agg keys.
            `preserved_steps`: The number of pipeline operators from old parent
            that were copied over into the new parent.

        Returns:
            The index of the child that was de-correlated, which is usually
            the same as `child_idx` but could have been shifted.
        """
        # First, find the height of the child subtree & its top-most level.
        child: HybridConnection = old_parent.children[child_idx]
        child_root: HybridTree = child.subtree
        child_height: int = 1
        while child_root.parent is not None:
            child_height += 1
            child_root = child_root.parent
        # Link the top level of the child subtree to the new parent.
        new_parent.add_successor(child_root)
        # Replace any correlated references to the original parent with BACK references.
        self.correl_ref_purge(child.subtree, old_parent, new_parent, child_height, 1)
        # Update the join keys to join on the unique keys of all the ancestors,
        # and the aggregation keys along with them.
        new_join_keys: list[tuple[HybridExpr, HybridExpr]] = []
        additional_levels: int = 0
        current_level: HybridTree | None = old_parent
        new_agg_keys: list[HybridExpr] = []
        rhs_shift: int = child_height - skipped_levels
        while current_level is not None:
            skip_join: bool = (
                isinstance(current_level.pipeline[0], HybridPartition)
                and child is current_level.children[0]
            )
            for unique_key in sorted(current_level.pipeline[-1].unique_exprs, key=str):
                lhs_key: HybridExpr = unique_key.shift_back(additional_levels)
                rhs_key: HybridExpr = lhs_key.shift_back(rhs_shift)
                if not skip_join:
                    new_join_keys.append((lhs_key, rhs_key))
                new_agg_keys.append(rhs_key)
            current_level = current_level.parent
            additional_levels += 1
        child.subtree.join_keys = new_join_keys
        child.subtree.general_join_condition = None
        # If aggregating, update the aggregation keys accordingly.
        if child.connection_type.is_aggregation:
            child.subtree.agg_keys = new_agg_keys
        # If the child is such that we don't need to keep rows from the parent
        # without a match, replace the parent & its ancestors with a
        # HybridPullUp node (and replace any other deleted nodes with no-ops).
        # This is done in-place, but only if the child is the first child of
        # the parent.
        if child.connection_type.is_semi and child_idx == min(
            old_parent.correlated_children
        ):
            old_parent._parent = None
            old_parent.pipeline[0] = HybridChildPullUp(
                old_parent, child_idx, child_height - skipped_levels
            )
            for i in range(1, preserved_steps):
                old_parent.pipeline[i] = HybridNoop(old_parent.pipeline[i - 1])
            child_remapping: dict[int, int] = old_parent.remove_dead_children(set())
            child_idx = child_remapping[child_idx]
        # Mark the child as no longer correlated, for printing purposes
        old_parent.correlated_children.discard(child_idx)
        return child_idx

    def decorrelate_hybrid_tree(self, hybrid: HybridTree) -> HybridTree:
        """
        The recursive procedure to remove unwanted correlated references from
        the entire hybrid tree, called from the bottom and working upwards
        to the top layer, and having each layer also de-correlate its children.

        Args:
            `hybrid`: The hybrid tree to remove correlated references from.

        Returns:
            The hybrid tree with all invalid correlated references removed as the
            tree structure is re-written to allow them to be replaced with BACK
            references. The transformation is also done in-place.
        """
        # Recursively decorrelate the ancestors of the current level of the
        # hybrid tree.
        if hybrid.parent is not None:
            hybrid._parent = self.decorrelate_hybrid_tree(hybrid.parent)
            hybrid._parent._successor = hybrid
        # Iterate across all the children, identify any that are correlated,
        # and transform any of the correlated ones that require decorrelation
        # due to the type of connection.
        child_idx: int = len(hybrid.children) - 1
        original_parent: HybridTree | None = None
        while child_idx >= 0:
            child = hybrid.children[child_idx]
            if child_idx not in hybrid.correlated_children:
                child_idx -= 1
                continue
            match child.connection_type:
                case (
                    ConnectionType.SINGULAR
                    | ConnectionType.SINGULAR_ONLY_MATCH
                    | ConnectionType.AGGREGATION
                    | ConnectionType.AGGREGATION_ONLY_MATCH
                ):
                    if original_parent is None:
                        original_parent = copy.deepcopy(hybrid)
                    new_parent, skipped_levels, preserved_steps = (
                        self.make_decorrelate_parent(
                            original_parent,
                            child_idx,
                            hybrid.children[child_idx].min_steps,
                            hybrid.children[child_idx].max_steps,
                        )
                    )
                    child_idx = self.decorrelate_child(
                        hybrid,
                        child_idx,
                        new_parent,
                        skipped_levels,
                        preserved_steps,
                    )
                case ConnectionType.NDISTINCT | ConnectionType.NDISTINCT_ONLY_MATCH:
                    raise NotImplementedError(
                        f"PyDough does not yet support correlated references with the {child.connection_type.name} pattern."
                    )
                case (
                    ConnectionType.SEMI
                    | ConnectionType.ANTI
                    | ConnectionType.NO_MATCH_SINGULAR
                    | ConnectionType.NO_MATCH_AGGREGATION
                    | ConnectionType.NO_MATCH_NDISTINCT
                ):
                    # These patterns do not require decorrelation since they
                    # are supported via correlated SEMI/ANTI joins.
                    pass
            child_idx -= 1
        # Iterate across all the children and recursively decorrelate them.
        for child in hybrid.children:
            child.subtree = self.decorrelate_hybrid_tree(child.subtree)
        return hybrid

    def find_correlated_children(self, hybrid: HybridTree) -> None:
        """
        Recursively finds all correlated children of a hybrid tree and stores
        them in the hybrid tree.

        Args:
            `hybrid`: The hybrid tree to find correlated children in.
        """
        correl_levels: int = 0
        for operation in hybrid.pipeline:
            if isinstance(operation, HybridCalculate):
                for term in operation.new_expressions.values():
                    correl_levels = max(correl_levels, term.count_correlated_levels())
            if isinstance(operation, HybridFilter):
                correl_levels = max(
                    correl_levels, operation.condition.count_correlated_levels()
                )

        assert correl_levels <= len(self.stack)
        for i in range(-1, -correl_levels - 1, -1):
            self.stack[i].correlated_children.add(self.children_indices[i])

        self.stack.append(hybrid)
        for idx, child in enumerate(hybrid.children):
            self.children_indices.append(idx)
            self.find_correlated_children(child.subtree)
            self.children_indices.pop()
        self.stack.pop()
        if hybrid.parent is not None:
            self.find_correlated_children(hybrid.parent)<|MERGE_RESOLUTION|>--- conflicted
+++ resolved
@@ -65,11 +65,7 @@
             correlated child, or without any of its descendants. The second
             entry is the number of ancestor layers that should be skipped due
             to the PARTITION edge case. The third entry is how many operators
-<<<<<<< HEAD
-            in hte pipeline were copied over from the root.
-=======
             in the pipeline were copied over from the root.
->>>>>>> 3360e7fc
         """
         if isinstance(hybrid.pipeline[0], HybridPartition) and child_idx == 0:
             # Special case: if the correlated child is the data argument of a

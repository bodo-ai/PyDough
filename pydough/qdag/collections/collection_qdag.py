--- conflicted
+++ resolved
@@ -371,7 +371,6 @@
 
         Args:
             `term_name`: The name to match against the list of candidates.
-<<<<<<< HEAD
             `atol`: The absolute tolerance for the minimum edit distance; any
             candidate with a minimum edit distance less than or equal to
             `closest_match + atol` will be included in the results.
@@ -379,8 +378,6 @@
              candidate with a minimum edit distance less than or equal to
             `closest_match * (1 + rtol)` will be included in the results.
             `min_names`: The minimum number of names to return.
-=======
->>>>>>> 92e453fb
 
         Returns:
             A list of candidate names, based on the closest matches.

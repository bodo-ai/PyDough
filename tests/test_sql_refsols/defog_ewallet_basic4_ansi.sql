<<<<<<< HEAD
WITH _t0 AS (
  SELECT
    notifications.type AS type,
    notifications.user_id AS user_id
  FROM main.notifications AS notifications
), _s1 AS (
  SELECT
    _t0.user_id AS user_id
  FROM _t0 AS _t0
  WHERE
    _t0.type = 'transaction'
), _s0 AS (
  SELECT
    users.uid AS uid
  FROM main.users AS users
)
SELECT
  _s0.uid AS user_id
FROM _s0 AS _s0
WHERE
  EXISTS(
    SELECT
      1 AS "1"
    FROM _s1 AS _s1
    WHERE
      _s0.uid = _s1.user_id
  )
=======
SELECT
  users.uid AS user_id
FROM main.users AS users
JOIN main.notifications AS notifications
  ON notifications.type = 'transaction' AND notifications.user_id = users.uid
>>>>>>> 30d7d0e9
<|MERGE_RESOLUTION|>--- conflicted
+++ resolved
@@ -1,35 +1,5 @@
-<<<<<<< HEAD
-WITH _t0 AS (
-  SELECT
-    notifications.type AS type,
-    notifications.user_id AS user_id
-  FROM main.notifications AS notifications
-), _s1 AS (
-  SELECT
-    _t0.user_id AS user_id
-  FROM _t0 AS _t0
-  WHERE
-    _t0.type = 'transaction'
-), _s0 AS (
-  SELECT
-    users.uid AS uid
-  FROM main.users AS users
-)
-SELECT
-  _s0.uid AS user_id
-FROM _s0 AS _s0
-WHERE
-  EXISTS(
-    SELECT
-      1 AS "1"
-    FROM _s1 AS _s1
-    WHERE
-      _s0.uid = _s1.user_id
-  )
-=======
 SELECT
   users.uid AS user_id
 FROM main.users AS users
 JOIN main.notifications AS notifications
-  ON notifications.type = 'transaction' AND notifications.user_id = users.uid
->>>>>>> 30d7d0e9
+  ON notifications.type = 'transaction' AND notifications.user_id = users.uid
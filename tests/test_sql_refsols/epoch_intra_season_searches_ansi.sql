--- conflicted
+++ resolved
@@ -28,16 +28,6 @@
     ON _s2.first_month = EXTRACT(MONTH FROM searches.search_ts)
     OR _s2.second_month = EXTRACT(MONTH FROM searches.search_ts)
     OR _s2.third_month = EXTRACT(MONTH FROM searches.search_ts)
-<<<<<<< HEAD
-  JOIN events AS events
-    ON LOWER(searches.search_string) LIKE CONCAT('%', LOWER(events.ev_name), '%')
-  JOIN _s0 AS _s7
-    ON _s2.season_name = _s7.name
-    AND (
-      _s7.first_month = EXTRACT(MONTH FROM events.ev_dt)
-      OR _s7.second_month = EXTRACT(MONTH FROM events.ev_dt)
-      OR _s7.third_month = EXTRACT(MONTH FROM events.ev_dt)
-=======
   JOIN _s5 AS _s5
     ON LOWER(searches.search_string) LIKE CONCAT('%', LOWER(_s5.name), '%')
   JOIN _s0 AS _s7
@@ -46,16 +36,11 @@
       _s7.first_month = EXTRACT(MONTH FROM _s5.date_time)
       OR _s7.second_month = EXTRACT(MONTH FROM _s5.date_time)
       OR _s7.third_month = EXTRACT(MONTH FROM _s5.date_time)
->>>>>>> d17ba124
     )
   GROUP BY
     _s2.name,
     searches.search_id
-<<<<<<< HEAD
-), _s16 AS (
-=======
 ), _s18 AS (
->>>>>>> d17ba124
   SELECT
     ANY_VALUE(_s0.name) AS agg_1,
     COUNT() AS agg_3,
@@ -71,38 +56,6 @@
     ON _s0.name = _s9.name AND _s9.search_id = searches.search_id
   GROUP BY
     _s0.name
-<<<<<<< HEAD
-), _s17 AS (
-  SELECT
-    COUNT() AS agg_1,
-    SUM(_s10.season_name = _s15.name) AS agg_0,
-    _s10.name
-  FROM _s2 AS _s10
-  JOIN events AS events
-    ON _s10.first_month = EXTRACT(MONTH FROM events.ev_dt)
-    OR _s10.second_month = EXTRACT(MONTH FROM events.ev_dt)
-    OR _s10.third_month = EXTRACT(MONTH FROM events.ev_dt)
-  JOIN searches AS searches
-    ON LOWER(searches.search_string) LIKE CONCAT('%', LOWER(events.ev_name), '%')
-  JOIN _s0 AS _s15
-    ON _s15.first_month = EXTRACT(MONTH FROM searches.search_ts)
-    OR _s15.second_month = EXTRACT(MONTH FROM searches.search_ts)
-    OR _s15.third_month = EXTRACT(MONTH FROM searches.search_ts)
-  GROUP BY
-    _s10.name
-)
-SELECT
-  _s16.agg_1 AS season_name,
-  ROUND((
-    100.0 * COALESCE(_s16.agg_2, 0)
-  ) / _s16.agg_3, 2) AS pct_season_searches,
-  ROUND((
-    100.0 * COALESCE(_s17.agg_0, 0)
-  ) / COALESCE(_s17.agg_1, 0), 2) AS pct_event_searches
-FROM _s16 AS _s16
-LEFT JOIN _s17 AS _s17
-  ON _s16.agg_1 = _s17.name
-=======
 ), _s12 AS (
   SELECT
     ANY_VALUE(_s10.first_month) AS agg_0,
@@ -147,6 +100,5 @@
 FROM _s18 AS _s18
 LEFT JOIN _s19 AS _s19
   ON _s18.agg_1 = _s19.agg_1
->>>>>>> d17ba124
 ORDER BY
   season_name
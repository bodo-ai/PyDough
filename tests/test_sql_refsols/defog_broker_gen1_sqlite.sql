--- conflicted
+++ resolved
@@ -1,30 +1,17 @@
-WITH "_t0" AS (
+WITH _s0 AS (
   SELECT
-    MIN("sbdailyprice"."sbdpclose") AS "agg_0",
-    "sbdailyprice"."sbdptickerid" AS "ticker_id"
-  FROM "main"."sbdailyprice" AS "sbdailyprice"
+    MIN(sbdpclose) AS agg_0,
+    sbdptickerid AS ticker_id
+  FROM main.sbdailyprice
   WHERE
     CAST((
-      JULIANDAY(DATE(DATETIME('now'), 'start of day')) - JULIANDAY(DATE("sbdailyprice"."sbdpdate", 'start of day'))
+      JULIANDAY(DATE(DATETIME('now'), 'start of day')) - JULIANDAY(DATE(sbdpdate, 'start of day'))
     ) AS INTEGER) <= 7
   GROUP BY
-    "sbdailyprice"."sbdptickerid"
+    sbdptickerid
 )
 SELECT
-<<<<<<< HEAD
-  MIN("_t0"."agg_0") AS "lowest_price"
-FROM "_t0" AS "_t0"
-JOIN "main"."sbticker" AS "sbticker"
-  ON "_t0"."ticker_id" = "sbticker"."sbtickerid"
-  AND "sbticker"."sbtickersymbol" = 'VTI'
-=======
-  MIN(sbdailyprice.sbdpclose) AS lowest_price
-FROM main.sbdailyprice AS sbdailyprice
+  MIN(_s0.agg_0) AS lowest_price
+FROM _s0 AS _s0
 JOIN main.sbticker AS sbticker
-  ON sbdailyprice.sbdptickerid = sbticker.sbtickerid
-  AND sbticker.sbtickersymbol = 'VTI'
-WHERE
-  CAST((
-    JULIANDAY(DATE(DATETIME('now'), 'start of day')) - JULIANDAY(DATE(sbdailyprice.sbdpdate, 'start of day'))
-  ) AS INTEGER) <= 7
->>>>>>> 5a60492b
+  ON _s0.ticker_id = sbticker.sbtickerid AND sbticker.sbtickersymbol = 'VTI'
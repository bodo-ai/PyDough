--- conflicted
+++ resolved
@@ -952,8 +952,6 @@
             ),
             id="avg_gap_prev_urgent_same_clerk",
         ),
-<<<<<<< HEAD
-=======
         pytest.param(
             (
                 top_customers_by_orders,
@@ -968,7 +966,6 @@
             ),
             id="top_customers_by_orders",
         ),
->>>>>>> a1243816
     ],
 )
 def pydough_pipeline_test_data(

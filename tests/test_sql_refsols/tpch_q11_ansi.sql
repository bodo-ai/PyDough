WITH _t0 AS (
  SELECT
<<<<<<< HEAD
    "supplier"."s_suppkey" AS "key",
    "supplier"."s_nationkey" AS "nation_key"
  FROM "tpch"."supplier" AS "supplier"
), "_t5" AS (
=======
    s_suppkey AS key,
    s_nationkey AS nation_key
  FROM tpch.supplier
), _t7 AS (
>>>>>>> a57d0640
  SELECT
    n_name AS name,
    n_nationkey AS key
  FROM tpch.nation
  WHERE
<<<<<<< HEAD
    "nation"."n_name" = 'GERMANY'
), "_t2_2" AS (
  SELECT
    SUM("partsupp"."ps_supplycost" * "partsupp"."ps_availqty") AS "agg_0"
  FROM "tpch"."partsupp" AS "partsupp"
  JOIN "_t0" AS "_t0"
    ON "_t0"."key" = "partsupp"."ps_suppkey"
  JOIN "_t5" AS "_t5"
    ON "_t0"."nation_key" = "_t5"."key"
), "_t9" AS (
  SELECT
    SUM("partsupp"."ps_supplycost" * "partsupp"."ps_availqty") AS "agg_1",
    "partsupp"."ps_partkey" AS "part_key"
  FROM "tpch"."partsupp" AS "partsupp"
  JOIN "_t0" AS "_t4"
    ON "_t4"."key" = "partsupp"."ps_suppkey"
  JOIN "_t5" AS "_t8"
    ON "_t4"."nation_key" = "_t8"."key"
  GROUP BY
    "partsupp"."ps_partkey"
)
SELECT
  "_t9"."part_key" AS "PS_PARTKEY",
  COALESCE("_t9"."agg_1", 0) AS "VALUE"
FROM "_t2_2" AS "_t2"
LEFT JOIN "_t9" AS "_t9"
  ON TRUE
WHERE
  (
    COALESCE("_t2"."agg_0", 0) * 0.0001
  ) < COALESCE("_t9"."agg_1", 0)
ORDER BY
  "value" DESC
LIMIT 10
=======
    n_name = 'GERMANY'
), _t4 AS (
  SELECT
    SUM(partsupp.ps_supplycost * partsupp.ps_availqty) AS agg_0
  FROM tpch.partsupp AS partsupp
  JOIN _t0 AS _t0
    ON _t0.key = partsupp.ps_suppkey
  JOIN _t7 AS _t7
    ON _t0.nation_key = _t7.key
), _t9_2 AS (
  SELECT
    SUM(partsupp.ps_supplycost * partsupp.ps_availqty) AS agg_1,
    partsupp.ps_partkey AS part_key
  FROM tpch.partsupp AS partsupp
  JOIN _t0 AS _t4
    ON _t4.key = partsupp.ps_suppkey
  JOIN _t7 AS _t10
    ON _t10.key = _t4.nation_key
  GROUP BY
    partsupp.ps_partkey
), _t0_2 AS (
  SELECT
    _t9.part_key AS ps_partkey,
    COALESCE(_t9.agg_1, 0) AS value,
    COALESCE(_t9.agg_1, 0) AS ordering_2
  FROM _t4 AS _t4
  LEFT JOIN _t9_2 AS _t9
    ON TRUE
  WHERE
    (
      COALESCE(_t4.agg_0, 0) * 0.0001
    ) < COALESCE(_t9.agg_1, 0)
  ORDER BY
    ordering_2 DESC
  LIMIT 10
)
SELECT
  ps_partkey AS PS_PARTKEY,
  value AS VALUE
FROM _t0_2
ORDER BY
  ordering_2 DESC
>>>>>>> a57d0640
<|MERGE_RESOLUTION|>--- conflicted
+++ resolved
@@ -1,97 +1,45 @@
 WITH _t0 AS (
   SELECT
-<<<<<<< HEAD
-    "supplier"."s_suppkey" AS "key",
-    "supplier"."s_nationkey" AS "nation_key"
-  FROM "tpch"."supplier" AS "supplier"
-), "_t5" AS (
-=======
     s_suppkey AS key,
     s_nationkey AS nation_key
   FROM tpch.supplier
-), _t7 AS (
->>>>>>> a57d0640
+), _t5 AS (
   SELECT
     n_name AS name,
     n_nationkey AS key
   FROM tpch.nation
   WHERE
-<<<<<<< HEAD
-    "nation"."n_name" = 'GERMANY'
-), "_t2_2" AS (
-  SELECT
-    SUM("partsupp"."ps_supplycost" * "partsupp"."ps_availqty") AS "agg_0"
-  FROM "tpch"."partsupp" AS "partsupp"
-  JOIN "_t0" AS "_t0"
-    ON "_t0"."key" = "partsupp"."ps_suppkey"
-  JOIN "_t5" AS "_t5"
-    ON "_t0"."nation_key" = "_t5"."key"
-), "_t9" AS (
-  SELECT
-    SUM("partsupp"."ps_supplycost" * "partsupp"."ps_availqty") AS "agg_1",
-    "partsupp"."ps_partkey" AS "part_key"
-  FROM "tpch"."partsupp" AS "partsupp"
-  JOIN "_t0" AS "_t4"
-    ON "_t4"."key" = "partsupp"."ps_suppkey"
-  JOIN "_t5" AS "_t8"
-    ON "_t4"."nation_key" = "_t8"."key"
-  GROUP BY
-    "partsupp"."ps_partkey"
-)
-SELECT
-  "_t9"."part_key" AS "PS_PARTKEY",
-  COALESCE("_t9"."agg_1", 0) AS "VALUE"
-FROM "_t2_2" AS "_t2"
-LEFT JOIN "_t9" AS "_t9"
-  ON TRUE
-WHERE
-  (
-    COALESCE("_t2"."agg_0", 0) * 0.0001
-  ) < COALESCE("_t9"."agg_1", 0)
-ORDER BY
-  "value" DESC
-LIMIT 10
-=======
     n_name = 'GERMANY'
-), _t4 AS (
+), _t2_2 AS (
   SELECT
     SUM(partsupp.ps_supplycost * partsupp.ps_availqty) AS agg_0
   FROM tpch.partsupp AS partsupp
   JOIN _t0 AS _t0
     ON _t0.key = partsupp.ps_suppkey
-  JOIN _t7 AS _t7
-    ON _t0.nation_key = _t7.key
-), _t9_2 AS (
+  JOIN _t5 AS _t5
+    ON _t0.nation_key = _t5.key
+), _t9 AS (
   SELECT
     SUM(partsupp.ps_supplycost * partsupp.ps_availqty) AS agg_1,
     partsupp.ps_partkey AS part_key
   FROM tpch.partsupp AS partsupp
   JOIN _t0 AS _t4
     ON _t4.key = partsupp.ps_suppkey
-  JOIN _t7 AS _t10
-    ON _t10.key = _t4.nation_key
+  JOIN _t5 AS _t8
+    ON _t4.nation_key = _t8.key
   GROUP BY
     partsupp.ps_partkey
-), _t0_2 AS (
-  SELECT
-    _t9.part_key AS ps_partkey,
-    COALESCE(_t9.agg_1, 0) AS value,
-    COALESCE(_t9.agg_1, 0) AS ordering_2
-  FROM _t4 AS _t4
-  LEFT JOIN _t9_2 AS _t9
-    ON TRUE
-  WHERE
-    (
-      COALESCE(_t4.agg_0, 0) * 0.0001
-    ) < COALESCE(_t9.agg_1, 0)
-  ORDER BY
-    ordering_2 DESC
-  LIMIT 10
 )
 SELECT
-  ps_partkey AS PS_PARTKEY,
-  value AS VALUE
-FROM _t0_2
+  _t9.part_key AS PS_PARTKEY,
+  COALESCE(_t9.agg_1, 0) AS VALUE
+FROM _t2_2 AS _t2
+LEFT JOIN _t9 AS _t9
+  ON TRUE
+WHERE
+  (
+    COALESCE(_t2.agg_0, 0) * 0.0001
+  ) < COALESCE(_t9.agg_1, 0)
 ORDER BY
-  ordering_2 DESC
->>>>>>> a57d0640
+  value DESC
+LIMIT 10
--- conflicted
+++ resolved
@@ -1,47 +1,29 @@
-<<<<<<< HEAD
-WITH "_t0" AS (
-=======
-WITH _t0 AS (
->>>>>>> 5a60492b
+WITH _s0 AS (
   SELECT
     COUNT() AS agg_0,
-    SUM(
+    SUM((
       (
-        (
-          CAST(STRFTIME('%w', sbtransaction.sbtxdatetime) AS INTEGER) + 6
-        ) % 7
-      ) IN (5, 6)
-<<<<<<< HEAD
-    ) AS "agg_1",
-    "sbtransaction"."sbtxtickerid" AS "ticker_id",
-=======
-    ) AS agg_1,
->>>>>>> 5a60492b
+        CAST(STRFTIME('%w', sbtxdatetime) AS INTEGER) + 6
+      ) % 7
+    ) IN (5, 6)) AS agg_1,
+    sbtxtickerid AS ticker_id,
     DATE(
-      sbtransaction.sbtxdatetime,
+      sbtxdatetime,
       '-' || CAST((
-        CAST(STRFTIME('%w', DATETIME(sbtransaction.sbtxdatetime)) AS INTEGER) + 6
+        CAST(STRFTIME('%w', DATETIME(sbtxdatetime)) AS INTEGER) + 6
       ) % 7 AS TEXT) || ' days',
       'start of day'
-<<<<<<< HEAD
-    ) AS "week"
-  FROM "main"."sbtransaction" AS "sbtransaction"
-=======
     ) AS week
-  FROM main.sbtransaction AS sbtransaction
-  JOIN main.sbticker AS sbticker
-    ON sbticker.sbtickerid = sbtransaction.sbtxtickerid
-    AND sbticker.sbtickertype = 'stock'
->>>>>>> 5a60492b
+  FROM main.sbtransaction
   WHERE
-    sbtransaction.sbtxdatetime < DATE(
+    sbtxdatetime < DATE(
       'now',
       '-' || CAST((
         CAST(STRFTIME('%w', DATETIME('now')) AS INTEGER) + 6
       ) % 7 AS TEXT) || ' days',
       'start of day'
     )
-    AND sbtransaction.sbtxdatetime >= DATE(
+    AND sbtxdatetime >= DATE(
       'now',
       '-' || CAST((
         CAST(STRFTIME('%w', DATETIME('now')) AS INTEGER) + 6
@@ -50,25 +32,24 @@
       '-56 day'
     )
   GROUP BY
-    "sbtransaction"."sbtxtickerid",
+    sbtxtickerid,
     DATE(
-      sbtransaction.sbtxdatetime,
+      sbtxdatetime,
       '-' || CAST((
-        CAST(STRFTIME('%w', DATETIME(sbtransaction.sbtxdatetime)) AS INTEGER) + 6
+        CAST(STRFTIME('%w', DATETIME(sbtxdatetime)) AS INTEGER) + 6
       ) % 7 AS TEXT) || ' days',
       'start of day'
     )
-), "_t0_2" AS (
+), _t0 AS (
   SELECT
-    SUM("_t0"."agg_0") AS "agg_0",
-    SUM("_t0"."agg_1") AS "agg_1",
-    "_t0"."week" AS "week"
-  FROM "_t0" AS "_t0"
-  JOIN "main"."sbticker" AS "sbticker"
-    ON "_t0"."ticker_id" = "sbticker"."sbtickerid"
-    AND "sbticker"."sbtickertype" = 'stock'
+    SUM(_s0.agg_0) AS agg_0,
+    SUM(_s0.agg_1) AS agg_1,
+    _s0.week
+  FROM _s0 AS _s0
+  JOIN main.sbticker AS sbticker
+    ON _s0.ticker_id = sbticker.sbtickerid AND sbticker.sbtickertype = 'stock'
   GROUP BY
-    "_t0"."week"
+    _s0.week
 )
 SELECT
   week,

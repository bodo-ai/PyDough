--- conflicted
+++ resolved
@@ -385,14 +385,13 @@
         return f"FILTER[{self.condition}]"
 
 
-<<<<<<< HEAD
 class HybridPartition(HybridOperation):
     """
     Class for HybridOperation corresponding to a PARTITION operation.
     """
 
     def __init__(self):
-        super().__init__({}, {})
+        super().__init__({}, {}, [])
         self.key_names: list[str] = []
 
     def __repr__(self):
@@ -411,28 +410,6 @@
         self.terms[key_name] = key_expr
 
 
-class HybridOrder(HybridOperation):
-    """
-    Class for HybridOperation corresponding to an ORDER BY operation.
-    """
-
-    def __init__(
-        self,
-        predecessor: HybridOperation,
-        order: OrderBy,
-        collation: list[HybridCollation],
-    ):
-        super().__init__(predecessor.terms, {})
-        self.predecessor: HybridOperation = predecessor
-        self.order: OrderBy = order
-        self.collation: list[HybridCollation] = collation
-
-    def __repr__(self):
-        return f"ORDER[{self.collation}]"
-
-
-=======
->>>>>>> bad114a1
 class HybridLimit(HybridOperation):
     """
     Class for HybridOperation corresponding to a TOP K operation.
@@ -1189,7 +1166,6 @@
                 expr = self.make_hybrid_expr(hybrid, node.condition, child_ref_mapping)
                 hybrid.pipeline.append(HybridFilter(hybrid.pipeline[-1], expr))
                 return hybrid
-<<<<<<< HEAD
             case PartitionBy():
                 hybrid = self.make_hybrid_tree(node.preceding_context)
                 partition: HybridPartition = HybridPartition()
@@ -1208,7 +1184,6 @@
                     key_exprs
                 )
                 return successor_hybrid
-=======
             case OrderBy() | TopK():
                 hybrid = self.make_hybrid_tree(node.preceding_context)
                 self.populate_children(hybrid, node, child_ref_mapping)
@@ -1225,7 +1200,6 @@
                         HybridLimit(hybrid.pipeline[-1], node.records_to_keep)
                     )
                 return hybrid
->>>>>>> bad114a1
             case ChildOperatorChildAccess():
                 match node.child_access:
                     case TableCollection() | SubCollection() if not isinstance(

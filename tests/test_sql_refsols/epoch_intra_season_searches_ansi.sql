--- conflicted
+++ resolved
@@ -42,19 +42,11 @@
     searches.search_id
 ), _s18 AS (
   SELECT
-<<<<<<< HEAD
     ANY_VALUE(_s0.name) AS agg_1,
-    COUNT() AS agg_3,
-    SUM((
-      NOT _s9.agg_0 IS NULL AND _s9.agg_0 > 0
-    )) AS agg_2
-=======
     SUM((
       NOT _s9.agg_0 IS NULL AND _s9.agg_0 > 0
     )) AS agg_2,
-    COUNT() AS agg_3,
-    _s0.name
->>>>>>> fd4a89e4
+    COUNT() AS agg_3
   FROM _s0 AS _s0
   JOIN searches AS searches
     ON _s0.first_month = EXTRACT(MONTH FROM searches.search_ts)
@@ -80,25 +72,14 @@
     _s10.name
 ), _s19 AS (
   SELECT
-<<<<<<< HEAD
+    SUM(_s12.agg_4 = _s17.name) AS agg_0,
     COUNT() AS agg_1_15,
-    SUM(_s12.agg_4 = _s17.name) AS agg_0,
     _s12.agg_1
   FROM _s12 AS _s12
   JOIN _s5 AS _s13
     ON _s12.agg_0 = EXTRACT(MONTH FROM _s13.date_time)
     OR _s12.agg_5 = EXTRACT(MONTH FROM _s13.date_time)
     OR _s12.agg_6 = EXTRACT(MONTH FROM _s13.date_time)
-=======
-    SUM(_s12.season_name = _s17.name) AS agg_0,
-    COUNT() AS agg_1,
-    _s12.name
-  FROM _s2 AS _s12
-  JOIN events AS events
-    ON _s12.first_month = EXTRACT(MONTH FROM events.ev_dt)
-    OR _s12.second_month = EXTRACT(MONTH FROM events.ev_dt)
-    OR _s12.third_month = EXTRACT(MONTH FROM events.ev_dt)
->>>>>>> fd4a89e4
   JOIN searches AS searches
     ON LOWER(searches.search_string) LIKE CONCAT('%', LOWER(_s13.name), '%')
   JOIN _s0 AS _s17

--- conflicted
+++ resolved
@@ -44,34 +44,20 @@
   FROM tpch.customer
 ), _s3 AS (
   SELECT
-<<<<<<< HEAD
-    COUNT(CASE WHEN c_acctbal >= 0 THEN c_acctbal ELSE NULL END) AS agg_3,
-    COUNT(CASE WHEN c_acctbal < 0 THEN c_acctbal ELSE NULL END) AS agg_4,
-    AVG(expr_5) AS avg_expr_5,
-    AVG(expr_6) AS avg_expr_6,
-    AVG(expr_7) AS avg_expr_7,
-    c_nationkey
-=======
     c_nationkey,
     AVG(expr_5) AS avg_expr_5,
     AVG(expr_6) AS avg_expr_6,
     AVG(expr_7) AS avg_expr_7,
     COUNT(CASE WHEN c_acctbal < 0 THEN c_acctbal ELSE NULL END) AS count_negative_acctbal,
     COUNT(CASE WHEN c_acctbal >= 0 THEN c_acctbal ELSE NULL END) AS count_non_negative_acctbal
->>>>>>> 72bc7682
   FROM _t2
   GROUP BY
     1
 )
 SELECT
   nation.n_name AS nation_name,
-<<<<<<< HEAD
-  _s3.agg_4 AS n_red_acctbal,
-  _s3.agg_3 AS n_black_acctbal,
-=======
   _s3.count_negative_acctbal AS n_red_acctbal,
   _s3.count_non_negative_acctbal AS n_black_acctbal,
->>>>>>> 72bc7682
   _s3.avg_expr_7 AS median_red_acctbal,
   _s3.avg_expr_5 AS median_black_acctbal,
   _s3.avg_expr_6 AS median_overall_acctbal

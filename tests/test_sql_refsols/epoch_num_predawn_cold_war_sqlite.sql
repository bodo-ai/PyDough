WITH _s0 AS (
  SELECT
<<<<<<< HEAD
    events.ev_dt AS ev_dt
  FROM events AS events
), _t1 AS (
  SELECT
    times.t_end_hour AS t_end_hour,
    times.t_name AS t_name,
    times.t_start_hour AS t_start_hour
  FROM times AS times
), _s2 AS (
  SELECT
    _t1.t_end_hour AS t_end_hour,
    _t1.t_start_hour AS t_start_hour
  FROM _t1 AS _t1
  WHERE
    _t1.t_name = 'Pre-Dawn'
), _s0 AS (
  SELECT
    _s1.ev_dt AS ev_dt
  FROM _s1 AS _s1
  WHERE
    EXISTS(
      SELECT
        1 AS "1"
      FROM _s2 AS _s2
      WHERE
        _s2.t_end_hour > CAST(STRFTIME('%H', _s1.ev_dt) AS INTEGER)
        AND _s2.t_start_hour <= CAST(STRFTIME('%H', _s1.ev_dt) AS INTEGER)
    )
), _t2 AS (
  SELECT
    eras.er_end_year AS er_end_year,
    eras.er_name AS er_name,
    eras.er_start_year AS er_start_year
  FROM eras AS eras
), _s3 AS (
  SELECT
    _t2.er_end_year AS er_end_year,
    _t2.er_start_year AS er_start_year
  FROM _t2 AS _t2
  WHERE
    _t2.er_name = 'Cold War'
), _t0 AS (
  SELECT
    1 AS _
  FROM _s0 AS _s0
  WHERE
    EXISTS(
      SELECT
        1 AS "1"
      FROM _s3 AS _s3
      WHERE
        _s3.er_end_year > CAST(STRFTIME('%Y', _s0.ev_dt) AS INTEGER)
        AND _s3.er_start_year <= CAST(STRFTIME('%Y', _s0.ev_dt) AS INTEGER)
    )
=======
    ev_dt AS date_time,
    ev_key AS key
  FROM events
), _u_0 AS (
  SELECT
    _s2.key AS _u_1
  FROM _s0 AS _s2
  JOIN eras AS eras
    ON eras.er_end_year > CAST(STRFTIME('%Y', _s2.date_time) AS INTEGER)
    AND eras.er_name = 'Cold War'
    AND eras.er_start_year <= CAST(STRFTIME('%Y', _s2.date_time) AS INTEGER)
  GROUP BY
    _s2.key
>>>>>>> 30d7d0e9
)
SELECT
  COUNT(*) AS n_events
FROM _s0 AS _s0
JOIN times AS times
  ON times.t_end_hour > CAST(STRFTIME('%H', _s0.date_time) AS INTEGER)
  AND times.t_name = 'Pre-Dawn'
  AND times.t_start_hour <= CAST(STRFTIME('%H', _s0.date_time) AS INTEGER)
LEFT JOIN _u_0 AS _u_0
  ON _s0.key = _u_0._u_1
WHERE
  NOT _u_0._u_1 IS NULL<|MERGE_RESOLUTION|>--- conflicted
+++ resolved
@@ -1,84 +1,27 @@
 WITH _s0 AS (
   SELECT
-<<<<<<< HEAD
-    events.ev_dt AS ev_dt
-  FROM events AS events
-), _t1 AS (
-  SELECT
-    times.t_end_hour AS t_end_hour,
-    times.t_name AS t_name,
-    times.t_start_hour AS t_start_hour
-  FROM times AS times
-), _s2 AS (
-  SELECT
-    _t1.t_end_hour AS t_end_hour,
-    _t1.t_start_hour AS t_start_hour
-  FROM _t1 AS _t1
-  WHERE
-    _t1.t_name = 'Pre-Dawn'
-), _s0 AS (
-  SELECT
-    _s1.ev_dt AS ev_dt
-  FROM _s1 AS _s1
-  WHERE
-    EXISTS(
-      SELECT
-        1 AS "1"
-      FROM _s2 AS _s2
-      WHERE
-        _s2.t_end_hour > CAST(STRFTIME('%H', _s1.ev_dt) AS INTEGER)
-        AND _s2.t_start_hour <= CAST(STRFTIME('%H', _s1.ev_dt) AS INTEGER)
-    )
-), _t2 AS (
-  SELECT
-    eras.er_end_year AS er_end_year,
-    eras.er_name AS er_name,
-    eras.er_start_year AS er_start_year
-  FROM eras AS eras
-), _s3 AS (
-  SELECT
-    _t2.er_end_year AS er_end_year,
-    _t2.er_start_year AS er_start_year
-  FROM _t2 AS _t2
-  WHERE
-    _t2.er_name = 'Cold War'
-), _t0 AS (
-  SELECT
-    1 AS _
-  FROM _s0 AS _s0
-  WHERE
-    EXISTS(
-      SELECT
-        1 AS "1"
-      FROM _s3 AS _s3
-      WHERE
-        _s3.er_end_year > CAST(STRFTIME('%Y', _s0.ev_dt) AS INTEGER)
-        AND _s3.er_start_year <= CAST(STRFTIME('%Y', _s0.ev_dt) AS INTEGER)
-    )
-=======
-    ev_dt AS date_time,
-    ev_key AS key
+    ev_dt,
+    ev_key
   FROM events
 ), _u_0 AS (
   SELECT
-    _s2.key AS _u_1
+    _s2.ev_key AS _u_1
   FROM _s0 AS _s2
   JOIN eras AS eras
-    ON eras.er_end_year > CAST(STRFTIME('%Y', _s2.date_time) AS INTEGER)
+    ON eras.er_end_year > CAST(STRFTIME('%Y', _s2.ev_dt) AS INTEGER)
     AND eras.er_name = 'Cold War'
-    AND eras.er_start_year <= CAST(STRFTIME('%Y', _s2.date_time) AS INTEGER)
+    AND eras.er_start_year <= CAST(STRFTIME('%Y', _s2.ev_dt) AS INTEGER)
   GROUP BY
-    _s2.key
->>>>>>> 30d7d0e9
+    _s2.ev_key
 )
 SELECT
   COUNT(*) AS n_events
 FROM _s0 AS _s0
 JOIN times AS times
-  ON times.t_end_hour > CAST(STRFTIME('%H', _s0.date_time) AS INTEGER)
+  ON times.t_end_hour > CAST(STRFTIME('%H', _s0.ev_dt) AS INTEGER)
   AND times.t_name = 'Pre-Dawn'
-  AND times.t_start_hour <= CAST(STRFTIME('%H', _s0.date_time) AS INTEGER)
+  AND times.t_start_hour <= CAST(STRFTIME('%H', _s0.ev_dt) AS INTEGER)
 LEFT JOIN _u_0 AS _u_0
-  ON _s0.key = _u_0._u_1
+  ON _s0.ev_key = _u_0._u_1
 WHERE
   NOT _u_0._u_1 IS NULL
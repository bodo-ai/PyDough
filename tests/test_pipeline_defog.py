"""
Integration tests for the PyDough workflow on the defog.ai queries.
"""

from collections.abc import Callable

import pandas as pd
import pytest
from defog_outputs import (
    defog_sql_text_broker_adv1,
    defog_sql_text_broker_adv2,
    defog_sql_text_broker_adv3,
    defog_sql_text_broker_adv4,
    defog_sql_text_broker_adv5,
    defog_sql_text_broker_adv6,
    defog_sql_text_broker_adv7,
    defog_sql_text_broker_adv8,
    defog_sql_text_broker_adv9,
    defog_sql_text_broker_adv10,
    defog_sql_text_broker_adv11,
    defog_sql_text_broker_adv12,
    defog_sql_text_broker_adv13,
    defog_sql_text_broker_adv14,
    defog_sql_text_broker_adv15,
    defog_sql_text_broker_adv16,
    defog_sql_text_broker_basic1,
    defog_sql_text_broker_basic2,
    defog_sql_text_broker_basic3,
    defog_sql_text_broker_basic4,
    defog_sql_text_broker_basic5,
    defog_sql_text_broker_basic6,
    defog_sql_text_broker_basic7,
    defog_sql_text_broker_basic8,
    defog_sql_text_broker_basic9,
    defog_sql_text_broker_basic10,
    defog_sql_text_broker_gen1,
    defog_sql_text_broker_gen2,
    defog_sql_text_broker_gen3,
    defog_sql_text_broker_gen4,
    defog_sql_text_broker_gen5,
    defog_sql_text_ewallet_adv1,
    defog_sql_text_ewallet_adv2,
    defog_sql_text_ewallet_adv3,
    defog_sql_text_ewallet_adv4,
    defog_sql_text_ewallet_adv5,
    defog_sql_text_ewallet_adv6,
    defog_sql_text_ewallet_adv7,
    defog_sql_text_ewallet_adv8,
    defog_sql_text_ewallet_adv9,
    defog_sql_text_ewallet_adv10,
    defog_sql_text_ewallet_adv11,
    defog_sql_text_ewallet_adv12,
    defog_sql_text_ewallet_adv13,
    defog_sql_text_ewallet_adv14,
    defog_sql_text_ewallet_adv15,
    defog_sql_text_ewallet_adv16,
    defog_sql_text_ewallet_basic1,
    defog_sql_text_ewallet_basic2,
    defog_sql_text_ewallet_basic3,
    defog_sql_text_ewallet_basic4,
    defog_sql_text_ewallet_basic5,
    defog_sql_text_ewallet_basic6,
    defog_sql_text_ewallet_basic7,
    defog_sql_text_ewallet_basic8,
    defog_sql_text_ewallet_basic9,
    defog_sql_text_ewallet_basic10,
    defog_sql_text_ewallet_gen1,
    defog_sql_text_ewallet_gen2,
    defog_sql_text_ewallet_gen3,
    defog_sql_text_ewallet_gen4,
    defog_sql_text_ewallet_gen5,
)
from defog_test_functions import (
    impl_defog_broker_adv1,
    impl_defog_broker_adv2,
    impl_defog_broker_adv3,
    impl_defog_broker_adv4,
    impl_defog_broker_adv5,
    impl_defog_broker_adv6,
    impl_defog_broker_adv7,
    impl_defog_broker_adv8,
    impl_defog_broker_adv9,
    impl_defog_broker_adv10,
    impl_defog_broker_adv11,
    impl_defog_broker_adv12,
    impl_defog_broker_adv13,
    impl_defog_broker_adv14,
    impl_defog_broker_adv15,
    impl_defog_broker_adv16,
    impl_defog_broker_basic1,
    impl_defog_broker_basic2,
    impl_defog_broker_basic3,
    impl_defog_broker_basic4,
    impl_defog_broker_basic5,
    impl_defog_broker_basic6,
    impl_defog_broker_basic7,
    impl_defog_broker_basic8,
    impl_defog_broker_basic9,
    impl_defog_broker_basic10,
    impl_defog_broker_gen1,
    impl_defog_broker_gen2,
    impl_defog_broker_gen3,
    impl_defog_broker_gen4,
    impl_defog_broker_gen5,
    impl_defog_ewallet_adv1,
    impl_defog_ewallet_adv2,
    impl_defog_ewallet_adv3,
    impl_defog_ewallet_adv4,
    impl_defog_ewallet_adv5,
    impl_defog_ewallet_adv6,
    impl_defog_ewallet_adv7,
    impl_defog_ewallet_adv8,
    impl_defog_ewallet_adv9,
    impl_defog_ewallet_adv10,
    impl_defog_ewallet_adv11,
    impl_defog_ewallet_adv12,
    impl_defog_ewallet_adv13,
    impl_defog_ewallet_adv14,
    impl_defog_ewallet_adv15,
    impl_defog_ewallet_adv16,
    impl_defog_ewallet_basic1,
    impl_defog_ewallet_basic2,
    impl_defog_ewallet_basic3,
    impl_defog_ewallet_basic4,
    impl_defog_ewallet_basic5,
    impl_defog_ewallet_basic6,
    impl_defog_ewallet_basic7,
    impl_defog_ewallet_basic8,
    impl_defog_ewallet_basic9,
    impl_defog_ewallet_basic10,
    impl_defog_ewallet_gen1,
    impl_defog_ewallet_gen2,
    impl_defog_ewallet_gen3,
    impl_defog_ewallet_gen4,
    impl_defog_ewallet_gen5,
)
from test_utils import (
    PyDoughSQLComparisonTest,
    graph_fetcher,
)

<<<<<<< HEAD
from pydough import init_pydough_context, to_df
from pydough.configs import PyDoughConfigs
from pydough.database_connectors import DatabaseContext
=======
from pydough import init_pydough_context, to_df, to_sql
from pydough.database_connectors import DatabaseContext, DatabaseDialect
>>>>>>> 4e69fdf1
from pydough.metadata import GraphMetadata
from pydough.unqualified import (
    UnqualifiedNode,
)


@pytest.mark.parametrize(
    "graph_name",
    [
        "Broker",
        "Dealership",
        "DermTreatment",
        "Ewallet",
    ],
)
def test_graph_structure_defog(defog_graphs: graph_fetcher, graph_name: str) -> None:
    """
    Testing that the metadata for the defog graphs is parsed correctly.
    """
    graph = defog_graphs(graph_name)
    assert isinstance(graph, GraphMetadata), (
        "Expected to be metadata for a PyDough graph"
    )


@pytest.fixture(
    params=[
        pytest.param(
            PyDoughSQLComparisonTest(
                impl_defog_broker_adv1,
                "Broker",
                defog_sql_text_broker_adv1,
                "broker_adv1",
            ),
            id="broker_adv1",
        ),
        pytest.param(
            PyDoughSQLComparisonTest(
                impl_defog_broker_adv2,
                "Broker",
                defog_sql_text_broker_adv2,
                "broker_adv2",
            ),
            id="broker_adv2",
        ),
        pytest.param(
            PyDoughSQLComparisonTest(
                impl_defog_broker_adv3,
                "Broker",
                defog_sql_text_broker_adv3,
                "broker_adv3",
            ),
            id="broker_adv3",
        ),
        pytest.param(
            PyDoughSQLComparisonTest(
                impl_defog_broker_adv4,
                "Broker",
                defog_sql_text_broker_adv4,
                "broker_adv4",
            ),
            id="broker_adv4",
        ),
        pytest.param(
            PyDoughSQLComparisonTest(
                impl_defog_broker_adv5,
                "Broker",
                defog_sql_text_broker_adv5,
                "broker_adv5",
                order_insensitive=True,
            ),
            id="broker_adv5",
        ),
        pytest.param(
            PyDoughSQLComparisonTest(
                impl_defog_broker_adv6,
                "Broker",
                defog_sql_text_broker_adv6,
                "broker_adv6",
            ),
            id="broker_adv6",
        ),
        pytest.param(
            PyDoughSQLComparisonTest(
                impl_defog_broker_adv7,
                "Broker",
                defog_sql_text_broker_adv7,
                "broker_adv7",
            ),
            id="broker_adv7",
        ),
        pytest.param(
            PyDoughSQLComparisonTest(
                impl_defog_broker_adv8,
                "Broker",
                defog_sql_text_broker_adv8,
                "broker_adv8",
            ),
            id="broker_adv8",
        ),
        pytest.param(
            PyDoughSQLComparisonTest(
                impl_defog_broker_adv9,
                "Broker",
                defog_sql_text_broker_adv9,
                "broker_adv9",
            ),
            id="broker_adv9",
        ),
        pytest.param(
            PyDoughSQLComparisonTest(
                impl_defog_broker_adv10,
                "Broker",
                defog_sql_text_broker_adv10,
                "broker_adv10",
            ),
            id="broker_adv10",
        ),
        pytest.param(
            PyDoughSQLComparisonTest(
                impl_defog_broker_adv11,
                "Broker",
                defog_sql_text_broker_adv11,
                "broker_adv11",
            ),
            id="broker_adv11",
        ),
        pytest.param(
            PyDoughSQLComparisonTest(
                impl_defog_broker_adv12,
                "Broker",
                defog_sql_text_broker_adv12,
                "broker_adv12",
            ),
            id="broker_adv12",
        ),
        pytest.param(
            PyDoughSQLComparisonTest(
                impl_defog_broker_adv13,
                "Broker",
                defog_sql_text_broker_adv13,
                "broker_adv13",
            ),
            id="broker_adv13",
        ),
        pytest.param(
            PyDoughSQLComparisonTest(
                impl_defog_broker_adv14,
                "Broker",
                defog_sql_text_broker_adv14,
                "broker_adv14",
            ),
            id="broker_adv14",
        ),
        pytest.param(
            PyDoughSQLComparisonTest(
                impl_defog_broker_adv15,
                "Broker",
                defog_sql_text_broker_adv15,
                "broker_adv15",
            ),
            id="broker_adv15",
        ),
        pytest.param(
            PyDoughSQLComparisonTest(
                impl_defog_broker_adv16,
                "Broker",
                defog_sql_text_broker_adv16,
                "broker_adv16",
            ),
            id="broker_adv16",
        ),
        pytest.param(
            PyDoughSQLComparisonTest(
                impl_defog_broker_basic1,
                "Broker",
                defog_sql_text_broker_basic1,
                "broker_basic1",
            ),
            id="broker_basic1",
        ),
        pytest.param(
            PyDoughSQLComparisonTest(
                impl_defog_broker_basic2,
                "Broker",
                defog_sql_text_broker_basic2,
                "broker_basic2",
            ),
            id="broker_basic2",
        ),
        pytest.param(
            PyDoughSQLComparisonTest(
                impl_defog_broker_basic3,
                "Broker",
                defog_sql_text_broker_basic3,
                "broker_basic3",
            ),
            id="broker_basic3",
        ),
        pytest.param(
            PyDoughSQLComparisonTest(
                impl_defog_broker_basic4,
                "Broker",
                defog_sql_text_broker_basic4,
                "broker_basic4",
            ),
            id="broker_basic4",
        ),
        pytest.param(
            PyDoughSQLComparisonTest(
                impl_defog_broker_basic5,
                "Broker",
                defog_sql_text_broker_basic5,
                "broker_basic5",
                order_insensitive=True,
            ),
            id="broker_basic5",
        ),
        pytest.param(
            PyDoughSQLComparisonTest(
                impl_defog_broker_basic6,
                "Broker",
                defog_sql_text_broker_basic6,
                "broker_basic6",
            ),
            id="broker_basic6",
        ),
        pytest.param(
            PyDoughSQLComparisonTest(
                impl_defog_broker_basic7,
                "Broker",
                defog_sql_text_broker_basic7,
                "broker_basic7",
            ),
            id="broker_basic7",
        ),
        pytest.param(
            PyDoughSQLComparisonTest(
                impl_defog_broker_basic8,
                "Broker",
                defog_sql_text_broker_basic8,
                "broker_basic8",
            ),
            id="broker_basic8",
        ),
        pytest.param(
            PyDoughSQLComparisonTest(
                impl_defog_broker_basic9,
                "Broker",
                defog_sql_text_broker_basic9,
                "broker_basic9",
            ),
            id="broker_basic9",
        ),
        pytest.param(
            PyDoughSQLComparisonTest(
                impl_defog_broker_basic10,
                "Broker",
                defog_sql_text_broker_basic10,
                "broker_basic10",
            ),
            id="broker_basic10",
        ),
        pytest.param(
            PyDoughSQLComparisonTest(
                impl_defog_broker_gen1,
                "Broker",
                defog_sql_text_broker_gen1,
                "broker_gen1",
            ),
            id="broker_gen1",
        ),
        pytest.param(
            PyDoughSQLComparisonTest(
                impl_defog_broker_gen2,
                "Broker",
                defog_sql_text_broker_gen2,
                "broker_gen2",
            ),
            id="broker_gen2",
        ),
        pytest.param(
            PyDoughSQLComparisonTest(
                impl_defog_broker_gen3,
                "Broker",
                defog_sql_text_broker_gen3,
                "broker_gen3",
            ),
            id="broker_gen3",
        ),
        pytest.param(
            PyDoughSQLComparisonTest(
                impl_defog_broker_gen4,
                "Broker",
                defog_sql_text_broker_gen4,
                "broker_gen4",
            ),
            id="broker_gen4",
        ),
        pytest.param(
            PyDoughSQLComparisonTest(
                impl_defog_broker_gen5,
                "Broker",
                defog_sql_text_broker_gen5,
                "broker_gen5",
            ),
            id="broker_gen5",
        ),
        pytest.param(
            PyDoughSQLComparisonTest(
                impl_defog_ewallet_adv1,
                "Ewallet",
                defog_sql_text_ewallet_adv1,
                "ewallet_adv1",
                order_insensitive=True,
            ),
            id="ewallet_adv1",
        ),
        pytest.param(
            PyDoughSQLComparisonTest(
                impl_defog_ewallet_adv2,
                "Ewallet",
                defog_sql_text_ewallet_adv2,
                "ewallet_adv2",
            ),
            id="ewallet_adv2",
            marks=pytest.mark.skip(
                "TODO (gh #271): add 'week' support to PyDough DATETIME function and DAYOFWEEK functions"
            ),
        ),
        pytest.param(
            PyDoughSQLComparisonTest(
                impl_defog_ewallet_adv3,
                "Ewallet",
                defog_sql_text_ewallet_adv3,
                "ewallet_adv3",
                order_insensitive=True,
            ),
            id="ewallet_adv3",
        ),
        pytest.param(
            PyDoughSQLComparisonTest(
                impl_defog_ewallet_adv4,
                "Ewallet",
                defog_sql_text_ewallet_adv4,
                "ewallet_adv4",
            ),
            id="ewallet_adv4",
        ),
        pytest.param(
            PyDoughSQLComparisonTest(
                impl_defog_ewallet_adv5,
                "Ewallet",
                defog_sql_text_ewallet_adv5,
                "ewallet_adv5",
            ),
            id="ewallet_adv5",
        ),
        pytest.param(
            PyDoughSQLComparisonTest(
                impl_defog_ewallet_adv6,
                "Ewallet",
                defog_sql_text_ewallet_adv6,
                "ewallet_adv6",
            ),
            id="ewallet_adv6",
        ),
        pytest.param(
            PyDoughSQLComparisonTest(
                impl_defog_ewallet_adv7,
                "Ewallet",
                defog_sql_text_ewallet_adv7,
                "ewallet_adv7",
            ),
            id="ewallet_adv7",
        ),
        pytest.param(
            PyDoughSQLComparisonTest(
                impl_defog_ewallet_adv8,
                "Ewallet",
                defog_sql_text_ewallet_adv8,
                "ewallet_adv8",
            ),
        ),
        pytest.param(
            PyDoughSQLComparisonTest(
                impl_defog_ewallet_adv9,
                "Ewallet",
                defog_sql_text_ewallet_adv9,
                "ewallet_adv9",
            ),
            id="ewallet_adv9",
        ),
        pytest.param(
            PyDoughSQLComparisonTest(
                impl_defog_ewallet_adv10,
                "Ewallet",
                defog_sql_text_ewallet_adv10,
                "ewallet_adv10",
            ),
            id="ewallet_adv10",
        ),
        pytest.param(
            PyDoughSQLComparisonTest(
                impl_defog_ewallet_adv11,
                "Ewallet",
                defog_sql_text_ewallet_adv11,
                "ewallet_adv11",
            ),
            id="ewallet_adv11",
        ),
        pytest.param(
            PyDoughSQLComparisonTest(
                impl_defog_ewallet_adv12,
                "Ewallet",
                defog_sql_text_ewallet_adv12,
                "ewallet_adv12",
            ),
            id="ewallet_adv12",
        ),
        pytest.param(
            PyDoughSQLComparisonTest(
                impl_defog_ewallet_adv13,
                "Ewallet",
                defog_sql_text_ewallet_adv13,
                "ewallet_adv13",
            ),
            id="ewallet_adv13",
        ),
        pytest.param(
            PyDoughSQLComparisonTest(
                impl_defog_ewallet_adv14,
                "Ewallet",
                defog_sql_text_ewallet_adv14,
                "ewallet_adv14",
            ),
            id="ewallet_adv14",
        ),
        pytest.param(
            PyDoughSQLComparisonTest(
                impl_defog_ewallet_adv15,
                "Ewallet",
                defog_sql_text_ewallet_adv15,
                "ewallet_adv15",
            ),
            id="ewallet_adv15",
        ),
        pytest.param(
            PyDoughSQLComparisonTest(
                impl_defog_ewallet_adv16,
                "Ewallet",
                defog_sql_text_ewallet_adv16,
                "ewallet_adv16",
            ),
            id="ewallet_adv16",
        ),
        pytest.param(
            PyDoughSQLComparisonTest(
                impl_defog_ewallet_basic1,
                "Ewallet",
                defog_sql_text_ewallet_basic1,
                "ewallet_basic1",
            ),
            id="ewallet_basic1",
        ),
        pytest.param(
            PyDoughSQLComparisonTest(
                impl_defog_ewallet_basic10,
                "Ewallet",
                defog_sql_text_ewallet_basic10,
                "ewallet_basic10",
            ),
            id="ewallet_basic10",
        ),
        pytest.param(
            PyDoughSQLComparisonTest(
                impl_defog_ewallet_basic2,
                "Ewallet",
                defog_sql_text_ewallet_basic2,
                "ewallet_basic2",
            ),
            id="ewallet_basic2",
        ),
        pytest.param(
            PyDoughSQLComparisonTest(
                impl_defog_ewallet_basic3,
                "Ewallet",
                defog_sql_text_ewallet_basic3,
                "ewallet_basic3",
                order_insensitive=True,
            ),
            id="ewallet_basic3",
        ),
        pytest.param(
            PyDoughSQLComparisonTest(
                impl_defog_ewallet_basic4,
                "Ewallet",
                defog_sql_text_ewallet_basic4,
                "ewallet_basic4",
            ),
            id="ewallet_basic4",
        ),
        pytest.param(
            PyDoughSQLComparisonTest(
                impl_defog_ewallet_basic5,
                "Ewallet",
                defog_sql_text_ewallet_basic5,
                "ewallet_basic5",
            ),
            id="ewallet_basic5",
        ),
        pytest.param(
            PyDoughSQLComparisonTest(
                impl_defog_ewallet_basic6,
                "Ewallet",
                defog_sql_text_ewallet_basic6,
                "ewallet_basic6",
            ),
            id="ewallet_basic6",
        ),
        pytest.param(
            PyDoughSQLComparisonTest(
                impl_defog_ewallet_basic7,
                "Ewallet",
                defog_sql_text_ewallet_basic7,
                "ewallet_basic7",
            ),
            id="ewallet_basic7",
        ),
        pytest.param(
            PyDoughSQLComparisonTest(
                impl_defog_ewallet_basic8,
                "Ewallet",
                defog_sql_text_ewallet_basic8,
                "ewallet_basic8",
                order_insensitive=True,
            ),
            id="ewallet_basic8",
        ),
        pytest.param(
            PyDoughSQLComparisonTest(
                impl_defog_ewallet_basic9,
                "Ewallet",
                defog_sql_text_ewallet_basic9,
                "ewallet_basic9",
            ),
            id="ewallet_basic9",
        ),
        pytest.param(
            PyDoughSQLComparisonTest(
                impl_defog_ewallet_gen1,
                "Ewallet",
                defog_sql_text_ewallet_gen1,
                "ewallet_gen1",
            ),
            id="ewallet_gen1",
            marks=pytest.mark.skip(
                "TODO (gh #305): #305 Add support for MEDIAN aggregation function"
            ),
        ),
        pytest.param(
            PyDoughSQLComparisonTest(
                impl_defog_ewallet_gen2,
                "Ewallet",
                defog_sql_text_ewallet_gen2,
                "ewallet_gen2",
            ),
            id="ewallet_gen2",
        ),
        pytest.param(
            PyDoughSQLComparisonTest(
                impl_defog_ewallet_gen3,
                "Ewallet",
                defog_sql_text_ewallet_gen3,
                "ewallet_gen3",
            ),
            id="ewallet_gen3",
        ),
        pytest.param(
            PyDoughSQLComparisonTest(
                impl_defog_ewallet_gen4,
                "Ewallet",
                defog_sql_text_ewallet_gen4,
                "ewallet_gen4",
            ),
            id="ewallet_gen4",
        ),
        pytest.param(
            PyDoughSQLComparisonTest(
                impl_defog_ewallet_gen5,
                "Ewallet",
                defog_sql_text_ewallet_gen5,
                "ewallet_gen5",
            ),
            id="ewallet_gen5",
        ),
    ],
)
def defog_test_data(
    request,
) -> PyDoughSQLComparisonTest:
    """
    Returns a dataclass encapsulating all of the information needed to run the
    PyDough code and compare the result against a refsol derived via SQL.
    """
    return request.param


def test_defog_until_sql(
    defog_test_data: PyDoughSQLComparisonTest,
    defog_graphs: graph_fetcher,
    empty_context_database: DatabaseContext,
    get_sql_test_filename: Callable[[str, DatabaseDialect], str],
    update_tests: bool,
):
    """
    Tests the conversion of the defog analytical questions to SQL.
    """
    unqualified_impl: Callable[[], UnqualifiedNode] = defog_test_data.pydough_function
    graph_name: str = defog_test_data.graph_name
    test_name: str = defog_test_data.test_name
    file_name: str = f"defog_{test_name}"
    file_path: str = get_sql_test_filename(file_name, empty_context_database.dialect)
    graph: GraphMetadata = defog_graphs(graph_name)
    unqualified: UnqualifiedNode = init_pydough_context(graph)(unqualified_impl)()
    sql_text: str = to_sql(
        unqualified,
        metadata=graph,
        database=empty_context_database,
    )
    if update_tests:
        with open(file_path, "w") as f:
            f.write(sql_text + "\n")
    else:
        with open(file_path) as f:
            expected_sql_text: str = f.read()
        assert sql_text == expected_sql_text.strip(), (
            "Mismatch between SQL text produced expected SQL text"
        )


@pytest.mark.execute
def test_defog_e2e(
    defog_test_data: PyDoughSQLComparisonTest,
    defog_graphs: graph_fetcher,
    sqlite_defog_connection: DatabaseContext,
<<<<<<< HEAD
    defog_config: PyDoughConfigs,
):
=======
) -> None:
>>>>>>> 4e69fdf1
    """
    Test executing the defog analytical questions on the sqlite database,
    comparing against the result of running the reference SQL query text on the
    same database connector. Run on the defog.ai queries.
    """
<<<<<<< HEAD
    unqualified_impl, graph_name, query_impl = defog_test_data
    graph: GraphMetadata = defog_graphs(graph_name)
    root: UnqualifiedNode = init_pydough_context(graph)(unqualified_impl)()
    result: pd.DataFrame = to_df(
        root, metadata=graph, database=sqlite_defog_connection, config=defog_config
    )
    sqlite_query: str = query_impl()
=======
    graph: GraphMetadata = defog_graphs(defog_test_data.graph_name)
    root: UnqualifiedNode = init_pydough_context(graph)(
        defog_test_data.pydough_function
    )()
    result: pd.DataFrame = to_df(root, metadata=graph, database=sqlite_defog_connection)
    sqlite_query: str = defog_test_data.sql_function()
>>>>>>> 4e69fdf1
    refsol: pd.DataFrame = sqlite_defog_connection.connection.execute_query_df(
        sqlite_query
    )
    assert len(result.columns) == len(refsol.columns)
    refsol.columns = result.columns
    # If the query is order-insensitive, sort the DataFrames before comparison
    if defog_test_data.order_insensitive:
        result = result.sort_values(by=list(refsol.columns)).reset_index(drop=True)
        refsol = refsol.sort_values(by=list(refsol.columns)).reset_index(drop=True)
    pd.testing.assert_frame_equal(result, refsol)<|MERGE_RESOLUTION|>--- conflicted
+++ resolved
@@ -139,14 +139,9 @@
     graph_fetcher,
 )
 
-<<<<<<< HEAD
-from pydough import init_pydough_context, to_df
+from pydough import init_pydough_context, to_df, to_sql
 from pydough.configs import PyDoughConfigs
-from pydough.database_connectors import DatabaseContext
-=======
-from pydough import init_pydough_context, to_df, to_sql
 from pydough.database_connectors import DatabaseContext, DatabaseDialect
->>>>>>> 4e69fdf1
 from pydough.metadata import GraphMetadata
 from pydough.unqualified import (
     UnqualifiedNode,
@@ -793,33 +788,21 @@
     defog_test_data: PyDoughSQLComparisonTest,
     defog_graphs: graph_fetcher,
     sqlite_defog_connection: DatabaseContext,
-<<<<<<< HEAD
     defog_config: PyDoughConfigs,
-):
-=======
 ) -> None:
->>>>>>> 4e69fdf1
     """
     Test executing the defog analytical questions on the sqlite database,
     comparing against the result of running the reference SQL query text on the
     same database connector. Run on the defog.ai queries.
     """
-<<<<<<< HEAD
-    unqualified_impl, graph_name, query_impl = defog_test_data
-    graph: GraphMetadata = defog_graphs(graph_name)
-    root: UnqualifiedNode = init_pydough_context(graph)(unqualified_impl)()
-    result: pd.DataFrame = to_df(
-        root, metadata=graph, database=sqlite_defog_connection, config=defog_config
-    )
-    sqlite_query: str = query_impl()
-=======
     graph: GraphMetadata = defog_graphs(defog_test_data.graph_name)
     root: UnqualifiedNode = init_pydough_context(graph)(
         defog_test_data.pydough_function
     )()
-    result: pd.DataFrame = to_df(root, metadata=graph, database=sqlite_defog_connection)
+    result: pd.DataFrame = to_df(
+        root, metadata=graph, database=sqlite_defog_connection, config=defog_config
+    )
     sqlite_query: str = defog_test_data.sql_function()
->>>>>>> 4e69fdf1
     refsol: pd.DataFrame = sqlite_defog_connection.connection.execute_query_df(
         sqlite_query
     )

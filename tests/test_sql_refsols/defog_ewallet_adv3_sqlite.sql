WITH _s1 AS (
  SELECT
    COUNT() AS total_coupons,
    merchant_id
  FROM main.coupons
  GROUP BY
    merchant_id
)
SELECT
  merchants.name AS merchant_name,
<<<<<<< HEAD
  _t1.agg_0 AS total_coupons
=======
  _s1.total_coupons
>>>>>>> 435cc170
FROM main.merchants AS merchants
JOIN _s1 AS _s1
  ON _s1.merchant_id = merchants.mid
WHERE
  LOWER(merchants.category) LIKE '%%retail%%' AND merchants.status = 'active'<|MERGE_RESOLUTION|>--- conflicted
+++ resolved
@@ -8,11 +8,7 @@
 )
 SELECT
   merchants.name AS merchant_name,
-<<<<<<< HEAD
-  _t1.agg_0 AS total_coupons
-=======
   _s1.total_coupons
->>>>>>> 435cc170
 FROM main.merchants AS merchants
 JOIN _s1 AS _s1
   ON _s1.merchant_id = merchants.mid

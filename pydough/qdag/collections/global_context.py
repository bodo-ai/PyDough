--- conflicted
+++ resolved
@@ -13,11 +13,7 @@
     GraphMetadata,
 )
 from pydough.qdag.abstract_pydough_qdag import PyDoughQDAG
-<<<<<<< HEAD
-from pydough.qdag.expressions import CollationExpression
-=======
 from pydough.qdag.expressions import BackReferenceExpression, CollationExpression
->>>>>>> 29dd27d2
 
 from .collection_qdag import PyDoughCollectionQDAG
 from .collection_tree_form import CollectionTreeForm
@@ -127,16 +123,12 @@
 
     def get_term(self, term_name: str) -> PyDoughQDAG:
         self.verify_term_exists(term_name)
-<<<<<<< HEAD
-        return self.collections[term_name]
-=======
         if term_name in self.collections:
             return self.collections[term_name]
         else:
             return BackReferenceExpression(
                 self, term_name, self.ancestral_mapping[term_name]
             )
->>>>>>> 29dd27d2
 
     @property
     def standalone_string(self) -> str:

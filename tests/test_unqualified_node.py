"""
Unit tests the PyDough unqualified nodes and the logic that transforms raw
Python code into them.
"""

import ast
import datetime
import re
from collections.abc import Callable

import pytest
<<<<<<< HEAD

import pydough
from pydough import init_pydough_context
from pydough.metadata import GraphMetadata
from pydough.unqualified import (
    UnqualifiedNode,
    UnqualifiedRoot,
    transform_code,
=======
from bad_pydough_functions import (
    bad_bool_1,
    bad_bool_2,
    bad_bool_3,
    bad_ceil,
    bad_complex,
    bad_contains,
    bad_float,
    bad_floor,
    bad_index,
    bad_int,
    bad_iter,
    bad_len,
    bad_nonzero,
    bad_reversed,
    bad_setitem,
    bad_trunc,
    bad_unsupported_kwarg1,
    bad_unsupported_kwarg2,
    bad_unsupported_kwarg3,
    bad_window_1,
    bad_window_2,
    bad_window_3,
    bad_window_4,
    bad_window_5,
    bad_window_6,
    bad_window_7,
    bad_window_8,
    bad_window_9,
    bad_window_10,
>>>>>>> 2d41bfdc
)
from tests.test_pydough_functions.simple_pydough_functions import (
    abs_round_magic_method,
    annotated_assignment,
    args_kwargs,
    class_handling,
    dict_comp_terms,
    exception_handling,
    function_defined_terms,
    function_defined_terms_with_duplicate_names,
    generator_comp_terms,
    lambda_defined_terms,
    list_comp_terms,
    loop_generated_terms,
    nested_unpacking,
    set_comp_terms,
    unpacking,
    unpacking_in_iterable,
    with_import_statement,
)
from tests.test_pydough_functions.tpch_test_functions import (
    impl_tpch_q1,
    impl_tpch_q2,
    impl_tpch_q3,
    impl_tpch_q4,
    impl_tpch_q5,
    impl_tpch_q6,
    impl_tpch_q7,
    impl_tpch_q8,
    impl_tpch_q9,
    impl_tpch_q10,
    impl_tpch_q11,
    impl_tpch_q12,
    impl_tpch_q13,
    impl_tpch_q14,
    impl_tpch_q15,
    impl_tpch_q16,
    impl_tpch_q17,
    impl_tpch_q18,
    impl_tpch_q19,
    impl_tpch_q20,
    impl_tpch_q21,
    impl_tpch_q22,
)
from tests.testing_utilities import graph_fetcher

from .test_pydough_functions.bad_pydough_functions import (
    bad_bool_1,
    bad_bool_2,
    bad_bool_3,
    bad_ceil,
    bad_complex,
    bad_contains,
    bad_float,
    bad_floor,
    bad_index,
    bad_int,
    bad_iter,
    bad_len,
    bad_nonzero,
    bad_reversed,
    bad_setitem,
    bad_trunc,
    bad_unsupported_kwarg1,
    bad_unsupported_kwarg2,
    bad_unsupported_kwarg3,
    bad_window_1,
    bad_window_2,
    bad_window_3,
    bad_window_4,
    bad_window_5,
    bad_window_6,
)


@pytest.fixture
def global_ctx() -> dict[str, object]:
    """
    A fresh global variable context including the various global variables
    accessible within one of the unqualified node tests, including PyDough
    operator bindings and certain modules.
    """
    extra_vars: dict[str, object] = {}
    for obj in [datetime]:
        if hasattr(obj, "__name__"):
            extra_vars[obj.__name__] = obj
    return extra_vars


def verify_pydough_code_exec_match_unqualified(
    pydough_str: str, ctx: dict[str, object], env: dict[str, object], expected_str: str
):
    """
    Verifies that executing a snippet of Python code corresponding to PyDough
    code correctly produces an UnqualifiedNode instance with the expected
    string representation. The string must store the final answer in a variable
    named `answer`.

    Args:
        `pydough_str`: the source code to be checked.
        `ctx`: the dictionary of global variables to be used for `exec`.
        `env`: the dictionary of local variables  to be used for `exec`.
        `expected_string`: the expected string representation of `answer`.

    Raises:
        `AssertionError` if `answer` was not defined, if it is not an
        UnqualifiedNode, or its repr does not match `expected_str`.
    """
    exec(pydough_str, ctx, env)
    assert "answer" in env, "Expected `pydough_str` to define a variable `answer`."
    answer = env["answer"]
    assert isinstance(answer, UnqualifiedNode), (
        "Expected `pydough_str` to define `answer` as an UnqualifiedNode."
    )
    assert repr(answer) == expected_str, (
        "Mismatch between string representation of `answer` and expected value."
    )
    assert pydough.display_raw(answer) == expected_str, (
        "Mismatch between string representation of `answer` and expected value."
    )


@pytest.mark.parametrize(
    "pydough_str, answer_str",
    [
        pytest.param(
            "answer = _ROOT.parts",
            "parts",
            id="access_collection",
        ),
        pytest.param(
            "answer = _ROOT.regions.nations",
            "regions.nations",
            id="access_subcollection",
        ),
        pytest.param(
            "answer = _ROOT.regions.name",
            "regions.name",
            id="access_property",
        ),
        pytest.param(
            "answer = _ROOT.regions.CALCULATE(region_name=_ROOT.name, region_key=_ROOT.key)",
            "regions.CALCULATE(region_name=name, region_key=key)",
            id="simple_calc",
        ),
        pytest.param(
            "answer = _ROOT.nations.CALCULATE(nation_name=_ROOT.UPPER(_ROOT.name), total_balance=_ROOT.SUM(_ROOT.customers.acct_bal))",
            "nations.CALCULATE(nation_name=UPPER(name), total_balance=SUM(customers.acct_bal))",
            id="calc_with_functions",
        ),
        pytest.param(
            "answer = _ROOT.x + 1",
            "(x + 1)",
            id="arithmetic_01",
        ),
        pytest.param(
            "answer = 2 + _ROOT.x",
            "(2 + x)",
            id="arithmetic_02",
        ),
        pytest.param(
            "answer = ((1.5 * _ROOT.x) - 1)",
            "((1.5 * x) - 1)",
            id="arithmetic_03",
        ),
        pytest.param(
            "answer = ((1.5 * _ROOT.x) - 1)",
            "((1.5 * x) - 1)",
            id="arithmetic_03",
        ),
        pytest.param(
            "answer = (_ROOT.STARTSWITH(_ROOT.x, 'hello') | _ROOT.ENDSWITH(_ROOT.x, 'world')) & _ROOT.CONTAINS(_ROOT.x, ' ')",
            "((STARTSWITH(x, 'hello') | ENDSWITH(x, 'world')) & CONTAINS(x, ' '))",
            id="arithmetic_04",
        ),
        pytest.param(
            "answer = (1 / _ROOT.x) ** 2 - _ROOT.y",
            "(((1 / x) ** 2) - y)",
            id="arithmetic_05",
        ),
        pytest.param(
            "answer = -(_ROOT.x % 10) / 3.1415",
            "((0 - (x % 10)) / 3.1415)",
            id="arithmetic_06",
        ),
        pytest.param(
            "answer = (+_ROOT.x < -_ROOT.y) ^ (_ROOT.y == _ROOT.z)",
            "((x < (0 - y)) ^ (y == z))",
            id="arithmetic_07",
        ),
        pytest.param(
            "answer = 'Hello' != _ROOT.word",
            "(word != 'Hello')",
            id="arithmetic_08",
        ),
        pytest.param(
            "answer = _ROOT.order_date >= datetime.date(2020, 1, 1)",
            "(order_date >= datetime.date(2020, 1, 1))",
            id="arithmetic_09",
        ),
        pytest.param(
            "answer = True & (0 >= _ROOT.x)",
            "(True & (x <= 0))",
            id="arithmetic_10",
        ),
        pytest.param(
            "answer = (_ROOT.x == 42) | (45 == _ROOT.x) | ((_ROOT.x < 16) & (_ROOT.x != 0)) | ((100 < _ROOT.x) ^ (0 == _ROOT.y))",
            "((((x == 42) | (x == 45)) | ((x < 16) & (x != 0))) | ((x > 100) ^ (y == 0)))",
            id="arithmetic_11",
        ),
        pytest.param(
            "answer = False ^ 100 % 2.718281828 ** _ROOT.x",
            "(False ^ (100 % (2.718281828 ** x)))",
            id="arithmetic_12",
        ),
        pytest.param(
            "answer = _ROOT.parts.CALCULATE(part_name=_ROOT.LOWER(_ROOT.name)).suppliers_of_part.region.CALCULATE(part_name=_ROOT.part_name)",
            "parts.CALCULATE(part_name=LOWER(name)).suppliers_of_part.region.CALCULATE(part_name=part_name)",
            id="multi_calc_with_back",
        ),
        pytest.param(
            """\
x = _ROOT.parts.CALCULATE(part_name=_ROOT.LOWER(_ROOT.name))
y = x.WHERE(_ROOT.STARTSWITH(_ROOT.part_name, 'a'))
answer = y.ORDER_BY(_ROOT.retail_price.DESC())\
""",
            "parts.CALCULATE(part_name=LOWER(name)).WHERE(STARTSWITH(part_name, 'a')).ORDER_BY(retail_price.DESC(na_pos='last'))",
            id="calc_with_where_order",
        ),
        pytest.param(
            "answer = _ROOT.parts.TOP_K(10, by=(1 / (_ROOT.retail_price - 30.0)).ASC(na_pos='last'))",
            "parts.TOP_K(10, by=((1 / (retail_price - 30.0)).ASC(na_pos='last')))",
            id="topk_single",
        ),
        pytest.param(
            "answer = _ROOT.parts.TOP_K(10, by=(_ROOT.size.DESC(), _ROOT.part_type.DESC()))",
            "parts.TOP_K(10, by=(size.DESC(na_pos='last'), part_type.DESC(na_pos='last')))",
            id="topk_multiple",
        ),
        pytest.param(
            """\
x = _ROOT.parts.ORDER_BY(_ROOT.retail_price.ASC(na_pos='first'))
answer = x.TOP_K(100)\
""",
            "parts.ORDER_BY(retail_price.ASC(na_pos='first')).TOP_K(100)",
            id="order_topk_empty",
        ),
        pytest.param(
            "answer = _ROOT.parts.CALCULATE(_ROOT.name, rank=_ROOT.RANKING(by=_ROOT.retail_price.DESC()))",
            "parts.CALCULATE(name=name, rank=RANKING(by=(retail_price.DESC(na_pos='last')))",
            id="ranking_1",
        ),
        pytest.param(
            "answer = _ROOT.parts.CALCULATE(_ROOT.name, rank=_ROOT.RANKING(by=_ROOT.retail_price.DESC(), per='A'))",
            "parts.CALCULATE(name=name, rank=RANKING(by=(retail_price.DESC(na_pos='last'), per='A'))",
            id="ranking_2",
        ),
        pytest.param(
            "answer = _ROOT.parts.CALCULATE(_ROOT.name, rank=_ROOT.RANKING(by=_ROOT.retail_price.DESC(), allow_ties=True))",
            "parts.CALCULATE(name=name, rank=RANKING(by=(retail_price.DESC(na_pos='last'), allow_ties=True))",
            id="ranking_3",
        ),
        pytest.param(
            "answer = _ROOT.parts.CALCULATE(_ROOT.name, rank=_ROOT.RANKING(by=_ROOT.retail_price.DESC(), per='B', allow_ties=True, dense=True))",
            "parts.CALCULATE(name=name, rank=RANKING(by=(retail_price.DESC(na_pos='last'), per='B', allow_ties=True, dense=True))",
            id="ranking_4",
        ),
        pytest.param(
            "answer = _ROOT.nations.CALCULATE(name=_ROOT.name, num_customers=_ROOT.COUNT(_ROOT.customers)).BEST(by=_ROOT.num_customers.DESC())",
            "nations.CALCULATE(name=name, num_customers=COUNT(customers)).BEST(by=(num_customers.DESC(na_pos='last')))",
            id="best_global",
        ),
        pytest.param(
            "answer = _ROOT.nations.CALCULATE(nation_name=_ROOT.name).suppliers.BEST(per='nations', by=_ROOT.account_balance.DESC()).CALCULATE(nation_name=_ROOT.nation_name, supplier_name=_ROOT.name, supplier_balance=_ROOT.account_balance)",
            "nations.CALCULATE(nation_name=name).suppliers.BEST(by=(account_balance.DESC(na_pos='last')), per=False).CALCULATE(nation_name=nation_name, supplier_name=name, supplier_balance=account_balance)",
            id="best_access",
        ),
        pytest.param(
            """\
richest_customer = _ROOT.customers.BEST(per='nations', by=_ROOT.acct_bal.DESC())
answer = _ROOT.nations.CALCULATE(name=_ROOT.name, richest_customer_name=richest_customer.name)
""",
            "nations.CALCULATE(name=name, richest_customer_name=customers.BEST(by=(acct_bal.DESC(na_pos='last')), per=False).name)",
            id="best_child",
        ),
        pytest.param(
            "answer = _ROOT.customers.orders.line.BEST(per='customers', by=_ROOT.ship_date.DESC(), allow_ties=True)",
            "customers.orders.line.BEST(by=(ship_date.DESC(na_pos='last')), per=True, allow_ties=True)",
            id="best_ties",
        ),
        pytest.param(
            "answer = _ROOT.customers.orders.lines.BEST(per='customers', by=_ROOT.ship_date.DESC(), n_best=5)",
            "customers.orders.lines.BEST(by=(ship_date.DESC(na_pos='last')), per=False, n_best=5)",
            id="best_multiple",
        ),
    ],
)
def test_unqualified_to_string(
    pydough_str: str,
    answer_str: str,
    global_ctx: dict[str, object],
    get_sample_graph: graph_fetcher,
) -> None:
    """
    Tests that strings representing the setup of PyDough unqualified objects
    (with unknown variables already pre-pended with `_ROOT.`) are correctly
    transformed into UnqualifiedNode objects with an expected string
    representation. Each `pydough_str` should be called with `exec` to define
    a variable `answer` that is an `UnqualifiedNode` instance.
    """
    # Test with the strings that contain "_ROOT."
    graph_dict: dict[str, GraphMetadata] = {"_graph": get_sample_graph("TPCH")}
    root: UnqualifiedNode = UnqualifiedRoot(graph_dict["_graph"])
    env: dict[str, object] = {"_ROOT": root}
    verify_pydough_code_exec_match_unqualified(pydough_str, global_ctx, env, answer_str)

    # Now test again, but with "_ROOT." prefixes removed & re-added via
    # a call to the `transform_code` procedure.
    altered_code: list[str] = [""]
    altered_code.append("def PYDOUGH_FUNC():")
    for line in pydough_str.splitlines():
        altered_code.append(
            f"  {line.replace('_ROOT.', '').replace('answer = ', 'return ')}"
        )
    new_code: str = ast.unparse(
        transform_code(
            "\n".join(altered_code),
            graph_dict,
            set(global_ctx) | {"init_pydough_context"},
        )
    )
    new_code += "\nanswer = PYDOUGH_FUNC()"
    verify_pydough_code_exec_match_unqualified(
        new_code, global_ctx | graph_dict, {}, answer_str
    )


@pytest.mark.parametrize(
    "func, as_string",
    [
        pytest.param(
            impl_tpch_q1,
            "lines.WHERE((ship_date <= datetime.date(1998, 12, 1))).PARTITION(name='groups', by=(return_flag, status)).CALCULATE(L_RETURNFLAG=return_flag, L_LINESTATUS=status, SUM_QTY=SUM(lines.quantity), SUM_BASE_PRICE=SUM(lines.extended_price), SUM_DISC_PRICE=SUM((lines.extended_price * (1 - lines.discount))), SUM_CHARGE=SUM(((lines.extended_price * (1 - lines.discount)) * (1 + lines.tax))), AVG_QTY=AVG(lines.quantity), AVG_PRICE=AVG(lines.extended_price), AVG_DISC=AVG(lines.discount), COUNT_ORDER=COUNT(lines)).ORDER_BY(L_RETURNFLAG.ASC(na_pos='first'), L_LINESTATUS.ASC(na_pos='first'))",
            id="tpch_q1",
        ),
        pytest.param(
            impl_tpch_q2,
            "nations.CALCULATE(n_name=name).WHERE((region.name == 'EUROPE')).suppliers.CALCULATE(s_acctbal=account_balance, s_name=name, s_address=address, s_phone=phone, s_comment=comment).supply_records.CALCULATE(supply_cost=supply_cost).part.WHERE((ENDSWITH(part_type, 'BRASS') & (size == 15))).PARTITION(name='groups', by=(key)).CALCULATE(best_cost=MIN(part.supply_cost)).part.WHERE((((supply_cost == best_cost) & ENDSWITH(part_type, 'BRASS')) & (size == 15))).CALCULATE(S_ACCTBAL=s_acctbal, S_NAME=s_name, N_NAME=n_name, P_PARTKEY=key, P_MFGR=manufacturer, S_ADDRESS=s_address, S_PHONE=s_phone, S_COMMENT=s_comment).TOP_K(10, by=(S_ACCTBAL.DESC(na_pos='last'), N_NAME.ASC(na_pos='first'), S_NAME.ASC(na_pos='first'), P_PARTKEY.ASC(na_pos='first')))",
            id="tpch_q2",
        ),
        pytest.param(
            impl_tpch_q3,
            "orders.CALCULATE(order_date=order_date, ship_priority=ship_priority).WHERE(((customer.market_segment == 'BUILDING') & (order_date < datetime.date(1995, 3, 15)))).lines.WHERE((ship_date > datetime.date(1995, 3, 15))).PARTITION(name='groups', by=(order_key, order_date, ship_priority)).CALCULATE(L_ORDERKEY=order_key, REVENUE=SUM((lines.extended_price * (1 - lines.discount))), O_ORDERDATE=order_date, O_SHIPPRIORITY=ship_priority).TOP_K(10, by=(REVENUE.DESC(na_pos='last'), O_ORDERDATE.ASC(na_pos='first'), L_ORDERKEY.ASC(na_pos='first')))",
            id="tpch_q3",
        ),
        pytest.param(
            impl_tpch_q4,
            "orders.WHERE((((order_date >= datetime.date(1993, 7, 1)) & (order_date < datetime.date(1993, 10, 1))) & HAS(lines.WHERE((commit_date < receipt_date))))).PARTITION(name='priorities', by=(order_priority)).CALCULATE(O_ORDERPRIORITY=order_priority, ORDER_COUNT=COUNT(orders)).ORDER_BY(O_ORDERPRIORITY.ASC(na_pos='first'))",
            id="tpch_q4",
        ),
        pytest.param(
            impl_tpch_q5,
            "nations.CALCULATE(nation_name=name).WHERE((region.name == 'ASIA')).WHERE(HAS(customers.orders.WHERE(((order_date >= datetime.date(1994, 1, 1)) & (order_date < datetime.date(1995, 1, 1)))).lines.WHERE((supplier.nation.name == nation_name)).CALCULATE(value=(extended_price * (1 - discount))))).CALCULATE(N_NAME=name, REVENUE=SUM(customers.orders.WHERE(((order_date >= datetime.date(1994, 1, 1)) & (order_date < datetime.date(1995, 1, 1)))).lines.WHERE((supplier.nation.name == nation_name)).CALCULATE(value=(extended_price * (1 - discount))).value)).ORDER_BY(REVENUE.DESC(na_pos='last'))",
            id="tpch_q5",
        ),
        pytest.param(
            impl_tpch_q6,
            "TPCH.CALCULATE(REVENUE=SUM(lines.WHERE((((((ship_date >= datetime.date(1994, 1, 1)) & (ship_date < datetime.date(1995, 1, 1))) & (discount >= 0.05)) & (discount <= 0.07)) & (quantity < 24))).CALCULATE(amt=(extended_price * discount)).amt))",
            id="tpch_q6",
        ),
        pytest.param(
            impl_tpch_q7,
            "lines.CALCULATE(supp_nation=supplier.nation.name, cust_nation=order.customer.nation.name, l_year=YEAR(ship_date), volume=(extended_price * (1 - discount))).WHERE((((ship_date >= datetime.date(1995, 1, 1)) & (ship_date <= datetime.date(1996, 12, 31))) & (((supp_nation == 'FRANCE') & (cust_nation == 'GERMANY')) | ((supp_nation == 'GERMANY') & (cust_nation == 'FRANCE'))))).PARTITION(name='groups', by=(supp_nation, cust_nation, l_year)).CALCULATE(SUPP_NATION=supp_nation, CUST_NATION=cust_nation, L_YEAR=l_year, REVENUE=SUM(lines.volume)).ORDER_BY(SUPP_NATION.ASC(na_pos='first'), CUST_NATION.ASC(na_pos='first'), L_YEAR.ASC(na_pos='first'))",
            id="tpch_q7",
        ),
        pytest.param(
            impl_tpch_q8,
            "nations.CALCULATE(nation_name=name).suppliers.supply_records.WHERE((part.part_type == 'ECONOMY ANODIZED STEEL')).lines.CALCULATE(volume=(extended_price * (1 - discount))).order.CALCULATE(o_year=YEAR(order_date), brazil_volume=IFF((nation_name == 'BRAZIL'), volume, 0)).WHERE((((order_date >= datetime.date(1995, 1, 1)) & (order_date <= datetime.date(1996, 12, 31))) & (customer.nation.region.name == 'AMERICA'))).PARTITION(name='years', by=(o_year)).CALCULATE(O_YEAR=o_year, MKT_SHARE=(SUM(order.brazil_volume) / SUM(order.volume)))",
            id="tpch_q8",
        ),
        pytest.param(
            impl_tpch_q9,
            "nations.CALCULATE(nation_name=name).suppliers.supply_records.CALCULATE(supply_cost=supply_cost).WHERE(CONTAINS(part.name, 'green')).lines.CALCULATE(o_year=YEAR(order.order_date), value=((extended_price * (1 - discount)) - (supply_cost * quantity))).PARTITION(name='groups', by=(nation_name, o_year)).CALCULATE(NATION=nation_name, O_YEAR=o_year, AMOUNT=SUM(lines.value)).TOP_K(10, by=(NATION.ASC(na_pos='first'), O_YEAR.DESC(na_pos='last')))",
            id="tpch_q9",
        ),
        pytest.param(
            impl_tpch_q10,
            "customers.CALCULATE(C_CUSTKEY=key, C_NAME=name, REVENUE=SUM(orders.WHERE(((order_date >= datetime.date(1993, 10, 1)) & (order_date < datetime.date(1994, 1, 1)))).lines.WHERE((return_flag == 'R')).CALCULATE(amt=(extended_price * (1 - discount))).amt), C_ACCTBAL=account_balance, N_NAME=nation.name, C_ADDRESS=address, C_PHONE=phone, C_COMMENT=comment).TOP_K(20, by=(REVENUE.DESC(na_pos='last'), C_CUSTKEY.ASC(na_pos='first')))",
            id="tpch_q10",
        ),
        pytest.param(
            impl_tpch_q11,
            "TPCH.CALCULATE(min_market_share=(SUM(supply_records.WHERE((supplier.nation.name == 'GERMANY')).CALCULATE(metric=(supply_cost * available_quantity)).metric) * 0.0001)).supply_records.WHERE((supplier.nation.name == 'GERMANY')).PARTITION(name='parts', by=(part_key)).CALCULATE(PS_PARTKEY=part_key, VALUE=SUM((supply_records.supply_cost * supply_records.available_quantity))).WHERE((VALUE > min_market_share)).TOP_K(10, by=(VALUE.DESC(na_pos='last')))",
            id="tpch_q11",
        ),
        pytest.param(
            impl_tpch_q12,
            "lines.WHERE(((((((ship_mode == 'MAIL') | (ship_mode == 'SHIP')) & (ship_date < commit_date)) & (commit_date < receipt_date)) & (receipt_date >= datetime.date(1994, 1, 1))) & (receipt_date < datetime.date(1995, 1, 1)))).CALCULATE(is_high_priority=((order.order_priority == '1-URGENT') | (order.order_priority == '2-HIGH'))).PARTITION(name='modes', by=(ship_mode)).CALCULATE(L_SHIPMODE=ship_mode, HIGH_LINE_COUNT=SUM(lines.is_high_priority), LOW_LINE_COUNT=SUM(NOT(lines.is_high_priority))).ORDER_BY(L_SHIPMODE.ASC(na_pos='first'))",
            id="tpch_q12",
        ),
        pytest.param(
            impl_tpch_q13,
            "customers.CALCULATE(num_non_special_orders=COUNT(orders.WHERE(NOT(LIKE(comment, '%special%requests%'))))).PARTITION(name='num_order_groups', by=(num_non_special_orders)).CALCULATE(C_COUNT=num_non_special_orders, CUSTDIST=COUNT(customers)).TOP_K(10, by=(CUSTDIST.DESC(na_pos='last'), C_COUNT.DESC(na_pos='last')))",
            id="tpch_q13",
        ),
        pytest.param(
            impl_tpch_q14,
            "TPCH.CALCULATE(PROMO_REVENUE=((100.0 * SUM(lines.WHERE(((ship_date >= datetime.date(1995, 9, 1)) & (ship_date < datetime.date(1995, 10, 1)))).CALCULATE(value=(extended_price * (1 - discount)), promo_value=IFF(STARTSWITH(part.part_type, 'PROMO'), (extended_price * (1 - discount)), 0)).promo_value)) / SUM(lines.WHERE(((ship_date >= datetime.date(1995, 9, 1)) & (ship_date < datetime.date(1995, 10, 1)))).CALCULATE(value=(extended_price * (1 - discount)), promo_value=IFF(STARTSWITH(part.part_type, 'PROMO'), (extended_price * (1 - discount)), 0)).value)))",
            id="tpch_q14",
        ),
        pytest.param(
            impl_tpch_q15,
            "TPCH.CALCULATE(max_revenue=MAX(suppliers.WHERE(HAS(lines.WHERE(((ship_date >= datetime.date(1996, 1, 1)) & (ship_date < datetime.date(1996, 4, 1)))))).CALCULATE(total_revenue=SUM((lines.WHERE(((ship_date >= datetime.date(1996, 1, 1)) & (ship_date < datetime.date(1996, 4, 1)))).extended_price * (1 - lines.WHERE(((ship_date >= datetime.date(1996, 1, 1)) & (ship_date < datetime.date(1996, 4, 1)))).discount)))).total_revenue)).suppliers.WHERE(HAS(lines.WHERE(((ship_date >= datetime.date(1996, 1, 1)) & (ship_date < datetime.date(1996, 4, 1)))))).CALCULATE(S_SUPPKEY=key, S_NAME=name, S_ADDRESS=address, S_PHONE=phone, TOTAL_REVENUE=SUM((lines.WHERE(((ship_date >= datetime.date(1996, 1, 1)) & (ship_date < datetime.date(1996, 4, 1)))).extended_price * (1 - lines.WHERE(((ship_date >= datetime.date(1996, 1, 1)) & (ship_date < datetime.date(1996, 4, 1)))).discount)))).WHERE((TOTAL_REVENUE == max_revenue)).ORDER_BY(S_SUPPKEY.ASC(na_pos='first'))",
            id="tpch_q15",
        ),
        pytest.param(
            impl_tpch_q16,
            "parts.WHERE((((brand != 'BRAND#45') & NOT(STARTSWITH(part_type, 'MEDIUM POLISHED%'))) & ISIN(size, [49, 14, 23, 45, 19, 3, 36, 9]))).CALCULATE(p_brand=brand, p_type=part_type, p_size=size).supply_records.WHERE(NOT(LIKE(supplier.comment, '%Customer%Complaints%'))).PARTITION(name='groups', by=(p_brand, p_type, p_size)).CALCULATE(P_BRAND=p_brand, P_TYPE=p_type, P_SIZE=p_size, SUPPLIER_COUNT=NDISTINCT(supply_records.supplier_key)).TOP_K(10, by=(SUPPLIER_COUNT.DESC(na_pos='last'), P_BRAND.ASC(na_pos='first'), P_TYPE.ASC(na_pos='first'), P_SIZE.ASC(na_pos='first')))",
            id="tpch_q16",
        ),
        pytest.param(
            impl_tpch_q17,
            "TPCH.CALCULATE(AVG_YEARLY=(SUM(parts.WHERE(((brand == 'Brand#23') & (container == 'MED BOX'))).CALCULATE(part_avg_quantity=AVG(lines.quantity)).lines.WHERE((quantity < (0.2 * part_avg_quantity))).extended_price) / 7.0))",
            id="tpch_q17",
        ),
        pytest.param(
            impl_tpch_q18,
            "orders.CALCULATE(C_NAME=customer.name, C_CUSTKEY=customer.key, O_ORDERKEY=key, O_ORDERDATE=order_date, O_TOTALPRICE=total_price, TOTAL_QUANTITY=SUM(lines.quantity)).WHERE((TOTAL_QUANTITY > 300)).TOP_K(10, by=(O_TOTALPRICE.DESC(na_pos='last'), O_ORDERDATE.ASC(na_pos='first')))",
            id="tpch_q18",
        ),
        pytest.param(
            impl_tpch_q19,
            "TPCH.CALCULATE(REVENUE=SUM((lines.WHERE((((ISIN(ship_mode, ['AIR', 'AIR REG']) & (ship_instruct == 'DELIVER IN PERSON')) & (part.size >= 1)) & (((((((part.size <= 5) & (quantity >= 1)) & (quantity <= 11)) & ISIN(part.container, ['SM CASE', 'SM BOX', 'SM PACK', 'SM PKG'])) & (part.brand == 'Brand#12')) | (((((part.size <= 10) & (quantity >= 10)) & (quantity <= 20)) & ISIN(part.container, ['MED BAG', 'MED BOX', 'MED PACK', 'MED PKG'])) & (part.brand == 'Brand#23'))) | (((((part.size <= 15) & (quantity >= 20)) & (quantity <= 30)) & ISIN(part.container, ['LG CASE', 'LG BOX', 'LG PACK', 'LG PKG'])) & (part.brand == 'Brand#34'))))).extended_price * (1 - lines.WHERE((((ISIN(ship_mode, ['AIR', 'AIR REG']) & (ship_instruct == 'DELIVER IN PERSON')) & (part.size >= 1)) & (((((((part.size <= 5) & (quantity >= 1)) & (quantity <= 11)) & ISIN(part.container, ['SM CASE', 'SM BOX', 'SM PACK', 'SM PKG'])) & (part.brand == 'Brand#12')) | (((((part.size <= 10) & (quantity >= 10)) & (quantity <= 20)) & ISIN(part.container, ['MED BAG', 'MED BOX', 'MED PACK', 'MED PKG'])) & (part.brand == 'Brand#23'))) | (((((part.size <= 15) & (quantity >= 20)) & (quantity <= 30)) & ISIN(part.container, ['LG CASE', 'LG BOX', 'LG PACK', 'LG PKG'])) & (part.brand == 'Brand#34'))))).discount))))",
            id="tpch_q19",
        ),
        pytest.param(
            impl_tpch_q20,
            "suppliers.CALCULATE(S_NAME=name, S_ADDRESS=address).WHERE((((nation.name == 'CANADA') & COUNT(supply_records.CALCULATE(available_quantity=available_quantity).part.WHERE((STARTSWITH(name, 'forest') & (available_quantity > (SUM(lines.WHERE(((ship_date >= datetime.date(1994, 1, 1)) & (ship_date < datetime.date(1995, 1, 1)))).quantity) * 0.5)))))) > 0)).TOP_K(10, by=(S_NAME.ASC(na_pos='first')))",
            id="tpch_q20",
        ),
        pytest.param(
            impl_tpch_q21,
            "suppliers.WHERE((nation.name == 'SAUDI ARABIA')).CALCULATE(S_NAME=name, NUMWAIT=COUNT(lines.CALCULATE(original_key=supplier_key).WHERE((receipt_date > commit_date)).order.WHERE((((order_status == 'F') & HAS(lines.WHERE((supplier_key != original_key)))) & HASNOT(lines.WHERE(((supplier_key != original_key) & (receipt_date > commit_date)))))))).TOP_K(10, by=(NUMWAIT.DESC(na_pos='last'), S_NAME.ASC(na_pos='first')))",
            id="tpch_q21",
        ),
        pytest.param(
            impl_tpch_q22,
            "TPCH.CALCULATE(global_avg_balance=AVG(customers.CALCULATE(cntry_code=SLICE(phone, None, 2, None)).WHERE(ISIN(cntry_code, ['13', '31', '23', '29', '30', '18', '17'])).WHERE((account_balance > 0.0)).account_balance)).customers.CALCULATE(cntry_code=SLICE(phone, None, 2, None)).WHERE(((ISIN(cntry_code, ['13', '31', '23', '29', '30', '18', '17']) & (account_balance > global_avg_balance)) & (COUNT(orders) == 0))).PARTITION(name='countries', by=(cntry_code)).CALCULATE(CNTRY_CODE=cntry_code, NUM_CUSTS=COUNT(customers), TOTACCTBAL=SUM(customers.account_balance)).ORDER_BY(CNTRY_CODE.ASC(na_pos='first'))",
            id="tpch_q22",
        ),
        pytest.param(
            loop_generated_terms,
            "nations.CALCULATE(name=name, interval_0=COUNT(customers.WHERE(MONOTONIC(0, account_balance, 1000))), interval_1=COUNT(customers.WHERE(MONOTONIC(1000, account_balance, 2000))), interval_2=COUNT(customers.WHERE(MONOTONIC(2000, account_balance, 3000))))",
            id="loop_generated_terms",
        ),
        pytest.param(
            function_defined_terms,
            "nations.CALCULATE(name=name, interval_7=COUNT(customers.WHERE(MONOTONIC(7000, account_balance, 8000))), interval_4=COUNT(customers.WHERE(MONOTONIC(4000, account_balance, 5000))), interval_13=COUNT(customers.WHERE(MONOTONIC(13000, account_balance, 14000))))",
            id="function_defined_terms",
        ),
        pytest.param(
            function_defined_terms_with_duplicate_names,
            "nations.CALCULATE(name=name, redefined_name=name, interval_7=COUNT(customers.WHERE(MONOTONIC(7000, account_balance, 8000))), interval_4=COUNT(customers.WHERE(MONOTONIC(4000, account_balance, 5000))), interval_13=COUNT(customers.WHERE(MONOTONIC(13000, account_balance, 14000))))",
            id="function_defined_terms_with_duplicate_names",
        ),
        pytest.param(
            lambda_defined_terms,
            "nations.CALCULATE(name=name, interval_7=COUNT(customers.WHERE(MONOTONIC(7000, account_balance, 8000))), interval_4=COUNT(customers.WHERE(MONOTONIC(4000, account_balance, 5000))), interval_13=COUNT(customers.WHERE(MONOTONIC(13000, account_balance, 14000))))",
            id="lambda_defined_terms",
        ),
        pytest.param(
            dict_comp_terms,
            "nations.CALCULATE(name=name, interval_0=COUNT(customers.WHERE(MONOTONIC(0, account_balance, 1000))), interval_1=COUNT(customers.WHERE(MONOTONIC(1000, account_balance, 2000))), interval_2=COUNT(customers.WHERE(MONOTONIC(2000, account_balance, 3000))))",
            id="dict_comp_terms",
        ),
        pytest.param(
            list_comp_terms,
            "nations.CALCULATE(name=name, _expr0=COUNT(customers.WHERE(MONOTONIC(0, account_balance, 1000))), _expr1=COUNT(customers.WHERE(MONOTONIC(1000, account_balance, 2000))), _expr2=COUNT(customers.WHERE(MONOTONIC(2000, account_balance, 3000))))",
            id="list_comp_terms",
        ),
        pytest.param(
            set_comp_terms,
            "nations.CALCULATE(_expr0=COUNT(customers.WHERE(MONOTONIC(0, account_balance, 1000))), _expr1=COUNT(customers.WHERE(MONOTONIC(1000, account_balance, 2000))), _expr2=COUNT(customers.WHERE(MONOTONIC(2000, account_balance, 3000))), name=name)",
            id="set_comp_terms",
        ),
        pytest.param(
            generator_comp_terms,
            "nations.CALCULATE(name=name, interval_0=COUNT(customers.WHERE(MONOTONIC(0, account_balance, 1000))), interval_1=COUNT(customers.WHERE(MONOTONIC(1000, account_balance, 2000))), interval_2=COUNT(customers.WHERE(MONOTONIC(2000, account_balance, 3000))))",
            id="generator_comp_terms",
        ),
        pytest.param(
            args_kwargs,
            "TPCH.CALCULATE(n_tomato=COUNT(parts.WHERE(CONTAINS(part_name, 'tomato'))), n_almond=COUNT(parts.WHERE(CONTAINS(part_name, 'almond'))), small=COUNT(parts.WHERE(True)), large=COUNT(parts.WHERE(True)))",
            id="args_kwargs",
        ),
        pytest.param(
            unpacking,
            "orders.WHERE(MONOTONIC(1992, YEAR(order_date), 1994))",
            id="unpacking",
        ),
        pytest.param(
            nested_unpacking,
            "customers.WHERE(ISIN(nation.name, ['GERMANY', 'FRANCE', 'ARGENTINA']))",
            id="nested_unpacking",
        ),
        pytest.param(
            unpacking_in_iterable,
            "nations.CALCULATE(c0=COUNT(orders.WHERE((YEAR(order_date) == 1992))), c1=COUNT(orders.WHERE((YEAR(order_date) == 1993))), c2=COUNT(orders.WHERE((YEAR(order_date) == 1994))), c3=COUNT(orders.WHERE((YEAR(order_date) == 1995))), c4=COUNT(orders.WHERE((YEAR(order_date) == 1996))))",
            id="unpacking_in_iterable",
        ),
        pytest.param(
            with_import_statement,
            "customers.WHERE(ISIN(nation.name, ['Canada', 'Mexico']))",
            id="with_import_statement",
        ),
        pytest.param(
            exception_handling,
            "customers.WHERE(ISIN(nation.name, ['Canada', 'Mexico']))",
            id="exception_handling",
        ),
        pytest.param(
            class_handling,
            "customers.WHERE(ISIN(nation.name, ['Canada', 'Mexico']))",
            id="class_handling",
        ),
        pytest.param(
            annotated_assignment,
            "nations.WHERE((region.name == 'SOUTH WEST AMERICA'))",
            id="annotated_assignment",
        ),
        pytest.param(
            abs_round_magic_method,
            "daily_prices.CALCULATE(abs_low=ABS(low), round_low=ROUND(low, 2), round_zero=ROUND(low, 0))",
            id="abs_round_magic_method",
        ),
    ],
)
def test_init_pydough_context(
    func: Callable[[], UnqualifiedNode],
    as_string: str,
    get_sample_graph: graph_fetcher,
) -> None:
    """
    Tests that the `init_pydough_context` decorator correctly works on several
    PyDough functions, transforming them into the correct unqualified nodes,
    at least based on string representation.
    """
    sample_graph: GraphMetadata = get_sample_graph("TPCH")
    new_func: Callable[[], UnqualifiedNode] = init_pydough_context(sample_graph)(func)
    answer: UnqualifiedNode = new_func()
    assert repr(answer) == as_string, (
        "Mismatch between string representation of unqualified nodes and expected output"
    )
    assert pydough.display_raw(answer) == as_string, (
        "Mismatch between string representation of unqualified nodes and expected output"
    )


@pytest.mark.parametrize(
    "func, error_msg",
    [
        pytest.param(
            bad_bool_1,
            "PyDough code cannot be treated as a boolean. If you intend to do a logical operation, use `|`, `&` or `~` instead of `or`, `and` and `not`.",
            id="bad_bool_1",
        ),
        pytest.param(
            bad_bool_2,
            "PyDough code cannot be treated as a boolean. If you intend to do a logical operation, use `|`, `&` or `~` instead of `or`, `and` and `not`.",
            id="bad_bool_2",
        ),
        pytest.param(
            bad_bool_3,
            "PyDough code cannot be treated as a boolean. If you intend to do a logical operation, use `|`, `&` or `~` instead of `or`, `and` and `not`.",
            id="bad_bool_3",
        ),
        pytest.param(
            bad_window_1,
            "The `by` argument to `RANKING` must be provided",
            id="bad_window_1",
        ),
        pytest.param(
            bad_window_2,
            "The `by` argument to `PERCENTILE` must be a single expression or a non-empty list/tuple of expressions. "
            "Please refer to the config documentation for more information.",
            id="bad_window_2",
        ),
        pytest.param(
            bad_window_3,
            "`n_buckets` argument must be a positive integer",
            id="bad_window_3",
        ),
        pytest.param(
            bad_window_4,
            "`n_buckets` argument must be a positive integer",
            id="bad_window_4",
        ),
        pytest.param(
            bad_window_5,
            "When the `by` argument to `RELSUM` is provided, either `cumulative=True` or the `frame` argument must be provided",
            id="bad_window_5",
        ),
        pytest.param(
            bad_window_6,
            "The `by` argument to `RELAVG` must be provided when the `cumulative` argument is True",
            id="bad_window_6",
        ),
        pytest.param(
            bad_window_7,
            "The `by` argument to `RELCOUNT` must be provided when the `frame` argument is provided",
            id="bad_window_7",
        ),
        pytest.param(
            bad_window_8,
            "The `cumulative` argument to `RELSIZE` cannot be used with the `frame` argument",
            id="bad_window_8",
        ),
        pytest.param(
            bad_window_9,
            re.escape(
                "Malformed `frame` argument to `RELSUM`: (-10.5, 0) (must be a tuple of two integers or None values)"
            ),
            id="bad_window_9",
        ),
        pytest.param(
            bad_window_10,
            re.escape(
                "Malformed `frame` argument to `RELSUM`: (0, -1) (lower bound must be less than or equal to upper bound)"
            ),
            id="bad_window_10",
        ),
        pytest.param(
            bad_floor,
            "PyDough does not support the math.floor function at this time.",
            id="bad_floor",
        ),
        pytest.param(
            bad_ceil,
            "PyDough does not support the math.ceil function at this time.",
            id="bad_ceil",
        ),
        pytest.param(
            bad_trunc,
            "PyDough does not support the math.trunc function at this time.",
            id="bad_trunc",
        ),
        pytest.param(
            bad_reversed,
            "PyDough does not support the reversed function at this time.",
            id="bad_reversed",
        ),
        pytest.param(
            bad_int,
            "PyDough objects cannot be cast to int.",
            id="bad_int",
        ),
        pytest.param(
            bad_float,
            "PyDough objects cannot be cast to float.",
            id="bad_float",
        ),
        pytest.param(
            bad_complex,
            "PyDough objects cannot be cast to complex.",
            id="bad_complex",
        ),
        pytest.param(
            bad_index,
            "PyDough objects cannot be used as indices in Python slices.",
            id="bad_index",
        ),
        pytest.param(
            bad_nonzero,
            "PyDough code cannot be treated as a boolean. If you intend to do a logical operation, use `|`, `&` and `~` instead of `or`, `and` and `not`.",
            id="bad_nonzero_1",
        ),
        pytest.param(
            bad_len,
            "PyDough objects cannot be used with the len function.",
            id="bad_len",
        ),
        pytest.param(
            bad_contains,
            "PyDough objects cannot be used with the 'in' operator.",
            id="bad_contains",
        ),
        pytest.param(
            bad_setitem,
            "PyDough objects cannot support item assignment.",
            id="bad_setitem",
        ),
        pytest.param(
            bad_iter,
            "Cannot index into PyDough object customers with 0",
            id="bad_iter",
        ),
        pytest.param(
            bad_unsupported_kwarg1,
            re.escape("No matching implementation found for VAR(type='wrong_type')."),
            id="bad_unsupported_kwarg1",
        ),
        pytest.param(
            bad_unsupported_kwarg2,
            re.escape("No matching implementation found for VAR(wrong_type='sample')."),
            id="bad_unsupported_kwarg2",
        ),
        pytest.param(
            bad_unsupported_kwarg3,
            re.escape(
                "PyDough function call SUM does not support "
                "keyword arguments at this time."
            ),
            id="bad_unsupported_kwarg3",
        ),
    ],
)
def test_unqualified_errors(
    func: Callable[[], UnqualifiedNode],
    error_msg: str,
    get_sample_graph: graph_fetcher,
) -> None:
    """
    Same as `test_init_pydough_context` except for cases that should raise an
    exception during the conversion to unqualified nodes.
    """
    sample_graph: GraphMetadata = get_sample_graph("TPCH")
    new_func: Callable[[], UnqualifiedNode] = init_pydough_context(sample_graph)(func)
    with pytest.raises(Exception, match=error_msg):
        new_func()<|MERGE_RESOLUTION|>--- conflicted
+++ resolved
@@ -9,7 +9,6 @@
 from collections.abc import Callable
 
 import pytest
-<<<<<<< HEAD
 
 import pydough
 from pydough import init_pydough_context
@@ -18,38 +17,6 @@
     UnqualifiedNode,
     UnqualifiedRoot,
     transform_code,
-=======
-from bad_pydough_functions import (
-    bad_bool_1,
-    bad_bool_2,
-    bad_bool_3,
-    bad_ceil,
-    bad_complex,
-    bad_contains,
-    bad_float,
-    bad_floor,
-    bad_index,
-    bad_int,
-    bad_iter,
-    bad_len,
-    bad_nonzero,
-    bad_reversed,
-    bad_setitem,
-    bad_trunc,
-    bad_unsupported_kwarg1,
-    bad_unsupported_kwarg2,
-    bad_unsupported_kwarg3,
-    bad_window_1,
-    bad_window_2,
-    bad_window_3,
-    bad_window_4,
-    bad_window_5,
-    bad_window_6,
-    bad_window_7,
-    bad_window_8,
-    bad_window_9,
-    bad_window_10,
->>>>>>> 2d41bfdc
 )
 from tests.test_pydough_functions.simple_pydough_functions import (
     abs_round_magic_method,
@@ -122,6 +89,10 @@
     bad_window_4,
     bad_window_5,
     bad_window_6,
+    bad_window_7,
+    bad_window_8,
+    bad_window_9,
+    bad_window_10,
 )
 
 

"""
Representation of the a join node in a relational tree.
This node is responsible for holding all types of joins.
"""

from collections.abc import MutableMapping, MutableSequence
from enum import Enum

from pydough.relational.relational_expressions import RelationalExpression
from pydough.types.boolean_type import BooleanType

from .abstract_node import RelationalNode
from .relational_visitor import RelationalVisitor


class JoinType(Enum):
    INNER = "inner"
    LEFT = "left"
    RIGHT = "right"
    FULL_OUTER = "full outer"
    ANTI = "anti"
    SEMI = "semi"


class Join(RelationalNode):
    """
    Relational representation of all join operations. This single
    node can represent multiple joins at once, similar to a multi-join
    in other systems to enable better lowering and easier translation
    from earlier stages in the pipeline.

    However, unlike a traditional Multi-Join in most relational algebra
    implementations, this join does not ensure that joins can be reordered
    and provides a specific join ordering that is the only guaranteed
    valid ordering.

    In particular if we have 3 inputs A, B, and C, with join types INNER
    and SEMI, then the join ordering is treated as:

    (A INNER B) SEMI C

    It should be noted that this isn't necessarily the only valid join ordering,
    but this node makes no guarantees that the inputs can be reordered.
    """

    def __init__(
        self,
        inputs: MutableSequence[RelationalNode],
        conditions: list[RelationalExpression],
        join_types: list[JoinType],
        columns: MutableMapping[str, RelationalExpression],
        correl_name: str | None = None,
    ) -> None:
        super().__init__(columns)
        num_inputs = len(inputs)
        num_conditions = len(conditions)
        num_join_types = len(join_types)
        assert (
            num_inputs >= 2
            and num_conditions == (num_inputs - 1)
            and num_conditions == num_join_types
        ), "Number of inputs, conditions, and join types must be the same"
        self._inputs = inputs
        assert all(
            isinstance(cond.data_type, BooleanType) for cond in conditions
        ), "Join condition must be a boolean type"
        self._conditions: list[RelationalExpression] = conditions
        self._join_types: list[JoinType] = join_types
        self._correl_name: str | None = correl_name

    @property
    def correl_name(self) -> str | None:
        """
        The name used to refer to the first join input when subsequent inputs
        have correlated references.
        """
        return self._correl_name

    @property
    def conditions(self) -> list[RelationalExpression]:
        """
        The conditions for the joins.
        """
        return self._conditions

    @property
    def join_types(self) -> list[JoinType]:
        """
        The types of the joins.
        """
        return self._join_types

    @property
    def inputs(self) -> MutableSequence[RelationalNode]:
        return self._inputs

    @property
    def default_input_aliases(self) -> list[str | None]:
        """
        Provide the default aliases for each input
        to this node. This is used when remapping the
        names of each input for differentiating columns.

        Note: The lowering steps are not required to use this alias
        and can choose any name they want.
        """
        return [f"t{i}" for i in range(len(self.inputs))]

    def node_equals(self, other: RelationalNode) -> bool:
        return (
            isinstance(other, Join)
            and self.conditions == other.conditions
            and self.join_types == other.join_types
            and self.correl_name == other.correl_name
            and all(
                self.inputs[i].node_equals(other.inputs[i])
                for i in range(len(self.inputs))
            )
        )

    def to_string(self, compact: bool = False) -> str:
        conditions: list[str] = [cond.to_string(compact) for cond in self.conditions]
        correl_suffix = (
            "" if self.correl_name is None else f", correl_name={self.correl_name!r}"
        )
        return f"JOIN(conditions=[{', '.join(conditions)}], types={[t.value for t in self.join_types]}, columns={self.make_column_string(self.columns, compact)}{correl_suffix})"

    def accept(self, visitor: RelationalVisitor) -> None:
        visitor.visit_join(self)

    def node_copy(
        self,
        columns: MutableMapping[str, RelationalExpression],
<<<<<<< HEAD
        inputs: MutableSequence[Relational],
    ) -> Relational:
        return Join(inputs, self.conditions, self.join_types, columns, self.correl_name)
=======
        inputs: MutableSequence[RelationalNode],
    ) -> RelationalNode:
        return Join(inputs, self.conditions, self.join_types, columns)
>>>>>>> 6949cdd6
<|MERGE_RESOLUTION|>--- conflicted
+++ resolved
@@ -131,12 +131,6 @@
     def node_copy(
         self,
         columns: MutableMapping[str, RelationalExpression],
-<<<<<<< HEAD
-        inputs: MutableSequence[Relational],
-    ) -> Relational:
-        return Join(inputs, self.conditions, self.join_types, columns, self.correl_name)
-=======
         inputs: MutableSequence[RelationalNode],
     ) -> RelationalNode:
-        return Join(inputs, self.conditions, self.join_types, columns)
->>>>>>> 6949cdd6
+        return Join(inputs, self.conditions, self.join_types, columns, self.correl_name)
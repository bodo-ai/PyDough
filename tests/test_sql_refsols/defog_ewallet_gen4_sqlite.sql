<<<<<<< HEAD
WITH "_t0_2" AS (
  SELECT
    "coupons"."merchant_id" AS "merchant_id",
    "coupons"."start_date" AS "start_date"
  FROM "main"."coupons" AS "coupons"
), "_t1" AS (
  SELECT
    MIN("_t0"."start_date") AS "agg_0",
    "_t0"."merchant_id" AS "merchant_id"
  FROM "_t0_2" AS "_t0"
  GROUP BY
    "_t0"."merchant_id"
), "_t3" AS (
  SELECT
    MIN("_t2"."start_date") AS "agg_0",
    "_t2"."merchant_id" AS "merchant_id"
  FROM "_t0_2" AS "_t2"
  GROUP BY
    "_t2"."merchant_id"
), "_t5" AS (
  SELECT
    MAX("coupons"."cid") AS "agg_1",
    "coupons"."merchant_id" AS "merchant_id",
    "coupons"."start_date" AS "start_date"
  FROM "main"."coupons" AS "coupons"
  GROUP BY
    "coupons"."merchant_id",
    "coupons"."start_date"
), "_t7" AS (
  SELECT
    MAX("_t5"."agg_1") AS "agg_1",
    "merchants"."mid" AS "mid"
  FROM "main"."merchants" AS "merchants"
  LEFT JOIN "_t3" AS "_t3"
    ON "_t3"."merchant_id" = "merchants"."mid"
  JOIN "_t5" AS "_t5"
    ON "_t3"."agg_0" = "_t5"."start_date" AND "_t5"."merchant_id" = "merchants"."mid"
=======
WITH _t1 AS (
  SELECT
    merchant_id,
    start_date
  FROM main.coupons
), _s1 AS (
  SELECT
    MIN(start_date) AS agg_0,
    merchant_id
  FROM _t1
  GROUP BY
    merchant_id
), _s3 AS (
  SELECT
    MIN(start_date) AS agg_0,
    merchant_id
  FROM _t1
  GROUP BY
    merchant_id
), _s7 AS (
  SELECT
    MAX(coupons.cid) AS agg_1,
    merchants.mid
  FROM main.merchants AS merchants
  LEFT JOIN _s3 AS _s3
    ON _s3.merchant_id = merchants.mid
  JOIN main.coupons AS coupons
    ON _s3.agg_0 = coupons.start_date AND coupons.merchant_id = merchants.mid
>>>>>>> 5a60492b
  GROUP BY
    merchants.mid
)
SELECT
<<<<<<< HEAD
  "merchants"."mid" AS "merchants_id",
  "merchants"."created_at" AS "merchant_registration_date",
  "_t1"."agg_0" AS "earliest_coupon_start_date",
  "_t7"."agg_1" AS "earliest_coupon_id"
FROM "main"."merchants" AS "merchants"
LEFT JOIN "_t1" AS "_t1"
  ON "_t1"."merchant_id" = "merchants"."mid"
LEFT JOIN "_t7" AS "_t7"
  ON "_t7"."mid" = "merchants"."mid"
JOIN "_t0_2" AS "_t9"
  ON "_t9"."merchant_id" = "merchants"."mid"
  AND "_t9"."start_date" <= DATETIME("merchants"."created_at", '1 year')
=======
  merchants.mid AS merchants_id,
  merchants.created_at AS merchant_registration_date,
  _s1.agg_0 AS earliest_coupon_start_date,
  _s7.agg_1 AS earliest_coupon_id
FROM main.merchants AS merchants
LEFT JOIN _s1 AS _s1
  ON _s1.merchant_id = merchants.mid
LEFT JOIN _s7 AS _s7
  ON _s7.mid = merchants.mid
JOIN _t1 AS _s9
  ON _s9.merchant_id = merchants.mid
  AND _s9.start_date <= DATETIME(merchants.created_at, '1 year')
>>>>>>> 5a60492b
<|MERGE_RESOLUTION|>--- conflicted
+++ resolved
@@ -1,43 +1,4 @@
-<<<<<<< HEAD
-WITH "_t0_2" AS (
-  SELECT
-    "coupons"."merchant_id" AS "merchant_id",
-    "coupons"."start_date" AS "start_date"
-  FROM "main"."coupons" AS "coupons"
-), "_t1" AS (
-  SELECT
-    MIN("_t0"."start_date") AS "agg_0",
-    "_t0"."merchant_id" AS "merchant_id"
-  FROM "_t0_2" AS "_t0"
-  GROUP BY
-    "_t0"."merchant_id"
-), "_t3" AS (
-  SELECT
-    MIN("_t2"."start_date") AS "agg_0",
-    "_t2"."merchant_id" AS "merchant_id"
-  FROM "_t0_2" AS "_t2"
-  GROUP BY
-    "_t2"."merchant_id"
-), "_t5" AS (
-  SELECT
-    MAX("coupons"."cid") AS "agg_1",
-    "coupons"."merchant_id" AS "merchant_id",
-    "coupons"."start_date" AS "start_date"
-  FROM "main"."coupons" AS "coupons"
-  GROUP BY
-    "coupons"."merchant_id",
-    "coupons"."start_date"
-), "_t7" AS (
-  SELECT
-    MAX("_t5"."agg_1") AS "agg_1",
-    "merchants"."mid" AS "mid"
-  FROM "main"."merchants" AS "merchants"
-  LEFT JOIN "_t3" AS "_t3"
-    ON "_t3"."merchant_id" = "merchants"."mid"
-  JOIN "_t5" AS "_t5"
-    ON "_t3"."agg_0" = "_t5"."start_date" AND "_t5"."merchant_id" = "merchants"."mid"
-=======
-WITH _t1 AS (
+WITH _t0 AS (
   SELECT
     merchant_id,
     start_date
@@ -46,44 +7,38 @@
   SELECT
     MIN(start_date) AS agg_0,
     merchant_id
-  FROM _t1
+  FROM _t0
   GROUP BY
     merchant_id
 ), _s3 AS (
   SELECT
     MIN(start_date) AS agg_0,
     merchant_id
-  FROM _t1
+  FROM _t0
   GROUP BY
     merchant_id
+), _s5 AS (
+  SELECT
+    MAX(cid) AS agg_1,
+    merchant_id,
+    start_date
+  FROM main.coupons
+  GROUP BY
+    merchant_id,
+    start_date
 ), _s7 AS (
   SELECT
-    MAX(coupons.cid) AS agg_1,
+    MAX(_s5.agg_1) AS agg_1,
     merchants.mid
   FROM main.merchants AS merchants
   LEFT JOIN _s3 AS _s3
     ON _s3.merchant_id = merchants.mid
-  JOIN main.coupons AS coupons
-    ON _s3.agg_0 = coupons.start_date AND coupons.merchant_id = merchants.mid
->>>>>>> 5a60492b
+  JOIN _s5 AS _s5
+    ON _s3.agg_0 = _s5.start_date AND _s5.merchant_id = merchants.mid
   GROUP BY
     merchants.mid
 )
 SELECT
-<<<<<<< HEAD
-  "merchants"."mid" AS "merchants_id",
-  "merchants"."created_at" AS "merchant_registration_date",
-  "_t1"."agg_0" AS "earliest_coupon_start_date",
-  "_t7"."agg_1" AS "earliest_coupon_id"
-FROM "main"."merchants" AS "merchants"
-LEFT JOIN "_t1" AS "_t1"
-  ON "_t1"."merchant_id" = "merchants"."mid"
-LEFT JOIN "_t7" AS "_t7"
-  ON "_t7"."mid" = "merchants"."mid"
-JOIN "_t0_2" AS "_t9"
-  ON "_t9"."merchant_id" = "merchants"."mid"
-  AND "_t9"."start_date" <= DATETIME("merchants"."created_at", '1 year')
-=======
   merchants.mid AS merchants_id,
   merchants.created_at AS merchant_registration_date,
   _s1.agg_0 AS earliest_coupon_start_date,
@@ -93,7 +48,6 @@
   ON _s1.merchant_id = merchants.mid
 LEFT JOIN _s7 AS _s7
   ON _s7.mid = merchants.mid
-JOIN _t1 AS _s9
+JOIN _t0 AS _s9
   ON _s9.merchant_id = merchants.mid
-  AND _s9.start_date <= DATETIME(merchants.created_at, '1 year')
->>>>>>> 5a60492b
+  AND _s9.start_date <= DATETIME(merchants.created_at, '1 year')
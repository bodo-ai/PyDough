WITH _s2 AS (
  SELECT
    COUNT(*) AS agg_1,
    CONCAT_WS(
      '-',
      EXTRACT(YEAR FROM CAST(sbcustjoindate AS DATETIME)),
      CASE
        WHEN LENGTH(EXTRACT(MONTH FROM CAST(sbcustjoindate AS DATETIME))) >= 2
        THEN SUBSTRING(EXTRACT(MONTH FROM CAST(sbcustjoindate AS DATETIME)), 1, 2)
        ELSE SUBSTRING(CONCAT('00', EXTRACT(MONTH FROM CAST(sbcustjoindate AS DATETIME))), (
          2 * -1
        ))
      END
    ) AS month
  FROM main.sbcustomer
  WHERE
    sbcustjoindate < DATE_TRUNC('MONTH', CURRENT_TIMESTAMP())
    AND sbcustjoindate >= DATE_TRUNC('MONTH', DATE_ADD(CURRENT_TIMESTAMP(), -6, 'MONTH'))
  GROUP BY
    CONCAT_WS(
      '-',
      EXTRACT(YEAR FROM CAST(sbcustjoindate AS DATETIME)),
      CASE
        WHEN LENGTH(EXTRACT(MONTH FROM CAST(sbcustjoindate AS DATETIME))) >= 2
        THEN SUBSTRING(EXTRACT(MONTH FROM CAST(sbcustjoindate AS DATETIME)), 1, 2)
        ELSE SUBSTRING(CONCAT('00', EXTRACT(MONTH FROM CAST(sbcustjoindate AS DATETIME))), (
          2 * -1
        ))
      END
    )
), _s3 AS (
  SELECT
    AVG(sbtransaction.sbtxamount) AS agg_0,
    CONCAT_WS(
      '-',
      EXTRACT(YEAR FROM CAST(sbcustomer.sbcustjoindate AS DATETIME)),
      CASE
        WHEN LENGTH(EXTRACT(MONTH FROM CAST(sbcustomer.sbcustjoindate AS DATETIME))) >= 2
        THEN SUBSTRING(EXTRACT(MONTH FROM CAST(sbcustomer.sbcustjoindate AS DATETIME)), 1, 2)
        ELSE SUBSTRING(
          CONCAT('00', EXTRACT(MONTH FROM CAST(sbcustomer.sbcustjoindate AS DATETIME))),
          (
            2 * -1
          )
        )
      END
    ) AS month
  FROM main.sbcustomer AS sbcustomer
  JOIN main.sbtransaction AS sbtransaction
<<<<<<< HEAD
    ON EXTRACT(MONTH FROM sbcustomer.sbcustjoindate) = EXTRACT(MONTH FROM sbtransaction.sbtxdatetime)
    AND EXTRACT(YEAR FROM sbcustomer.sbcustjoindate) = EXTRACT(YEAR FROM sbtransaction.sbtxdatetime)
=======
    ON EXTRACT(MONTH FROM CAST(sbcustomer.sbcustjoindate AS DATETIME)) = EXTRACT(MONTH FROM CAST(sbtransaction.sbtxdatetime AS DATETIME))
    AND EXTRACT(YEAR FROM CAST(sbcustomer.sbcustjoindate AS DATETIME)) = EXTRACT(YEAR FROM CAST(sbtransaction.sbtxdatetime AS DATETIME))
>>>>>>> 30d7d0e9
    AND sbcustomer.sbcustid = sbtransaction.sbtxcustid
  WHERE
    sbcustomer.sbcustjoindate < DATE_TRUNC('MONTH', CURRENT_TIMESTAMP())
    AND sbcustomer.sbcustjoindate >= DATE_TRUNC('MONTH', DATE_ADD(CURRENT_TIMESTAMP(), -6, 'MONTH'))
  GROUP BY
    CONCAT_WS(
      '-',
      EXTRACT(YEAR FROM CAST(sbcustomer.sbcustjoindate AS DATETIME)),
      CASE
        WHEN LENGTH(EXTRACT(MONTH FROM CAST(sbcustomer.sbcustjoindate AS DATETIME))) >= 2
        THEN SUBSTRING(EXTRACT(MONTH FROM CAST(sbcustomer.sbcustjoindate AS DATETIME)), 1, 2)
        ELSE SUBSTRING(
          CONCAT('00', EXTRACT(MONTH FROM CAST(sbcustomer.sbcustjoindate AS DATETIME))),
          (
            2 * -1
          )
        )
      END
    )
)
SELECT
  _s2.month,
  _s2.agg_1 AS customer_signups,
  _s3.agg_0 AS avg_tx_amount
FROM _s2 AS _s2
LEFT JOIN _s3 AS _s3
  ON _s2.month = _s3.month<|MERGE_RESOLUTION|>--- conflicted
+++ resolved
@@ -47,13 +47,8 @@
     ) AS month
   FROM main.sbcustomer AS sbcustomer
   JOIN main.sbtransaction AS sbtransaction
-<<<<<<< HEAD
-    ON EXTRACT(MONTH FROM sbcustomer.sbcustjoindate) = EXTRACT(MONTH FROM sbtransaction.sbtxdatetime)
-    AND EXTRACT(YEAR FROM sbcustomer.sbcustjoindate) = EXTRACT(YEAR FROM sbtransaction.sbtxdatetime)
-=======
     ON EXTRACT(MONTH FROM CAST(sbcustomer.sbcustjoindate AS DATETIME)) = EXTRACT(MONTH FROM CAST(sbtransaction.sbtxdatetime AS DATETIME))
     AND EXTRACT(YEAR FROM CAST(sbcustomer.sbcustjoindate AS DATETIME)) = EXTRACT(YEAR FROM CAST(sbtransaction.sbtxdatetime AS DATETIME))
->>>>>>> 30d7d0e9
     AND sbcustomer.sbcustid = sbtransaction.sbtxcustid
   WHERE
     sbcustomer.sbcustjoindate < DATE_TRUNC('MONTH', CURRENT_TIMESTAMP())

--- conflicted
+++ resolved
@@ -3,11 +3,7 @@
   AVG(sbdailyprice.sbdpclose) AS ACP
 FROM main.sbticker AS sbticker
 JOIN main.sbdailyprice AS sbdailyprice
-<<<<<<< HEAD
-  ON DATEDIFF(CURRENT_TIMESTAMP(), sbdailyprice.sbdpdate, DAY) <= 7
-=======
   ON DATEDIFF(CURRENT_TIMESTAMP(), CAST(sbdailyprice.sbdpdate AS DATETIME), DAY) <= 7
->>>>>>> 30d7d0e9
   AND sbdailyprice.sbdptickerid = sbticker.sbtickerid
 GROUP BY
   sbticker.sbtickertype
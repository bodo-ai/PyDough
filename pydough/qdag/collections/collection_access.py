--- conflicted
+++ resolved
@@ -6,13 +6,8 @@
 __all__ = ["CollectionAccess"]
 
 
-<<<<<<< HEAD
-from functools import cache
-
 import pydough
 from pydough.errors import PyDoughQDAGException
-=======
->>>>>>> 5be84e0c
 from pydough.metadata import (
     CollectionMetadata,
     PropertyMetadata,

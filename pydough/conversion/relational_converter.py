"""
Logic for converting qualified DAG nodes to Relational nodes, using hybrid
nodes as an intermediary representation.
"""

__all__ = ["convert_ast_to_relational"]


from collections.abc import Iterable
from dataclasses import dataclass

import pydough.pydough_operators as pydop
from pydough.configs import PyDoughConfigs
from pydough.database_connectors import DatabaseDialect
from pydough.metadata import (
    CartesianProductMetadata,
    GeneralJoinMetadata,
    SimpleJoinMetadata,
    SimpleTableMetadata,
)
from pydough.qdag import (
    Calculate,
    CollectionAccess,
    PyDoughCollectionQDAG,
    PyDoughExpressionQDAG,
    Reference,
    SubCollection,
    TableCollection,
)
from pydough.relational import (
    Aggregate,
    CallExpression,
    ColumnPruner,
    ColumnReference,
    CorrelatedReference,
    EmptySingleton,
    ExpressionSortInfo,
    Filter,
    Join,
    JoinCardinality,
    JoinType,
    Limit,
    LiteralExpression,
    Project,
    RelationalExpression,
    RelationalNode,
    RelationalRoot,
    Scan,
    WindowCallExpression,
)
from pydough.types import BooleanType, NumericType, UnknownType

from .agg_removal import remove_redundant_aggs
from .agg_split import split_partial_aggregates
from .column_bubbler import bubble_column_names
from .filter_pushdown import push_filters
from .hybrid_connection import ConnectionType, HybridConnection
from .hybrid_expressions import (
    HybridBackRefExpr,
    HybridChildRefExpr,
    HybridCollation,
    HybridColumnExpr,
    HybridCorrelExpr,
    HybridExpr,
    HybridFunctionExpr,
    HybridLiteralExpr,
    HybridRefExpr,
    HybridSidedRefExpr,
    HybridWindowExpr,
)
from .hybrid_operations import (
    HybridCalculate,
    HybridChildPullUp,
    HybridCollectionAccess,
    HybridFilter,
    HybridLimit,
    HybridNoop,
    HybridOperation,
    HybridPartition,
    HybridPartitionChild,
    HybridRoot,
)
from .hybrid_translator import HybridTranslator
from .hybrid_tree import HybridTree
from .merge_projects import merge_projects
from .projection_pullup import pullup_projections
from .relational_simplification import simplify_expressions


@dataclass
class TranslationOutput:
    """
    The output payload for the conversion of a HybridTree prefix to
    a Relational structure. Contains the Relational node tree in question,
    as well as a mapping that can be used to identify what column to use to
    access any HybridExpr's equivalent expression in the Relational node.
    """

    relational_node: RelationalNode
    """
    The relational tree describing the way to compute the answer for the
    logic originally in the hybrid tree.
    """

    expressions: dict[HybridExpr, ColumnReference]
    """
    A mapping of each expression that was accessible in the hybrid tree to the
    corresponding column reference in the relational tree that contains the
    value of that expression.
    """

    correlated_name: str | None = None
    """
    The name that can be used to refer to the relational output in correlated
    references.
    """


class RelTranslation:
    def __init__(self):
        # An index used for creating fake column names
        self.dummy_idx = 1
        # A stack of contexts used to point to ancestors for correlated
        # references.
        self.stack: list[TranslationOutput] = []

    def make_null_column(self, relation: RelationalNode) -> ColumnReference:
        """
        Inserts a new column into the relation whose value is NULL. If such a
        column already exists, it is used.

        Args:
            `relation`: the Relational node that the `NULL` term is being
            inserted into.

        Returns:
            A `ColumnReference` to the new/existing column of `relation` that
            is `NULL`.
        """
        name: str = f"NULL_{self.dummy_idx}"
        while True:
            if name not in relation.columns:
                break
            existing_val: RelationalExpression = relation.columns[name]
            if (
                isinstance(existing_val, LiteralExpression)
                and existing_val.value is None
            ):
                break
            self.dummy_idx += 1
            name = f"NULL_{self.dummy_idx}"
        relation.columns[name] = LiteralExpression(None, UnknownType())
        return ColumnReference(name, UnknownType())

    def get_column_name(self, name: str, existing_names: Iterable[str]) -> str:
        """
        Replaces a name for a new column with another name if the name is
        already being used.

        Args:
            `name`: the name of the column to be replaced.
            `existing_names`: the dictionary of existing column names that
            are already being used in the current relational tree.

        Returns:
            A string based on `name` that is not part of `existing_names`.
        """
        new_name: str = name
        while new_name in existing_names:
            self.dummy_idx += 1
            new_name = f"{name}_{self.dummy_idx}"
        return new_name

    def get_correlated_name(self, context: TranslationOutput) -> str:
        """
        Finds the name used to refer to a context for correlated variable
        access. If the context does not have a correlated name, a new one is
        generated for it.

        Args:
            `context`: the context containing the relational subtree being
            referenced in a correlated variable access.

        Returns:
            The name used to refer to the context in a correlated reference.
        """
        if context.correlated_name is None:
            context.correlated_name = f"corr{self.dummy_idx}"
            self.dummy_idx += 1
        return context.correlated_name

    def translate_expression(
        self, expr: HybridExpr, context: TranslationOutput | None
    ) -> RelationalExpression:
        """
        Converts a HybridExpr to a RelationalExpression node based on the
        current context. NOTE: currently only supported for literals, columns,
        and column references.

        Args:
            `expr`: the HybridExpr node to be converted.
            `context`: the data structure storing information used by the
            conversion, such as bindings of already translated terms from
            preceding contexts. Can be omitted in certain contexts, such as
            when deriving a table scan or literal.

        Returns:
            The converted relational expression.
        """
        inputs: list[RelationalExpression] = []
        match expr:
            case HybridColumnExpr():
                return ColumnReference(
                    expr.column.column_property.column_name, expr.typ
                )
            case HybridLiteralExpr():
                return LiteralExpression(expr.literal.value, expr.typ)
            case HybridRefExpr() | HybridChildRefExpr() | HybridBackRefExpr():
                assert context is not None
                if expr not in context.expressions:
                    if isinstance(expr, HybridRefExpr):
                        for back_expr in context.expressions:
                            if (
                                isinstance(back_expr, HybridBackRefExpr)
                                and back_expr.name == expr.name
                            ):
                                return context.expressions[back_expr]
                    raise ValueError(
                        f"Context does not contain expression {expr}. Available expressions: {sorted(context.expressions.keys(), key=repr)}"
                    )
                return context.expressions[expr]
            case HybridFunctionExpr():
                inputs = [self.translate_expression(arg, context) for arg in expr.args]
                return CallExpression(expr.operator, expr.typ, inputs)
            case HybridWindowExpr():
                inputs = [self.translate_expression(arg, context) for arg in expr.args]
                partition_inputs = [
                    self.translate_expression(arg, context)
                    for arg in expr.partition_args
                ]
                order_inputs = [
                    ExpressionSortInfo(
                        self.translate_expression(arg.expr, context),
                        arg.asc,
                        arg.na_first,
                    )
                    for arg in expr.order_args
                ]
                return WindowCallExpression(
                    expr.window_func,
                    expr.typ,
                    inputs,
                    partition_inputs,
                    order_inputs,
                    expr.kwargs,
                )
            case HybridCorrelExpr():
                # Convert correlated expressions by converting the expression
                # they point to in the context of the top of the stack, then
                # wrapping the result in a correlated reference.
                ancestor_context: TranslationOutput = self.stack.pop()
                ancestor_expr: RelationalExpression = self.translate_expression(
                    expr.expr, ancestor_context
                )
                self.stack.append(ancestor_context)
                match ancestor_expr:
                    case ColumnReference():
                        return CorrelatedReference(
                            ancestor_expr.name,
                            self.get_correlated_name(ancestor_context),
                            expr.typ,
                        )
                    case CorrelatedReference():
                        return ancestor_expr
                    case _:
                        raise ValueError(
                            f"Unsupported expression to reference in a correlated reference: {ancestor_expr}"
                        )
            case _:
                raise NotImplementedError(
                    f"TODO: support relational conversion on {expr.__class__.__name__}"
                )

    def build_general_join_condition(
        self,
        condition: HybridExpr,
        lhs_result: TranslationOutput,
        rhs_result: TranslationOutput,
        lhs_alias: str | None,
        rhs_alias: str | None,
    ) -> RelationalExpression:
        """
        Converts the condition for a non-equijoin from a hybrid expression
        into a relational expression. The columns from the RHS are assumed to
        be ordinary references/back-references within the condition expr, while
        columns from the LHS are assumed to be `HybridSidedRefExpr`, denoting
        that they come from the parent.

        Args:
            `condition`: the condition to be converted.
            `lhs_result`: the TranslationOutput for the LHS of the join.
            `rhs_result`: the TranslationOutput for the RHS of the join.
            `lhs_alias`: the alias used to refer to the LHS of the join.
            `rhs_alias`: the alias used to refer to the RHS of the join.

        Returns:
            The converted relational expression for the join condition.
        """
        result: RelationalExpression
        inputs: list[RelationalExpression]
        partition_inputs: list[RelationalExpression]
        order_inputs: list[ExpressionSortInfo]
        match condition:
            case HybridSidedRefExpr():
                # For sided references, access the referenced expression from
                # the lhs output.
                result = self.translate_expression(
                    HybridRefExpr(condition.name, condition.typ), lhs_result
                )
                return self.rename_inputs(result, lhs_alias)
            case HybridFunctionExpr():
                # For function calls, recursively convert the arguments, then
                # build a relational function call expression.
                inputs = [
                    self.build_general_join_condition(
                        arg, lhs_result, rhs_result, lhs_alias, rhs_alias
                    )
                    for arg in condition.args
                ]
                return CallExpression(condition.operator, condition.typ, inputs)
            case HybridWindowExpr():
                # For window function calls, do the same as regular funcitons
                # but also convert the partition/order inputs.
                inputs = [
                    self.build_general_join_condition(
                        arg, lhs_result, rhs_result, lhs_alias, rhs_alias
                    )
                    for arg in condition.args
                ]
                partition_inputs = [
                    self.build_general_join_condition(
                        arg, lhs_result, rhs_result, lhs_alias, rhs_alias
                    )
                    for arg in condition.partition_args
                ]
                order_inputs = [
                    ExpressionSortInfo(
                        self.build_general_join_condition(
                            order_arg.expr, lhs_result, rhs_result, lhs_alias, rhs_alias
                        ),
                        order_arg.asc,
                        order_arg.na_first,
                    )
                    for order_arg in condition.order_args
                ]
                return WindowCallExpression(
                    condition.window_func,
                    condition.typ,
                    inputs,
                    partition_inputs,
                    order_inputs,
                    condition.kwargs,
                )
            case _:
                # For all other expressions, convert regularly using the RHS
                # as the context to pull columns from.
                result = self.translate_expression(condition, rhs_result)
                return self.rename_inputs(result, rhs_alias)

    def rename_inputs(
        self, expr: RelationalExpression, alias: str | None
    ) -> RelationalExpression:
        """
        Recursively transforms a relational expression and any of its contents
        so that all column references have an input alias added to them.

        Args:
            `expr`: the expression to be transformed.
            `alias`: the alias to be added to the column references.

        Returns:
            The transformed expression with the input alias added to all
            column references.
        """
        inputs: list[RelationalExpression]
        partition_inputs: list[RelationalExpression]
        order_inputs: list[ExpressionSortInfo]
        match expr:
            case WindowCallExpression():
                inputs = [self.rename_inputs(arg, alias) for arg in expr.inputs]
                partition_inputs = [
                    self.rename_inputs(arg, alias) for arg in expr.partition_inputs
                ]
                order_inputs = [
                    ExpressionSortInfo(
                        self.rename_inputs(order_arg.expr, alias),
                        order_arg.ascending,
                        order_arg.nulls_first,
                    )
                    for order_arg in expr.order_inputs
                ]
                return WindowCallExpression(
                    expr.op,
                    expr.data_type,
                    inputs,
                    partition_inputs,
                    order_inputs,
                    expr.kwargs,
                )
            case CallExpression():
                return CallExpression(
                    expr.op,
                    expr.data_type,
                    [self.rename_inputs(arg, alias) for arg in expr.inputs],
                )
            case ColumnReference():
                return ColumnReference(expr.name, expr.data_type, alias)
            case LiteralExpression() | CorrelatedReference():
                return expr
            case _:
                raise NotImplementedError(
                    f"Unrecognized expression type: {expr.__class__.__name__}"
                )

    def join_outputs(
        self,
        lhs_result: TranslationOutput,
        rhs_result: TranslationOutput,
        join_type: JoinType,
        join_cardinality: JoinCardinality,
        join_keys: list[tuple[HybridExpr, HybridExpr]] | None,
        join_cond: HybridExpr | None,
        child_idx: int | None,
    ) -> TranslationOutput:
        """
        Handles the joining of a parent context onto a child context.

        Args:
            `lhs_result`: the TranslationOutput payload storing containing the
            relational structure for the parent context.
            `rhs_result`: the TranslationOutput payload storing containing the
            relational structure for the child context.
            `join_type` the type of join to be used to connect `lhs_result`
            onto `rhs_result`.
            `join_cardinality`: the cardinality of the join to be used to connect
            `lhs_result` onto `rhs_result`.
            `join_keys`: a list of tuples in the form `(lhs_key, rhs_key)` that
            represent the equi-join keys used for the join from either side.
            This can be None if the `join_cond` is provided instead.
            `join_cond`: a generic join condition that can be used to join the
            lhs and rhs, where correlated references refer to terms from the
            lhs. This can be None if the `join_keys` is provided instead.
            `child_idx`: if None, means that the join is being used to step
            down from a parent into its child. If non-none, it means the join
            is being used to bring a child's elements into the same context as
            the parent, and the `child_idx` is the index of that child.

        Returns:
            The TranslationOutput payload containing the relational structure
            created by joining `lhs_result` and `lhs_result` in the manner
            described.
        """
        out_columns: dict[HybridExpr, ColumnReference] = {}
        join_columns: dict[str, RelationalExpression] = {}

        assert (join_keys is None) or (join_cond is None)

        # Special case: if the lhs is an EmptySingleton, just return the RHS,
        # decorated if needed.
        if isinstance(lhs_result.relational_node, EmptySingleton):
            if child_idx is None:
                return rhs_result
            else:
                for expr, col_ref in rhs_result.expressions.items():
                    if isinstance(expr, HybridRefExpr):
                        child_ref: HybridExpr = HybridChildRefExpr(
                            expr.name, child_idx, expr.typ
                        )
                        out_columns[child_ref] = col_ref
                return TranslationOutput(rhs_result.relational_node, out_columns)

        # Create the join node so we know what aliases it uses, but leave
        # the condition as always-True and the output columns empty for now.
        # The condition & output columns will be filled in later.
        out_rel: Join = Join(
            [lhs_result.relational_node, rhs_result.relational_node],
            LiteralExpression(True, BooleanType()),
            join_type,
            join_columns,
            join_cardinality,
            correl_name=lhs_result.correlated_name,
        )
        input_aliases: list[str | None] = out_rel.default_input_aliases

        # Build the corresponding (lhs_key == rhs_key) conditions
        cond_terms: list[RelationalExpression] = []
        if join_keys is not None:
            for lhs_key, rhs_key in sorted(join_keys, key=repr):
                lhs_key_column: ColumnReference = lhs_result.expressions[
                    lhs_key
                ].with_input(input_aliases[0])
                rhs_key_column: ColumnReference = rhs_result.expressions[
                    rhs_key
                ].with_input(input_aliases[1])
                cond: RelationalExpression = CallExpression(
                    pydop.EQU, BooleanType(), [lhs_key_column, rhs_key_column]
                )
                cond_terms.append(cond)
            out_rel.condition = RelationalExpression.form_conjunction(cond_terms)
        elif join_cond is not None:
            # General join case
            out_rel.condition = self.build_general_join_condition(
                join_cond, lhs_result, rhs_result, input_aliases[0], input_aliases[1]
            )
        else:
            # Cartesian join case
            out_rel.condition = LiteralExpression(True, BooleanType())

        # Propagate all of the references from the left hand side. If the join
        # is being done to step down from a parent into a child then promote
        # the back levels of the reference by 1. If the join is being done to
        # pull elements from the child context into the current context, then
        # maintain them as-is.
        for expr in lhs_result.expressions:
            existing_ref: ColumnReference = lhs_result.expressions[expr]
            join_columns[existing_ref.name] = existing_ref.with_input(input_aliases[0])
            if child_idx is None:
                out_columns[expr.shift_back(1)] = existing_ref
            else:
                out_columns[expr] = existing_ref

        # Skip the following steps for semi/anti joins
        if join_type not in (JoinType.SEMI, JoinType.ANTI):
            # Add all of the new references from the right hand side (in
            # alphabetical order).
            expr_refs: list[tuple[HybridExpr, ColumnReference]] = list(
                rhs_result.expressions.items()
            )
            expr_refs.sort(key=lambda pair: pair[1].name)
            for expr, old_reference in expr_refs:
                # If the join is being done to pull elements from the child context
                # into the current context, then promote the references to child
                # references.
                if child_idx is not None:
                    if not isinstance(expr, HybridRefExpr):
                        continue
                    expr = HybridChildRefExpr(expr.name, child_idx, expr.typ)
                # Names from the LHS are maintained as-is, so if there is a
                # an overlapping name in the RHS, a new name must be found.
                old_name: str = old_reference.name
                new_name: str = old_name
                while new_name in join_columns:
                    new_name = f"{old_name}_{self.dummy_idx}"
                    self.dummy_idx += 1
                new_reference: ColumnReference = ColumnReference(
                    new_name, old_reference.data_type
                )
                join_columns[new_name] = old_reference.with_input(input_aliases[1])
                out_columns[expr] = new_reference

        return TranslationOutput(out_rel, out_columns)

    def apply_aggregations(
        self,
        connection: HybridConnection,
        context: TranslationOutput,
        agg_keys: list[HybridExpr],
    ) -> TranslationOutput:
        """
        Transforms the TranslationOutput payload from translating the
        subtree of HyrbidConnection by grouping it using the specified
        aggregation keys then deriving the aggregations in the `aggs` mapping
        of the HybridAggregation.

        Args:
            `connection`: the HybridConnection whose subtree is being derived.
            This connection must be of an aggregation type.
            `context`: the TranslationOutput being augmented.
            `agg_keys`: the list of expressions corresponding to the keys
            that should be used to aggregate `context`.

        Returns:
            The TranslationOutput payload for `context` wrapped in an
            aggregation.
        """
        assert connection.connection_type in (
            ConnectionType.AGGREGATION,
            ConnectionType.AGGREGATION_ONLY_MATCH,
            ConnectionType.NO_MATCH_AGGREGATION,
        )
        out_columns: dict[HybridExpr, ColumnReference] = {}
        keys: dict[str, RelationalExpression] = {}
        aggregations: dict[str, CallExpression] = {}
        used_names: set[str] = set()
        # First, propagate all key columns into the output, and add them to
        # the keys mapping of the aggregate.
        for agg_key in agg_keys:
            agg_key_expr = self.translate_expression(agg_key, context)
            assert isinstance(agg_key_expr, ColumnReference)
            out_columns[agg_key] = agg_key_expr
            keys[agg_key_expr.name] = agg_key_expr
            used_names.add(agg_key_expr.name)
        # Then, add all of the agg calls to the aggregations mapping of the
        # the aggregate, and add references to the corresponding dummy-names
        # to the output.
        for agg_name, agg_func in connection.aggs.items():
            # Ensure there is no name conflict
            in_agg_name: str = agg_name
            if agg_name in keys:
                agg_name = self.get_column_name(agg_name, used_names)
            used_names.add(agg_name)
            col_ref: ColumnReference = ColumnReference(agg_name, agg_func.typ)
            hybrid_expr: HybridExpr = HybridRefExpr(in_agg_name, agg_func.typ)
            out_columns[hybrid_expr] = col_ref
            args: list[RelationalExpression] = [
                self.translate_expression(arg, context) for arg in agg_func.args
            ]
            aggregations[agg_name] = CallExpression(
                agg_func.operator, agg_func.typ, args
            )
        out_rel: RelationalNode = Aggregate(context.relational_node, keys, aggregations)
        return TranslationOutput(out_rel, out_columns)

    def handle_children(
        self,
        context: TranslationOutput,
        hybrid: HybridTree,
        pipeline_idx: int,
    ) -> TranslationOutput:
        """
        Post-processes a TranslationOutput payload by finding any children of
        the current hybrid tree level that are newly able to be defined, and
        bringing them into context via the handler.

        Args:
            `context`: the TranslationOutput being augmented, if one exists.
            `hybrid`: the current level of the HybridTree.
            `pipeline_idx`: the index of the element in the pipeline of
            `hybrid` that has just been defined, meaning any children that
            depend on it can now also be defined.
            `partition_child`: if True, only translate the input argument for
            a partition, not any other children.

        Returns:
            The augmented version of `context` with any children that are
            possible to define brought into context.
        """
        for child_idx, child in enumerate(hybrid.children):
            if (
                isinstance(hybrid.pipeline[0], HybridChildPullUp)
                and hybrid.pipeline[0].child_idx == child_idx
            ):
                continue
            if pipeline_idx == (child.max_steps - 1):
                self.stack.append(context)
                child_output = self.rel_translation(
                    child.subtree, len(child.subtree.pipeline) - 1
                )
                self.stack.pop()
                join_keys: list[tuple[HybridExpr, HybridExpr]] | None = (
                    child.subtree.join_keys
                )
                if (
                    isinstance(hybrid.pipeline[pipeline_idx], HybridPartition)
                    and child_idx == 0
                ):
                    join_keys = None
                child_expr: HybridExpr
                match child.connection_type:
                    case (
                        ConnectionType.SINGULAR
                        | ConnectionType.SINGULAR_ONLY_MATCH
                        | ConnectionType.AGGREGATION
                        | ConnectionType.AGGREGATION_ONLY_MATCH
                        | ConnectionType.SEMI
                        | ConnectionType.ANTI
                    ):
                        cardinality: JoinCardinality = JoinCardinality.SINGULAR_ACCESS
                        if child.connection_type.is_anti or (
                            child.connection_type.is_semi
                            and not child.subtree.always_exists()
                        ):
                            cardinality = JoinCardinality.SINGULAR_FILTER
                        if child.connection_type.is_aggregation:
                            assert child.subtree.agg_keys is not None
                            child_output = self.apply_aggregations(
                                child, child_output, child.subtree.agg_keys
                            )
                        context = self.join_outputs(
                            context,
                            child_output,
                            child.connection_type.join_type,
                            cardinality,
                            join_keys,
                            child.subtree.general_join_condition,
                            child_idx,
                        )
                    case (
                        ConnectionType.NO_MATCH_SINGULAR
                        | ConnectionType.NO_MATCH_AGGREGATION
                    ):
                        assert child_idx is not None
                        context = self.join_outputs(
                            context,
                            child_output,
                            child.connection_type.join_type,
                            JoinCardinality.SINGULAR_FILTER,
                            join_keys,
                            child.subtree.general_join_condition,
                            child_idx,
                        )
                        # Map every child_idx reference from child_output to null
                        null_column: ColumnReference = self.make_null_column(
                            context.relational_node
                        )
                        for expr in child_output.expressions:
                            if isinstance(expr, HybridRefExpr):
                                child_expr = HybridChildRefExpr(
                                    expr.name, child_idx, expr.typ
                                )
                                context.expressions[child_expr] = null_column
                        # For aggregations, map every child_idx reference to the
                        # `aggs` list to null
                        if child.connection_type == ConnectionType.NO_MATCH_AGGREGATION:
                            for agg_name, agg_expr in child.aggs.items():
                                child_expr = HybridChildRefExpr(
                                    agg_name, child_idx, agg_expr.typ
                                )
                                context.expressions[child_expr] = null_column
                    case conn_type:
                        raise ValueError(f"Unsupported connection type {conn_type}")
            # If handling the data for a partition, pull every aggregation key
            # into the current context since it is now accessible as a normal
            # ref instead of a child ref.
            if isinstance(hybrid.pipeline[pipeline_idx], HybridPartition):
                partition = hybrid.pipeline[pipeline_idx]
                assert isinstance(partition, HybridPartition)
                for key_name in partition.key_names:
                    key_expr = partition.terms[key_name]
                    assert isinstance(key_expr, HybridChildRefExpr)
                    hybrid_ref: HybridRefExpr = HybridRefExpr(
                        key_expr.name, key_expr.typ
                    )
                    context.expressions[hybrid_ref] = context.expressions[key_expr]
        return context

    def build_simple_table_scan(
        self, node: HybridCollectionAccess
    ) -> TranslationOutput:
        """
        Converts an access of a collection into a table scan.

        Args:
            `node`: the node corresponding to accessing a collection
            (could be a standalone table collection or subcollection access).

        Returns:
            The TranslationOutput payload containing the table scan as well
            as the expression mappings so future references know how to
            access the table columns.
        """
        out_columns: dict[HybridExpr, ColumnReference] = {}
        scan_columns: dict[str, RelationalExpression] = {}
        for expr_name in node.terms:
            hybrid_expr: HybridExpr = node.terms[expr_name]
            scan_ref: RelationalExpression = self.translate_expression(
                hybrid_expr, None
            )
            assert isinstance(scan_ref, ColumnReference)
            scan_columns[expr_name] = scan_ref
            hybrid_ref: HybridRefExpr = HybridRefExpr(expr_name, hybrid_expr.typ)
            out_ref: ColumnReference = ColumnReference(expr_name, hybrid_expr.typ)
            out_columns[hybrid_ref] = out_ref
        assert isinstance(node.collection.collection, SimpleTableMetadata), (
            f"Expected table collection to correspond to an instance of simple table metadata, found: {node.collection.collection.__class__.__name__}"
        )
        uniqueness: set[frozenset[str]] = set()
        for unique_set in node.collection.collection.unique_properties:
            names: list[str] = (
                [unique_set] if isinstance(unique_set, str) else unique_set
            )
            real_names: set[str] = set()
            for name in names:
                expr = scan_columns[name]
                assert isinstance(expr, ColumnReference)
                real_names.add(expr.name)
            uniqueness.add(frozenset(real_names))
        answer = Scan(node.collection.collection.table_path, scan_columns, uniqueness)
        return TranslationOutput(answer, out_columns)

    def translate_sub_collection(
        self,
        node: HybridCollectionAccess,
        parent: HybridTree,
        context: TranslationOutput,
    ) -> TranslationOutput:
        """
        Converts a subcollection access into a join from the parent onto
        a scan of the child.

        Args:
            `node`: the node corresponding to the subcollection access.
            `parent`: the hybrid tree of the previous layer that the access
            steps down from.
            `context`: the data structure storing information used by the
            conversion, such as bindings of already translated terms from
            preceding contexts.

        Returns:
            The TranslationOutput payload containing an INNER join of the
            relational node for the parent and the table scan of the child.
        """

        # First, build the table scan for the collection being stepped into.
        collection_access: CollectionAccess = node.collection
        assert isinstance(collection_access, SubCollection)
        assert isinstance(collection_access.collection, SimpleTableMetadata), (
            f"Expected table collection to correspond to an instance of simple table metadata, found: {collection_access.collection.__class__.__name__}"
        )
        rhs_output: TranslationOutput = self.build_simple_table_scan(node)

        cardinality: JoinCardinality = (
            JoinCardinality.PLURAL_ACCESS
            if collection_access.subcollection_property.is_plural
            else JoinCardinality.SINGULAR_ACCESS
        )
        cardinality = (
            cardinality
            if collection_access.subcollection_property.always_matches
            else cardinality.add_filter()
        )

        join_keys: list[tuple[HybridExpr, HybridExpr]] | None = None
        join_cond: HybridExpr | None = None
        match collection_access.subcollection_property:
            case SimpleJoinMetadata():
                join_keys = HybridTranslator.get_subcollection_join_keys(
                    collection_access.subcollection_property,
                    parent.pipeline[-1],
                    node,
                )
            case GeneralJoinMetadata():
                assert node.general_condition is not None
                join_cond = node.general_condition

            case CartesianProductMetadata():
                # If a cartesian product, there are no join keys or general
                # join conditions, so we fall through with the default values
                # set above.
                pass

            case _:
                raise NotImplementedError(
                    f"Unsupported subcollection join metadata type: {collection_access.subcollection_property.__class__.__name__}"
                )

        return self.join_outputs(
            context,
            rhs_output,
            JoinType.INNER,
            cardinality,
            join_keys,
            join_cond,
            None,
        )

    def translate_child_sub_collection(
        self, node: HybridCollectionAccess
    ) -> TranslationOutput:
        """
        Converts a subcollection access, used as the root of a child subtree,
        into a table scan.

        Args:
            `connection`: the HybridConnection linking the parent context
            to the child subtree.
            `node`: the collection access that is the root of the child
            subtree.

        Returns:
            The TranslationOutput payload corresponding to the access of the
            child collection.
        """
        # First, build the table scan for the collection being stepped into.
        collection_access: CollectionAccess = node.collection
        assert isinstance(collection_access, SubCollection)
        assert isinstance(collection_access.collection, SimpleTableMetadata), (
            f"Expected table collection to correspond to an instance of simple table metadata, found: {collection_access.collection.__class__.__name__}"
        )
        result: TranslationOutput = self.build_simple_table_scan(node)
        return result

    def translate_partition(
        self,
        node: HybridPartition,
        context: TranslationOutput,
        hybrid: HybridTree,
        pipeline_idx: int,
    ) -> TranslationOutput:
        """
        Converts a partition into the correct context with access to the
        aggregated child inputs.

        Args:
            `node`: the node corresponding to the partition being derived.
            `context`: the data structure storing information used by the
            conversion, such as bindings of already translated terms from
            preceding contexts.
            `hybrid`: the current level of the hybrid tree to be derived,
            including all levels before it.
            `pipeline_idx`: the index of the operation in the pipeline of the
            current level that is to be derived, as well as all operations
            preceding it in the pipeline.

        Returns:
            The TranslationOutput payload containing access to the aggregated
            child corresponding to the partition data.
        """
        expressions: dict[HybridExpr, ColumnReference] = {}
        # Account for the fact that the PARTITION is stepping down a level,
        # without actually joining.
        for expr, ref in context.expressions.items():
            expressions[expr.shift_back(1)] = ref
        # Return the input data, which will be wrapped in an aggregation when
        # handle_children is called on the output
        result: TranslationOutput = TranslationOutput(
            context.relational_node, expressions
        )
        return result

    def translate_filter(
        self,
        node: HybridFilter,
        context: TranslationOutput,
    ) -> TranslationOutput:
        """
        Converts a filter into a relational Filter node on top of its child.

        Args:
            `node`: the node corresponding to the filter being derived.
            `context`: the data structure storing information used by the
            conversion, such as bindings of already translated terms from
            preceding contexts.

        Returns:
            The TranslationOutput payload containing a FILTER on top of
            the relational node for the parent to derive any additional terms.
        """
        # Keep all existing columns.
        kept_columns: dict[str, RelationalExpression] = {
            name: ColumnReference(name, context.relational_node.columns[name].data_type)
            for name in context.relational_node.columns
        }
        condition: RelationalExpression = self.translate_expression(
            node.condition, context
        )
        out_rel: Filter = Filter(context.relational_node, condition, kept_columns)
        return TranslationOutput(out_rel, context.expressions)

    def translate_limit(
        self,
        node: HybridLimit,
        context: TranslationOutput,
    ) -> TranslationOutput:
        """
        Converts a HybridLimit into a relational Limit node on top of its child.

        Args:
            `node`: the node corresponding to the limit being derived.
            `context`: the data structure storing information used by the
            conversion, such as bindings of already translated terms from
            preceding contexts. Can be omitted in certain contexts, such as
            when deriving a table scan or literal.

        Returns:
            The TranslationOutput payload containing a Limit on top of
            the relational node for the parent to derive any additional terms.
        """
        # Keep all existing columns.
        kept_columns: dict[str, RelationalExpression] = {
            name: ColumnReference(name, context.relational_node.columns[name].data_type)
            for name in context.relational_node.columns
        }
        limit_expr: LiteralExpression = LiteralExpression(
            node.records_to_keep, NumericType()
        )
        orderings: list[ExpressionSortInfo] = make_relational_ordering(
            node.orderings, context.expressions
        )
        out_rel: Limit = Limit(
            context.relational_node, limit_expr, kept_columns, orderings
        )
        return TranslationOutput(out_rel, context.expressions)

    def translate_calculate(
        self,
        node: HybridCalculate,
        context: TranslationOutput,
    ) -> TranslationOutput:
        """
        Converts a CALCULATE into a project on top of its child to derive
        additional terms.

        Args:
            `node`: the node corresponding to the CALCULATE being derived.
            `context`: the data structure storing information used by the
            conversion, such as bindings of already translated terms from
            preceding contexts and the corresponding relational node.

        Returns:
            The TranslationOutput payload containing a PROJECT that propagates
            any existing terms top of
            the relational node for the parent to derive any additional terms.
        """
        proj_columns: dict[str, RelationalExpression] = {}
        out_columns: dict[HybridExpr, ColumnReference] = {}
        # Propagate all of the existing columns.
        for name in context.relational_node.columns:
            proj_columns[name] = ColumnReference(
                name, context.relational_node.columns[name].data_type
            )
        for expr in context.expressions:
            out_columns[expr] = context.expressions[expr].with_input(None)
        # Populate every expression into the project's columns by translating
        # it relative to the input context.
        for name in node.new_expressions:
            name = node.renamings.get(name, name)
            hybrid_expr: HybridExpr = node.new_expressions[name]
            ref_expr: HybridRefExpr = HybridRefExpr(name, hybrid_expr.typ)
            rel_expr: RelationalExpression = self.translate_expression(
                hybrid_expr, context
            )
            # Ensure the name of the new column is not already being used. If
            # it is, choose a new name. The new name will be the original name
            # with a numerical index appended to it.
            if name in proj_columns and proj_columns[name] != rel_expr:
                name = self.get_column_name(name, proj_columns)
            proj_columns[name] = rel_expr
            out_columns[ref_expr] = ColumnReference(name, rel_expr.data_type)
        out_rel: Project = Project(context.relational_node, proj_columns)
        return TranslationOutput(out_rel, out_columns)

    def translate_partition_child(
        self,
        node: HybridPartitionChild,
        context: TranslationOutput | None,
    ) -> TranslationOutput:
        """
        Converts a step into the child of a PARTITION node into a join between
        the aggregated partitions versus the data that was originally being
        partitioned.

        Args:
            `node`: the node corresponding to the partition child access.
            `context`: the data structure storing information used by the
            conversion, such as bindings of already translated terms from
            preceding contexts.

        Returns:
            The TranslationOutput payload containing expressions for both the
            aggregated partitions and the original partitioned data.
        """
        child_output: TranslationOutput = self.rel_translation(
            node.subtree, len(node.subtree.pipeline) - 1
        )

        if context is None:
            return child_output

        # Special case: when the context is the just-partitioned data, just
        # return the child without bothering to join them.
        if (
            isinstance(context.relational_node, Aggregate)
            and len(context.relational_node.aggregations) == 0
        ):
            new_expressions: dict[HybridExpr, ColumnReference] = dict(
                child_output.expressions
            )
            for expr, column_ref in child_output.expressions.items():
                new_expressions[expr.shift_back(1)] = column_ref
            return TranslationOutput(child_output.relational_node, new_expressions)

        join_keys: list[tuple[HybridExpr, HybridExpr]] = []
        assert node.subtree.agg_keys is not None
        for agg_key in sorted(node.subtree.agg_keys, key=str):
            join_keys.append((agg_key, agg_key))

        result = self.join_outputs(
            context,
            child_output,
            JoinType.INNER,
            JoinCardinality.PLURAL_FILTER,
            join_keys,
            None,
            None,
        )
        return result

    def translate_child_pullup(self, node: HybridChildPullUp) -> TranslationOutput:
        """
        Converts a HybridChildPullUp node into the relational tree for the
        child it is pulling up, with a change in expressions to reflect the
        different perspective in what each column means.
        """
        # First, translate the child being pulled up
        subtree: HybridTree = node.child.subtree
        child_result: TranslationOutput = self.rel_translation(
            subtree, len(subtree.pipeline) - 1
        )

        # Define the new expressions list differently depending on whether the
        # child being pulled up was being aggregating or not.
        new_expressions: dict[HybridExpr, ColumnReference] = {}
        local_ref: HybridExpr
        child_ref: HybridExpr
        if node.child.connection_type.is_aggregation:
            # If aggregating, first wrap the child relational node in an
            # aggregate, then rephrase all of the aggregation calls to be child
            # references.
            assert node.child.subtree.agg_keys is not None
            child_result = self.apply_aggregations(
                node.child, child_result, node.child.subtree.agg_keys
            )
            for agg_name, agg_call in node.child.aggs.items():
                child_ref = HybridChildRefExpr(agg_name, node.child_idx, agg_call.typ)
                local_ref = HybridRefExpr(agg_name, agg_call.typ)
                new_expressions[child_ref] = child_result.expressions[local_ref]
        else:
            # Otherwise, just rephrase all of the columns to be child references.
            for child_name, child_term in node.child.subtree.pipeline[-1].terms.items():
                local_ref = HybridChildRefExpr(
                    child_name, node.child_idx, child_term.typ
                )
                child_ref = HybridRefExpr(child_name, child_term.typ)
                new_expressions[local_ref] = child_result.expressions[child_ref]

        # For each expression that is being defined via pullup, map it to the
        # corresponding expression within the child.
        for local_ref, child_ref in node.pullup_remapping.items():
            new_expressions[local_ref] = child_result.expressions[child_ref]

        # Build the new output with the child relational tree and the new
        # expressions mapping
        return TranslationOutput(child_result.relational_node, new_expressions)

    def translate_hybridroot(self, context: TranslationOutput) -> TranslationOutput:
        """
        Converts a HybridRoot node into a relational tree. This method shifts
        all expressions in the given context back by one level, effectively
        removing the HybridRoot from the context (re-aligning them to the
        parent context's scope). This is needed when stepping out of a nested
        context. The HybridRoot itself does not introduce a new relational
        operation but serves as a logical boundary. This method prepares the
        context so that subsequent operations refer to the correct expression
        depth.

        Args:
            `context`: The current translation context associated with the
            HybridRoot. Must not be None.

        Returns:
            The translated output payload.
        """
        new_expressions: dict[HybridExpr, ColumnReference] = {}
        for expr, column_ref in context.expressions.items():
            shifted_expr: HybridExpr | None = expr.shift_back(1)
            if shifted_expr is not None:
                new_expressions[shifted_expr] = column_ref
        return TranslationOutput(context.relational_node, new_expressions)

    def rel_translation(
        self,
        hybrid: HybridTree,
        pipeline_idx: int,
    ) -> TranslationOutput:
        """
        The recursive procedure for converting a prefix of the hybrid tree
        into a TranslationOutput payload.

        Args:
            `hybrid`: the current level of the hybrid tree to be derived,
            including all levels before it.
            `pipeline_idx`: the index of the operation in the pipeline of the
            current level that is to be derived, as well as all operations
            preceding it in the pipeline.

        Returns:
            The TranslationOutput payload corresponding to the relational
            node to derive the prefix of the hybrid tree up to the level of
            `hybrid` from all pipeline operators up to and including the
            value of `pipeline_idx`.
        """
        assert pipeline_idx < len(hybrid.pipeline), (
            f"Pipeline index {pipeline_idx} is too big for hybrid tree:\n{hybrid}"
        )

        # Identify the operation that will be computed at this stage, and the
        # previous stage on the current level of the hybrid tree, or the last
        # operation from the preceding level if we are at the start of the
        # current level. However, one may not exist, in which case the current
        # stage must be defined as the first step.
        operation: HybridOperation = hybrid.pipeline[pipeline_idx]
        result: TranslationOutput
        preceding_hybrid: tuple[HybridTree, int] | None = None
        if pipeline_idx > 0:
            preceding_hybrid = (hybrid, pipeline_idx - 1)
        elif hybrid.parent is not None:
            preceding_hybrid = (hybrid.parent, len(hybrid.parent.pipeline) - 1)

        # First, recursively fetch the TranslationOutput of the preceding
        # stage, if valid.
        context: TranslationOutput | None
        if preceding_hybrid is None:
            context = None
        elif (
            isinstance(preceding_hybrid[0].pipeline[preceding_hybrid[1]], HybridRoot)
            and preceding_hybrid[0].parent is None
        ):
            # If at the true root, set the starting context to just be a dummy
            # VALUES clause.
            context = TranslationOutput(EmptySingleton(), {})
            context = self.handle_children(context, *preceding_hybrid)
        else:
            context = self.rel_translation(*preceding_hybrid)

        # Then, dispatch onto the logic to transform from the context into the
        # new translation output.
        match operation:
            case HybridCollectionAccess():
                if isinstance(operation.collection, TableCollection):
                    result = self.build_simple_table_scan(operation)
                    if context is not None:
                        # If the collection access is the child of something
                        # else, join it onto that something else. Use the
                        # uniqueness keys of the ancestor, which should also be
                        # present in the collection (e.g. joining a partition
                        # onto the original data using the partition keys).
                        assert preceding_hybrid is not None
                        join_keys: list[tuple[HybridExpr, HybridExpr]] = []
                        for unique_column in sorted(
                            preceding_hybrid[0].pipeline[0].unique_exprs, key=str
                        ):
                            if unique_column not in result.expressions:
                                raise ValueError(
                                    f"Cannot connect parent context to child {operation.collection} because {unique_column} is not in the child's expressions."
                                )
                            join_keys.append((unique_column, unique_column))
                        result = self.join_outputs(
                            context,
                            result,
                            JoinType.INNER,
                            JoinCardinality.PLURAL_ACCESS,
                            join_keys,
                            None,
                            None,
                        )
                else:
                    # For subcollection accesses, the access is either a step
                    # from a parent into a child (if the parent exists), or the
                    # root of a child subtree (if the parent does not exist).
                    if hybrid.parent is not None:
                        assert context is not None, "Malformed HybridTree pattern."
                        result = self.translate_sub_collection(
                            operation, hybrid.parent, context
                        )
                    else:
                        result = self.build_simple_table_scan(operation)
            case HybridPartitionChild():
                result = self.translate_partition_child(operation, context)
            case HybridCalculate():
                assert context is not None, "Malformed HybridTree pattern."
                result = self.translate_calculate(operation, context)
            case HybridFilter():
                assert context is not None, "Malformed HybridTree pattern."
                result = self.translate_filter(operation, context)
            case HybridPartition():
                if context is None:
                    context = TranslationOutput(EmptySingleton(), {})
                result = self.translate_partition(
                    operation, context, hybrid, pipeline_idx
                )
            case HybridLimit():
                assert context is not None, "Malformed HybridTree pattern."
                result = self.translate_limit(operation, context)
            case HybridChildPullUp():
                assert context is None, "Malformed HybridTree pattern."
                result = self.translate_child_pullup(operation)
            case HybridNoop():
                assert context is not None, "Malformed HybridTree pattern."
                result = context
            case HybridRoot():
                assert context is not None, "Malformed HybridTree pattern."
                result = self.translate_hybridroot(context)
            case _:
                raise NotImplementedError(
                    f"TODO: support relational conversion on {operation.__class__.__name__}"
                )
        result = self.handle_children(result, hybrid, pipeline_idx)
        return result

    @staticmethod
    def preprocess_root(
        node: PyDoughCollectionQDAG,
        output_cols: list[tuple[str, str]] | None,
    ) -> PyDoughCollectionQDAG:
        """
        Transforms the final PyDough collection by appending it with an extra
        CALCULATE containing all of the columns that are output.
        """
        # Fetch all of the expressions that should be kept in the final output
        final_terms: list[tuple[str, PyDoughExpressionQDAG]] = []
        if output_cols is None:
            for name in node.calc_terms:
                final_terms.append((name, Reference(node, name)))
            final_terms.sort(key=lambda term: node.get_expression_position(term[0]))
        else:
            for _, column in output_cols:
                final_terms.append((column, Reference(node, column)))
        children: list[PyDoughCollectionQDAG] = []
        final_calc: Calculate = Calculate(node, children).with_terms(final_terms)
        return final_calc


def make_relational_ordering(
    collation: list[HybridCollation],
    expressions: dict[HybridExpr, ColumnReference],
) -> list[ExpressionSortInfo]:
    """
    Converts a list of collation expressions into a list of ExpressionSortInfo.

    Args:
        `collation`: The list of collation expressions to convert.
        `expressions`: The dictionary of expressions to use for the relational
        ordering.

    Returns:
        The ordering expressions converted into `ExpressionSortInfo`.
    """
    orderings: list[ExpressionSortInfo] = []
    for col_expr in collation:
        relational_expr: ColumnReference = expressions[col_expr.expr]
        collation_expr: ExpressionSortInfo = ExpressionSortInfo(
            relational_expr, col_expr.asc, col_expr.na_first
        )
        orderings.append(collation_expr)
    return orderings


def postprocess_root(
    node: PyDoughCollectionQDAG,
    columns: list[tuple[str, str]] | None,
    hybrid: HybridTree,
    relational_translation: TranslationOutput,
) -> RelationalRoot:
    """
    Run several postprocessing steps after the relational conversion step to
    build the relational root for the QDAG node.

    Args:
        `node`: the PyDough QDAG collection node to be translated.
        `columns`: a list of tuples in the form `(alias, column)`
        describing every column that should be in the output, in the order
        they should appear, and the alias they should be given. If None, uses
        the most recent CALCULATE in the node to determine the columns.
        `hybrid`: the hybrid tree that `node` was translated into.
        `relational_translation`: the TranslationOutput for the relational
        node that `hybrid` was turned into.
    """

    ordered_columns: list[tuple[str, RelationalExpression]] = []
    orderings: list[ExpressionSortInfo] | None = None
    renamings: dict[str, str] = hybrid.pipeline[-1].renamings
    hybrid_expr: HybridExpr
    rel_expr: RelationalExpression
    name: str
    original_name: str
    if columns is None:
        for original_name in node.calc_terms:
            name = renamings.get(original_name, original_name)
            hybrid_expr = hybrid.pipeline[-1].terms[name]
            rel_expr = relational_translation.expressions[hybrid_expr]
            ordered_columns.append((original_name, rel_expr))
        ordered_columns.sort(key=lambda col: node.get_expression_position(col[0]))
    else:
        for alias, column in columns:
            hybrid_expr = hybrid.pipeline[-1].terms[column]
            rel_expr = relational_translation.expressions[hybrid_expr]
            ordered_columns.append((alias, rel_expr))
    hybrid_orderings: list[HybridCollation] = hybrid.pipeline[-1].orderings
    if hybrid_orderings:
        orderings = make_relational_ordering(
            hybrid_orderings, relational_translation.expressions
        )
    return RelationalRoot(
        relational_translation.relational_node, ordered_columns, orderings
    )


def confirm_root(node: RelationalNode) -> RelationalRoot:
    """
    Verify that the node is a RelationalRoot so it can be typed as such.
    """
    assert isinstance(node, RelationalRoot)
    return node


def optimize_relational_tree(
    root: RelationalRoot, configs: PyDoughConfigs
) -> RelationalRoot:
    """
    Runs optimize on the relational tree, including pushing down filters and
    pruning columns.

    Args:
        `root`: the relational root to optimize.
        `configs`: the configuration settings to use during optimization.

    Returns:
        The optimized relational root.
    """

    # Step 0: prune unused columns. This is done early to remove as many dead
    # names as possible so that steps that require generating column names can
    # use nicer names instead of generating nastier ones to avoid collisions.
    # It also speeds up all subsequent steps by reducing the total number of
    # objects inside the plan.
    root = ColumnPruner().prune_unused_columns(root)

    # Step 1: push filters down as far as possible
    root._input = push_filters(root.input, set())

    # Step 2: merge adjacent projections, unless it would result in excessive
    # duplicate subexpression computations.
    root = confirm_root(merge_projects(root))

    # Step 3: split aggregations on top of joins so part of the aggregate
    # happens underneath the join.
    root = confirm_root(split_partial_aggregates(root, configs))

    # Step 4: delete aggregations that are inferred to be redundant due to
    # operating on already unique data.
    root = remove_redundant_aggs(root)

    # Step 5: re-run projection merging since the removal of redundant
    # aggregations may have created redundant projections that can be deleted.
    root = confirm_root(merge_projects(root))

    # Step 6: re-run column pruning after the various steps, which may have
    # rendered more columns unused. This is done befre the next step to remove
    # as many column names as possible so the column bubbling step can try to
    # use nicer names without worrying about collisions.
    root = ColumnPruner().prune_unused_columns(root)

    # Step 7: bubble up names from the leaf nodes to further encourage simpler
    # naming without aliases, and also to delete duplicate columns where
    # possible.
    root = bubble_column_names(root)

    # Step 8: the following pipeline twice:
<<<<<<< HEAD
    # A: projection pullup
    # B: simplification
    # C: filter pushdown
    # D: column pruning
    for _ in range(2):
        root = confirm_root(pullup_projections(root))
        simplify_expressions(root)
        root._input = push_filters(root.input, set())
        root = ColumnPruner().prune_unused_columns(root)

    # Step 9: re-run projection merging, without pushing into joins.
    root = confirm_root(merge_projects(root, push_into_joins=False))

    # Step 10: re-run column bubbling
    root = bubble_column_names(root)

    # Step 11: re-run column pruning.
=======
    #   A: projection pullup
    #   B: filter pushdown
    #   C: column pruning
    # This is done because pullup will create more opportunities for filter
    # pushdown, and the two together will create more opportunities for
    # column pruning, the latter of which will unlock more opportunities for
    # pullup and pushdown and so on.
    for _ in range(2):
        root = confirm_root(pullup_projections(root))
        root._input = push_filters(root.input, set())
        root = ColumnPruner().prune_unused_columns(root)

    # Step 9: re-run projection merging, without pushing into joins. This
    # will allow some redundant projections created by pullup to be removed
    # entirely.
    root = confirm_root(merge_projects(root, push_into_joins=False))

    # Step 10: re-run column bubbling to further simplify the final names of
    # columns in the output now that more columns have been pruned, and delete
    # any new duplicate columns that were created during the pullup step.
    root = bubble_column_names(root)

    # Step 11: re-run column pruning one last time to remove any columns that
    # are no longer used after the final round of transformations.
>>>>>>> 6f27a23d
    root = ColumnPruner().prune_unused_columns(root)

    return root


def convert_ast_to_relational(
    node: PyDoughCollectionQDAG,
    columns: list[tuple[str, str]] | None,
    configs: PyDoughConfigs,
    dialect: DatabaseDialect = DatabaseDialect.ANSI,
) -> RelationalRoot:
    """
    Main API for converting from the collection QDAG form into relational
    nodes.

    Args:
        `node`: the PyDough QDAG collection node to be translated.
        `columns`: a list of tuples in the form `(alias, column)`
        describing every column that should be in the output, in the order
        they should appear, and the alias they should be given. If None, uses
        the most recent CALCULATE in the node to determine the columns.
        `configs`: the configuration settings to use during translation.
        `dialect`: the database dialect being used.

    Returns:
        The RelationalRoot for the entire PyDough calculation that the
        collection node corresponds to. Ensures that the desired output columns
        of `node` are included in the root in the correct order, and if it
        has an ordering then the relational root stores that information.
    """
    # Pre-process the QDAG node so the final CALCULATE includes any ordering
    # keys.
    rel_translator: RelTranslation = RelTranslation()
    node = rel_translator.preprocess_root(node, columns)

    # Convert the QDAG node to a hybrid tree, including any necessary
    # transformations such as de-correlation.
    hybrid_translator: HybridTranslator = HybridTranslator(configs, dialect)
    hybrid: HybridTree = hybrid_translator.convert_qdag_to_hybrid(node)

    # Then, invoke relational conversion procedure. The first element in the
    # returned list is the final relational tree.
    output: TranslationOutput = rel_translator.rel_translation(
        hybrid, len(hybrid.pipeline) - 1
    )

    # Extract the relevant expressions for the final columns and ordering keys
    # so that the root node can be built from them.
    raw_result: RelationalRoot = postprocess_root(node, columns, hybrid, output)

    # Invoke the optimization procedures on the result to clean up the tree.
    optimized_result: RelationalRoot = optimize_relational_tree(raw_result, configs)

    return optimized_result<|MERGE_RESOLUTION|>--- conflicted
+++ resolved
@@ -1457,37 +1457,21 @@
     root = bubble_column_names(root)
 
     # Step 8: the following pipeline twice:
-<<<<<<< HEAD
-    # A: projection pullup
-    # B: simplification
-    # C: filter pushdown
-    # D: column pruning
+    #   A: projection pullup
+    #   B: expression simplification
+    #   C: filter pushdown
+    #   D: column pruning
+    # This is done because pullup will create more opportunities for expression
+    # simplification, which will allow more filters to be pushed further down,
+    # and the combination of those together will create more opportunities for
+    # column pruning, the latter of which will unlock more opportunities for
+    # pullup and pushdown and so on.
     for _ in range(2):
         root = confirm_root(pullup_projections(root))
         simplify_expressions(root)
         root._input = push_filters(root.input, set())
         root = ColumnPruner().prune_unused_columns(root)
 
-    # Step 9: re-run projection merging, without pushing into joins.
-    root = confirm_root(merge_projects(root, push_into_joins=False))
-
-    # Step 10: re-run column bubbling
-    root = bubble_column_names(root)
-
-    # Step 11: re-run column pruning.
-=======
-    #   A: projection pullup
-    #   B: filter pushdown
-    #   C: column pruning
-    # This is done because pullup will create more opportunities for filter
-    # pushdown, and the two together will create more opportunities for
-    # column pruning, the latter of which will unlock more opportunities for
-    # pullup and pushdown and so on.
-    for _ in range(2):
-        root = confirm_root(pullup_projections(root))
-        root._input = push_filters(root.input, set())
-        root = ColumnPruner().prune_unused_columns(root)
-
     # Step 9: re-run projection merging, without pushing into joins. This
     # will allow some redundant projections created by pullup to be removed
     # entirely.
@@ -1500,7 +1484,6 @@
 
     # Step 11: re-run column pruning one last time to remove any columns that
     # are no longer used after the final round of transformations.
->>>>>>> 6f27a23d
     root = ColumnPruner().prune_unused_columns(root)
 
     return root

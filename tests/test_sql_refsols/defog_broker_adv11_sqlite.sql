--- conflicted
+++ resolved
@@ -1,20 +1,5 @@
 WITH _t1 AS (
   SELECT
-<<<<<<< HEAD
-    (NULL)
-  FROM (
-    SELECT
-      _id
-    FROM (
-      SELECT
-        sbCustEmail AS email,
-        sbCustId AS _id
-      FROM main.sbCustomer
-    )
-    WHERE
-      email LIKE '%.com'
-  )
-=======
     sbcustomer.sbcustemail AS email,
     sbcustomer.sbcustid AS _id
   FROM main.sbcustomer AS sbcustomer
@@ -51,7 +36,6 @@
   SELECT
     1 AS _
   FROM _t2 AS _t2
->>>>>>> b6c0ed3e
   WHERE
     EXISTS(
       SELECT

# ruff: noqa
# mypy: ignore-errors
# ruff & mypy should not try to typecheck or verify any of this


def simple_scan():
    return Orders.CALCULATE(key)


def simple_filter():
    # Note: The SQL is non-deterministic once we add nested expressions.
    return Orders.CALCULATE(o_orderkey=key, o_totalprice=total_price).WHERE(
        o_totalprice < 1000.0
    )


def simple_scan_top_five():
    return Orders.CALCULATE(key).TOP_K(5, by=key.ASC())


def simple_filter_top_five():
    return (
        Orders.CALCULATE(key, total_price)
        .WHERE(total_price < 1000.0)
        .TOP_K(5, by=key.DESC())
    )


def rank_a():
    return Customers.CALCULATE(rank=RANKING(by=acctbal.DESC()))


def rank_b():
    return Orders.CALCULATE(rank=RANKING(by=(order_priority.ASC()), allow_ties=True))


def rank_c():
    return Orders.CALCULATE(
        order_date, rank=RANKING(by=order_date.ASC(), allow_ties=True, dense=True)
    )


def rank_nations_by_region():
    return Nations.CALCULATE(name, rank=RANKING(by=region.name.ASC(), allow_ties=True))


def rank_nations_per_region_by_customers():
    return Regions.nations.CALCULATE(
        name, rank=RANKING(by=COUNT(customers).DESC(), levels=1)
    ).TOP_K(5, by=rank.ASC())


def rank_parts_per_supplier_region_by_size():
    return (
        Regions.CALCULATE(region_name=name)
        .nations.suppliers.supply_records.part.CALCULATE(
            key,
            region=region_name,
            rank=RANKING(
                by=(size.DESC(), container.DESC(), part_type.DESC()),
                levels=4,
                allow_ties=True,
                dense=True,
            ),
        )
        .TOP_K(15, by=key.ASC())
    )


def rank_with_filters_a():
    return (
        Customers.CALCULATE(n=name, r=RANKING(by=acctbal.DESC()))
        .WHERE(ENDSWITH(name, "0"))
        .WHERE(r <= 30)
    )


def rank_with_filters_b():
    return (
        Customers.CALCULATE(n=name, r=RANKING(by=acctbal.DESC()))
        .WHERE(r <= 30)
        .WHERE(ENDSWITH(name, "0"))
    )


def rank_with_filters_c():
    return (
        PARTITION(Parts, name="p", by=size)
        .TOP_K(5, by=size.DESC())
        .p.CALCULATE(size, name)
        .WHERE(RANKING(by=retail_price.DESC(), levels=1) == 1)
    )


def percentile_nations():
    # For every nation, give its name & its bucket from 1-5 ordered by name
    # alphabetically
    return Nations.CALCULATE(name, p=PERCENTILE(by=name.ASC(), n_buckets=5))


def percentile_customers_per_region():
    # For each region, give the name of all customers in that region that are
    # in the 95th percentile in terms of account balance (larger percentile
    # means more money) and whose phone number ends in two zeros, sorted by the
    # name of the customers
    return (
        Regions.nations.customers.CALCULATE(name)
        .WHERE((PERCENTILE(by=(acctbal.ASC()), levels=2) == 95) & ENDSWITH(phone, "00"))
        .ORDER_BY(name.ASC())
    )


def regional_suppliers_percentile():
    # For each region, find the suppliers in the top 0.1% by number of parts
    # they supply, breaking ties by name, only keeping the suppliers in the top
    pct = PERCENTILE(
        by=(COUNT(supply_records).ASC(), name.ASC()), levels=2, n_buckets=1000
    )
    return Regions.nations.suppliers.CALCULATE(name).WHERE(
        HAS(supply_records) & (pct == 1000)
    )


def function_sampler():
    # Examples of using different functions
    return (
        Regions.CALCULATE(region_name=name)
        .nations.CALCULATE(nation_name=name)
        .customers.CALCULATE(
            a=JOIN_STRINGS("-", region_name, nation_name, name[16:]),
            b=ROUND(acctbal, 1),
            c=KEEP_IF(name, phone[:1] == "3"),
            d=PRESENT(KEEP_IF(name, phone[1:2] == "1")),
            e=ABSENT(KEEP_IF(name, phone[14:] == "7")),
        )
        .WHERE(MONOTONIC(0.0, acctbal, 100.0))
        .TOP_K(10, by=address.ASC())
    )


def loop_generated_terms():
    # Using a loop & dictionary to generate PyDough calc terms
    terms = {"name": name}
    for i in range(3):
        terms[f"interval_{i}"] = COUNT(
            customers.WHERE(MONOTONIC(i * 1000, acctbal, (i + 1) * 1000))
        )
    return Nations.CALCULATE(**terms)


def function_defined_terms():
    # Using a regular function to generate PyDough calc terms
    def interval_n(n):
        return COUNT(customers.WHERE(MONOTONIC(n * 1000, acctbal, (n + 1) * 1000)))

    return Nations.CALCULATE(
        name,
        interval_7=interval_n(7),
        interval_4=interval_n(4),
        interval_13=interval_n(13),
    )


def function_defined_terms_with_duplicate_names():
    # Using a regular function to generate PyDough calc terms with the function argument same as collection's fields.
    def interval_n(n, name="test"):
        return COUNT(customers.WHERE(MONOTONIC(n * 1000, acctbal, (n + 1) * 1000)))

    return Nations(
        name,
        redefined_name=name,
        interval_7=interval_n(7),
        interval_4=interval_n(4),
        interval_13=interval_n(13),
    )


def lambda_defined_terms():
    # Using a lambda function to generate PyDough calc terms
    interval_n = lambda n: COUNT(
        customers.WHERE(MONOTONIC(n * 1000, acctbal, (n + 1) * 1000))
    )

    return Nations.CALCULATE(
        name,
        interval_7=interval_n(7),
        interval_4=interval_n(4),
        interval_13=interval_n(13),
    )


def dict_comp_terms():
    # Using a dictionary comprehension to generate PyDough calc terms
    terms = {"name": name}
    terms.update(
        {
            f"interval_{i}": COUNT(
                customers.WHERE(MONOTONIC(i * 1000, acctbal, (i + 1) * 1000))
            )
            for i in range(3)
        }
    )
    return Nations.CALCULATE(**terms)


def list_comp_terms():
    # Using a list comprehension to generate PyDough calc terms
    terms = [name]
    terms.extend(
        [
            COUNT(customers.WHERE(MONOTONIC(i * 1000, acctbal, (i + 1) * 1000)))
            for i in range(3)
        ]
    )
<<<<<<< HEAD
    return Nations.CALCULATE(**terms)
=======
    return Nations(*terms)
>>>>>>> f66f1fb0


def set_comp_terms():
    # Using a set comprehension to generate PyDough calc terms
    terms = [name]
    terms.extend(
        set(
            {
                COUNT(customers.WHERE(MONOTONIC(i * 1000, acctbal, (i + 1) * 1000)))
                for i in range(3)
            }
        )
    )
<<<<<<< HEAD
    return Nations.CALCULATE(**terms)
=======
    sorted_terms = sorted(terms, key=lambda x: repr(x))
    return Nations(*sorted_terms)
>>>>>>> f66f1fb0


def generator_comp_terms():
    # Using a generator comprehension to generate PyDough calc terms
    terms = {"name": name}
    for term, value in (
        (
            f"interval_{i}",
            COUNT(customers.WHERE(MONOTONIC(i * 1000, acctbal, (i + 1) * 1000))),
        )
        for i in range(3)
    ):
        terms[term] = value
    return Nations.CALCULATE(**terms)


def agg_partition():
    # Doing a global aggregation on the output of a partition aggregation
    yearly_data = PARTITION(
        Orders.CALCULATE(year=YEAR(order_date)), name="orders", by=year
    ).CALCULATE(n_orders=COUNT(orders))
    return TPCH.CALCULATE(best_year=MAX(yearly_data.n_orders))


def double_partition():
    # Doing a partition aggregation on the output of a partition aggregation
    year_month_data = PARTITION(
        Orders.CALCULATE(year=YEAR(order_date), month=MONTH(order_date)),
        name="orders",
        by=(year, month),
    ).CALCULATE(n_orders=COUNT(orders))
    return PARTITION(
        year_month_data,
        name="months",
        by=year,
    ).CALCULATE(year, best_month=MAX(months.n_orders))


def triple_partition():
    # Doing three layers of partitioned aggregation. Goal of the question:
    # for each region, calculate the average percentage of purchases made from
    # suppliers in that region belonging to the most common part type shipped
    # from the supplier region to the customer region, averaging across all
    # customer region. Only considers lineitems from June of 1992 where the
    # container is small.
    line_info = (
        Parts.CALCULATE(part_type=part_type)
        .WHERE(
            STARTSWITH(container, "SM"),
        )
        .lines.WHERE((MONTH(ship_date) == 6) & (YEAR(ship_date) == 1992))
        .CALCULATE(
            supp_region=supplier.nation.region.name,
        )
        .order.WHERE(YEAR(order_date) == 1992)
        .CALCULATE(
            cust_region=customer.nation.region.name,
        )
    )
    rrt_combos = PARTITION(
        line_info, name="lines", by=(supp_region, cust_region, part_type)
    ).CALCULATE(n_instances=COUNT(lines))
    rr_combos = PARTITION(
        rrt_combos, name="part_types", by=(supp_region, cust_region)
    ).CALCULATE(
        percentage=100.0 * MAX(part_types.n_instances) / SUM(part_types.n_instances)
    )
    return (
        PARTITION(
            rr_combos,
            name="cust_regions",
            by=supp_region,
        )
        .CALCULATE(supp_region, avg_percentage=AVG(cust_regions.percentage))
        .ORDER_BY(supp_region.ASC())
    )


def hour_minute_day():
    """
    Return the transaction IDs with the hour, minute, and second extracted from
    transaction timestamps for specific ticker symbols ("AAPL","GOOGL","NFLX"),
    ordered by transaction ID in ascending order.
    """
    return (
        Transactions.CALCULATE(
            transaction_id, HOUR(date_time), MINUTE(date_time), SECOND(date_time)
        )
        .WHERE(ISIN(ticker.symbol, ("AAPL", "GOOGL", "NFLX")))
        .ORDER_BY(transaction_id.ASC())
    )


def exponentiation():
    return DailyPrices.CALCULATE(
        low_square=low**2,
        low_sqrt=SQRT(low),
        low_cbrt=POWER(low, 1 / 3),
    ).TOP_K(10, by=low_square.ASC())


def args_kwargs():
    def impl(*args, **kwargs):
        terms = {}
        for i, color in enumerate(args):
            terms[f"n_{color}"] = COUNT(parts.WHERE(CONTAINS(part_name, color)))
        for n, size in kwargs.items():
            terms[n] = COUNT(parts.WHERE(size == size))
        return TPCH(**terms)

    result = impl("tomato", "almond", small=10, large=40)
    return result


def unpacking():
    start, end = (1992, 1994)
    selects_orders = orders.WHERE(MONOTONIC(start, YEAR(order_date), end))
    return selects_orders


def nested_unpacking():
    a, (b, c) = ["GERMANY", ["FRANCE", "ARGENTINA"]]
    chosen_customers = customers.WHERE(ISIN(nation.name, (a, b, c)))
    return chosen_customers


def unpacking_in_iterable():
    terms = {}
    for i, j in zip(range(5), range(1992, 1997)):
        terms[f"c{i}"] = COUNT(orders.WHERE(YEAR(order_date) == j))
    return Nations(**terms)


def with_import_statement():
    import tempfile as tf
    import logging.config

    logging.config.dictConfig({"version": 1})
    from os import path as opath

    result1 = opath.join("folder", "file.txt")
    with tf.TemporaryFile() as tf_handle1, tf.TemporaryFile() as tf_handle2:
        tf_handle1.write(b"Canada")
        tf_handle2.write(b"Mexico")
        tf_handle1.seek(0)
        tf_handle2.seek(0)
        a = str(tf_handle1.read().decode("utf-8"))
        b = str(tf_handle2.read().decode("utf-8"))
        return customers.WHERE(ISIN(nation.name, (a, b)))


def exception_handling():
    try:
        raise Exception("Canada")
    except Exception as e:
        country = str(e)
        return customers.WHERE(ISIN(nation.name, (country, "Mexico")))
    finally:
        pass


def class_handling():
    class Customer:
        def __init__(self, countries):
            self._countries = countries

        def query(self):
            return customers.WHERE(ISIN(nation.name, self._countries))

    return Customer(("Canada", "Mexico")).query()


def annotated_assignment():
    direction1: str
    direction1 = "SOUTH "
    specific_region: tuple[str, str] = "WEST", "AMERICA"
    chosen_region: str = direction1 + " ".join(specific_region)
    return Nations.WHERE(region.name == chosen_region)<|MERGE_RESOLUTION|>--- conflicted
+++ resolved
@@ -166,7 +166,7 @@
     def interval_n(n, name="test"):
         return COUNT(customers.WHERE(MONOTONIC(n * 1000, acctbal, (n + 1) * 1000)))
 
-    return Nations(
+    return Nations.CALCULATE(
         name,
         redefined_name=name,
         interval_7=interval_n(7),
@@ -212,11 +212,7 @@
             for i in range(3)
         ]
     )
-<<<<<<< HEAD
-    return Nations.CALCULATE(**terms)
-=======
-    return Nations(*terms)
->>>>>>> f66f1fb0
+    return Nations.CALCULATE(*terms)
 
 
 def set_comp_terms():
@@ -230,12 +226,8 @@
             }
         )
     )
-<<<<<<< HEAD
-    return Nations.CALCULATE(**terms)
-=======
     sorted_terms = sorted(terms, key=lambda x: repr(x))
-    return Nations(*sorted_terms)
->>>>>>> f66f1fb0
+    return Nations.CALCULATE(*sorted_terms)
 
 
 def generator_comp_terms():
@@ -344,7 +336,7 @@
             terms[f"n_{color}"] = COUNT(parts.WHERE(CONTAINS(part_name, color)))
         for n, size in kwargs.items():
             terms[n] = COUNT(parts.WHERE(size == size))
-        return TPCH(**terms)
+        return TPCH.CALCULATE(**terms)
 
     result = impl("tomato", "almond", small=10, large=40)
     return result
@@ -366,7 +358,7 @@
     terms = {}
     for i, j in zip(range(5), range(1992, 1997)):
         terms[f"c{i}"] = COUNT(orders.WHERE(YEAR(order_date) == j))
-    return Nations(**terms)
+    return Nations.CALCULATE(**terms)
 
 
 def with_import_statement():

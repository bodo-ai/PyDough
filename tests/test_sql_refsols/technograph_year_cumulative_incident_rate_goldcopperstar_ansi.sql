WITH _s14 AS (
  SELECT
    ANY_VALUE(pr_release) AS release_date
  FROM main.products
  WHERE
    pr_name = 'GoldCopper-Star'
), _t6 AS (
  SELECT
    ca_dt AS calendar_day
  FROM main.calendar
), _t8 AS (
  SELECT
    pr_id AS _id,
    pr_name AS name
  FROM main.products
  WHERE
    pr_name = 'GoldCopper-Star'
), _s5 AS (
  SELECT
    COUNT() AS agg_3,
    _s0.calendar_day
  FROM _t6 AS _s0
  JOIN main.devices AS devices
    ON _s0.calendar_day = DATE_TRUNC('DAY', CAST(devices.de_purchase_ts AS TIMESTAMP))
  JOIN _t8 AS _t8
    ON _t8._id = devices.de_product_id
  GROUP BY
    _s0.calendar_day
), _s13 AS (
  SELECT
    COUNT() AS agg_6,
    _s6.calendar_day
  FROM _t6 AS _s6
  JOIN main.incidents AS incidents
    ON _s6.calendar_day = DATE_TRUNC('DAY', CAST(incidents.in_error_report_ts AS TIMESTAMP))
  JOIN main.devices AS devices
    ON devices.de_id = incidents.in_device_id
  JOIN _t8 AS _t10
    ON _t10._id = devices.de_product_id
  GROUP BY
    _s6.calendar_day
), _s15 AS (
  SELECT
    SUM(_s5.agg_3) AS agg_5,
    SUM(_s13.agg_6) AS agg_8,
    EXTRACT(YEAR FROM _t6.calendar_day) AS year
  FROM _t6 AS _t6
  LEFT JOIN _s5 AS _s5
    ON _s5.calendar_day = _t6.calendar_day
  LEFT JOIN _s13 AS _s13
    ON _s13.calendar_day = _t6.calendar_day
  GROUP BY
    EXTRACT(YEAR FROM _t6.calendar_day)
), _t0 AS (
  SELECT
<<<<<<< HEAD
    COALESCE(_s15.agg_5, 0) AS bought,
    COALESCE(_s15.agg_8, 0) AS incidents,
=======
    COALESCE(_s7.agg_1, 0) AS bought,
    ROUND(
      SUM(COALESCE(_s15.agg_2, 0)) OVER (ORDER BY _s1.year NULLS LAST ROWS BETWEEN UNBOUNDED PRECEDING AND CURRENT ROW) / SUM(COALESCE(_s7.agg_1, 0)) OVER (ORDER BY _s1.year NULLS LAST ROWS BETWEEN UNBOUNDED PRECEDING AND CURRENT ROW),
      2
    ) AS cum_ir,
    COALESCE(_s15.agg_2, 0) AS incidents,
>>>>>>> 32e5f142
    ROUND(
      (
        100.0 * (
          COALESCE(_s15.agg_5, 0) - LAG(COALESCE(_s15.agg_5, 0), 1) OVER (ORDER BY _s15.year NULLS LAST)
        )
      ) / LAG(COALESCE(_s15.agg_5, 0), 1) OVER (ORDER BY _s15.year NULLS LAST),
      2
    ) AS pct_bought_change,
    ROUND(
      (
        100.0 * (
          COALESCE(_s15.agg_8, 0) - LAG(COALESCE(_s15.agg_8, 0), 1) OVER (ORDER BY _s15.year NULLS LAST)
        )
      ) / LAG(COALESCE(_s15.agg_8, 0), 1) OVER (ORDER BY _s15.year NULLS LAST),
      2
    ) AS pct_incident_change,
<<<<<<< HEAD
    ROUND(
      SUM(COALESCE(_s15.agg_8, 0)) OVER (ORDER BY _s15.year NULLS LAST ROWS BETWEEN UNBOUNDED PRECEDING AND CURRENT ROW) / SUM(COALESCE(_s15.agg_5, 0)) OVER (ORDER BY _s15.year NULLS LAST ROWS BETWEEN UNBOUNDED PRECEDING AND CURRENT ROW),
      2
    ) AS cum_ir,
    _s15.year - EXTRACT(YEAR FROM _s14.release_date) AS years_since_release
  FROM _s14 AS _s14
  JOIN _s15 AS _s15
    ON _s15.year >= EXTRACT(YEAR FROM _s14.release_date)
=======
    _s1.year - EXTRACT(YEAR FROM _s0.release_date) AS years_since_release
  FROM _s0 AS _s0
  JOIN _s1 AS _s1
    ON _s1.year >= EXTRACT(YEAR FROM _s0.release_date)
  LEFT JOIN _s7 AS _s7
    ON _s1.year = _s7.year
  LEFT JOIN _s15 AS _s15
    ON _s1.year = _s15.year
>>>>>>> 32e5f142
)
SELECT
  years_since_release,
  cum_ir,
  pct_bought_change,
  pct_incident_change,
  bought,
  incidents
FROM _t0
ORDER BY
  years_since_release<|MERGE_RESOLUTION|>--- conflicted
+++ resolved
@@ -1,4 +1,4 @@
-WITH _s14 AS (
+WITH _s0 AS (
   SELECT
     ANY_VALUE(pr_release) AS release_date
   FROM main.products
@@ -8,88 +8,65 @@
   SELECT
     ca_dt AS calendar_day
   FROM main.calendar
-), _t8 AS (
+), _s1 AS (
+  SELECT DISTINCT
+    EXTRACT(YEAR FROM calendar_day) AS year
+  FROM _t6
+), _t9 AS (
   SELECT
     pr_id AS _id,
     pr_name AS name
   FROM main.products
   WHERE
     pr_name = 'GoldCopper-Star'
-), _s5 AS (
+), _s7 AS (
   SELECT
-    COUNT() AS agg_3,
-    _s0.calendar_day
-  FROM _t6 AS _s0
+    COUNT() AS agg_1,
+    EXTRACT(YEAR FROM _t8.calendar_day) AS year
+  FROM _t6 AS _t8
   JOIN main.devices AS devices
-    ON _s0.calendar_day = DATE_TRUNC('DAY', CAST(devices.de_purchase_ts AS TIMESTAMP))
-  JOIN _t8 AS _t8
-    ON _t8._id = devices.de_product_id
+    ON _t8.calendar_day = DATE_TRUNC('DAY', CAST(devices.de_purchase_ts AS TIMESTAMP))
+  JOIN _t9 AS _t9
+    ON _t9._id = devices.de_product_id
   GROUP BY
-    _s0.calendar_day
-), _s13 AS (
+    EXTRACT(YEAR FROM _t8.calendar_day)
+), _s15 AS (
   SELECT
-    COUNT() AS agg_6,
-    _s6.calendar_day
-  FROM _t6 AS _s6
+    COUNT() AS agg_2,
+    EXTRACT(YEAR FROM _t11.calendar_day) AS year
+  FROM _t6 AS _t11
   JOIN main.incidents AS incidents
-    ON _s6.calendar_day = DATE_TRUNC('DAY', CAST(incidents.in_error_report_ts AS TIMESTAMP))
+    ON _t11.calendar_day = DATE_TRUNC('DAY', CAST(incidents.in_error_report_ts AS TIMESTAMP))
   JOIN main.devices AS devices
     ON devices.de_id = incidents.in_device_id
-  JOIN _t8 AS _t10
-    ON _t10._id = devices.de_product_id
+  JOIN _t9 AS _t12
+    ON _t12._id = devices.de_product_id
   GROUP BY
-    _s6.calendar_day
-), _s15 AS (
-  SELECT
-    SUM(_s5.agg_3) AS agg_5,
-    SUM(_s13.agg_6) AS agg_8,
-    EXTRACT(YEAR FROM _t6.calendar_day) AS year
-  FROM _t6 AS _t6
-  LEFT JOIN _s5 AS _s5
-    ON _s5.calendar_day = _t6.calendar_day
-  LEFT JOIN _s13 AS _s13
-    ON _s13.calendar_day = _t6.calendar_day
-  GROUP BY
-    EXTRACT(YEAR FROM _t6.calendar_day)
+    EXTRACT(YEAR FROM _t11.calendar_day)
 ), _t0 AS (
   SELECT
-<<<<<<< HEAD
-    COALESCE(_s15.agg_5, 0) AS bought,
-    COALESCE(_s15.agg_8, 0) AS incidents,
-=======
     COALESCE(_s7.agg_1, 0) AS bought,
     ROUND(
       SUM(COALESCE(_s15.agg_2, 0)) OVER (ORDER BY _s1.year NULLS LAST ROWS BETWEEN UNBOUNDED PRECEDING AND CURRENT ROW) / SUM(COALESCE(_s7.agg_1, 0)) OVER (ORDER BY _s1.year NULLS LAST ROWS BETWEEN UNBOUNDED PRECEDING AND CURRENT ROW),
       2
     ) AS cum_ir,
     COALESCE(_s15.agg_2, 0) AS incidents,
->>>>>>> 32e5f142
     ROUND(
       (
         100.0 * (
-          COALESCE(_s15.agg_5, 0) - LAG(COALESCE(_s15.agg_5, 0), 1) OVER (ORDER BY _s15.year NULLS LAST)
+          COALESCE(_s7.agg_1, 0) - LAG(COALESCE(_s7.agg_1, 0), 1) OVER (ORDER BY _s1.year NULLS LAST)
         )
-      ) / LAG(COALESCE(_s15.agg_5, 0), 1) OVER (ORDER BY _s15.year NULLS LAST),
+      ) / LAG(COALESCE(_s7.agg_1, 0), 1) OVER (ORDER BY _s1.year NULLS LAST),
       2
     ) AS pct_bought_change,
     ROUND(
       (
         100.0 * (
-          COALESCE(_s15.agg_8, 0) - LAG(COALESCE(_s15.agg_8, 0), 1) OVER (ORDER BY _s15.year NULLS LAST)
+          COALESCE(_s15.agg_2, 0) - LAG(COALESCE(_s15.agg_2, 0), 1) OVER (ORDER BY _s1.year NULLS LAST)
         )
-      ) / LAG(COALESCE(_s15.agg_8, 0), 1) OVER (ORDER BY _s15.year NULLS LAST),
+      ) / LAG(COALESCE(_s15.agg_2, 0), 1) OVER (ORDER BY _s1.year NULLS LAST),
       2
     ) AS pct_incident_change,
-<<<<<<< HEAD
-    ROUND(
-      SUM(COALESCE(_s15.agg_8, 0)) OVER (ORDER BY _s15.year NULLS LAST ROWS BETWEEN UNBOUNDED PRECEDING AND CURRENT ROW) / SUM(COALESCE(_s15.agg_5, 0)) OVER (ORDER BY _s15.year NULLS LAST ROWS BETWEEN UNBOUNDED PRECEDING AND CURRENT ROW),
-      2
-    ) AS cum_ir,
-    _s15.year - EXTRACT(YEAR FROM _s14.release_date) AS years_since_release
-  FROM _s14 AS _s14
-  JOIN _s15 AS _s15
-    ON _s15.year >= EXTRACT(YEAR FROM _s14.release_date)
-=======
     _s1.year - EXTRACT(YEAR FROM _s0.release_date) AS years_since_release
   FROM _s0 AS _s0
   JOIN _s1 AS _s1
@@ -98,7 +75,6 @@
     ON _s1.year = _s7.year
   LEFT JOIN _s15 AS _s15
     ON _s1.year = _s15.year
->>>>>>> 32e5f142
 )
 SELECT
   years_since_release,

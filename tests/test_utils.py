"""
Utilities used by PyDough test files, such as the TestInfo classes used to
build QDAG nodes for unit tests.
"""

__all__ = [
    "AstNodeTestInfo",
    "BackReferenceExpressionInfo",
    "CalculateInfo",
    "ChildReferenceExpressionInfo",
    "ColumnInfo",
    "FunctionInfo",
    "LiteralInfo",
    "OrderInfo",
    "PartitionInfo",
    "PrevInfo",
    "ReferenceInfo",
    "SubCollectionInfo",
    "TableCollectionInfo",
    "TopKInfo",
    "WhereInfo",
    "graph_fetcher",
    "map_over_dict_values",
    "noun_fetcher",
]

from abc import ABC, abstractmethod
from collections.abc import Callable, MutableMapping, MutableSequence
from typing import Any

import pydough.pydough_operators as pydop
from pydough.metadata import GraphMetadata
from pydough.qdag import (
    AstNodeBuilder,
    Calculate,
    ChildOperatorChildAccess,
    ChildReferenceExpression,
    CollationExpression,
    OrderBy,
    PartitionBy,
    PyDoughCollectionQDAG,
    PyDoughExpressionQDAG,
    PyDoughQDAG,
    TopK,
    Where,
)
from pydough.relational import (
    ColumnReference,
    ExpressionSortInfo,
    LiteralExpression,
    RelationalExpression,
    Scan,
)
from pydough.types import PyDoughType, UnknownType

# Type alias for a function that takes in a string and generates metadata
# for a graph based on it.
graph_fetcher = Callable[[str], GraphMetadata]

# Type alias for a function that takes in a string and generates the
# representation of all the nouns in a metadata graphs based on it.
noun_fetcher = Callable[[str], MutableMapping[str, set[str]]]


def map_over_dict_values(
    dictionary: MutableMapping[Any, Any], func: Callable[[Any], Any]
) -> MutableMapping[Any, Any]:
    """
    Applies a lambda function to the values of a dictionary, returning a
    new dictionary with the transformation applied.

    Args:
        `dictionary`: The input dictionary whose values are to be transformed.
        `func`: The lambda to call that transforms each value in `dictionary`.

    Returns:
        The transformed dictionary, with the same keys as `dictionary`.
    """
    return {key: func(val) for key, val in dictionary.items()}


class AstNodeTestInfo(ABC):
    """
    Base class used in tests to specify information about a QDAG node
    before it can be created, e.g. describing column properties or
    function calls by name before a builder can be used to create them.
    """

    @abstractmethod
    def build(
        self,
        builder: AstNodeBuilder,
        context: PyDoughCollectionQDAG | None = None,
        children_contexts: MutableSequence[PyDoughCollectionQDAG] | None = None,
    ) -> PyDoughQDAG:
        """
        Uses a passed-in QDAG node builder to construct the node.

        Args:
            `builder`: the builder that should be used to create the QDAG
            objects.
            `context`: an optional collection QDAG used as the context within
            which the QDAG is created.
            `children_contexts`: an optional list of collection QDAGs of
            child nodes of a CALCULATE that are accessible for
            ChildReferenceExpression usage.

        Returns:
            The new instance of the QDAG object.
        """

    def __repr__(self):
        return self.to_string()

    @abstractmethod
    def to_string(self) -> str:
        """
        String representation of the TestInfo before it is built into a QDAG node.
        """


class LiteralInfo(AstNodeTestInfo):
    """
    TestInfo implementation class to build a PyDough literal. Contains the
    following fields:
    - `value`: the object stored in the literal
    - `data_type`: the PyDough type of the literal
    """

    def __init__(self, value: object, data_type: PyDoughType):
        self.value: object = value
        self.data_type: PyDoughType = data_type

    def to_string(self) -> str:
        return f"Literal[{self.value!r}]"

    def build(
        self,
        builder: AstNodeBuilder,
        context: PyDoughCollectionQDAG | None = None,
        children_contexts: MutableSequence[PyDoughCollectionQDAG] | None = None,
    ) -> PyDoughQDAG:
        return builder.build_literal(self.value, self.data_type)


class ColumnInfo(AstNodeTestInfo):
    """
    TestInfo implementation class to build a table column. Contains the
    following fields:
    - `collection_name`: the name of the collection for the table.
    - `property_name`: the name of the collection property for the column.
    """

    def __init__(self, collection_name: str, property_name: str):
        self.collection_name: str = collection_name
        self.property_name: str = property_name

    def to_string(self) -> str:
        return f"Column[{self.collection_name}.{self.property_name}]"

    def build(
        self,
        builder: AstNodeBuilder,
        context: PyDoughCollectionQDAG | None = None,
        children_contexts: MutableSequence[PyDoughCollectionQDAG] | None = None,
    ) -> PyDoughQDAG:
        return builder.build_column(self.collection_name, self.property_name)


class FunctionInfo(AstNodeTestInfo):
    """
    TestInfo implementation class to build a function call. Contains the
    following fields:
    - `function_name`: the name of PyDough operator to be invoked.
    - `args_info`: a list of TestInfo objects used to build the arguments.
    """

    def __init__(self, function_name: str, args_info: MutableSequence[AstNodeTestInfo]):
        self.function_name: str = function_name
        self.args_info: MutableSequence[AstNodeTestInfo] = args_info

    def to_string(self) -> str:
        arg_strings: MutableSequence[str] = [arg.to_string() for arg in self.args_info]
        return f"Call[{self.function_name} on ({', '.join(arg_strings)})]"

    def build(
        self,
        builder: AstNodeBuilder,
        context: PyDoughCollectionQDAG | None = None,
        children_contexts: MutableSequence[PyDoughCollectionQDAG] | None = None,
    ) -> PyDoughQDAG:
        args: list[PyDoughQDAG] = [
            info.build(builder, context, children_contexts) for info in self.args_info
        ]
        return builder.build_expression_function_call(self.function_name, args)


class WindowInfo(AstNodeTestInfo):
    """
    TestInfo implementation class to build a window call. Contains the
    following fields:
    - `function_name`: the name of the window function to be invoked.
    - `collation`: a list of TestInfo objects used to build the collation
        arguments (passed in via *args).
    - `levels`: the number of levels upward to reference (passed in via
        kwargs).
    - `kwargs`: any additional keyword arguments to the window function call.
    """

    def __init__(self, name: str, *args, **kwargs):
        self.name: str = name
        self.collation: tuple[tuple[AstNodeTestInfo, bool, bool]] = args
        self.levels: int | None = None
        if "levels" in kwargs:
            self.levels = kwargs.pop("levels")
        self.kwargs: dict[str, object] = kwargs

    def to_string(self) -> str:
        collation_strings: list[str] = []
        for info, asc, na_last in self.collation:
            suffix = "ASC" if asc else "DESC"
            kwarg = "'last'" if na_last else "'first'"
            collation_strings.append(f"({info.to_string()}).{suffix}(na_pos={kwarg})")
        kwargs_str: str = ""
        for kwarg, val in self.kwargs.items():
            kwargs_str += f", {kwarg}={val!r}"
        match self.name:
            case "RANKING":
                return f"{self.name}(by=({', '.join(collation_strings)}), levels={self.levels}{kwargs_str})"
            case _:
                raise Exception(f"Unsupported window function {self.name}")

    def build(
        self,
        builder: AstNodeBuilder,
        context: PyDoughCollectionQDAG | None = None,
        children_contexts: MutableSequence[PyDoughCollectionQDAG] | None = None,
    ) -> PyDoughQDAG:
        assert (
            context is not None
        ), "Cannot call .build() on RankingInfo without providing a context"
        collation_args: list[CollationExpression] = []
        for arg in self.collation:
            expr = arg[0].build(builder, context, children_contexts)
            assert isinstance(expr, PyDoughExpressionQDAG)
            collation_args.append(CollationExpression(expr, arg[1], arg[2]))
        match self.name:
            case "RANKING":
                return builder.build_window_call(
                    pydop.RANKING,
                    collation_args,
                    self.levels,
                    self.kwargs,
                )
            case _:
                raise Exception(f"Unsupported window function {self.name}")


class ReferenceInfo(AstNodeTestInfo):
    """
    TestInfo implementation class to build a reference. Contains the
    following fields:
    - `name`: the name of the term being referenced from the preceding context.
    """

    def __init__(self, name: str):
        self.name: str = name

    def to_string(self) -> str:
        return f"Reference[{self.name}]"

    def build(
        self,
        builder: AstNodeBuilder,
        context: PyDoughCollectionQDAG | None = None,
        children_contexts: MutableSequence[PyDoughCollectionQDAG] | None = None,
    ) -> PyDoughQDAG:
        assert (
            context is not None
        ), "Cannot call .build() on ReferenceInfo without providing a context"
        return builder.build_reference(context, self.name)


class BackReferenceExpressionInfo(AstNodeTestInfo):
    """
    TestInfo implementation class to build a back reference expression.
    Contains the following fields:
    - `name`: the name of the term being referenced.
    - `levels`: the number of levels upward to reference.
    """

    def __init__(self, name: str, levels: int):
        self.name: str = name
        self.levels: int = levels

    def to_string(self) -> str:
        return f"BackReferenceExpression[{self.levels}:{self.name}]"

    def build(
        self,
        builder: AstNodeBuilder,
        context: PyDoughCollectionQDAG | None = None,
        children_contexts: MutableSequence[PyDoughCollectionQDAG] | None = None,
    ) -> PyDoughQDAG:
        assert (
            context is not None
        ), "Cannot call .build() on BackReferenceExpressionInfo without providing a context"
        return builder.build_back_reference_expression(context, self.name, self.levels)


class ChildReferenceExpressionInfo(AstNodeTestInfo):
    """
    TestInfo implementation class to build a child reference expression.
    Contains the following fields:
    - `name`: the name of the term being referenced.
    - `child_idx`: the index of the child being referenced.
    """

    def __init__(self, name: str, child_idx: int):
        self.name: str = name
        self.child_idx: int = child_idx

    def to_string(self) -> str:
        return f"${self.child_idx}.{self.name}"

    def build(
        self,
        builder: AstNodeBuilder,
        context: PyDoughCollectionQDAG | None = None,
        children_contexts: MutableSequence[PyDoughCollectionQDAG] | None = None,
    ) -> PyDoughQDAG:
        assert (
            children_contexts is not None
        ), "Cannot call .build() on ChildReferenceExpressionInfo without providing a list of child contexts"
        return builder.build_child_reference_expression(
            children_contexts, self.child_idx, self.name
        )


class CollectionTestInfo(AstNodeTestInfo):
    """
    Abstract base class for TestInfo implementations that build collections.
    Each implementation the following additional features:
    - `successor`: the TestInfo for a collection node that is to be built using
      the collection node built by this builder as its parent/preceding context.
    - Can use the `**` operator to pipeline collection infos into one another.
    - `build` is already implemented and automatically pipelines into the next
      collection test info. Instead, each implementation class must implement
      a `local_build` method that works like the regular `build`.
    - `to_string` is already implemented and automatically concatenated with
      the next collection test info. Instead, each implementation class must
      implement a `local_string` method that works like the regular `to_string`.
    """

    def __init__(self):
        self.successor: CollectionTestInfo | None = None

    def __pow__(self, other):
        """
        Specifies that `other` is the successor of `self`, meaning that when
        `self.succeed` is called, it uses `self` as the predecessor/parent
        when building `other`.
        """
        assert isinstance(
            other, CollectionTestInfo
        ), f"can only use ** for pipelining collection info when the right hand side is a collection info, not {other.__class__.__name__}"
        self.successor = other
        return self

    @abstractmethod
    def local_string(self) -> str:
        """
        String representation of the TestInfo before it is built into a QDAG node.
        """

    def to_string(self) -> str:
        local_result: str = self.local_string()
        if self.successor is None:
            return local_result
        return f"{local_result} -> {self.successor.to_string()}"

    @abstractmethod
    def local_build(
        self,
        builder: AstNodeBuilder,
        context: PyDoughCollectionQDAG | None = None,
        children_contexts: MutableSequence[PyDoughCollectionQDAG] | None = None,
    ) -> PyDoughCollectionQDAG:
        """
        Uses a passed-in QDAG node builder to construct the collection node.

        Args:
            `builder`: the builder that should be used to create the QDAG
            objects.
            `context`: an optional collection QDAG used as the context within
            which the QDAG is created.
            `children_contexts`: an optional list of collection QDAG of child
            nodes of a CALCULATE that are accessible for
            ChildReferenceExpression usage.

        Returns:
            The new instance of the collection QDAG object.
        """

    def build(
        self,
        builder: AstNodeBuilder,
        context: PyDoughCollectionQDAG | None = None,
        children_contexts: MutableSequence[PyDoughCollectionQDAG] | None = None,
    ) -> PyDoughCollectionQDAG:
        local_result: PyDoughCollectionQDAG = self.local_build(
            builder, context, children_contexts
        )
        if self.successor is None:
            return local_result
        return self.successor.build(builder, local_result, children_contexts)


class TableCollectionInfo(CollectionTestInfo):
    """
    CollectionTestInfo implementation class to build a table collection.
    Contains the following fields:
    - `name`: the name of the table collection within the graph.
    """

    def __init__(self, name: str):
        super().__init__()
        self.name: str = name

    def local_string(self) -> str:
        return f"Table[{self.name}]"

    def local_build(
        self,
        builder: AstNodeBuilder,
        context: PyDoughCollectionQDAG | None = None,
        children_contexts: MutableSequence[PyDoughCollectionQDAG] | None = None,
    ) -> PyDoughCollectionQDAG:
        if context is None:
            context = builder.build_global_context()
        return builder.build_child_access(self.name, context)


class SubCollectionInfo(TableCollectionInfo):
    """
    CollectionTestInfo implementation class to create a subcollection access,
    either as a direct subcollection or via a compound relationship. Contains
    the following fields:
    - `name`: the name of the subcollection property within the collection.

    NOTE: must provide a `context` when building.
    """

    def local_string(self) -> str:
        return f"SubCollection[{self.name}]"

    def local_build(
        self,
        builder: AstNodeBuilder,
        context: PyDoughCollectionQDAG | None = None,
        children_contexts: MutableSequence[PyDoughCollectionQDAG] | None = None,
    ) -> PyDoughCollectionQDAG:
        assert (
            context is not None
        ), "Cannot call .build() on ReferenceInfo without providing a context"
        return builder.build_child_access(self.name, context)


class ChildOperatorChildAccessInfo(CollectionTestInfo):
    """
    CollectionTestInfo implementation class that wraps around a subcollection
    info within a CALCULATE context. Contains the following fields:
    - `child_info`: the collection info for the child subcollection.

    NOTE: must provide a `context` when building.
    """

    def __init__(self, child_info: CollectionTestInfo):
        self.child_info: CollectionTestInfo = child_info
        self.successor = child_info.successor

    def local_string(self) -> str:
        return f"ChildSubCollection[{self.child_info!r}]"

    def local_build(
        self,
        builder: AstNodeBuilder,
        context: PyDoughCollectionQDAG | None = None,
        children_contexts: MutableSequence[PyDoughCollectionQDAG] | None = None,
    ) -> PyDoughCollectionQDAG:
        assert (
            context is not None
        ), "Cannot call .build() on ReferenceInfo without providing a context"
        access: PyDoughCollectionQDAG = self.child_info.local_build(
            builder, context, children_contexts
        )
        return ChildOperatorChildAccess(access)


class ChildReferenceCollectionInfo(CollectionTestInfo):
    """
    CollectionTestInfo implementation class to build a reference to a
    child collection. Contains the following fields:
    - `idx`: the index of the child collection being referenced.

    NOTE: must provide a `context` when building.
    """

    def __init__(self, idx: int):
        super().__init__()
        self.idx: int = idx

    def local_string(self) -> str:
        return f"ChildReferenceCollection[{self.idx}]"

    def local_build(
        self,
        builder: AstNodeBuilder,
        context: PyDoughCollectionQDAG | None = None,
        children_contexts: MutableSequence[PyDoughCollectionQDAG] | None = None,
    ) -> PyDoughCollectionQDAG:
        assert (
            context is not None
        ), "Cannot call .build() on ChildReferenceCollection without providing a context"
        assert (
            children_contexts is not None
        ), "Cannot call .build() on ChildReferenceCollection without providing a list of child contexts"
        return builder.build_child_reference_collection(
            context, children_contexts, self.idx
        )


class PrevInfo(CollectionTestInfo):
    """
    CollectionTestInfo implementation class to build a PREV node. Contains the
    following fields:
    - `n_behind`: the name of rows backward to look (negative=forward).
    - `levels`: the number of levels upward the partitioning is done with
    regards to.
    - `collations`: a list of tuples in the form `(test_info, asc, na_last)`
      ordering keys for the ORDER BY clause. Passed in via variadic arguments.

    NOTE: must provide a `context` when building.
    """

    def __init__(self, n_behind: int, levels: int | None, *args):
        super().__init__()
        self.n_behind: int = n_behind
        self.levels: int | None = levels
        self.collation: tuple[tuple[AstNodeTestInfo, bool, bool]] = args

    def local_string(self) -> str:
        levels_str = f", levels={self.levels}" if self.levels is not None else ""
        collation_strings: list[str] = []
        for info, asc, na_last in self.collation:
            suffix = "ASC" if asc else "DESC"
            kwarg = "'last'" if na_last else "'first'"
            collation_strings.append(f"({info.to_string()}).{suffix}(na_pos={kwarg})")
        return f"Prev[{self.n_behind}{levels_str}, by=({', '.join(collation_strings)})]"

    def local_build(
        self,
        builder: AstNodeBuilder,
        context: PyDoughCollectionQDAG | None = None,
        children_contexts: MutableSequence[PyDoughCollectionQDAG] | None = None,
    ) -> PyDoughCollectionQDAG:
        assert (
            context is not None
        ), "Cannot call .build() on PrevInfo without providing a context"
        collation: list[CollationExpression] = []
        for info, asc, na_last in self.collation:
            expr = info.build(builder, context, [])
            assert isinstance(expr, PyDoughExpressionQDAG)
            collation.append(CollationExpression(expr, asc, na_last))
        return builder.build_prev(context, self.n_behind, self.levels, collation)


class ChildOperatorInfo(CollectionTestInfo):
    """
    Base class for types of CollectionTestInfo that have child nodes, such as
    CALCULATE or WHERE.  Contains the following fields:
    - `children_info`: a list of CollectionTestInfo objects that will be used
       to build the child contexts.
    """

    def __init__(self, children: MutableSequence[CollectionTestInfo]):
        super().__init__()
        self.children_info: MutableSequence[CollectionTestInfo] = children

    def child_strings(self) -> str:
        """
        Returns the string representations of all the children in a way that
        can be easily used in each `local_string` implementation.
        """
        child_strings: list[str] = []
        for idx, child in enumerate(self.children_info):
            child_strings.append(f"${idx}: {child.to_string()}")
        if len(self.children_info) == 0:
            return ""
        return "\n" + "\n".join(child_strings) + "\n"

    def build_children(
        self, builder: AstNodeBuilder, context: PyDoughCollectionQDAG | None = None
    ) -> MutableSequence[PyDoughCollectionQDAG]:
        """
        Builds all of the child infos into the children of the operator.

        Args:
            `builder`: the builder that should be used to create the QDAG
            objects.
            `context`: an optional collection QDAG used as the context within
            which the QDAG is created.

        Returns:
            The list of built child collections.
        """
        children: MutableSequence[PyDoughCollectionQDAG] = []
        for idx, child_info in enumerate(self.children_info):
            child = ChildOperatorChildAccessInfo(child_info).build(builder, context)
            assert isinstance(child, PyDoughCollectionQDAG)
            children.append(child)
        return children


class CalculateInfo(ChildOperatorInfo):
    """
    CollectionTestInfo implementation class to build a CALCULATE node.
    Contains the following fields:
    - `children_info`: a list of CollectionTestInfo objects that will be used
       to build the child contexts.
    - `args`: a list tuples containing a field name and a test info to derive
       an expression in the CALCULATE. Passed in via keyword arguments to the
       constructor, where the argument names are the field names and the
       argument values are the expression infos.
    """

    def __init__(self, children: MutableSequence[CollectionTestInfo], **kwargs):
        super().__init__(children)
        self.args: MutableSequence[tuple[str, AstNodeTestInfo]] = list(kwargs.items())

    def local_string(self) -> str:
        args_strings: MutableSequence[str] = [
            f"{name}={arg.to_string()}" for name, arg in self.args
        ]
        return f"Calculate[{self.child_strings()}{', '.join(args_strings)}]"

    def local_build(
        self,
        builder: AstNodeBuilder,
        context: PyDoughCollectionQDAG | None = None,
        children_contexts: MutableSequence[PyDoughCollectionQDAG] | None = None,
    ) -> PyDoughCollectionQDAG:
        if context is None:
            context = builder.build_global_context()
        children: MutableSequence[PyDoughCollectionQDAG] = self.build_children(
            builder,
            context,
        )
<<<<<<< HEAD
        raw_calc = builder.build_calculate(context, children)
        assert isinstance(raw_calc, Calculate)
=======
        raw_calc: Calc = builder.build_calc(context, children)
>>>>>>> 9b4c0ca3
        args: MutableSequence[tuple[str, PyDoughExpressionQDAG]] = []
        for name, info in self.args:
            expr = info.build(builder, context, children)
            assert isinstance(expr, PyDoughExpressionQDAG)
            args.append((name, expr))
        return raw_calc.with_terms(args)


class WhereInfo(ChildOperatorInfo):
    """
    CollectionTestInfo implementation class to build a WHERE clause.
    Contains the following fields:
    - `condition`: a test info describing the predicate for the WHERE clause.

    NOTE: must provide a `context` when building.
    """

    def __init__(
        self, children: MutableSequence[CollectionTestInfo], condition: AstNodeTestInfo
    ):
        super().__init__(children)
        self.condition: AstNodeTestInfo = condition

    def local_string(self) -> str:
        return f"WHERE[{self.child_strings()}{self.condition.to_string()}]"

    def local_build(
        self,
        builder: AstNodeBuilder,
        context: PyDoughCollectionQDAG | None = None,
        children_contexts: MutableSequence[PyDoughCollectionQDAG] | None = None,
    ) -> PyDoughCollectionQDAG:
        if context is None:
            raise Exception("Must provide a context when building a WHERE clause.")
        children: MutableSequence[PyDoughCollectionQDAG] = self.build_children(
            builder, context
        )
        raw_where: Where = builder.build_where(context, children)
        cond = self.condition.build(builder, context, children)
        assert isinstance(cond, PyDoughExpressionQDAG)
        return raw_where.with_condition(cond)


class OrderInfo(ChildOperatorInfo):
    """
    CollectionTestInfo implementation class to build a ORDERBEY clause.
    Contains the following fields:
    - `collations`: a list of tuples in the form `(test_info, asc, na_last)`
      ordering keys for the ORDER BY clause. Passed in via variadic arguments.

    NOTE: must provide a `context` when building.
    """

    def __init__(
        self,
        children: MutableSequence[CollectionTestInfo],
        *args,
    ):
        super().__init__(children)
        self.collation: tuple[tuple[AstNodeTestInfo, bool, bool]] = args

    def local_string(self) -> str:
        collation_strings: list[str] = []
        for info, asc, na_last in self.collation:
            suffix = "ASC" if asc else "DESC"
            kwarg = "'last'" if na_last else "'first'"
            collation_strings.append(f"({info.to_string()}).{suffix}(na_pos={kwarg})")
        return f"OrderBy[{self.child_strings()}{', '.join(collation_strings)}]"

    def local_build(
        self,
        builder: AstNodeBuilder,
        context: PyDoughCollectionQDAG | None = None,
        children_contexts: MutableSequence[PyDoughCollectionQDAG] | None = None,
    ) -> PyDoughCollectionQDAG:
        if context is None:
            raise Exception(
                "Must provide context and children_contexts when building an ORDER BY clause."
            )
        children: MutableSequence[PyDoughCollectionQDAG] = self.build_children(
            builder, context
        )
        raw_order: OrderBy = builder.build_order(context, children)
        collation: list[CollationExpression] = []
        for info, asc, na_last in self.collation:
            expr = info.build(builder, context, children)
            assert isinstance(expr, PyDoughExpressionQDAG)
            collation.append(CollationExpression(expr, asc, na_last))
        return raw_order.with_collation(collation)


class TopKInfo(ChildOperatorInfo):
    """
    CollectionTestInfo implementation class to build a TOP K clause.
    Contains the following fields:
    - `records_to_keep`: the `K` value in TOP K.
    - `collations`: a list of tuples in the form `(test_info, asc, na_last)`
      ordering keys for the ORDER BY clause. Passed in via variadic arguments.

    NOTE: must provide a `context` when building.
    """

    def __init__(
        self,
        children: MutableSequence[CollectionTestInfo],
        records_to_keep: int,
        *args,
    ):
        super().__init__(children)
        self.records_to_keep: int = records_to_keep
        self.collation: tuple[tuple[AstNodeTestInfo, bool, bool]] = args

    def local_string(self) -> str:
        collation_strings: list[str] = []
        for info, asc, na_last in self.collation:
            suffix = "ASC" if asc else "DESC"
            kwarg = "'last'" if na_last else "'first'"
            collation_strings.append(f"({info.to_string()}).{suffix}(na_pos={kwarg})")
        return f"TopK[{self.child_strings()}{self.records_to_keep}, {', '.join(collation_strings)}]"

    def local_build(
        self,
        builder: AstNodeBuilder,
        context: PyDoughCollectionQDAG | None = None,
        children_contexts: MutableSequence[PyDoughCollectionQDAG] | None = None,
    ) -> PyDoughCollectionQDAG:
        if context is None:
            raise Exception(
                "Must provide context and children_contexts when building a TOPK clause."
            )
        children: MutableSequence[PyDoughCollectionQDAG] = self.build_children(
            builder, context
        )
        raw_top_k: TopK = builder.build_top_k(context, children, self.records_to_keep)
        collation: list[CollationExpression] = []
        for info, asc, na_last in self.collation:
            expr = info.build(builder, context, children)
            assert isinstance(expr, PyDoughExpressionQDAG)
            collation.append(CollationExpression(expr, asc, na_last))
        return raw_top_k.with_collation(collation)


class PartitionInfo(ChildOperatorInfo):
    """
    CollectionTestInfo implementation class to build a PARTITION BY clause.
    Contains the following fields:
    - `child_name`: the name used to access the child.
    - `keys`: a list of test info for the keys to partition on.
    """

    def __init__(
        self,
        child: CollectionTestInfo,
        child_name: str,
        keys: list[AstNodeTestInfo],
    ):
        super().__init__([child])
        self.child_name: str = child_name
        self.keys: list[AstNodeTestInfo] = keys

    def local_string(self) -> str:
        key_strings_tup: tuple = tuple([key.to_string() for key in self.keys])
        return f"PartitionBy[{self.child_strings()}name={self.child_name!r}, by={key_strings_tup}]"

    def local_build(
        self,
        builder: AstNodeBuilder,
        context: PyDoughCollectionQDAG | None = None,
        children_contexts: MutableSequence[PyDoughCollectionQDAG] | None = None,
    ) -> PyDoughCollectionQDAG:
        if context is None:
            context = builder.build_global_context()
        children: MutableSequence[PyDoughCollectionQDAG] = self.build_children(
            builder, context
        )
        assert len(children) == 1
        raw_partition: PartitionBy = builder.build_partition(
            context, children[0], self.child_name
        )
        keys: list[ChildReferenceExpression] = []
        for info in self.keys:
            expr = info.build(builder, context, children)
            assert isinstance(expr, ChildReferenceExpression)
            keys.append(expr)
        return raw_partition.with_keys(keys)


def make_relational_column_reference(
    name: str, typ: PyDoughType | None = None, input_name: str | None = None
) -> ColumnReference:
    """
    Make a column reference given name and type. This is used
    for generating various relational nodes.

    Args:
        name (str): The name of the column in the input.
        typ (PyDoughType | None): The PyDoughType of the column. Defaults to
            None.
        input_name (str | None): The name of the input node. This is
            used by Join to differentiate between the left and right.
            Defaults to None.

    Returns:
        Column: The output column.
    """
    pydough_type = typ if typ is not None else UnknownType()
    return ColumnReference(name, pydough_type, input_name)


def make_relational_literal(value: Any, typ: PyDoughType | None = None):
    """
    Make a literal given value and type. This is used for
    generating various relational nodes.

    Args:
        value (Any): The value of the literal.

    Returns:
        Literal: The output literal.
    """
    pydough_type = typ if typ is not None else UnknownType()
    return LiteralExpression(value, pydough_type)


def build_simple_scan() -> Scan:
    """
    Build a simple scan node for reuse in tests.

    Returns:
        Scan: The Scan node.
    """
    return Scan(
        "table",
        {
            "a": make_relational_column_reference("a"),
            "b": make_relational_column_reference("b"),
        },
    )


def make_relational_ordering(
    expr: RelationalExpression, ascending: bool = True, nulls_first: bool = True
):
    """
    Create am ordering as a function of a Relational column reference
    with the given ascending and nulls_first parameters.

    Args:
        name (str): _description_
        typ (PyDoughType | None, optional): _description_. Defaults to None.
        ascending (bool, optional): _description_. Defaults to True.
        nulls_first (bool, optional): _description_. Defaults to True.

    Returns:
        ExpressionSortInfo: The column ordering information.
    """
    return ExpressionSortInfo(expr, ascending, nulls_first)<|MERGE_RESOLUTION|>--- conflicted
+++ resolved
@@ -13,7 +13,6 @@
     "LiteralInfo",
     "OrderInfo",
     "PartitionInfo",
-    "PrevInfo",
     "ReferenceInfo",
     "SubCollectionInfo",
     "TableCollectionInfo",
@@ -530,51 +529,6 @@
         )
 
 
-class PrevInfo(CollectionTestInfo):
-    """
-    CollectionTestInfo implementation class to build a PREV node. Contains the
-    following fields:
-    - `n_behind`: the name of rows backward to look (negative=forward).
-    - `levels`: the number of levels upward the partitioning is done with
-    regards to.
-    - `collations`: a list of tuples in the form `(test_info, asc, na_last)`
-      ordering keys for the ORDER BY clause. Passed in via variadic arguments.
-
-    NOTE: must provide a `context` when building.
-    """
-
-    def __init__(self, n_behind: int, levels: int | None, *args):
-        super().__init__()
-        self.n_behind: int = n_behind
-        self.levels: int | None = levels
-        self.collation: tuple[tuple[AstNodeTestInfo, bool, bool]] = args
-
-    def local_string(self) -> str:
-        levels_str = f", levels={self.levels}" if self.levels is not None else ""
-        collation_strings: list[str] = []
-        for info, asc, na_last in self.collation:
-            suffix = "ASC" if asc else "DESC"
-            kwarg = "'last'" if na_last else "'first'"
-            collation_strings.append(f"({info.to_string()}).{suffix}(na_pos={kwarg})")
-        return f"Prev[{self.n_behind}{levels_str}, by=({', '.join(collation_strings)})]"
-
-    def local_build(
-        self,
-        builder: AstNodeBuilder,
-        context: PyDoughCollectionQDAG | None = None,
-        children_contexts: MutableSequence[PyDoughCollectionQDAG] | None = None,
-    ) -> PyDoughCollectionQDAG:
-        assert (
-            context is not None
-        ), "Cannot call .build() on PrevInfo without providing a context"
-        collation: list[CollationExpression] = []
-        for info, asc, na_last in self.collation:
-            expr = info.build(builder, context, [])
-            assert isinstance(expr, PyDoughExpressionQDAG)
-            collation.append(CollationExpression(expr, asc, na_last))
-        return builder.build_prev(context, self.n_behind, self.levels, collation)
-
-
 class ChildOperatorInfo(CollectionTestInfo):
     """
     Base class for types of CollectionTestInfo that have child nodes, such as
@@ -656,12 +610,7 @@
             builder,
             context,
         )
-<<<<<<< HEAD
-        raw_calc = builder.build_calculate(context, children)
-        assert isinstance(raw_calc, Calculate)
-=======
-        raw_calc: Calc = builder.build_calc(context, children)
->>>>>>> 9b4c0ca3
+        raw_calc: Calculate = builder.build_calculate(context, children)
         args: MutableSequence[tuple[str, PyDoughExpressionQDAG]] = []
         for name, info in self.args:
             expr = info.build(builder, context, children)

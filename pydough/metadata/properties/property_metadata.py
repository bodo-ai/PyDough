"""
TODO: add file-level docstring
"""

from abc import abstractmethod

from typing import Dict, List, Set, Type
from pydough.metadata.errors import (
    HasPropertyWith,
    is_valid_name,
    HasType,
    is_string,
    PyDoughMetadataException,
)
from pydough.metadata.abstract_metadata import AbstractMetadata
from pydough.metadata.collections import CollectionMetadata


class PropertyMetadata(AbstractMetadata):
    """
    Abstract base class for PyDough metadata for properties.

    Each implementation must include the following APIs:
    - `create_error_name`
    - `components`
    - `is_plural`
    - `is_subcollection`
    - `is_reversible`
    - `verify_json_metadata`
    - `parse_from_json`
    """

    # Set of names of of fields that can be included in the JSON object
    # describing a property. Implementations should extend this.
    allowed_fields: Set[str] = {"type"}

    def __init__(self, name: str, collection: CollectionMetadata):
        is_valid_name.verify(name, "name")
        HasType(CollectionMetadata).verify(collection, collection)
        self._name: str = name
        self._collection: CollectionMetadata = collection

    @property
    def name(self) -> str:
        return self._name

    @property
    def collection(self) -> CollectionMetadata:
        return self._collection

    @property
    def error_name(self) -> str:
        return self.create_error_name(self.name, self.collection.error_name)

    @property
    def path(self) -> str:
        return f"{self.collection.path}.{self.name}"

    @staticmethod
    @abstractmethod
    def create_error_name(name: str, collection_error_name: str):
        """
        Creates a string used for the purposes of the `error_name` property.

        Args:
            `name`: the name of the property.
            `collection_error_name`: the error_name property of the collection
            containing the property.

        Returns:
            The string to use to identify the property in exception messages.
        """

    @property
    @abstractmethod
    def is_plural(self) -> bool:
        """
        True if the property can map each record of the current collection to
        multiple values. False if the property can only map each record of the
        current collection to at most one value.
        """

    @property
    @abstractmethod
    def is_subcollection(self) -> bool:
        """
        True if the property maps the collection to another collection. False
        if it maps it to an expression.
        """

    @property
    @abstractmethod
    def is_reversible(self) -> bool:
        """
        True if the property has a corresponding reverse relationship mapping
        entries in subcollection back to entries in the current collection.
        """

    @property
    @abstractmethod
    def components(self) -> list:
        comp: list = self.collection.components
        comp.append(self.name)
        return comp

    @staticmethod
    def get_class_for_property_type(name: str, error_name: str) -> type:
        """
        Fetches the PropertyType implementation class for a string
        representation of the property type.

        Args:
            `name`: the string representation of a property type.
            `error_name`: the string used in error messages to describe
            the object that `name` came from.

        Returns:
            The class of the property type corresponding to `name`.

        Raises:
            `PyDoughMetadataException` if the string does not correspond
            to a known property type.
        """
        from pydough.metadata.properties import (
            TableColumnMetadata,
            SimpleJoinMetadata,
            CompoundRelationshipMetadata,
            CartesianProductMetadata,
        )

        match name:
            case "table_column":
                return TableColumnMetadata
            case "simple_join":
                return SimpleJoinMetadata
            case "cartesian_product":
                return CartesianProductMetadata
            case "compound":
                return CompoundRelationshipMetadata
            case property_type:
                raise PyDoughMetadataException(
                    f"Unrecognized property type for {error_name}: {repr(property_type)}"
                )

    def verify_json_metadata(
        collection: CollectionMetadata, property_name: str, property_json: dict
    ) -> None:
        """
        Verifies that the JSON describing the metadata for a property within
        a collection is well-formed before parsing it to create the property
        and insert into the collection.

        Args:
            `collection`: the metadata for the PyDough collection that the
            property would be inserted into.
            `property_name`: the name of the property that would be inserted.
            `property_json`: the JSON object that would be parsed to create
            the new property.

        Raises:
            `PyDoughMetadataException`: if the JSON for the property is
            malformed.
        """

        # Create the string used to identify the property in error messages.
        error_name = f"property {property_name!r} of {collection.error_name}"

        # Ensure that the property's name is valid and that the JSON has the
        # required `type` field.
        is_valid_name.verify(property_name, "property name")
        HasPropertyWith("type", is_string).verify(property_json, error_name)

        # Dispatch to each implementation's verification method based on the type.
        property_class = PropertyMetadata.get_class_for_property_type(
            property_json["type"], error_name
        )
        property_class.verify_json_metadata(collection, property_name, property_json)

    def parse_from_json(
        collection: CollectionMetadata, property_name: str, property_json: dict
    ) -> None:
        """
        Parse the JSON describing the metadata for a property within a
        collection to create the property and insert into the collection. It
        is assumed that `PropertyMetadata.verify_json_metadata` has already
        been invoked on the JSON.

        Args:
            `collection`: the metadata for the PyDough collection that the
            property would be inserted into.
            `property_name`: the name of the property that would be inserted.
            `property_json`: the JSON object that would be parsed to create
            the new property.

        Raises:
            `PyDoughMetadataException`: if the JSON for the property is
            malformed.
        """
        # Create the string used to identify the property in error messages.
<<<<<<< HEAD
        error_name = f"property {property_name!r} of collection {collection.error_name}"

        # Dispatch to each implementation's parseing method based on the type.
        property_class = PropertyMetadata.get_class_for_property_type(
            property_json["type"], error_name
=======
        error_name = f"property {property_name!r} of {collection.error_name}"

        # Dispatch to each implementation's parseing method based on the type.
        property_class: Type[PropertyMetadata] = (
            PropertyMetadata.get_class_for_property_type(
                property_json["type"], error_name
            )
>>>>>>> b99997bb
        )
        property_class.parse_from_json(collection, property_name, property_json)

    def get_nouns(self) -> Dict[str, List[AbstractMetadata]]:
        return {self.name: [self]}<|MERGE_RESOLUTION|>--- conflicted
+++ resolved
@@ -104,7 +104,9 @@
         return comp
 
     @staticmethod
-    def get_class_for_property_type(name: str, error_name: str) -> type:
+    def get_class_for_property_type(
+        name: str, error_name: str
+    ) -> Type["PropertyMetadata"]:
         """
         Fetches the PropertyType implementation class for a string
         representation of the property type.
@@ -197,13 +199,6 @@
             malformed.
         """
         # Create the string used to identify the property in error messages.
-<<<<<<< HEAD
-        error_name = f"property {property_name!r} of collection {collection.error_name}"
-
-        # Dispatch to each implementation's parseing method based on the type.
-        property_class = PropertyMetadata.get_class_for_property_type(
-            property_json["type"], error_name
-=======
         error_name = f"property {property_name!r} of {collection.error_name}"
 
         # Dispatch to each implementation's parseing method based on the type.
@@ -211,7 +206,6 @@
             PropertyMetadata.get_class_for_property_type(
                 property_json["type"], error_name
             )
->>>>>>> b99997bb
         )
         property_class.parse_from_json(collection, property_name, property_json)
 

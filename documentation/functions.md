--- conflicted
+++ resolved
@@ -1015,13 +1015,8 @@
 Customers.WHERE(acctbal > RELAVG(acctbal))
 
 # Finds all customers whose account balance is above the average of all
-<<<<<<< HEAD
-# ustomers' account balances within that nation.
+# customers' account balances within that nation.
 Nations.customers.WHERE(acctbal > RELAVG(acctbal, per="Nations"))
-=======
-# customers' account balances within that nation.
-Nations.customers.WHERE(acctbal > RELAVG(acctbal, levels=1))
->>>>>>> 9b7a94d0
 ```
 
 

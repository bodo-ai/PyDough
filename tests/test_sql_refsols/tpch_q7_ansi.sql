WITH _s1 AS (
  SELECT
    n_nationkey AS key,
    n_name AS name
  FROM tpch.nation
), _t1 AS (
  SELECT
    SUM(lineitem.l_extendedprice * (
      1 - lineitem.l_discount
    )) AS agg_0,
    _s7.name AS cust_nation,
    EXTRACT(YEAR FROM lineitem.l_shipdate) AS l_year,
    _s1.name AS supp_nation
  FROM tpch.lineitem AS lineitem
  JOIN tpch.supplier AS supplier
    ON lineitem.l_suppkey = supplier.s_suppkey
  JOIN _s1 AS _s1
    ON _s1.key = supplier.s_nationkey
  JOIN tpch.orders AS orders
    ON lineitem.l_orderkey = orders.o_orderkey
  JOIN tpch.customer AS customer
    ON customer.c_custkey = orders.o_custkey
  JOIN _s1 AS _s7
    ON _s7.key = customer.c_nationkey
  WHERE
    (
      _s1.name = 'FRANCE' OR _s1.name = 'GERMANY'
    )
    AND (
      _s1.name = 'FRANCE' OR _s7.name = 'FRANCE'
    )
<<<<<<< HEAD
    AND (
      _s1.name = 'GERMANY' OR _s7.name = 'GERMANY'
    )
    AND (
      _s7.name = 'FRANCE' OR _s7.name = 'GERMANY'
    )
    AND lineitem.l_shipdate <= CAST('1996-12-31' AS DATE)
    AND lineitem.l_shipdate >= CAST('1995-01-01' AS DATE)
=======
    AND _s9.key = lineitem.l_orderkey
  WHERE
    EXTRACT(YEAR FROM lineitem.l_shipdate) IN (1995, 1996)
>>>>>>> e388dd99
  GROUP BY
    _s7.name,
    EXTRACT(YEAR FROM lineitem.l_shipdate),
    _s1.name
)
SELECT
  supp_nation AS SUPP_NATION,
  cust_nation AS CUST_NATION,
  l_year AS L_YEAR,
  COALESCE(agg_0, 0) AS REVENUE
FROM _t1
ORDER BY
  supp_nation,
  cust_nation,
  l_year<|MERGE_RESOLUTION|>--- conflicted
+++ resolved
@@ -23,26 +23,19 @@
   JOIN _s1 AS _s7
     ON _s7.key = customer.c_nationkey
   WHERE
-    (
+    EXTRACT(YEAR FROM lineitem.l_shipdate) IN (1995, 1996)
+    AND (
       _s1.name = 'FRANCE' OR _s1.name = 'GERMANY'
     )
     AND (
       _s1.name = 'FRANCE' OR _s7.name = 'FRANCE'
     )
-<<<<<<< HEAD
     AND (
       _s1.name = 'GERMANY' OR _s7.name = 'GERMANY'
     )
     AND (
       _s7.name = 'FRANCE' OR _s7.name = 'GERMANY'
     )
-    AND lineitem.l_shipdate <= CAST('1996-12-31' AS DATE)
-    AND lineitem.l_shipdate >= CAST('1995-01-01' AS DATE)
-=======
-    AND _s9.key = lineitem.l_orderkey
-  WHERE
-    EXTRACT(YEAR FROM lineitem.l_shipdate) IN (1995, 1996)
->>>>>>> e388dd99
   GROUP BY
     _s7.name,
     EXTRACT(YEAR FROM lineitem.l_shipdate),

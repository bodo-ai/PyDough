WITH "_t3_2" AS (
  SELECT
    SUM("lineitem"."l_extendedprice" * (
      1 - "lineitem"."l_discount"
    )) AS "agg_0",
    "orders"."o_custkey" AS "customer_key"
  FROM "tpch"."orders" AS "orders"
  JOIN "tpch"."lineitem" AS "lineitem"
    ON "lineitem"."l_orderkey" = "orders"."o_orderkey"
    AND "lineitem"."l_returnflag" = 'R'
  WHERE
    "orders"."o_orderdate" < CAST('1994-01-01' AS DATE)
    AND "orders"."o_orderdate" >= CAST('1993-10-01' AS DATE)
  GROUP BY
    "orders"."o_custkey"
), "_t0_2" AS (
  SELECT
<<<<<<< HEAD
    COALESCE(agg_0, 0) AS REVENUE,
    acctbal AS C_ACCTBAL,
    address AS C_ADDRESS,
    comment AS C_COMMENT,
    key AS C_CUSTKEY,
    name AS C_NAME,
    name_4 AS N_NAME,
    phone AS C_PHONE
  FROM (
    SELECT
      _table_alias_0.key AS key,
      _table_alias_0.name AS name,
      _table_alias_1.name AS name_4,
      acctbal,
      address,
      agg_0,
      comment,
      phone
    FROM (
      SELECT
        acctbal,
        address,
        agg_0,
        comment,
        key,
        name,
        nation_key,
        phone
      FROM (
        SELECT
          c_acctbal AS acctbal,
          c_address AS address,
          c_comment AS comment,
          c_custkey AS key,
          c_name AS name,
          c_nationkey AS nation_key,
          c_phone AS phone
        FROM tpch.CUSTOMER
      )
      LEFT JOIN (
        SELECT
          SUM(amt) AS agg_0,
          customer_key
        FROM (
          SELECT
            extended_price * (
              1 - discount
            ) AS amt,
            customer_key
          FROM (
            SELECT
              customer_key,
              discount,
              extended_price
            FROM (
              SELECT
                customer_key,
                key
              FROM (
                SELECT
                  o_custkey AS customer_key,
                  o_orderdate AS order_date,
                  o_orderkey AS key
                FROM tpch.ORDERS
              )
              WHERE
                (
                  order_date < CAST('1994-01-01' AS DATE)
                )
                AND (
                  order_date >= CAST('1993-10-01' AS DATE)
                )
            )
            INNER JOIN (
              SELECT
                discount,
                extended_price,
                order_key
              FROM (
                SELECT
                  l_discount AS discount,
                  l_extendedprice AS extended_price,
                  l_orderkey AS order_key,
                  l_returnflag AS return_flag
                FROM tpch.LINEITEM
              )
              WHERE
                return_flag = 'R'
            )
              ON key = order_key
          )
        )
        GROUP BY
          customer_key
      )
        ON key = customer_key
    ) AS _table_alias_0
    LEFT JOIN (
      SELECT
        n_nationkey AS key,
        n_name AS name
      FROM tpch.NATION
    ) AS _table_alias_1
      ON nation_key = _table_alias_1.key
  )
=======
    "customer"."c_acctbal" AS "c_acctbal",
    "customer"."c_address" AS "c_address",
    "customer"."c_comment" AS "c_comment",
    "customer"."c_custkey" AS "c_custkey",
    "customer"."c_name" AS "c_name",
    "customer"."c_phone" AS "c_phone",
    "nation"."n_name" AS "n_name",
    COALESCE("_t3"."agg_0", 0) AS "revenue",
    COALESCE("_t3"."agg_0", 0) AS "ordering_1",
    "customer"."c_custkey" AS "ordering_2"
  FROM "tpch"."customer" AS "customer"
  LEFT JOIN "_t3_2" AS "_t3"
    ON "_t3"."customer_key" = "customer"."c_custkey"
  LEFT JOIN "tpch"."nation" AS "nation"
    ON "customer"."c_nationkey" = "nation"."n_nationkey"
  ORDER BY
    "ordering_1" DESC,
    "ordering_2"
  LIMIT 20
>>>>>>> 245465a3
)
SELECT
  "_t0"."c_custkey" AS "C_CUSTKEY",
  "_t0"."c_name" AS "C_NAME",
  "_t0"."revenue" AS "REVENUE",
  "_t0"."c_acctbal" AS "C_ACCTBAL",
  "_t0"."n_name" AS "N_NAME",
  "_t0"."c_address" AS "C_ADDRESS",
  "_t0"."c_phone" AS "C_PHONE",
  "_t0"."c_comment" AS "C_COMMENT"
FROM "_t0_2" AS "_t0"
ORDER BY
<<<<<<< HEAD
  REVENUE DESC,
  C_CUSTKEY
LIMIT 20
=======
  "_t0"."ordering_1" DESC,
  "_t0"."ordering_2"
>>>>>>> 245465a3
<|MERGE_RESOLUTION|>--- conflicted
+++ resolved
@@ -13,152 +13,22 @@
     AND "orders"."o_orderdate" >= CAST('1993-10-01' AS DATE)
   GROUP BY
     "orders"."o_custkey"
-), "_t0_2" AS (
-  SELECT
-<<<<<<< HEAD
-    COALESCE(agg_0, 0) AS REVENUE,
-    acctbal AS C_ACCTBAL,
-    address AS C_ADDRESS,
-    comment AS C_COMMENT,
-    key AS C_CUSTKEY,
-    name AS C_NAME,
-    name_4 AS N_NAME,
-    phone AS C_PHONE
-  FROM (
-    SELECT
-      _table_alias_0.key AS key,
-      _table_alias_0.name AS name,
-      _table_alias_1.name AS name_4,
-      acctbal,
-      address,
-      agg_0,
-      comment,
-      phone
-    FROM (
-      SELECT
-        acctbal,
-        address,
-        agg_0,
-        comment,
-        key,
-        name,
-        nation_key,
-        phone
-      FROM (
-        SELECT
-          c_acctbal AS acctbal,
-          c_address AS address,
-          c_comment AS comment,
-          c_custkey AS key,
-          c_name AS name,
-          c_nationkey AS nation_key,
-          c_phone AS phone
-        FROM tpch.CUSTOMER
-      )
-      LEFT JOIN (
-        SELECT
-          SUM(amt) AS agg_0,
-          customer_key
-        FROM (
-          SELECT
-            extended_price * (
-              1 - discount
-            ) AS amt,
-            customer_key
-          FROM (
-            SELECT
-              customer_key,
-              discount,
-              extended_price
-            FROM (
-              SELECT
-                customer_key,
-                key
-              FROM (
-                SELECT
-                  o_custkey AS customer_key,
-                  o_orderdate AS order_date,
-                  o_orderkey AS key
-                FROM tpch.ORDERS
-              )
-              WHERE
-                (
-                  order_date < CAST('1994-01-01' AS DATE)
-                )
-                AND (
-                  order_date >= CAST('1993-10-01' AS DATE)
-                )
-            )
-            INNER JOIN (
-              SELECT
-                discount,
-                extended_price,
-                order_key
-              FROM (
-                SELECT
-                  l_discount AS discount,
-                  l_extendedprice AS extended_price,
-                  l_orderkey AS order_key,
-                  l_returnflag AS return_flag
-                FROM tpch.LINEITEM
-              )
-              WHERE
-                return_flag = 'R'
-            )
-              ON key = order_key
-          )
-        )
-        GROUP BY
-          customer_key
-      )
-        ON key = customer_key
-    ) AS _table_alias_0
-    LEFT JOIN (
-      SELECT
-        n_nationkey AS key,
-        n_name AS name
-      FROM tpch.NATION
-    ) AS _table_alias_1
-      ON nation_key = _table_alias_1.key
-  )
-=======
-    "customer"."c_acctbal" AS "c_acctbal",
-    "customer"."c_address" AS "c_address",
-    "customer"."c_comment" AS "c_comment",
-    "customer"."c_custkey" AS "c_custkey",
-    "customer"."c_name" AS "c_name",
-    "customer"."c_phone" AS "c_phone",
-    "nation"."n_name" AS "n_name",
-    COALESCE("_t3"."agg_0", 0) AS "revenue",
-    COALESCE("_t3"."agg_0", 0) AS "ordering_1",
-    "customer"."c_custkey" AS "ordering_2"
-  FROM "tpch"."customer" AS "customer"
-  LEFT JOIN "_t3_2" AS "_t3"
-    ON "_t3"."customer_key" = "customer"."c_custkey"
-  LEFT JOIN "tpch"."nation" AS "nation"
-    ON "customer"."c_nationkey" = "nation"."n_nationkey"
-  ORDER BY
-    "ordering_1" DESC,
-    "ordering_2"
-  LIMIT 20
->>>>>>> 245465a3
 )
 SELECT
-  "_t0"."c_custkey" AS "C_CUSTKEY",
-  "_t0"."c_name" AS "C_NAME",
-  "_t0"."revenue" AS "REVENUE",
-  "_t0"."c_acctbal" AS "C_ACCTBAL",
-  "_t0"."n_name" AS "N_NAME",
-  "_t0"."c_address" AS "C_ADDRESS",
-  "_t0"."c_phone" AS "C_PHONE",
-  "_t0"."c_comment" AS "C_COMMENT"
-FROM "_t0_2" AS "_t0"
+  "customer"."c_custkey" AS "C_CUSTKEY",
+  "customer"."c_name" AS "C_NAME",
+  COALESCE("_t3"."agg_0", 0) AS "REVENUE",
+  "customer"."c_acctbal" AS "C_ACCTBAL",
+  "nation"."n_name" AS "N_NAME",
+  "customer"."c_address" AS "C_ADDRESS",
+  "customer"."c_phone" AS "C_PHONE",
+  "customer"."c_comment" AS "C_COMMENT"
+FROM "tpch"."customer" AS "customer"
+LEFT JOIN "_t3_2" AS "_t3"
+  ON "_t3"."customer_key" = "customer"."c_custkey"
+LEFT JOIN "tpch"."nation" AS "nation"
+  ON "customer"."c_nationkey" = "nation"."n_nationkey"
 ORDER BY
-<<<<<<< HEAD
-  REVENUE DESC,
-  C_CUSTKEY
-LIMIT 20
-=======
-  "_t0"."ordering_1" DESC,
-  "_t0"."ordering_2"
->>>>>>> 245465a3
+  "revenue" DESC,
+  "c_custkey"
+LIMIT 20
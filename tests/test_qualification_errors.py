--- conflicted
+++ resolved
@@ -128,7 +128,6 @@
 
 
 def bad_pydough_impl_09(root: UnqualifiedNode) -> UnqualifiedNode:
-<<<<<<< HEAD
     """
     Creates an UnqualifiedNode for the following invalid PyDough snippet:
     ```
@@ -186,51 +185,53 @@
     """
     return root.Regions.BEST(
         root.nations.customers, by=root.acctbal.DESC(), n_best=3, allow_ties=True
-=======
+    )
+
+
+def bad_pydough_impl_13(root: UnqualifiedNode) -> UnqualifiedNode:
     # Non-existent per name
     return root.Customers.orders.CALCULATE(root.RANKING(by=root.key.ASC(), per="custs"))
 
 
-def bad_pydough_impl_10(root: UnqualifiedNode) -> UnqualifiedNode:
+def bad_pydough_impl_14(root: UnqualifiedNode) -> UnqualifiedNode:
     # Bad index of valid per name
     return root.Customers.orders.CALCULATE(
         root.RANKING(by=root.key.ASC(), per="Customers:2")
     )
 
 
-def bad_pydough_impl_11(root: UnqualifiedNode) -> UnqualifiedNode:
+def bad_pydough_impl_15(root: UnqualifiedNode) -> UnqualifiedNode:
     # Ambiguous per name
     return root.Customers.orders.customer.orders.lines.CALCULATE(
         root.RANKING(by=root.extended_price.DESC(), per="orders")
     )
 
 
-def bad_pydough_impl_12(root: UnqualifiedNode) -> UnqualifiedNode:
+def bad_pydough_impl_16(root: UnqualifiedNode) -> UnqualifiedNode:
     # Malformed per name
     return root.Customers.orders.CALCULATE(
         root.RANKING(by=root.key.ASC(), per="Customers:k")
     )
 
 
-def bad_pydough_impl_13(root: UnqualifiedNode) -> UnqualifiedNode:
+def bad_pydough_impl_17(root: UnqualifiedNode) -> UnqualifiedNode:
     # Malformed per name
     return root.Customers.orders.CALCULATE(
         root.RANKING(by=root.key.ASC(), per="Customers:1:2")
     )
 
 
-def bad_pydough_impl_14(root: UnqualifiedNode) -> UnqualifiedNode:
+def bad_pydough_impl_18(root: UnqualifiedNode) -> UnqualifiedNode:
     # Malformed per name
     return root.Customers.orders.CALCULATE(
         root.RANKING(by=root.key.ASC(), per="Customers:")
     )
 
 
-def bad_pydough_impl_15(root: UnqualifiedNode) -> UnqualifiedNode:
+def bad_pydough_impl_19(root: UnqualifiedNode) -> UnqualifiedNode:
     # Malformed per name
     return root.Customers.orders.CALCULATE(
         root.RANKING(by=root.key.ASC(), per="Customers:0")
->>>>>>> 435cc170
     )
 
 
@@ -279,57 +280,59 @@
         ),
         pytest.param(
             bad_pydough_impl_09,
-<<<<<<< HEAD
             "Expected all terms in CALCULATE(n=nations.customers.WHERE(RANKING(by=(acctbal.DESC(na_pos='last')), levels=1, allow_ties=False) == 1).name) to be singular, but encountered a plural expression: nations.customers.WHERE(RANKING(by=(acctbal.DESC(na_pos='last')), levels=1, allow_ties=False) == 1).name",
-=======
-            "Per string refers to unrecognized ancestor 'custs' of TPCH.Customers.orders",
->>>>>>> 435cc170
             id="09",
         ),
         pytest.param(
             bad_pydough_impl_10,
-<<<<<<< HEAD
             "Expected all terms in CALCULATE(n=nations.customers.WHERE(RANKING(by=(acctbal.DESC(na_pos='last')), levels=2, allow_ties=True) == 1).name) to be singular, but encountered a plural expression: nations.customers.WHERE(RANKING(by=(acctbal.DESC(na_pos='last')), levels=2, allow_ties=True) == 1).name",
-=======
-            "Per string 'Customers:2' invalid as there are not 2 ancestors of the current context with name 'Customers'.",
->>>>>>> 435cc170
             id="10",
         ),
         pytest.param(
             bad_pydough_impl_11,
-<<<<<<< HEAD
             "Expected all terms in CALCULATE(n=nations.customers.WHERE(RANKING(by=(acctbal.DESC(na_pos='last')), levels=2, allow_ties=True) == 1).name) to be singular, but encountered a plural expression: nations.customers.WHERE(RANKING(by=(acctbal.DESC(na_pos='last')), levels=2, allow_ties=True) == 1).name",
-=======
-            "Per string 'orders' is ambiguous for TPCH.Customers.orders.customer.orders.lines. Use the form 'orders:index' to disambiguate, where 'orders:1' refers to the most recent ancestor.",
->>>>>>> 435cc170
             id="11",
         ),
         pytest.param(
             bad_pydough_impl_12,
-<<<<<<< HEAD
             "Cannot allow ties when multiple best values are requested",
             id="12",
         ),
-=======
+        pytest.param(
+            bad_pydough_impl_13,
+            "Per string refers to unrecognized ancestor 'custs' of TPCH.Customers.orders",
+            id="13",
+        ),
+        pytest.param(
+            bad_pydough_impl_14,
+            "Per string 'Customers:2' invalid as there are not 2 ancestors of the current context with name 'Customers'.",
+            id="14",
+        ),
+        pytest.param(
+            bad_pydough_impl_15,
+            "Per string 'orders' is ambiguous for TPCH.Customers.orders.customer.orders.lines. Use the form 'orders:index' to disambiguate, where 'orders:1' refers to the most recent ancestor.",
+            id="15",
+        ),
+        pytest.param(
+            bad_pydough_impl_16,
             "Malformed per string: 'Customers:k' (expected the index after ':' to be a positive integer)",
-            id="12",
-        ),
-        pytest.param(
-            bad_pydough_impl_13,
+            id="16",
+        ),
+        pytest.param(
+            bad_pydough_impl_17,
             "Malformed per string: 'Customers:1:2' (expected 0 or 1 ':', found 2)",
-            id="13",
-        ),
-        pytest.param(
-            bad_pydough_impl_14,
+            id="17",
+        ),
+        pytest.param(
+            bad_pydough_impl_18,
             "Malformed per string: 'Customers:' (expected the index after ':' to be a positive integer)",
-            id="14",
-        ),
-        pytest.param(
-            bad_pydough_impl_15,
+            id="18",
+        ),
+        pytest.param(
+            bad_pydough_impl_19,
             "Malformed per string: 'Customers:0' (expected the index after ':' to be a positive integer)",
-            id="15",
-        ),
->>>>>>> 435cc170
+            id="19",
+        ),
     ],
 )
 def test_qualify_error(

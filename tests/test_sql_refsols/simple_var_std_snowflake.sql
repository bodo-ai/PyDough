--- conflicted
+++ resolved
@@ -1,18 +1,10 @@
 WITH _s1 AS (
   SELECT
-<<<<<<< HEAD
-    STDDEV_POP(s_acctbal) AS population_std_s_acctbal,
-    VARIANCE_POP(s_acctbal) AS population_variance_s_acctbal,
-    STDDEV(s_acctbal) AS sample_std_s_acctbal,
-    VARIANCE(s_acctbal) AS sample_variance_s_acctbal,
-    s_nationkey
-=======
     s_nationkey,
     STDDEV_POP(s_acctbal) AS population_std_s_acctbal,
     VARIANCE_POP(s_acctbal) AS population_variance_s_acctbal,
     STDDEV(s_acctbal) AS sample_std_s_acctbal,
     VARIANCE(s_acctbal) AS sample_variance_s_acctbal
->>>>>>> 72bc7682
   FROM tpch.supplier
   GROUP BY
     1

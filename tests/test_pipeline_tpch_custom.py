"""
Integration tests for the PyDough workflow with custom questions on the TPC-H
dataset.
"""

import re
from collections.abc import Callable

import pandas as pd
import pytest

from pydough.database_connectors import DatabaseContext
from pydough.metadata import GraphMetadata
from pydough.unqualified import (
    UnqualifiedNode,
)
from tests.test_pydough_functions.bad_pydough_functions import (
    bad_cross_1,
    bad_cross_2,
    bad_cross_3,
    bad_cross_4,
    bad_cross_5,
    bad_cross_6,
    bad_cross_7,
    bad_cross_8,
    bad_cross_9,
    bad_cross_10,
    bad_cross_11,
    bad_name_1,
    bad_name_2,
    bad_name_3,
    bad_name_4,
    bad_name_5,
    bad_name_6,
    bad_name_7,
    bad_name_8,
    bad_name_9,
    bad_name_10,
    bad_name_11,
    bad_name_12,
    bad_name_13,
    bad_name_14,
    bad_name_15,
    bad_name_16,
    bad_name_17,
    bad_name_18,
    bad_name_19,
    bad_name_20,
    bad_name_21,
    bad_name_22,
    bad_name_23,
    bad_name_24,
    bad_name_25,
    bad_quantile_1,
    bad_quantile_2,
    bad_quantile_3,
    bad_quantile_4,
    bad_quantile_5,
    bad_quantile_6,
    bad_slice_1,
    bad_slice_2,
    bad_slice_3,
    bad_slice_4,
    bad_slice_5,
    bad_slice_6,
    bad_slice_7,
    bad_slice_8,
    bad_slice_9,
    bad_slice_10,
    bad_slice_11,
    bad_slice_12,
    bad_slice_13,
    bad_slice_14,
)
from tests.test_pydough_functions.simple_pydough_functions import (
    agg_partition,
    aggregation_analytics_1,
    aggregation_analytics_2,
    aggregation_analytics_3,
    avg_acctbal_wo_debt,
    avg_gap_prev_urgent_same_clerk,
    avg_order_diff_per_customer,
    bad_child_reuse_1,
    bad_child_reuse_2,
    bad_child_reuse_3,
    bad_child_reuse_4,
    bad_child_reuse_5,
    customer_largest_order_deltas,
    customer_most_recent_orders,
    datetime_current,
    datetime_relative,
    deep_best_analysis,
    double_cross,
    double_partition,
    dumb_aggregation,
    extract_colors,
    first_order_in_year,
    first_order_per_customer,
    floor_and_ceil,
    floor_and_ceil_2,
    function_sampler,
    global_acctbal_breakdown,
    highest_priority_per_year,
    month_year_sliding_windows,
    n_orders_first_day,
    nation_acctbal_breakdown,
    nation_best_order,
    nation_window_aggs,
    odate_and_rdate_avggap,
    order_info_per_priority,
    order_quarter_test,
    orders_versus_first_orders,
    part_reduced_size,
    parts_quantity_increase_95_96,
    percentile_customers_per_region,
    percentile_nations,
    prev_next_regions,
    quantile_function_test_1,
    quantile_function_test_2,
    quantile_function_test_3,
    quantile_function_test_4,
    quarter_function_test,
    rank_nations_by_region,
    rank_nations_per_region_by_customers,
    rank_parts_per_supplier_region_by_size,
    rank_with_filters_a,
    rank_with_filters_b,
    rank_with_filters_c,
    region_acctbal_breakdown,
    region_nation_window_aggs,
    region_orders_from_nations_richest,
    regional_first_order_best_line_part,
    regional_suppliers_percentile,
    richest_customer_per_region,
    simple_cross_1,
    simple_cross_2,
    simple_cross_3,
    simple_cross_4,
    simple_cross_5,
    simple_cross_6,
    simple_cross_7,
    simple_cross_8,
    simple_cross_9,
    simple_cross_10,
    simple_cross_11,
    simple_cross_12,
    simple_cross_13,
<<<<<<< HEAD
=======
    simple_cross_14,
    simple_cross_15,
    simple_cross_16,
>>>>>>> 29dd27d2
    simple_filter_top_five,
    simple_int_float_string_cast,
    simple_scan,
    simple_scan_top_five,
    simple_smallest_or_largest,
    simple_var_std,
    simple_var_std_with_nulls,
    singular1,
    singular2,
    singular3,
    singular4,
    singular5,
    singular6,
    singular7,
    string_format_specifiers_sqlite,
    supplier_best_part,
    supplier_pct_national_qty,
    suppliers_bal_diffs,
    top_customers_by_orders,
    triple_partition,
    wealthiest_supplier,
    window_filter_order_1,
    window_filter_order_2,
    window_filter_order_3,
    window_filter_order_4,
    window_filter_order_5,
    window_filter_order_6,
    window_filter_order_7,
    window_filter_order_8,
    window_filter_order_9,
    window_filter_order_10,
    year_month_nation_orders,
    yoy_change_in_num_orders,
)

from .testing_utilities import PyDoughPandasTest, graph_fetcher, run_e2e_error_test


@pytest.fixture(
    params=[
        pytest.param(
            PyDoughPandasTest(
                simple_scan_top_five,
                "TPCH",
                lambda: pd.DataFrame(
                    {
                        "key": [1, 2, 3, 4, 5],
                    }
                ),
                "simple_scan_top_five",
            ),
            id="simple_scan_top_five",
        ),
        pytest.param(
            PyDoughPandasTest(
                simple_filter_top_five,
                "TPCH",
                lambda: pd.DataFrame(
                    {
                        "key": [5989315, 5935174, 5881093, 5876066, 5866437],
                    }
                ),
                "simple_filter_top_five",
                columns=["key"],
            ),
            id="simple_filter_top_five",
        ),
        pytest.param(
            PyDoughPandasTest(
                rank_nations_by_region,
                "TPCH",
                lambda: pd.DataFrame(
                    {
                        "name": [
                            "ALGERIA",
                            "ETHIOPIA",
                            "KENYA",
                            "MOROCCO",
                            "MOZAMBIQUE",
                            "ARGENTINA",
                            "BRAZIL",
                            "CANADA",
                            "PERU",
                            "UNITED STATES",
                            "INDIA",
                            "INDONESIA",
                            "JAPAN",
                            "CHINA",
                            "VIETNAM",
                            "FRANCE",
                            "GERMANY",
                            "ROMANIA",
                            "RUSSIA",
                            "UNITED KINGDOM",
                            "EGYPT",
                            "IRAN",
                            "IRAQ",
                            "JORDAN",
                            "SAUDI ARABIA",
                        ],
                        "rank": [1] * 5 + [6] * 5 + [11] * 5 + [16] * 5 + [21] * 5,
                    }
                ),
                "rank_nations_by_region",
            ),
            id="rank_nations_by_region",
        ),
        pytest.param(
            PyDoughPandasTest(
                rank_nations_per_region_by_customers,
                "TPCH",
                lambda: pd.DataFrame(
                    {
                        "name": ["KENYA", "CANADA", "INDONESIA", "FRANCE", "JORDAN"],
                        "rank": [1] * 5,
                    }
                ),
                "rank_nations_per_region_by_customers",
            ),
            id="rank_nations_per_region_by_customers",
        ),
        pytest.param(
            PyDoughPandasTest(
                rank_parts_per_supplier_region_by_size,
                "TPCH",
                lambda: pd.DataFrame(
                    {
                        "key": [1, 1, 1, 1, 2, 2, 2, 2, 3, 3, 3, 3, 4, 4, 4],
                        "region": [
                            "AFRICA",
                            "AMERICA",
                            "AMERICA",
                            "ASIA",
                            "AFRICA",
                            "AMERICA",
                            "AMERICA",
                            "EUROPE",
                            "AFRICA",
                            "EUROPE",
                            "MIDDLE EAST",
                            "MIDDLE EAST",
                            "AFRICA",
                            "AFRICA",
                            "ASIA",
                        ],
                        "rank": [
                            84220,
                            86395,
                            86395,
                            85307,
                            95711,
                            98092,
                            98092,
                            96476,
                            55909,
                            56227,
                            57062,
                            57062,
                            69954,
                            69954,
                            70899,
                        ],
                    }
                ),
                "rank_parts_per_supplier_region_by_size",
            ),
            id="rank_parts_per_supplier_region_by_size",
        ),
        pytest.param(
            PyDoughPandasTest(
                rank_with_filters_a,
                "TPCH",
                lambda: pd.DataFrame(
                    {
                        "n": [
                            "Customer#000015980",
                            "Customer#000025320",
                            "Customer#000089900",
                        ],
                        "r": [9, 25, 29],
                    }
                ),
                "rank_with_filters_a",
            ),
            id="rank_with_filters_a",
        ),
        pytest.param(
            PyDoughPandasTest(
                rank_with_filters_b,
                "TPCH",
                lambda: pd.DataFrame(
                    {
                        "n": [
                            "Customer#000015980",
                            "Customer#000025320",
                            "Customer#000089900",
                        ],
                        "r": [9, 25, 29],
                    }
                ),
                "rank_with_filters_b",
            ),
            id="rank_with_filters_b",
        ),
        pytest.param(
            PyDoughPandasTest(
                rank_with_filters_c,
                "TPCH",
                lambda: pd.DataFrame(
                    {
                        "pname": [
                            "frosted powder drab burnished grey",
                            "lace khaki orange bisque beige",
                            "steel chartreuse navy ivory brown",
                            "forest azure almond antique violet",
                            "blanched floral red maroon papaya",
                        ],
                        "psize": [46, 47, 48, 49, 50],
                    }
                ),
                "rank_with_filters_c",
                columns={"pname": "name", "psize": "size"},
            ),
            id="rank_with_filters_c",
        ),
        pytest.param(
            PyDoughPandasTest(
                percentile_nations,
                "TPCH",
                lambda: pd.DataFrame(
                    {
                        "name": [
                            "ALGERIA",
                            "ARGENTINA",
                            "BRAZIL",
                            "CANADA",
                            "CHINA",
                            "EGYPT",
                            "ETHIOPIA",
                            "FRANCE",
                            "GERMANY",
                            "INDIA",
                            "INDONESIA",
                            "IRAN",
                            "IRAQ",
                            "JAPAN",
                            "JORDAN",
                            "KENYA",
                            "MOROCCO",
                            "MOZAMBIQUE",
                            "PERU",
                            "ROMANIA",
                            "RUSSIA",
                            "SAUDI ARABIA",
                            "UNITED KINGDOM",
                            "UNITED STATES",
                            "VIETNAM",
                        ],
                        "p1": [1] * 5 + [2] * 5 + [3] * 5 + [4] * 5 + [5] * 5,
                        "p2": [1] * 5 + [2] * 5 + [3] * 5 + [4] * 5 + [5] * 5,
                    }
                ),
                "percentile_nations",
                columns={"name": "name", "p1": "p", "p2": "p"},
            ),
            id="percentile_nations",
        ),
        pytest.param(
            PyDoughPandasTest(
                percentile_customers_per_region,
                "TPCH",
                lambda: pd.DataFrame(
                    {
                        "name": [
                            "Customer#000059661",
                            "Customer#000063999",
                            "Customer#000071528",
                            "Customer#000074375",
                            "Customer#000089686",
                            "Customer#000098778",
                            "Customer#000100935",
                            "Customer#000102081",
                            "Customer#000110285",
                            "Customer#000136477",
                        ],
                    }
                ),
                "percentile_customers_per_region",
            ),
            id="percentile_customers_per_region",
        ),
        pytest.param(
            PyDoughPandasTest(
                regional_suppliers_percentile,
                "TPCH",
                lambda: pd.DataFrame(
                    {
                        "name": [
                            "Supplier#000009997",
                            "Supplier#000009978",
                            "Supplier#000009998",
                            "Supplier#000009995",
                            "Supplier#000009999",
                            "Supplier#000010000",
                            "Supplier#000009991",
                            "Supplier#000009996",
                        ]
                    }
                ),
                "regional_suppliers_percentile",
                columns=["name"],
            ),
            id="regional_suppliers_percentile",
        ),
        pytest.param(
            PyDoughPandasTest(
                function_sampler,
                "TPCH",
                lambda: pd.DataFrame(
                    {
                        "a": [
                            "ASIA-INDIA-74",
                            "AMERICA-CANADA-51",
                            "EUROPE-GERMANY-40",
                            "AMERICA-ARGENTINA-60",
                            "AMERICA-UNITED STATES-76",
                            "MIDDLE EAST-IRAN-80",
                            "MIDDLE EAST-IRAQ-12",
                            "AMERICA-ARGENTINA-69",
                            "AFRICA-MOROCCO-48",
                            "EUROPE-UNITED KINGDOM-17",
                        ],
                        "b": [
                            15.6,
                            61.5,
                            39.2,
                            27.5,
                            35.1,
                            56.4,
                            40.2,
                            38.0,
                            58.4,
                            70.4,
                        ],
                        "c": [None] * 4
                        + ["Customer#000122476"]
                        + [None] * 4
                        + ["Customer#000057817"],
                        "d": [0, 0, 0, 1, 0, 0, 1, 1, 0, 0],
                        "e": [1] * 9 + [0],
                        "f": [
                            16.0,
                            61.0,
                            39.0,
                            28.0,
                            35.0,
                            56.0,
                            40.0,
                            38.0,
                            58.0,
                            70.0,
                        ],
                    }
                ),
                "function_sampler",
            ),
            id="function_sampler",
        ),
        pytest.param(
            PyDoughPandasTest(
                order_info_per_priority,
                "TPCH",
                lambda: pd.DataFrame(
                    {
                        "order_priority": [
                            "1-URGENT",
                            "2-HIGH",
                            "3-MEDIUM",
                            "4-NOT SPECIFIED",
                            "5-LOW",
                        ],
                        "order_key": [3586919, 1474818, 972901, 1750466, 631651],
                        "order_total_price": [
                            522644.48,
                            491348.26,
                            508668.52,
                            555285.16,
                            504509.06,
                        ],
                    }
                ),
                "order_info_per_priority",
            ),
            id="order_info_per_priority",
        ),
        pytest.param(
            PyDoughPandasTest(
                year_month_nation_orders,
                "TPCH",
                lambda: pd.DataFrame(
                    {
                        "nation_name": [
                            "MOZAMBIQUE",
                            "MOZAMBIQUE",
                            "CHINA",
                            "ALGERIA",
                            "INDONESIA",
                        ],
                        "order_year": [1992, 1997, 1993, 1996, 1996],
                        "order_month": [10, 7, 8, 4, 5],
                        "n_orders": [198, 194, 188, 186, 185],
                    }
                ),
                "year_month_nation_orders",
            ),
            id="year_month_nation_orders",
        ),
        pytest.param(
            PyDoughPandasTest(
                floor_and_ceil,
                "TPCH",
                lambda: pd.DataFrame(
                    {
                        "floor_frac": [5],
                        "ceil_frac": [6],
                        "floor_frac_neg": [-6],
                        "ceil_frac_neg": [-5],
                        "floor_int": [6],
                        "ceil_int": [6],
                        "floor_int_neg": [-6],
                        "ceil_int_neg": [-6],
                    }
                ),
                "floor_and_ceil",
            ),
            id="floor_and_ceil",
        ),
        pytest.param(
            PyDoughPandasTest(
                floor_and_ceil_2,
                "TPCH",
                lambda: pd.DataFrame(
                    {
                        "supplier_key": [
                            5851,
                            5991,
                            7511,
                            7846,
                            1186,
                            8300,
                            4578,
                            8755,
                            1635,
                            7358,
                        ],
                        "part_key": [
                            185850,
                            15990,
                            45006,
                            137845,
                            116163,
                            175782,
                            117044,
                            43746,
                            51634,
                            87357,
                        ],
                        "complete_parts": [
                            9994,
                            9997,
                            9980,
                            9989,
                            9984,
                            9983,
                            9989,
                            9970,
                            9966,
                            9961,
                        ],
                        "total_cost": [
                            9994000,
                            9988903,
                            9979801,
                            9979211,
                            9973517,
                            9967627,
                            9964028,
                            9963919,
                            9963609,
                            9958411,
                        ],
                    }
                ),
                "floor_and_ceil_2",
            ),
            id="floor_and_ceil_2",
        ),
        pytest.param(
            PyDoughPandasTest(
                datetime_current,
                "TPCH",
                lambda: pd.DataFrame(
                    {
                        "d1": [f"{pd.Timestamp.now(tz='UTC').year}-05-31"],
                        "d2": [
                            f"{pd.Timestamp.now(tz='UTC').year}-{pd.Timestamp.now(tz='UTC').month:02}-02 00:00:00"
                        ],
                        "d3": [
                            (
                                pd.Timestamp.now(tz="UTC").normalize()
                                + pd.Timedelta(hours=12, minutes=-150, seconds=2)
                            ).strftime("%Y-%m-%d %H:%M:%S")
                        ],
                    },
                ),
                "datetime_current",
            ),
            id="datetime_current",
        ),
        pytest.param(
            PyDoughPandasTest(
                datetime_relative,
                "TPCH",
                lambda: pd.DataFrame(
                    {
                        "d1": [
                            f"{y}-01-01"
                            for y in [1992] * 3 + [1994] * 3 + [1996] * 3 + [1997]
                        ],
                        "d2": [
                            "1992-04-01",
                            "1992-04-01",
                            "1992-08-01",
                            "1994-05-01",
                            "1994-08-01",
                            "1994-12-01",
                            "1996-06-01",
                            "1996-07-01",
                            "1996-12-01",
                            "1997-03-01",
                        ],
                        "d3": [
                            "1981-12-29 04:57:01",
                            "1982-01-12 04:57:01",
                            "1982-05-15 04:57:01",
                            "1984-02-14 04:57:01",
                            "1984-05-21 04:57:01",
                            "1984-09-17 04:57:01",
                            "1986-03-22 04:57:01",
                            "1986-03-25 04:57:01",
                            "1986-09-02 04:57:01",
                            "1986-12-16 04:57:01",
                        ],
                        "d4": ["2025-07-04 12:00:00"] * 10,
                        "d5": ["2025-07-04 12:58:00"] * 10,
                        "d6": ["2025-07-26 02:45:25"] * 10,
                    },
                ),
                "datetime_relative",
            ),
            id="datetime_relative",
        ),
        pytest.param(
            PyDoughPandasTest(
                agg_partition,
                "TPCH",
                lambda: pd.DataFrame({"best_year": [228637]}),
                "agg_partition",
            ),
            id="agg_partition",
        ),
        pytest.param(
            PyDoughPandasTest(
                double_partition,
                "TPCH",
                lambda: pd.DataFrame(
                    {
                        "year": [1992, 1993, 1994, 1995, 1996, 1997, 1998],
                        "best_month": [19439, 19319, 19546, 19502, 19724, 19519, 19462],
                    }
                ),
                "double_partition",
            ),
            id="double_partition",
        ),
        pytest.param(
            PyDoughPandasTest(
                triple_partition,
                "TPCH",
                lambda: pd.DataFrame(
                    {
                        "region": [
                            "AFRICA",
                            "AMERICA",
                            "ASIA",
                            "EUROPE",
                            "MIDDLE EAST",
                        ],
                        "avgpct": [
                            1.8038152,
                            1.9968418,
                            1.6850716,
                            1.7673618,
                            1.7373118,
                        ],
                    }
                ),
                "triple_partition",
                columns={"region": "supp_region", "avgpct": "avg_percentage"},
            ),
            id="triple_partition",
        ),
        pytest.param(
            PyDoughPandasTest(
                first_order_per_customer,
                "TPCH",
                lambda: pd.DataFrame(
                    {
                        "name": [
                            "Customer#000097444",
                            "Customer#000092695",
                            "Customer#000142948",
                            "Customer#000095797",
                            "Customer#000050726",
                        ],
                        "first_order_date": [
                            "1992-03-01",
                            "1992-09-10",
                            "1992-09-07",
                            "1992-06-18",
                            "1992-11-01",
                        ],
                        "first_order_price": [
                            454639.91,
                            448940.71,
                            447699.76,
                            446979.77,
                            443394.94,
                        ],
                    }
                ),
                "first_order_per_customer",
            ),
            id="first_order_per_customer",
        ),
        pytest.param(
            PyDoughPandasTest(
                prev_next_regions,
                "TPCH",
                lambda: pd.DataFrame(
                    {
                        "two_preceding": [None, None, "AFRICA", "AMERICA", "ASIA"],
                        "one_preceding": [None, "AFRICA", "AMERICA", "ASIA", "EUROPE"],
                        "current": [
                            "AFRICA",
                            "AMERICA",
                            "ASIA",
                            "EUROPE",
                            "MIDDLE EAST",
                        ],
                        "one_following": [
                            "AMERICA",
                            "ASIA",
                            "EUROPE",
                            "MIDDLE EAST",
                            None,
                        ],
                        "two_following": ["ASIA", "EUROPE", "MIDDLE EAST", None, None],
                    }
                ),
                "prev_next_regions",
            ),
            id="prev_next_regions",
        ),
        pytest.param(
            PyDoughPandasTest(
                avg_order_diff_per_customer,
                "TPCH",
                lambda: pd.DataFrame(
                    {
                        "name": [
                            "Customer#000015038",
                            "Customer#000026734",
                            "Customer#000075320",
                            "Customer#000097888",
                            "Customer#000102875",
                        ],
                        "avg_diff": [2361.0, 2260.0, 2309.0, 2269.0, 2309.0],
                    }
                ),
                "avg_order_diff_per_customer",
            ),
            id="avg_order_diff_per_customer",
        ),
        pytest.param(
            PyDoughPandasTest(
                yoy_change_in_num_orders,
                "TPCH",
                lambda: pd.DataFrame(
                    {
                        "year": range(1992, 1999),
                        "current_year_orders": [
                            227089,
                            226645,
                            227597,
                            228637,
                            228626,
                            227783,
                            133623,
                        ],
                        "pct_change": [
                            None,
                            -0.195518,
                            0.420040,
                            0.456948,
                            -0.0048111,
                            -0.368724,
                            -41.337589,
                        ],
                    }
                ),
                "yoy_change_in_num_orders",
            ),
            id="yoy_change_in_num_orders",
        ),
        pytest.param(
            PyDoughPandasTest(
                first_order_in_year,
                "TPCH",
                lambda: pd.DataFrame(
                    {
                        "order_date": [f"{yr}-01-01" for yr in range(1992, 1999)],
                        "key": [3271, 15233, 290, 14178, 4640, 5895, 20064],
                    }
                ),
                "first_order_in_year",
            ),
            id="first_order_in_year",
        ),
        pytest.param(
            PyDoughPandasTest(
                customer_largest_order_deltas,
                "TPCH",
                lambda: pd.DataFrame(
                    {
                        "name": [
                            "Customer#000046238",
                            "Customer#000056794",
                            "Customer#000079627",
                            "Customer#000085429",
                            "Customer#000092803",
                        ],
                        "largest_diff": [
                            201862.1534,
                            208623.953,
                            201089.5987,
                            274455.2228,
                            204431.6412,
                        ],
                    }
                ),
                "customer_largest_order_deltas",
            ),
            id="customer_largest_order_deltas",
        ),
        pytest.param(
            PyDoughPandasTest(
                suppliers_bal_diffs,
                "TPCH",
                lambda: pd.DataFrame(
                    {
                        "name": [
                            "Supplier#000004473",
                            "Supplier#000000188",
                            "Supplier#000005963",
                            "Supplier#000004115",
                            "Supplier#000007267",
                        ],
                        "region_name": [
                            "ASIA",
                            "MIDDLE EAST",
                            "AMERICA",
                            "EUROPE",
                            "EUROPE",
                        ],
                        "acctbal_delta": [44.43, 43.25, 43.15, 41.54, 41.48],
                    }
                ),
                "suppliers_bal_diffs",
            ),
            id="suppliers_bal_diffs",
        ),
        pytest.param(
            PyDoughPandasTest(
                month_year_sliding_windows,
                "TPCH",
                lambda: pd.DataFrame(
                    {
                        "year": [1994] * 5 + [1996] * 4 + [1997] * 2 + [1998] * 4,
                        "month": [1, 3, 5, 8, 12, 4, 7, 10, 12, 7, 10, 1, 3, 5, 7],
                    }
                ),
                "month_year_sliding_windows",
            ),
            id="month_year_sliding_windows",
        ),
        pytest.param(
            PyDoughPandasTest(
                singular1,
                "TPCH",
                lambda: pd.DataFrame(
                    {
                        "name": ["AFRICA", "AMERICA", "ASIA", "EUROPE", "MIDDLE EAST"],
                        "nation_4_name": [None, None, None, None, "EGYPT"],
                    }
                ),
                "singular1",
            ),
            id="singular1",
        ),
        pytest.param(
            PyDoughPandasTest(
                singular2,
                "TPCH",
                lambda: pd.DataFrame(
                    {
                        "name": [
                            "ALGERIA",
                            "ARGENTINA",
                            "BRAZIL",
                            "CANADA",
                            "EGYPT",
                            "ETHIOPIA",
                            "FRANCE",
                            "GERMANY",
                            "INDIA",
                            "INDONESIA",
                            "IRAN",
                            "IRAQ",
                            "JAPAN",
                            "JORDAN",
                            "KENYA",
                            "MOROCCO",
                            "MOZAMBIQUE",
                            "PERU",
                            "CHINA",
                            "ROMANIA",
                            "SAUDI ARABIA",
                            "VIETNAM",
                            "RUSSIA",
                            "UNITED KINGDOM",
                            "UNITED STATES",
                        ],
                        "okey": [None] * 15 + [454791] + [None] * 9,
                    }
                ),
                "singular2",
            ),
            id="singular2",
        ),
        pytest.param(
            PyDoughPandasTest(
                singular3,
                "TPCH",
                lambda: pd.DataFrame(
                    {
                        "name": [
                            "Customer#000000003",
                            "Customer#000000005",
                            "Customer#000000001",
                            "Customer#000000004",
                            "Customer#000000002",
                        ],
                    }
                ),
                "singular3",
            ),
            id="singular3",
        ),
        pytest.param(
            PyDoughPandasTest(
                singular4,
                "TPCH",
                lambda: pd.DataFrame(
                    {
                        "name": [
                            "Customer#000000018",
                            "Customer#000000153",
                            "Customer#000000204",
                            "Customer#000000284",
                            "Customer#000000312",
                        ]
                    }
                ),
                "singular4",
            ),
            id="singular4",
        ),
        pytest.param(
            PyDoughPandasTest(
                singular5,
                "TPCH",
                lambda: pd.DataFrame(
                    {
                        "container": [
                            "LG CASE",
                            "WRAP CAN",
                            "SM BAG",
                            "SM PKG",
                            "LG BOX",
                        ],
                        "highest_price_ship_date": [
                            "1992-08-10",
                            "1992-08-28",
                            "1992-09-22",
                            "1992-10-27",
                            "1992-10-31",
                        ],
                    }
                ),
                "singular5",
                order_sensitive=True,
            ),
            id="singular5",
        ),
        pytest.param(
            PyDoughPandasTest(
                singular6,
                "TPCH",
                lambda: pd.DataFrame(
                    {
                        "name": [
                            f"Customer#{i:09}"
                            for i in [28763, 98677, 37480, 29545, 85243]
                        ],
                        "receipt_date": [
                            "1992-02-03",
                            "1992-02-18",
                            "1992-04-03",
                            "1992-07-21",
                            "1992-08-15",
                        ],
                        "nation_name": [
                            "ARGENTINA",
                            "FRANCE",
                            "FRANCE",
                            "IRAQ",
                            "UNITED KINGDOM",
                        ],
                    }
                ),
                "singular6",
            ),
            id="singular6",
        ),
        pytest.param(
            PyDoughPandasTest(
                singular7,
                "TPCH",
                lambda: pd.DataFrame(
                    {
                        "supplier_name": [
                            "Supplier#000008210",
                            "Supplier#000002891",
                            "Supplier#000008529",
                            "Supplier#000009337",
                            "Supplier#000000114",
                        ],
                        "part_name": [
                            "navajo azure ivory rosy gainsboro",
                            "magenta firebrick puff moccasin drab",
                            "deep midnight hot white sky",
                            "cornflower dark steel burlywood salmon",
                            "smoke navajo spring cream cornflower",
                        ],
                        "n_orders": [7, 5, 5, 5, 4],
                    }
                ),
                "singular7",
                order_sensitive=True,
            ),
            id="singular7",
        ),
        pytest.param(
            PyDoughPandasTest(
                parts_quantity_increase_95_96,
                "TPCH",
                lambda: pd.DataFrame(
                    {
                        "name": [
                            "spring wheat sandy cornsilk cornflower",
                            "cyan almond peach honeydew medium",
                            "royal blush forest papaya navajo",
                        ],
                        "qty_95": [11, 8, 30],
                        "qty_96": [156, 152, 167],
                    }
                ),
                "parts_quantity_increase_95_96",
            ),
            id="parts_quantity_increase_95_96",
        ),
        pytest.param(
            PyDoughPandasTest(
                avg_gap_prev_urgent_same_clerk,
                "TPCH",
                lambda: pd.DataFrame({"avg_delta": [7.9820674]}),
                "avg_gap_prev_urgent_same_clerk",
            ),
            id="avg_gap_prev_urgent_same_clerk",
        ),
        pytest.param(
            PyDoughPandasTest(
                top_customers_by_orders,
                "TPCH",
                lambda: pd.DataFrame(
                    {
                        "customer_key": [3451, 102004, 102022, 79300, 117082],
                        "n_orders": [41, 41, 41, 40, 40],
                    }
                ),
                "top_customers_by_orders",
            ),
            id="top_customers_by_orders",
        ),
        pytest.param(
            PyDoughPandasTest(
                customer_most_recent_orders,
                "TPCH",
                lambda: pd.DataFrame(
                    {
                        "name": [
                            "Customer#000036487",
                            "Customer#000088562",
                            "Customer#000059543",
                        ],
                        "total_recent_value": [1614134.33, 1592016.2, 1565721.92],
                    }
                ),
                "customer_most_recent_orders",
            ),
            id="customer_most_recent_orders",
        ),
        pytest.param(
            PyDoughPandasTest(
                richest_customer_per_region,
                "TPCH",
                lambda: pd.DataFrame(
                    {
                        "region_name": [
                            "AFRICA",
                            "AMERICA",
                            "ASIA",
                            "EUROPE",
                            "MIDDLE EAST",
                        ],
                        "nation_name": [
                            "MOROCCO",
                            "UNITED STATES",
                            "VIETNAM",
                            "GERMANY",
                            "SAUDI ARABIA",
                        ],
                        "customer_name": [
                            "Customer#000061453",
                            "Customer#000002487",
                            "Customer#000081976",
                            "Customer#000144232",
                            "Customer#000076011",
                        ],
                        "balance": [9999.99, 9999.72, 9998.36, 9999.74, 9998.68],
                    }
                ),
                "richest_customer_per_region",
            ),
            id="richest_customer_per_region",
        ),
        pytest.param(
            PyDoughPandasTest(
                n_orders_first_day,
                "TPCH",
                lambda: pd.DataFrame({"n_orders": [621]}),
                "n_orders_first_day",
            ),
            id="n_orders_first_day",
        ),
        pytest.param(
            PyDoughPandasTest(
                wealthiest_supplier,
                "TPCH",
                lambda: pd.DataFrame(
                    {
                        "name": ["Supplier#000009450"],
                        "account_balance": [9999.72],
                    }
                ),
                "wealthiest_supplier",
            ),
            id="wealthiest_supplier",
        ),
        pytest.param(
            PyDoughPandasTest(
                supplier_best_part,
                "TPCH",
                lambda: pd.DataFrame(
                    {
                        "supplier_name": [
                            "Supplier#000006340",
                            "Supplier#000000580",
                            "Supplier#000006090",
                        ],
                        "part_name": [
                            "black sky red lavender navy",
                            "dark red antique mint gainsboro",
                            "cream navajo thistle dodger red",
                        ],
                        "total_quantity": [131, 103, 99],
                        "n_shipments": [4, 3, 3],
                    }
                ),
                "supplier_best_part",
            ),
            id="supplier_best_part",
        ),
        pytest.param(
            PyDoughPandasTest(
                region_orders_from_nations_richest,
                "TPCH",
                lambda: pd.DataFrame(
                    {
                        "region_name": [
                            "AFRICA",
                            "AMERICA",
                            "ASIA",
                            "EUROPE",
                            "MIDDLE EAST",
                        ],
                        "n_orders": [74, 19, 62, 73, 41],
                    }
                ),
                "region_orders_from_nations_richest",
            ),
            id="region_orders_from_nations_richest",
        ),
        pytest.param(
            PyDoughPandasTest(
                regional_first_order_best_line_part,
                "TPCH",
                lambda: pd.DataFrame(
                    {
                        "region_name": [
                            "AFRICA",
                            "AMERICA",
                            "ASIA",
                            "EUROPE",
                            "MIDDLE EAST",
                        ],
                        "part_name": [
                            "tomato saddle brown cornsilk khaki",
                            "coral midnight cyan burlywood maroon",
                            "azure peru burnished seashell green",
                            "ivory peach linen lemon powder",
                            "cyan sienna ivory powder forest",
                        ],
                    }
                ),
                "regional_first_order_best_line_part",
            ),
            id="regional_first_order_best_line_part",
        ),
        pytest.param(
            PyDoughPandasTest(
                orders_versus_first_orders,
                "TPCH",
                lambda: pd.DataFrame(
                    {
                        "customer_name": [
                            "Customer#000063541",
                            "Customer#000066847",
                            "Customer#000072955",
                            "Customer#000082832",
                            "Customer#000003661",
                        ],
                        "order_key": [985892, 4451681, 2699750, 2005667, 4447044],
                        "days_since_first_order": [2399, 2399, 2398, 2398, 2396],
                    }
                ),
                "orders_versus_first_orders",
            ),
            id="orders_versus_first_orders",
        ),
        pytest.param(
            PyDoughPandasTest(
                nation_window_aggs,
                "TPCH",
                lambda: pd.DataFrame(
                    {
                        "nation_name": [
                            "KENYA",
                            "MOROCCO",
                            "MOZAMBIQUE",
                            "BRAZIL",
                            "CANADA",
                            "PERU",
                            "CHINA",
                            "JAPAN",
                            "VIETNAM",
                            "FRANCE",
                            "GERMANY",
                            "ROMANIA",
                            "RUSSIA",
                            "JORDAN",
                            "SAUDI ARABIA",
                        ],
                        "key_sum": [205] * 15,
                        "key_avg": [13.666666] * 15,
                        "n_short_comment": [6] * 15,
                        "n_nations": [15] * 15,
                    }
                ),
                "nation_window_aggs",
            ),
            id="nation_window_aggs",
        ),
        pytest.param(
            PyDoughPandasTest(
                region_nation_window_aggs,
                "TPCH",
                lambda: pd.DataFrame(
                    {
                        "nation_name": [
                            "KENYA",
                            "MOROCCO",
                            "MOZAMBIQUE",
                            "BRAZIL",
                            "CANADA",
                            "PERU",
                            "CHINA",
                            "JAPAN",
                            "VIETNAM",
                            "FRANCE",
                            "GERMANY",
                            "ROMANIA",
                            "RUSSIA",
                            "JORDAN",
                            "SAUDI ARABIA",
                        ],
                        "key_sum": [45] * 3 + [22] * 3 + [51] * 3 + [54] * 4 + [33] * 2,
                        "key_avg": [15.0] * 3
                        + [7.333333] * 3
                        + [17.0] * 3
                        + [13.5] * 4
                        + [16.5] * 2,
                        "n_short_comment": [1] * 3 + [0] * 3 + [2] * 7 + [1] * 2,
                        "n_nations": [3] * 9 + [4] * 4 + [2] * 2,
                    }
                ),
                "region_nation_window_aggs",
            ),
            id="region_nation_window_aggs",
        ),
        pytest.param(
            PyDoughPandasTest(
                supplier_pct_national_qty,
                "TPCH",
                lambda: pd.DataFrame(
                    {
                        "supplier_name": [
                            "Supplier#000009271",
                            "Supplier#000000543",
                            "Supplier#000007718",
                            "Supplier#000006460",
                            "Supplier#000002509",
                        ],
                        "nation_name": [
                            "MOZAMBIQUE",
                            "MOROCCO",
                            "MOZAMBIQUE",
                            "MOROCCO",
                            "ETHIOPIA",
                        ],
                        "supplier_quantity": [
                            49,
                            46,
                            39,
                            27,
                            68,
                        ],
                        "national_qty_pct": [
                            41.88034188,
                            36.80000000,
                            33.33333333,
                            21.60000000,
                            21.58730159,
                        ],
                    }
                ),
                "supplier_pct_national_qty",
            ),
            id="supplier_pct_national_qty",
        ),
        pytest.param(
            PyDoughPandasTest(
                window_filter_order_1,
                "TPCH",
                lambda: pd.DataFrame({"n": [969]}),
                "window_filter_order_1",
            ),
            id="window_filter_order_1",
        ),
        pytest.param(
            PyDoughPandasTest(
                window_filter_order_2,
                "TPCH",
                lambda: pd.DataFrame({"n": [969]}),
                "window_filter_order_2",
            ),
            id="window_filter_order_2",
        ),
        pytest.param(
            PyDoughPandasTest(
                window_filter_order_3,
                "TPCH",
                lambda: pd.DataFrame({"n": [969]}),
                "window_filter_order_3",
            ),
            id="window_filter_order_3",
        ),
        pytest.param(
            PyDoughPandasTest(
                window_filter_order_4,
                "TPCH",
                lambda: pd.DataFrame({"n": [1936]}),
                "window_filter_order_4",
            ),
            id="window_filter_order_4",
        ),
        pytest.param(
            PyDoughPandasTest(
                window_filter_order_5,
                "TPCH",
                lambda: pd.DataFrame({"n": [8229]}),
                "window_filter_order_5",
            ),
            id="window_filter_order_5",
        ),
        pytest.param(
            PyDoughPandasTest(
                window_filter_order_6,
                "TPCH",
                lambda: pd.DataFrame({"n": [8229]}),
                "window_filter_order_6",
            ),
            id="window_filter_order_6",
        ),
        pytest.param(
            PyDoughPandasTest(
                window_filter_order_7,
                "TPCH",
                lambda: pd.DataFrame({"n": [22984]}),
                "window_filter_order_7",
            ),
            id="window_filter_order_7",
        ),
        pytest.param(
            PyDoughPandasTest(
                window_filter_order_8,
                "TPCH",
                lambda: pd.DataFrame({"n": [906]}),
                "window_filter_order_8",
            ),
            id="window_filter_order_8",
        ),
        pytest.param(
            PyDoughPandasTest(
                window_filter_order_9,
                "TPCH",
                lambda: pd.DataFrame({"n": [525]}),
                "window_filter_order_9",
            ),
            id="window_filter_order_9",
        ),
        pytest.param(
            PyDoughPandasTest(
                window_filter_order_10,
                "TPCH",
                lambda: pd.DataFrame({"n": [0]}),
                "window_filter_order_10",
            ),
            id="window_filter_order_10",
        ),
        pytest.param(
            PyDoughPandasTest(
                highest_priority_per_year,
                "TPCH",
                lambda: pd.DataFrame(
                    {
                        "order_year": range(1992, 1999),
                        "highest_priority": [
                            "4-NOT SPECIFIED",
                            "5-LOW",
                            "1-URGENT",
                            "2-HIGH",
                            "1-URGENT",
                            "4-NOT SPECIFIED",
                            "5-LOW",
                        ],
                        "priority_pct": [
                            20.15817586,
                            20.14074875,
                            20.15711982,
                            20.14109702,
                            20.12631984,
                            20.08666142,
                            20.21358598,
                        ],
                    }
                ),
                "highest_priority_per_year",
            ),
            id="highest_priority_per_year",
        ),
        pytest.param(
            PyDoughPandasTest(
                nation_best_order,
                "TPCH",
                lambda: pd.DataFrame(
                    {
                        "nation_name": [
                            "CHINA",
                            "INDIA",
                            "INDONESIA",
                            "JAPAN",
                            "VIETNAM",
                        ],
                        "customer_name": [
                            "Customer#000100978",
                            "Customer#000131215",
                            "Customer#000141403",
                            "Customer#000100159",
                            "Customer#000090235",
                        ],
                        "order_key": [3312576, 2854465, 5925477, 1395745, 5983202],
                        "order_value": [
                            472728.8,
                            465198.5,
                            435458.79,
                            502742.76,
                            447386.22,
                        ],
                        "value_percentage": [
                            0.05775783,
                            0.05645062,
                            0.05276872,
                            0.06349147,
                            0.05597731,
                        ],
                    }
                ),
                "nation_best_order",
            ),
            id="nation_best_order",
        ),
        pytest.param(
            PyDoughPandasTest(
                nation_acctbal_breakdown,
                "TPCH",
                lambda: pd.DataFrame(
                    {
                        "nation_name": [
                            "ARGENTINA",
                            "BRAZIL",
                            "CANADA",
                            "PERU",
                            "UNITED STATES",
                        ],
                        "n_red_acctbal": [551, 536, 567, 560, 540],
                        "n_black_acctbal": [5424, 5463, 5453, 5415, 5443],
                        "median_red_acctbal": [
                            -508.82,
                            -472.575,
                            -510.96,
                            -493.74,
                            -505.86,
                        ],
                        "median_black_acctbal": [
                            4928.855,
                            4871.61,
                            4909.01,
                            4906.32,
                            5121.41,
                        ],
                        "median_overall_acctbal": [
                            4433.16,
                            4413.11,
                            4436.05,
                            4399.28,
                            4582.11,
                        ],
                    }
                ),
                "nation_acctbal_breakdown",
            ),
            id="nation_acctbal_breakdown",
        ),
        pytest.param(
            PyDoughPandasTest(
                region_acctbal_breakdown,
                "TPCH",
                lambda: pd.DataFrame(
                    {
                        "region_name": [
                            "AFRICA",
                            "AMERICA",
                            "ASIA",
                            "EUROPE",
                            "MIDDLE EAST",
                        ],
                        "n_red_acctbal": [2739, 2754, 2729, 2726, 2744],
                        "n_black_acctbal": [27025, 27198, 27454, 27471, 27160],
                        "median_red_acctbal": [
                            -504.68,
                            -496.385,
                            -480.64,
                            -515.045,
                            -494.435,
                        ],
                        "median_black_acctbal": [
                            5005.21,
                            4941.92,
                            5008.5,
                            4993.3,
                            4990.1,
                        ],
                        "median_overall_acctbal": [
                            4498.735,
                            4449.68,
                            4500.78,
                            4494.33,
                            4448.26,
                        ],
                    }
                ),
                "region_acctbal_breakdown",
            ),
            id="region_acctbal_breakdown",
        ),
        pytest.param(
            PyDoughPandasTest(
                global_acctbal_breakdown,
                "TPCH",
                lambda: pd.DataFrame(
                    {
                        "n_red_acctbal": [13692],
                        "n_black_acctbal": [136308],
                        "median_red_acctbal": [-496.59],
                        "median_black_acctbal": [4988.755],
                        "median_overall_acctbal": [4477.3],
                    }
                ),
                "global_acctbal_breakdown",
            ),
            id="global_acctbal_breakdown",
        ),
        pytest.param(
            PyDoughPandasTest(
                extract_colors,
                "TPCH",
                lambda: pd.DataFrame(
                    {
                        "key": list(range(1, 6)),
                        "c1": ["GOLDENROD", "BLUSH", "SPRING", "CORNFLOWER", "FOREST"],
                        "c2": ["LAVENDER", "THISTLE", "GREEN", "CHOCOLATE", "BROWN"],
                        "c3": ["SPRING", "BLUE", "YELLOW", "SMOKE", "CORAL"],
                        "c4": ["CHOCOLATE", "YELLOW", "PURPLE", "GREEN", "PUFF"],
                        "c5": ["LACE", "SADDLE", "CORNSILK", "PINK", "CREAM"],
                        "c6": [None] * 5,
                    }
                ),
                "extract_colors",
            ),
            id="extract_colors",
        ),
        pytest.param(
            PyDoughPandasTest(
                simple_int_float_string_cast,
                "TPCH",
                lambda: pd.DataFrame(
                    {
                        "i1": [1],
                        "i2": [2],
                        "i3": [3],
                        "i4": [4],
                        "i5": [-5],
                        "i6": [-6],
                        "f1": [1.0],
                        "f2": [2.2],
                        "f3": [3.0],
                        "f4": [4.3],
                        "f5": [-5.888],
                        "f6": [-6.0],
                        "f7": [0.0],
                        "s1": ["1"],
                        "s2": ["2.2"],
                        "s3": ["3"],
                        "s4": ["4.3"],
                        "s5": ["-5.888"],
                        "s6": ["-6.0"],
                        "s7": ["0.0"],
                        "s8": ["0.0"],
                        "s9": ["abc def"],
                    }
                ),
                "simple_int_float_string_cast",
            ),
            id="simple_int_float_string_cast",
        ),
        pytest.param(
            PyDoughPandasTest(
                string_format_specifiers_sqlite,
                "TPCH",
                lambda: pd.DataFrame(
                    {
                        "d1": ["15"],
                        "d2": ["15"],
                        "d3": ["45.000"],
                        "d4": ["2023-07-15"],
                        "d5": ["14"],
                        "d6": ["02"],
                        "d7": ["196"],
                        "d8": ["2460141.1046875"],
                        "d9": ["14"],
                        "d10": [" 2"],
                        "d11": ["07"],
                        "d12": ["30"],
                        "d13": ["PM"],
                        "d14": ["pm"],
                        "d15": ["14:30"],
                        "d16": ["1689431445"],
                        "d17": ["45"],
                        "d18": ["14:30:45"],
                        "d19": ["6"],
                        "d20": ["6"],
                        "d21": ["28"],
                        "d22": ["2023"],
                        "d23": ["07-15-2023"],
                    }
                ),
                "string_format_specifiers_sqlite",
            ),
            id="string_format_specifiers_sqlite",
        ),
        pytest.param(
            PyDoughPandasTest(
                part_reduced_size,
                "TPCH",
                lambda: pd.DataFrame(
                    {
                        "reduced_size": [2.8, 2.8, 4.0, 4.0, 2.8],
                        "retail_price_int": [901, 901, 901, 901, 901],
                        "message": [
                            "old size: 7",
                            "old size: 7",
                            "old size: 10",
                            "old size: 10",
                            "old size: 7",
                        ],
                        "discount": [0.1, 0.1, 0.1, 0.1, 0.09],
                        "date_dmy": [
                            "01-11-1995",
                            "02-11-1992",
                            "07-11-1997",
                            "06-08-1996",
                            "06-07-1997",
                        ],
                        "date_md": ["11/01", "11/02", "11/07", "08/06", "07/06"],
                        "am_pm": ["00:00AM"] * 5,
                    }
                ),
                "part_reduced_size",
            ),
            id="part_reduced_size",
        ),
        pytest.param(
            PyDoughPandasTest(
                simple_smallest_or_largest,
                "TPCH",
                lambda: pd.DataFrame(
                    {
                        "s1": [10],
                        "s2": [20],
                        "s3": [0],
                        "s4": [-200],
                        "s5": [None],
                        "s6": [-0.34],
                        "s7": ["2023-01-01 00:00:00"],
                        "s8": [""],
                        "s9": [None],
                        "l1": [20],
                        "l2": [20],
                        "l3": [20],
                        "l4": [300],
                        "l5": [None],
                        "l6": [100.22],
                        "l7": ["2025-01-01 00:00:00"],
                        "l8": ["alphabet soup"],
                        "l9": [None],
                    }
                ),
                "simple_smallest_or_largest",
            ),
            id="simple_smallest_or_largest",
        ),
        pytest.param(
            PyDoughPandasTest(
                avg_acctbal_wo_debt,
                "TPCH",
                lambda: pd.DataFrame(
                    {
                        "region_name": [
                            "AFRICA",
                            "AMERICA",
                            "ASIA",
                            "EUROPE",
                            "MIDDLE EAST",
                        ],
                        "avg_bal_without_debt_erasure": [
                            4547.554121,
                            4536.852848,
                            4548.741422,
                            4539.072249,
                            4533.254352,
                        ],
                    },
                ),
                "avg_acctbal_wo_debt",
            ),
            id="avg_acctbal_wo_debt",
        ),
        pytest.param(
            PyDoughPandasTest(
                odate_and_rdate_avggap,
                "TPCH",
                lambda: pd.DataFrame({"avg_gap": [50.41427]}),
                "odate_and_rdate_avggap",
            ),
            id="odate_and_rdate_avggap",
        ),
        pytest.param(
            PyDoughPandasTest(
                dumb_aggregation,
                "TPCH",
                lambda: pd.DataFrame(
                    {
                        "nation_name": ["ALGERIA", "ARGENTINA"],
                        "a1": ["AFRICA", "AMERICA"],
                        "a2": ["AFRICA", "AMERICA"],
                        "a3": [0, 1],
                        "a4": [1, 0],
                        "a5": [1, 1],
                        "a6": [0, 1],
                        "a7": ["AFRICA", "AMERICA"],
                        "a8": [0, 1],
                    }
                ),
                "dumb_aggregation",
            ),
            id="dumb_aggregation",
        ),
        pytest.param(
            PyDoughPandasTest(
                simple_cross_1,
                "TPCH",
                lambda: pd.DataFrame(
                    {
                        "r1": ["AFRICA"] * 5
                        + ["AMERICA"] * 5
                        + ["ASIA"] * 5
                        + ["EUROPE"] * 5
                        + ["MIDDLE EAST"] * 5,
                        "r2": ["AFRICA", "AMERICA", "ASIA", "EUROPE", "MIDDLE EAST"]
                        * 5,
                    }
                ),
                "simple_cross_1",
            ),
            id="simple_cross_1",
        ),
        pytest.param(
            PyDoughPandasTest(
                deep_best_analysis,
                "TPCH",
                lambda: pd.DataFrame(
                    {
                        "r_name": [
                            "AFRICA",
                            "AMERICA",
                            "AMERICA",
                            "AMERICA",
                            "ASIA",
                            "MIDDLE EAST",
                            "AFRICA",
                            "EUROPE",
                            "EUROPE",
                            "ASIA",
                        ],
                        "n_name": [
                            "ALGERIA",
                            "ARGENTINA",
                            "BRAZIL",
                            "CANADA",
                            "CHINA",
                            "EGYPT",
                            "ETHIOPIA",
                            "FRANCE",
                            "GERMANY",
                            "INDIA",
                        ],
                        "c_key": [
                            34047,
                            12437,
                            43044,
                            112796,
                            100214,
                            115942,
                            129934,
                            96205,
                            144232,
                            148812,
                        ],
                        "c_bal": [
                            9998.97,
                            9994.84,
                            9999.49,
                            9998.32,
                            9997.73,
                            9996.32,
                            9999.59,
                            9998.86,
                            9999.74,
                            9998.32,
                        ],
                        "cr_bal": [None] * 8 + [9999.74, None],
                        "s_key": [None] * 7 + [3836] + [None] * 2,
                        "p_key": [None] * 7 + [18833] + [None] * 2,
                        "p_qty": [None] * 7 + [9999] + [None] * 2,
                        "cg_key": [None] * 10,
                    }
                ),
                "deep_best_analysis",
                order_sensitive=True,
            ),
            id="deep_best_analysis",
        ),
        pytest.param(
            PyDoughPandasTest(
                simple_cross_2,
                "TPCH",
                lambda: pd.DataFrame(
                    {
                        "r1": ["AFRICA"] * 4
                        + ["AMERICA"] * 4
                        + ["ASIA"] * 4
                        + ["EUROPE"] * 4
                        + ["MIDDLE EAST"] * 4,
                        "r2": ["AMERICA", "ASIA", "EUROPE", "MIDDLE EAST"]
                        + ["AFRICA", "ASIA", "EUROPE", "MIDDLE EAST"]
                        + ["AFRICA", "AMERICA", "EUROPE", "MIDDLE EAST"]
                        + ["AFRICA", "AMERICA", "ASIA", "MIDDLE EAST"]
                        + ["AFRICA", "AMERICA", "ASIA", "EUROPE"],
                    }
                ),
                "simple_cross_2",
            ),
            id="simple_cross_2",
        ),
        pytest.param(
            PyDoughPandasTest(
                simple_cross_3,
                "TPCH",
                lambda: pd.DataFrame(
                    {
                        "supplier_nation": ["INDIA"] * 5
                        + ["INDONESIA"] * 4
                        + ["JAPAN"] * 3
                        + ["CHINA"] * 5
                        + ["VIETNAM"] * 4,
                        "customer_nation": [
                            "ARGENTINA",
                            "BRAZIL",
                            "CANADA",
                            "PERU",
                            "UNITED STATES",
                        ]
                        + ["ARGENTINA", "BRAZIL", "CANADA", "PERU"]
                        + ["CANADA", "PERU", "UNITED STATES"]
                        + ["ARGENTINA", "BRAZIL", "CANADA", "PERU", "UNITED STATES"]
                        + ["ARGENTINA", "BRAZIL", "CANADA", "UNITED STATES"],
                        "nation_combinations": [2, 1, 1, 2, 1]
                        + [2, 3, 2, 2]
                        + [2, 1, 2]
                        + [5, 1, 3, 3, 2]
                        + [4, 1, 3, 2],
                    }
                ),
                "simple_cross_3",
            ),
            id="simple_cross_3",
        ),
        pytest.param(
            PyDoughPandasTest(
                simple_cross_4,
                "TPCH",
                lambda: pd.DataFrame(
                    {
                        "region_name": [
                            "AFRICA",
                            "AMERICA",
                            "ASIA",
                            "EUROPE",
                            "MIDDLE EAST",
                        ],
                        "n_other_regions": [2, 2, 2, 0, 0],
                    }
                ),
                "simple_cross_4",
            ),
            id="simple_cross_4",
        ),
        pytest.param(
            PyDoughPandasTest(
                simple_cross_5,
                "TPCH",
                lambda: pd.DataFrame(
                    {
                        "part_size": range(1, 11),
                        "best_order_priority": [
                            "4-NOT SPECIFIED",
                            None,
                            None,
                            "1-URGENT",
                            "3-MEDIUM",
                            None,
                            "4-NOT SPECIFIED",
                            "2-HIGH",
                            None,
                            None,
                        ],
                        "best_order_priority_qty": [
                            50,
                            None,
                            None,
                            33,
                            12,
                            None,
                            3,
                            34,
                            None,
                            None,
                        ],
                    }
                ),
                "simple_cross_5",
            ),
            id="simple_cross_5",
        ),
        pytest.param(
            PyDoughPandasTest(
                simple_cross_6,
                "TPCH",
                lambda: pd.DataFrame(
                    {
                        "n_pairs": [22],
                    }
                ),
                "simple_cross_6",
            ),
            id="simple_cross_6",
        ),
        pytest.param(
            PyDoughPandasTest(
                simple_cross_7,
                "TPCH",
                lambda: pd.DataFrame(
                    {
                        "original_order_key": [13569, 74754, 112352, 113347, 122566],
                        "n_other_orders": [1] * 5,
                    }
                ),
                "simple_cross_7",
            ),
            id="simple_cross_7",
        ),
        pytest.param(
            PyDoughPandasTest(
                simple_cross_8,
                "TPCH",
                lambda: pd.DataFrame(
                    {
                        "supplier_region": ["ASIA", "MIDDLE EAST"],
                        "customer_region": ["AMERICA", "MIDDLE EAST"],
                        "region_combinations": [1] * 2,
                    }
                ),
                "simple_cross_8",
            ),
            id="simple_cross_8",
        ),
        pytest.param(
            PyDoughPandasTest(
                simple_cross_9,
                "TPCH",
                lambda: pd.DataFrame(
                    {
                        "n1": ["ALGERIA"] * 4 + ["ARGENTINA"] * 4 + ["BRAZIL"] * 2,
                        "n2": [
                            "ETHIOPIA",
                            "KENYA",
                            "MOROCCO",
                            "MOZAMBIQUE",
                            "BRAZIL",
                            "CANADA",
                            "PERU",
                            "UNITED STATES",
                            "ARGENTINA",
                            "CANADA",
                        ],
                    }
                ),
                "simple_cross_9",
            ),
            id="simple_cross_9",
        ),
        pytest.param(
            PyDoughPandasTest(
                simple_cross_10,
                "TPCH",
                lambda: pd.DataFrame(
                    {
                        "region_name": [
                            "AFRICA",
                            "AMERICA",
                            "ASIA",
                            "EUROPE",
                            "MIDDLE EAST",
                        ],
                        "n_other_nations": [1, 1, 2, 2, 2],
                    }
                ),
                "simple_cross_10",
            ),
            id="simple_cross_10",
        ),
        pytest.param(
            PyDoughPandasTest(
                simple_cross_11,
                "TPCH",
                lambda: pd.DataFrame(
                    {
                        "n": [621],
                    }
                ),
                "simple_cross_11",
            ),
            id="simple_cross_11",
        ),
        pytest.param(
            PyDoughPandasTest(
                simple_cross_12,
                "TPCH",
                lambda: pd.DataFrame(
                    {
                        "order_priorities": ["1-URGENT"] * 5
                        + ["2-HIGH"] * 5
                        + ["3-MEDIUM"] * 5
                        + ["4-NOT SPECIFIED"] * 5
                        + ["5-LOW"] * 5,
                        "market_segments": [
                            "AUTOMOBILE",
                            "BUILDING",
                            "FURNITURE",
                            "HOUSEHOLD",
                            "MACHINERY",
                        ]
                        * 5,
                    }
                ),
                "simple_cross_12",
            ),
            id="simple_cross_12",
        ),
        pytest.param(
            PyDoughPandasTest(
                simple_cross_13,
                "TPCH",
<<<<<<< HEAD
                lambda: pd.DataFrame({"n1": [142], "n2": [8]}),
=======
                lambda: pd.DataFrame(
                    {
                        "a": ["foo"],
                        "b": ["bar"],
                        "c": ["fizz"],
                        "d": ["buzz"],
                        "e": ["foobar"],
                        "f": ["fizzbuzz"],
                        "g": ["yay"],
                    }
                ),
>>>>>>> 29dd27d2
                "simple_cross_13",
            ),
            id="simple_cross_13",
        ),
        pytest.param(
            PyDoughPandasTest(
<<<<<<< HEAD
=======
                simple_cross_14,
                "TPCH",
                lambda: pd.DataFrame(
                    {
                        "name": ["AFRICA", "AMERICA", "ASIA", "EUROPE", "MIDDLE EAST"],
                        "x": ["foo"] * 5,
                        "n": [1, 3, 1, 0, 0],
                    }
                ),
                "simple_cross_14",
            ),
            id="simple_cross_14",
        ),
        pytest.param(
            PyDoughPandasTest(
                simple_cross_15,
                "TPCH",
                lambda: pd.DataFrame(
                    {
                        "a": ["*"] * 8 + ["A"] * 8,
                        "e": list("****EEEE") * 2,
                        "i": list("**II") * 4,
                        "o": list("*O") * 8,
                    }
                ),
                "simple_cross_15",
            ),
            id="simple_cross_15",
        ),
        pytest.param(
            PyDoughPandasTest(
                simple_cross_16,
                "TPCH",
                lambda: pd.DataFrame({"n1": [142], "n2": [8]}),
                "simple_cross_16",
            ),
            id="simple_cross_16",
        ),
        pytest.param(
            PyDoughPandasTest(
>>>>>>> 29dd27d2
                simple_var_std,
                "TPCH",
                lambda: pd.DataFrame(
                    {
                        "name": ["ALGERIA", "ARGENTINA"],
                        "var": [9.268000e06, 1.003823e07],
                        "std": [3044.339064, 3168.316441],
                        "sample_var": [9.290120e06, 1.006259e07],
                        "sample_std": [3047.969762, 3172.159155],
                        "pop_var": [9.268000e06, 1.003823e07],
                        "pop_std": [3044.339064, 3168.316441],
                    }
                ),
                "simple_var_std",
            ),
            id="simple_var_std",
        ),
        pytest.param(
            PyDoughPandasTest(
                simple_var_std_with_nulls,
                "TPCH",
                lambda: pd.DataFrame(
                    {
                        "var_samp_0_nnull": [None],
                        "var_samp_1_nnull": [None],
                        "var_samp_2_nnull": [27206154.83045],
                        "var_pop_0_nnull": [None],
                        "var_pop_1_nnull": [0.0],
                        "var_pop_2_nnull": [13603077.415225],
                        "std_samp_0_nnull": [None],
                        "std_samp_1_nnull": [None],
                        "std_samp_2_nnull": [5215.951958],
                        "std_pop_0_nnull": [None],
                        "std_pop_1_nnull": [0.0],
                        "std_pop_2_nnull": [3688.235],
                    }
                ),
                "simple_var_std_with_nulls",
            ),
            id="simple_var_std_with_nulls",
        ),
        pytest.param(
            PyDoughPandasTest(
                quarter_function_test,
                "TPCH",
                lambda: pd.DataFrame(
                    {
                        "_expr0": [1],
                        "_expr1": [1],
                        "_expr2": [1],
                        "_expr3": [2],
                        "_expr4": [2],
                        "_expr5": [2],
                        "_expr6": [3],
                        "_expr7": [3],
                        "_expr8": [3],
                        "_expr9": [4],
                        "_expr10": [4],
                        "_expr11": [4],
                        "_expr12": [1],
                        "q1_jan": ["2023-01-01"],
                        "q1_feb": ["2023-01-01"],
                        "q1_mar": ["2023-01-01"],
                        "q2_apr": ["2023-04-01"],
                        "q2_may": ["2023-04-01"],
                        "q2_jun": ["2023-04-01"],
                        "q3_jul": ["2023-07-01"],
                        "q3_aug": ["2023-07-01"],
                        "q3_sep": ["2023-07-01"],
                        "q4_oct": ["2023-10-01"],
                        "q4_nov": ["2023-10-01"],
                        "q4_dec": ["2023-10-01"],
                        "ts_q1": ["2024-01-01"],
                        "alias1": ["2023-04-01"],
                        "alias2": ["2023-07-01"],
                        "alias3": ["2023-10-01"],
                        "alias4": ["2023-01-01"],
                        "chain1": ["2023-04-02 02:00:00"],
                        "chain2": ["2023-07-01"],
                        "chain3": ["2023-10-01"],
                        "plus_1q": ["2023-04-15 12:30:45"],
                        "plus_2q": ["2023-07-15 12:30:45"],
                        "plus_3q": ["2023-10-15"],
                        "minus_1q": ["2022-10-15 12:30:45"],
                        "minus_2q": ["2022-07-15 12:30:45"],
                        "minus_3q": ["2022-04-15"],
                        "syntax1": ["2023-08-15"],
                        "syntax2": ["2024-02-15"],
                        "syntax3": ["2024-08-15"],
                        "syntax4": ["2022-08-15"],
                        "q_diff1": [1],
                        "q_diff2": [2],
                        "q_diff3": [3],
                        "q_diff4": [3],
                        "q_diff5": [4],
                        "q_diff6": [5],
                        "q_diff7": [6],
                        "q_diff8": [20],
                        "q_diff9": [-1],
                        "q_diff10": [-4],
                        "q_diff11": [1],
                        "q_diff12": [1],
                    }
                ),
                "quarter_function_test",
            ),
            id="quarter_function_test",
        ),
        pytest.param(
            PyDoughPandasTest(
                order_quarter_test,
                "TPCH",
                lambda: pd.DataFrame(
                    {
                        "order_date": ["1995-01-01"],
                        "quarter": [1],
                        "quarter_start": ["1995-01-01"],
                        "next_quarter": ["1995-04-01 00:00:00"],
                        "prev_quarter": ["1994-10-01 00:00:00"],
                        "two_quarters_ahead": ["1995-07-01 00:00:00"],
                        "two_quarters_behind": ["1994-07-01 00:00:00"],
                        "quarters_since_1995": [0],
                        "quarters_until_2000": [20],
                        "same_quarter_prev_year": ["1994-01-01 00:00:00"],
                        "same_quarter_next_year": ["1996-01-01 00:00:00"],
                    }
                ),
                "order_quarter_test",
            ),
            id="order_quarter_test",
        ),
        pytest.param(
            PyDoughPandasTest(
                double_cross,
                "TPCH",
                lambda: pd.DataFrame(
                    {
                        "wk": list(range(1, 10)),
                        "n_lines": [9, 23, 58, 143, 195, 274, 348, 393, 503],
                        "n_orders": [891, 847, 870, 918, 893, 850, 854, 863, 824],
                        "lpo": [
                            0.0101,
                            0.0184,
                            0.0345,
                            0.0661,
                            0.0969,
                            0.1332,
                            0.1715,
                            0.2066,
                            0.2492,
                        ],
                    }
                ),
                "double_cross",
            ),
            id="double_cross",
        ),
        pytest.param(
            PyDoughPandasTest(
                bad_child_reuse_1,
                "TPCH",
                lambda: pd.DataFrame(
                    {
                        "cust_key": [15980, 23828, 61453, 63655, 129934, 144232],
                        "n_orders": [8, 8, 29, 15, 22, 16],
                    }
                ),
                "bad_child_reuse_1",
            ),
            id="bad_child_reuse_1",
        ),
        pytest.param(
            PyDoughPandasTest(
                bad_child_reuse_2,
                "TPCH",
                lambda: pd.DataFrame(
                    {
                        "cust_key": [
                            15980,
                            23828,
                            27412,
                            39133,
                            61453,
                            63655,
                            96205,
                            129934,
                            144232,
                            148504,
                        ],
                        "n_orders": [8, 8, 17, 28, 29, 15, 21, 22, 16, 15],
                        "n_cust": [
                            5974,
                            5974,
                            5983,
                            5992,
                            5921,
                            6100,
                            6100,
                            5952,
                            5908,
                            5992,
                        ],
                    }
                ),
                "bad_child_reuse_2",
            ),
            id="bad_child_reuse_2",
        ),
        pytest.param(
            PyDoughPandasTest(
                bad_child_reuse_3,
                "TPCH",
                lambda: pd.DataFrame(
                    {
                        "cust_key": [
                            15980,
                            23828,
                            27412,
                            39133,
                            61453,
                            63655,
                            96205,
                            129934,
                            144232,
                            148504,
                        ],
                        "n_orders": [8, 8, 17, 28, 29, 15, 21, 22, 16, 15],
                        "n_cust": [
                            5974,
                            5974,
                            5983,
                            5992,
                            5921,
                            6100,
                            6100,
                            5952,
                            5908,
                            5992,
                        ],
                    }
                ),
                "bad_child_reuse_3",
            ),
            id="bad_child_reuse_3",
        ),
        pytest.param(
            PyDoughPandasTest(
                bad_child_reuse_4,
                "TPCH",
                lambda: pd.DataFrame(
                    {
                        "cust_key": [
                            15980,
                            23828,
                            26876,
                            68822,
                            72359,
                            89900,
                            100214,
                            118361,
                            125284,
                            138209,
                        ],
                        "n_orders": [8, 8, 8, 9, 8, 6, 10, 8, 7, 6],
                    }
                ),
                "bad_child_reuse_4",
            ),
            id="bad_child_reuse_4",
        ),
        pytest.param(
            PyDoughPandasTest(
                bad_child_reuse_5,
                "TPCH",
                lambda: pd.DataFrame(
                    {"key": [2487, 43044, 69321, 76146], "n_orders": [0] * 4}
                ),
                "bad_child_reuse_5",
            ),
            id="bad_child_reuse_5",
        ),
        pytest.param(
            PyDoughPandasTest(
                aggregation_analytics_1,
                "TPCH",
                lambda: pd.DataFrame(
                    {
                        "part_name": [
                            "ghost cornflower purple chartreuse blue",
                            "hot maroon purple navajo floral",
                            "lavender deep powder cream orchid",
                            "navajo blush honeydew slate forest",
                            "red almond goldenrod tomato cornsilk",
                            "linen blanched mint pale blue",
                            "rose sienna maroon cornsilk azure",
                            "pale rosy blanched navy black",
                        ],
                        "revenue": [
                            0.0,
                            0.0,
                            0.0,
                            0.0,
                            0.0,
                            15376.45,
                            24876.23,
                            31277.99,
                        ],
                    }
                ),
                "aggregation_analytics_1",
                order_sensitive=True,
            ),
            id="aggregation_analytics_1",
        ),
        pytest.param(
            PyDoughPandasTest(
                aggregation_analytics_2,
                "TPCH",
                lambda: pd.DataFrame(
                    {
                        "part_name": [
                            "sky misty beige azure lace",
                            "azure pale hot ghost brown",
                            "steel sky lavender green khaki",
                            "lime lemon indian papaya wheat",
                        ],
                        "revenue": [1276.69, 11278.96, 34936.07, 35220.91],
                    }
                ),
                "aggregation_analytics_2",
                order_sensitive=True,
            ),
            id="aggregation_analytics_2",
        ),
        pytest.param(
            PyDoughPandasTest(
                aggregation_analytics_3,
                "TPCH",
                lambda: pd.DataFrame(
                    {
                        "part_name": [
                            "lawn puff chartreuse smoke firebrick",
                            "moccasin cornsilk azure royal rose",
                            "lime blush midnight chartreuse grey",
                        ],
                        "revenue": [106.53, 158.72, 179.28],
                    }
                ),
                "aggregation_analytics_3",
                order_sensitive=True,
            ),
            id="aggregation_analytics_3",
        ),
        pytest.param(
            PyDoughPandasTest(
                quantile_function_test_1,
                "TPCH",
                lambda: pd.DataFrame({"seventieth_order_price": [200536.2]}),
                "quantile_function_test_1",
            ),
            id="quantile_function_test_1",
        ),
        pytest.param(
            PyDoughPandasTest(
                quantile_function_test_2,
                "TPCH",
                lambda: pd.DataFrame(
                    {
                        "region_name": [
                            "AFRICA",
                            "AMERICA",
                            "AMERICA",
                            "AMERICA",
                            "ASIA",
                        ],
                        "nation_name": [
                            "ALGERIA",
                            "ARGENTINA",
                            "BRAZIL",
                            "CANADA",
                            "CHINA",
                        ],
                        "orders_min": [None, None, None, None, None],
                        "orders_1_percent": [
                            5999.3,
                            7003.64,
                            5048.08,
                            4057.84,
                            5441.97,
                        ],
                        "orders_10_percent": [
                            39638.93,
                            35979.56,
                            39705.76,
                            38877.67,
                            37364.74,
                        ],
                        "orders_25_percent": [
                            80248.44,
                            74602.29,
                            78630.93,
                            75621.71,
                            79468.12,
                        ],
                        "orders_median": [
                            145362.1,
                            140232.54,
                            143825.37,
                            143063.83,
                            145382.11,
                        ],
                        "orders_75_percent": [
                            219335.6,
                            216272.55,
                            212565.84,
                            215758.39,
                            216461.21,
                        ],
                        "orders_90_percent": [
                            276313.4,
                            273094.87,
                            270427.82,
                            274811.54,
                            274194.5,
                        ],
                        "orders_99_percent": [
                            363376.69,
                            359892.4,
                            360018.62,
                            359149.24,
                            358762.01,
                        ],
                        "orders_max": [
                            470709.7,
                            439803.36,
                            455713.74,
                            452718.68,
                            472728.8,
                        ],
                    }
                ),
                "quantile_function_test_2",
            ),
            id="quantile_function_test_2",
        ),
        pytest.param(
            PyDoughPandasTest(
                quantile_function_test_3,
                "TPCH",
                lambda: pd.DataFrame(
                    {
                        "region_name": [
                            "AFRICA",
                            "AMERICA",
                            "AMERICA",
                            "AMERICA",
                            "ASIA",
                        ],
                        "nation_name": [
                            "ALGERIA",
                            "ARGENTINA",
                            "BRAZIL",
                            "CANADA",
                            "CHINA",
                        ],
                        "orders_min": [None, None, None, None, None],
                        "orders_1_percent": [
                            5999.3,
                            7003.64,
                            5048.08,
                            4057.84,
                            5441.97,
                        ],
                        "orders_10_percent": [
                            39638.93,
                            35979.56,
                            39705.76,
                            38877.67,
                            37364.74,
                        ],
                        "orders_25_percent": [
                            80248.44,
                            74602.29,
                            78630.93,
                            75621.71,
                            79468.12,
                        ],
                        "orders_median": [
                            145362.1,
                            140232.54,
                            143825.37,
                            143063.83,
                            145382.11,
                        ],
                        "orders_75_percent": [
                            219335.6,
                            216272.55,
                            212565.84,
                            215758.39,
                            216461.21,
                        ],
                        "orders_90_percent": [
                            276313.4,
                            273094.87,
                            270427.82,
                            274811.54,
                            274194.5,
                        ],
                        "orders_99_percent": [
                            363376.69,
                            359892.4,
                            360018.62,
                            359149.24,
                            358762.01,
                        ],
                        "orders_max": [
                            470709.7,
                            439803.36,
                            455713.74,
                            452718.68,
                            472728.8,
                        ],
                    }
                ),
                "quantile_function_test_3",
            ),
            id="quantile_function_test_3",
        ),
        pytest.param(
            PyDoughPandasTest(
                quantile_function_test_4,
                "TPCH",
                lambda: pd.DataFrame(
                    {
                        "region_name": [
                            "AFRICA",
                            "AMERICA",
                            "AMERICA",
                            "AMERICA",
                            "ASIA",
                        ],
                        "nation_name": [
                            "ALGERIA",
                            "ARGENTINA",
                            "BRAZIL",
                            "CANADA",
                            "CHINA",
                        ],
                        "orders_min": [None, None, None, None, None],
                        "orders_1_percent": [
                            5390.99,
                            2622.17,
                            10183.86,
                            10722.74,
                            15050.91,
                        ],
                        "orders_10_percent": [
                            56337.7,
                            60753.17,
                            19861.78,
                            40190.75,
                            51271.16,
                        ],
                        "orders_25_percent": [
                            93604.69,
                            106187.25,
                            76036.8,
                            65426.56,
                            85049.94,
                        ],
                        "orders_median": [
                            157615.53,
                            160145.36,
                            147766.19,
                            108165.94,
                            134156.84,
                        ],
                        "orders_75_percent": [
                            210510.63,
                            222249.89,
                            209519.89,
                            165556.88,
                            195812.23,
                        ],
                        "orders_90_percent": [
                            282754.57,
                            298230.29,
                            263862.04,
                            230003.53,
                            252977.53,
                        ],
                        "orders_99_percent": [
                            389176.08,
                            349270.55,
                            354968.79,
                            350760.86,
                            398201.08,
                        ],
                        "orders_max": [
                            389176.08,
                            349270.55,
                            354968.79,
                            350760.86,
                            398201.08,
                        ],
                    }
                ),
                "quantile_function_test_4",
            ),
            id="quantile_function_test_4",
        ),
    ],
)
def tpch_custom_pipeline_test_data(request) -> PyDoughPandasTest:
    """
    Test data for e2e tests on custom queries using the TPC-H database.
    Returns an instance of PyDoughPandasTest containing information about the
    test.
    """
    return request.param


def test_pipeline_until_relational_tpch_custom(
    tpch_custom_pipeline_test_data: PyDoughPandasTest,
    get_sample_graph: graph_fetcher,
    get_plan_test_filename: Callable[[str], str],
    update_tests: bool,
) -> None:
    """
    Tests that a PyDough unqualified node can be correctly translated to its
    qualified DAG version, with the correct string representation. Run on
    custom queries with the TPC-H graph.
    """
    file_path: str = get_plan_test_filename(tpch_custom_pipeline_test_data.test_name)
    tpch_custom_pipeline_test_data.run_relational_test(
        get_sample_graph, file_path, update_tests
    )


@pytest.mark.execute
def test_pipeline_e2e_tpch_custom(
    tpch_custom_pipeline_test_data: PyDoughPandasTest,
    get_sample_graph: graph_fetcher,
    sqlite_tpch_db_context: DatabaseContext,
):
    """
    Test executing the the custom queries with TPC-H data from the original
    code generation.
    """
    tpch_custom_pipeline_test_data.run_e2e_test(
        get_sample_graph, sqlite_tpch_db_context
    )


@pytest.mark.execute
@pytest.mark.parametrize(
    "pydough_impl, columns, error_message",
    [
        pytest.param(
            bad_slice_1,
            None,
            "SLICE function currently only supports the step being integer literal 1 or absent.",
            id="bad_slice_1",
        ),
        pytest.param(
            bad_slice_2,
            None,
            "SLICE function currently only supports the step being integer literal 1 or absent.",
            id="bad_slice_2",
        ),
        pytest.param(
            bad_slice_3,
            None,
            "SLICE function currently only supports the start index being integer literal or absent.",
            id="bad_slice_3",
        ),
        pytest.param(
            bad_slice_4,
            None,
            "SLICE function currently only supports the start index being integer literal or absent.",
            id="bad_slice_4",
        ),
        pytest.param(
            bad_slice_5,
            None,
            "SLICE function currently only supports the start index being integer literal or absent.",
            id="bad_slice_5",
        ),
        pytest.param(
            bad_slice_6,
            None,
            "SLICE function currently only supports the stop index being integer literal or absent.",
            id="bad_slice_6",
        ),
        pytest.param(
            bad_slice_7,
            None,
            "SLICE function currently only supports the stop index being integer literal or absent.",
            id="bad_slice_7",
        ),
        pytest.param(
            bad_slice_8,
            None,
            "SLICE function currently only supports the stop index being integer literal or absent.",
            id="bad_slice_8",
        ),
        pytest.param(
            bad_slice_9,
            None,
            "SLICE function currently only supports the step being integer literal 1 or absent.",
            id="bad_slice_9",
        ),
        pytest.param(
            bad_slice_10,
            None,
            "SLICE function currently only supports the step being integer literal 1 or absent.",
            id="bad_slice_10",
        ),
        pytest.param(
            bad_slice_11,
            None,
            "SLICE function currently only supports the step being integer literal 1 or absent.",
            id="bad_slice_11",
        ),
        pytest.param(
            bad_slice_12,
            None,
            "PyDough objects are currently not supported to be used as indices in Python slices.",
            id="bad_slice_12",
        ),
        pytest.param(
            bad_slice_13,
            None,
            "PyDough objects are currently not supported to be used as indices in Python slices.",
            id="bad_slice_13",
        ),
        pytest.param(
            bad_slice_14,
            None,
            "PyDough objects are currently not supported to be used as indices in Python slices.",
            id="bad_slice_14",
        ),
        pytest.param(
            simple_scan,
            [],
            "Expected `columns` argument to be a non-empty list",
            id="bad_columns_1",
        ),
        pytest.param(
            simple_scan,
            {},
            "Expected `columns` argument to be a non-empty dictionary",
            id="bad_columns_2",
        ),
        pytest.param(
            simple_scan,
            ["A", "B", "C"],
            re.escape(
                "Unrecognized term of TPCH.orders.CALCULATE(key=key): 'A'. Did you mean: key, clerk, lines?"
            ),
            id="bad_columns_3",
        ),
        pytest.param(
            simple_scan,
            {"X": "key", "W": "Y"},
            re.escape(
                "Unrecognized term of TPCH.orders.CALCULATE(key=key): 'Y'. Did you mean: key, clerk, lines?"
            ),
            id="bad_columns_4",
        ),
        pytest.param(
            simple_scan,
            ["key", "key"],
            "Duplicate column names found in root.",
            id="bad_columns_5",
        ),
        pytest.param(
            bad_name_1,
            None,
            re.escape(
                "Unrecognized term of TPCH.customers: 'c_name'. Did you mean: name, key, phone?"
            ),
            id="bad_name_1",
        ),
        pytest.param(
            bad_name_2,
            None,
            re.escape(
                "Unrecognized term of TPCH: 'CUSTS'. Did you mean: parts, lines, customers, orders?"
            ),
            id="bad_name_2",
        ),
        pytest.param(
            bad_name_3,
            None,
            re.escape(
                "Unrecognized term of TPCH.CALCULATE(foo=1, bar=2, fizz=3, BUZZ=4): 'fizzbuzz'. Did you mean: fizz, BUZZ, foo?"
            ),
            id="bad_name_3",
        ),
        pytest.param(
            bad_name_4,
            None,
            re.escape(
                "Unrecognized term of TPCH.customers.orders: 'totalPrice'. Did you mean: total_price, clerk, key?"
            ),
            id="bad_name_4",
        ),
        pytest.param(
            bad_name_5,
            None,
            re.escape(
                "Unrecognized term of TPCH.customers.orders: 'c_name'. Did you mean: key, lines, clerk, comment, customer?"
            ),
            id="bad_name_5",
        ),
        pytest.param(
            bad_name_6,
            None,
            re.escape(
<<<<<<< HEAD
                "Unrecognized term of TPCH.customers: 'suppliers'. Did you mean: orders, key, name, address, phone, nation?"
=======
                "Unrecognized term of TPCH.customers: 'suppliers'. Did you mean: orders, key, name, address, phone?"
>>>>>>> 29dd27d2
            ),
            id="bad_name_6",
        ),
        pytest.param(
            bad_name_7,
            None,
            re.escape(
                "Unrecognized term of TPCH.customers: 'NAME'. Did you mean: name, key, phone?"
            ),
            id="bad_name_7",
        ),
        pytest.param(
            bad_name_8,
            None,
            re.escape(
                "Unrecognized term of TPCH.customers: 'n123ame'. Did you mean: name, key, phone?"
            ),
            id="bad_name_8",
        ),
        pytest.param(
            bad_name_9,
            None,
            re.escape(
                "Unrecognized term of TPCH.customers: '__phone__'. Did you mean: phone, key, name?"
            ),
            id="bad_name_9",
        ),
        pytest.param(
            bad_name_10,
            None,
            re.escape(
                "Unrecognized term of TPCH.customers: 'nam'. Did you mean: name, key, nation?"
            ),
            id="bad_name_10",
        ),
        pytest.param(
            bad_name_11,
            None,
            re.escape(
                "Unrecognized term of TPCH.customers: 'namex'. Did you mean: name, key, nation?"
            ),
            id="bad_name_11",
        ),
        pytest.param(
            bad_name_12,
            None,
            re.escape(
                "Unrecognized term of TPCH.customers: '___'. Did you mean: key, name, phone?"
            ),
            id="bad_name_12",
        ),
        pytest.param(
            bad_name_13,
            None,
            re.escape(
<<<<<<< HEAD
                "Unrecognized term of TPCH.customers: 'thisisareallylargename_that_exceeds_the_system_limit'. Did you mean: market_segment, name, orders, address, key, phone, nation, nation_key?"
=======
                "Unrecognized term of TPCH.customers: 'thisisareallylargename_that_exceeds_the_system_limit'. Did you mean: market_segment, name, orders, address, key?"
>>>>>>> 29dd27d2
            ),
            id="bad_name_13",
        ),
        pytest.param(
            bad_name_14,
            None,
            re.escape(
                "Unrecognized term of TPCH.customers: 'keyname'. Did you mean: key, name, phone?"
            ),
            id="bad_name_14",
        ),
        pytest.param(
            bad_name_15,
            None,
            re.escape(
                "Unrecognized term of TPCH.customers: 'namekey'. Did you mean: name, key, nation?"
            ),
            id="bad_name_15",
        ),
        pytest.param(
            bad_name_16,
            None,
            re.escape(
<<<<<<< HEAD
                "Unrecognized term of TPCH.customers: 'no_exist'. Did you mean: name, key, comment, nation, orders, phone, address?"
=======
                "Unrecognized term of TPCH.customers: 'no_exist'. Did you mean: name, key, comment, nation, orders?"
>>>>>>> 29dd27d2
            ),
            id="bad_name_16",
        ),
        pytest.param(
            bad_name_17,
            None,
            re.escape(
                "Unrecognized term of TPCH.Partition(orders.CALCULATE(year=YEAR(order_date)), name='years', by=year): 'yrs'. Did you mean: year, orders?"
            ),
            id="bad_name_17",
        ),
        pytest.param(
            bad_name_18,
            None,
            re.escape(
                "Unrecognized term of TPCH.Partition(orders.CALCULATE(year=YEAR(order_date)), name='years', by=year).CALCULATE(n_orders=COUNT(orders)).orders: 'nords'. Did you mean: n_orders, key, lines, year, clerk?"
            ),
            id="bad_name_18",
        ),
        pytest.param(
            bad_name_19,
            None,
            re.escape(
                "Unrecognized term of TPCH.Partition(orders.CALCULATE(year=YEAR(order_date)), name='years', by=year): 'order_date'. Did you mean: orders, year?"
            ),
            id="bad_name_19",
        ),
        pytest.param(
            bad_name_20,
            None,
            re.escape(
                "Unrecognized term of TPCH.Partition(orders.CALCULATE(year=YEAR(order_date)), name='years', by=year).CALCULATE(n_orders=COUNT(orders)).orders: 'orders'. Did you mean: n_orders, clerk, key, lines, year?"
            ),
            id="bad_name_20",
        ),
        pytest.param(
            bad_name_21,
            None,
            re.escape(
                "Unrecognized term of TPCH.regions.CALCULATE(rname=name, rkey=key, rcomment=comment).nations: 'RNAME'. Did you mean: rname, name, rkey?"
            ),
            id="bad_name_21",
        ),
        pytest.param(
            bad_name_22,
            None,
            re.escape(
                "Unrecognized term of TPCH.CALCULATE(anthro_pomorph_IZATION=1, counte_rintelligence=2, OVERIN_tellectualizers=3, ultra_revolution_aries=4, PROFESSION_alization=5, De_Institutionalizations=6, over_intellect_ualiz_ation=7): 'Over_Intellectual_Ization'. Did you mean: over_intellect_ualiz_ation, OVERIN_tellectualizers, PROFESSION_alization?"
            ),
            id="bad_name_22",
        ),
        pytest.param(
            bad_name_23,
            None,
            re.escape(
                "Unrecognized term of TPCH.CALCULATE(anthro_pomorph_IZATION=1, counte_rintelligence=2, OVERIN_tellectualizers=3, ultra_revolution_aries=4, PROFESSION_alization=5, De_Institutionalizations=6, over_intellect_ualiz_ation=7): 'paio_eo_aliz_ation'. Did you mean: PROFESSION_alization, nations, parts, regions?"
            ),
            id="bad_name_23",
        ),
        pytest.param(
            bad_name_24,
            None,
            re.escape(
                "Unrecognized term of TPCH.CALCULATE(anthro_pomorph_IZATION=1, counte_rintelligence=2, OVERIN_tellectualizers=3, ultra_revolution_aries=4, PROFESSION_alization=5, De_Institutionalizations=6, over_intellect_ualiz_ation=7): '_a_r_h_x_n_t_p_o_q__z_m_o_p_i__a_o_n_z_'. Did you mean: nations, parts, anthro_pomorph_IZATION, lines, regions?"
            ),
            id="bad_name_24",
        ),
        pytest.param(
            bad_name_25,
            None,
            re.escape(
                "Unrecognized term of TPCH.CALCULATE(anthro_pomorph_IZATION=1, counte_rintelligence=2, OVERIN_tellectualizers=3, ultra_revolution_aries=4, PROFESSION_alization=5, De_Institutionalizations=6, over_intellect_ualiz_ation=7): 'anthropomorphization_and_overintellectualization_and_ultrarevolutionaries'. Did you mean: over_intellect_ualiz_ation, anthro_pomorph_IZATION, OVERIN_tellectualizers, ultra_revolution_aries?"
            ),
            id="bad_name_25",
        ),
        pytest.param(
            bad_cross_1,
            None,
            "Cannot qualify int: 42",
            id="bad_cross_1",
        ),
        pytest.param(
            bad_cross_2,
            None,
            "Expected a collection, but received an expression",
            id="bad_cross_2",
        ),
        pytest.param(
            bad_cross_3,
            None,
            re.escape(
                "Unrecognized term of TPCH.customers.TPCH: 'foo'. Did you mean: lines, parts, nations, orders, regions?"
            ),
            id="bad_cross_3",
        ),
        pytest.param(
            bad_cross_4,
            None,
            "Name 'customers' conflicts with a collection name in the graph",
            id="bad_cross_4",
        ),
        pytest.param(
            bad_cross_5,
            None,
            re.escape(
<<<<<<< HEAD
                "Unrecognized term of TPCH.regions.CALCULATE(name=name).TPCH.regions.CALCULATE(name=name): 'regions'. Did you mean: nations, key, name?"
=======
                "nclear whether 'name' refers to a term of the current context or ancestor of collection TPCH.regions.CALCULATE(name=name).TPCH.regions"
>>>>>>> 29dd27d2
            ),
            id="bad_cross_5",
        ),
        pytest.param(
            bad_cross_6,
            None,
            re.escape(
                "Unrecognized term of TPCH.suppliers.TPCH.parts: 'suppliers'. Did you mean: size, lines, key, name, supply_records?"
            ),
            id="bad_cross_6",
        ),
        pytest.param(
            bad_cross_7,
            None,
            "",
            id="bad_cross_7",
        ),
        pytest.param(
            bad_cross_8,
            None,
            re.escape(
                "Unrecognized term of TPCH.regions.CALCULATE(r1=name).TPCH.nations: 'r_key'. Did you mean: key, r1, name?"
            ),
            id="bad_cross_8",
        ),
        pytest.param(
            bad_cross_9,
            None,
            "Expected an expression, but received a collection: TPCH.regions",
            id="bad_cross_9",
        ),
        pytest.param(
            bad_cross_10,
            None,
            "PyDough does yet support aggregations whose arguments mix between subcollection data of the current context and fields of the context itself",
            id="bad_cross_10",
        ),
        pytest.param(
            bad_cross_11,
            None,
            "Unrecognized term of TPCH.nations.TPCH.regions: 'customers'. Did you mean: comment, name, key, nations?",
            id="bad_cross_11",
        ),
        pytest.param(
            bad_quantile_1,
            None,
            re.escape(
                "Invalid operator invocation 'QUANTILE(orders.total_price)': Expected 2 arguments, received 1"
            ),
            id="bad_quantile_1",
        ),
        pytest.param(
            bad_quantile_2,
            None,
            re.escape(
                "Expected aggregation call to contain references to exactly one child collection, but found 0 in QUANTILE('orders.total_price', 0.7)"
            ),
            id="bad_quantile_2",
        ),
        pytest.param(
            bad_quantile_3,
            None,
            re.escape(
                "Expected second argument to QUANTILE to be a numeric literal between 0 and 1, instead received 40"
            ),
            id="bad_quantile_3",
        ),
        pytest.param(
            bad_quantile_4,
            None,
            re.escape(
                "Expected second argument to QUANTILE to be a numeric literal between 0 and 1, instead received -10"
            ),
            id="bad_quantile_4",
        ),
        pytest.param(
            bad_quantile_5,
            None,
            re.escape(
                "Non-expression argument orders of type ChildReferenceCollection found in operator 'QUANTILE'"
            ),
            id="bad_quantile_5",
        ),
        pytest.param(
            bad_quantile_6,
            None,
            re.escape(
                "Expected aggregation call to contain references to exactly one child collection, but found 0 in QUANTILE(20, 0.9)"
            ),
            id="bad_quantile_6",
        ),
    ],
)
def test_pipeline_e2e_errors(
    pydough_impl: Callable[..., UnqualifiedNode],
    columns: dict[str, str] | list[str] | None,
    error_message: str,
    get_sample_graph: graph_fetcher,
    sqlite_tpch_db_context: DatabaseContext,
):
    """
    Tests running bad PyDough code through the entire pipeline to verify that
    a certain error is raised.
    """
    graph: GraphMetadata = get_sample_graph("TPCH")
    run_e2e_error_test(
        pydough_impl,
        error_message,
        graph,
        columns=columns,
        database=sqlite_tpch_db_context,
    )<|MERGE_RESOLUTION|>--- conflicted
+++ resolved
@@ -145,12 +145,9 @@
     simple_cross_11,
     simple_cross_12,
     simple_cross_13,
-<<<<<<< HEAD
-=======
     simple_cross_14,
     simple_cross_15,
     simple_cross_16,
->>>>>>> 29dd27d2
     simple_filter_top_five,
     simple_int_float_string_cast,
     simple_scan,
@@ -2246,9 +2243,6 @@
             PyDoughPandasTest(
                 simple_cross_13,
                 "TPCH",
-<<<<<<< HEAD
-                lambda: pd.DataFrame({"n1": [142], "n2": [8]}),
-=======
                 lambda: pd.DataFrame(
                     {
                         "a": ["foo"],
@@ -2260,15 +2254,12 @@
                         "g": ["yay"],
                     }
                 ),
->>>>>>> 29dd27d2
                 "simple_cross_13",
             ),
             id="simple_cross_13",
         ),
         pytest.param(
             PyDoughPandasTest(
-<<<<<<< HEAD
-=======
                 simple_cross_14,
                 "TPCH",
                 lambda: pd.DataFrame(
@@ -2309,7 +2300,6 @@
         ),
         pytest.param(
             PyDoughPandasTest(
->>>>>>> 29dd27d2
                 simple_var_std,
                 "TPCH",
                 lambda: pd.DataFrame(
@@ -3130,11 +3120,7 @@
             bad_name_6,
             None,
             re.escape(
-<<<<<<< HEAD
-                "Unrecognized term of TPCH.customers: 'suppliers'. Did you mean: orders, key, name, address, phone, nation?"
-=======
                 "Unrecognized term of TPCH.customers: 'suppliers'. Did you mean: orders, key, name, address, phone?"
->>>>>>> 29dd27d2
             ),
             id="bad_name_6",
         ),
@@ -3190,11 +3176,7 @@
             bad_name_13,
             None,
             re.escape(
-<<<<<<< HEAD
-                "Unrecognized term of TPCH.customers: 'thisisareallylargename_that_exceeds_the_system_limit'. Did you mean: market_segment, name, orders, address, key, phone, nation, nation_key?"
-=======
                 "Unrecognized term of TPCH.customers: 'thisisareallylargename_that_exceeds_the_system_limit'. Did you mean: market_segment, name, orders, address, key?"
->>>>>>> 29dd27d2
             ),
             id="bad_name_13",
         ),
@@ -3218,11 +3200,7 @@
             bad_name_16,
             None,
             re.escape(
-<<<<<<< HEAD
-                "Unrecognized term of TPCH.customers: 'no_exist'. Did you mean: name, key, comment, nation, orders, phone, address?"
-=======
                 "Unrecognized term of TPCH.customers: 'no_exist'. Did you mean: name, key, comment, nation, orders?"
->>>>>>> 29dd27d2
             ),
             id="bad_name_16",
         ),
@@ -3328,11 +3306,7 @@
             bad_cross_5,
             None,
             re.escape(
-<<<<<<< HEAD
-                "Unrecognized term of TPCH.regions.CALCULATE(name=name).TPCH.regions.CALCULATE(name=name): 'regions'. Did you mean: nations, key, name?"
-=======
                 "nclear whether 'name' refers to a term of the current context or ancestor of collection TPCH.regions.CALCULATE(name=name).TPCH.regions"
->>>>>>> 29dd27d2
             ),
             id="bad_cross_5",
         ),

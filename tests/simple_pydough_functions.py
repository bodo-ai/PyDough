# ruff: noqa
# mypy: ignore-errors
# ruff & mypy should not try to typecheck or verify any of this

import datetime


def simple_scan():
    return Orders(key)


def simple_filter():
    # Note: The SQL is non-deterministic once we add nested expressions.
    return Orders(o_orderkey=key, o_totalprice=total_price).WHERE(o_totalprice < 1000.0)


def simple_scan_top_five():
    return Orders(key).TOP_K(5, by=key.ASC())


def simple_filter_top_five():
    return Orders(key, total_price).WHERE(total_price < 1000.0).TOP_K(5, by=key.DESC())


def rank_a():
    return Customers(rank=RANKING(by=acctbal.DESC()))


def rank_b():
    return Orders(rank=RANKING(by=(order_priority.ASC()), allow_ties=True))


def rank_c():
    return Orders(
        order_date, rank=RANKING(by=order_date.ASC(), allow_ties=True, dense=True)
    )


def rank_nations_by_region():
    return Nations(name, rank=RANKING(by=region.name.ASC(), allow_ties=True))


def rank_nations_per_region_by_customers():
    return Regions.nations(
        name, rank=RANKING(by=COUNT(customers).DESC(), levels=1)
    ).TOP_K(5, by=rank.ASC())


def rank_parts_per_supplier_region_by_size():
    return Regions.nations.suppliers.supply_records.part(
        key,
        region=BACK(4).name,
        rank=RANKING(
            by=(size.DESC(), container.DESC(), part_type.DESC()),
            levels=4,
            allow_ties=True,
            dense=True,
        ),
    ).TOP_K(15, by=key.ASC())


def rank_with_filters_a():
    return (
        Customers(n=name, r=RANKING(by=acctbal.DESC()))
        .WHERE(ENDSWITH(name, "0"))
        .WHERE(r <= 30)
    )


def rank_with_filters_b():
    return (
        Customers(n=name, r=RANKING(by=acctbal.DESC()))
        .WHERE(r <= 30)
        .WHERE(ENDSWITH(name, "0"))
    )


def rank_with_filters_c():
    return (
        PARTITION(Parts, name="p", by=size)
        .TOP_K(5, by=size.DESC())
        .p(size, name)
        .WHERE(RANKING(by=retail_price.DESC(), levels=1) == 1)
    )


def percentile_nations():
    # For every nation, give its name & its bucket from 1-5 ordered by name
    # alphabetically
    return Nations(name, p=PERCENTILE(by=name.ASC(), n_buckets=5))


def percentile_customers_per_region():
    # For each region, give the name of all customers in that region that are
    # in the 95th percentile in terms of account balance (larger percentile
    # means more money) and whose phone number ends in two zeros, sorted by the
    # name of the customers
    return (
        Regions.nations.customers(name)
        .WHERE((PERCENTILE(by=(acctbal.ASC()), levels=2) == 95) & ENDSWITH(phone, "00"))
        .ORDER_BY(name.ASC())
    )


def regional_suppliers_percentile():
    # For each region, find the suppliers in the top 0.1% by number of parts
    # they supply, breaking ties by name, only keeping the suppliers in the top
    pct = PERCENTILE(
        by=(COUNT(supply_records).ASC(), name.ASC()), levels=2, n_buckets=1000
    )
    return Regions.nations.suppliers(name).WHERE(HAS(supply_records) & (pct == 1000))


def function_sampler():
    # Examples of using different functions
    return (
        Regions.nations.customers(
            a=JOIN_STRINGS("-", BACK(2).name, BACK(1).name, name[16:]),
            b=ROUND(acctbal, 1),
            c=KEEP_IF(name, phone[:1] == "3"),
            d=PRESENT(KEEP_IF(name, phone[1:2] == "1")),
            e=ABSENT(KEEP_IF(name, phone[14:] == "7")),
        )
        .WHERE(MONOTONIC(0.0, acctbal, 100.0))
        .TOP_K(10, by=address.ASC())
    )


def loop_generated_terms():
    # Using a loop & dictionary to generate PyDough calc terms
    terms = {"name": name}
    for i in range(3):
        terms[f"interval_{i}"] = COUNT(
            customers.WHERE(MONOTONIC(i * 1000, acctbal, (i + 1) * 1000))
        )
    return Nations(**terms)


def function_defined_terms():
    # Using a regular function to generate PyDough calc terms
    def interval_n(n):
        return COUNT(customers.WHERE(MONOTONIC(n * 1000, acctbal, (n + 1) * 1000)))

    return Nations(
        name,
        interval_7=interval_n(7),
        interval_4=interval_n(4),
        interval_13=interval_n(13),
    )


def function_defined_terms_with_duplicate_names():
    # Using a regular function to generate PyDough calc terms with the function argument same as collection's fields.
    def interval_n(n, name="test"):
        return COUNT(customers.WHERE(MONOTONIC(n * 1000, acctbal, (n + 1) * 1000)))

    return Nations(
        name,
        redefined_name=name,
        interval_7=interval_n(7),
        interval_4=interval_n(4),
        interval_13=interval_n(13),
    )


def lambda_defined_terms():
    # Using a lambda function to generate PyDough calc terms
    interval_n = lambda n: COUNT(
        customers.WHERE(MONOTONIC(n * 1000, acctbal, (n + 1) * 1000))
    )

    return Nations(
        name,
        interval_7=interval_n(7),
        interval_4=interval_n(4),
        interval_13=interval_n(13),
    )


def dict_comp_terms():
    # Using a dictionary comprehension to generate PyDough calc terms
    terms = {"name": name}
    terms.update(
        {
            f"interval_{i}": COUNT(
                customers.WHERE(MONOTONIC(i * 1000, acctbal, (i + 1) * 1000))
            )
            for i in range(3)
        }
    )
    return Nations(**terms)


def list_comp_terms():
    # Using a list comprehension to generate PyDough calc terms
    terms = [name]
    terms.extend(
        [
            COUNT(customers.WHERE(MONOTONIC(i * 1000, acctbal, (i + 1) * 1000)))
            for i in range(3)
        ]
    )
    return Nations(*terms)


def set_comp_terms():
    # Using a set comprehension to generate PyDough calc terms
    terms = [name]
    terms.extend(
        set(
            {
                COUNT(customers.WHERE(MONOTONIC(i * 1000, acctbal, (i + 1) * 1000)))
                for i in range(3)
            }
        )
    )
    sorted_terms = sorted(terms, key=lambda x: repr(x))
    return Nations(*sorted_terms)


def generator_comp_terms():
    # Using a generator comprehension to generate PyDough calc terms
    terms = {"name": name}
    for term, value in (
        (
            f"interval_{i}",
            COUNT(customers.WHERE(MONOTONIC(i * 1000, acctbal, (i + 1) * 1000))),
        )
        for i in range(3)
    ):
        terms[term] = value
    return Nations(**terms)


def agg_partition():
    # Doing a global aggregation on the output of a partition aggregation
    yearly_data = PARTITION(Orders(year=YEAR(order_date)), name="orders", by=year)(
        n_orders=COUNT(orders)
    )
    return TPCH(best_year=MAX(yearly_data.n_orders))


def double_partition():
    # Doing a partition aggregation on the output of a partition aggregation
    year_month_data = PARTITION(
        Orders(year=YEAR(order_date), month=MONTH(order_date)),
        name="orders",
        by=(year, month),
    )(n_orders=COUNT(orders))
    return PARTITION(
        year_month_data,
        name="months",
        by=year,
    )(year, best_month=MAX(months.n_orders))


def triple_partition():
    # Doing three layers of partitioned aggregation. Goal of the question:
    # for each region, calculate the average percentage of purchases made from
    # suppliers in that region belonging to the most common part type shipped
    # from the supplier region to the customer region, averaging across all
    # customer region. Only considers lineitems from June of 1992 where the
    # container is small.
    line_info = (
        Parts.WHERE(
            STARTSWITH(container, "SM"),
        )
        .lines.WHERE((MONTH(ship_date) == 6) & (YEAR(ship_date) == 1992))(
            supp_region=supplier.nation.region.name,
        )
        .order.WHERE(YEAR(order_date) == 1992)(
            supp_region=BACK(1).supp_region,
            part_type=BACK(2).part_type,
            cust_region=customer.nation.region.name,
        )
    )
    rrt_combos = PARTITION(
        line_info, name="lines", by=(supp_region, cust_region, part_type)
    )(n_instances=COUNT(lines))
    rr_combos = PARTITION(rrt_combos, name="part_types", by=(supp_region, cust_region))(
        percentage=100.0 * MAX(part_types.n_instances) / SUM(part_types.n_instances)
    )
    return PARTITION(
        rr_combos,
        name="cust_regions",
        by=supp_region,
    )(supp_region, avg_percentage=AVG(cust_regions.percentage)).ORDER_BY(
        supp_region.ASC()
    )


def hour_minute_day():
    """
    Return the transaction IDs with the hour, minute, and second extracted from
    transaction timestamps for specific ticker symbols ("AAPL","GOOGL","NFLX"),
    ordered by transaction ID in ascending order.
    """
    return (
        Transactions(
            transaction_id, HOUR(date_time), MINUTE(date_time), SECOND(date_time)
        )
        .WHERE(ISIN(ticker.symbol, ("AAPL", "GOOGL", "NFLX")))
        .ORDER_BY(transaction_id.ASC())
    )


def exponentiation():
    return DailyPrices(
        low_square=low**2,
        low_sqrt=SQRT(low),
        low_cbrt=POWER(low, 1 / 3),
    ).TOP_K(10, by=low_square.ASC())


def args_kwargs():
    def impl(*args, **kwargs):
        terms = {}
        for i, color in enumerate(args):
            terms[f"n_{color}"] = COUNT(parts.WHERE(CONTAINS(part_name, color)))
        for n, size in kwargs.items():
            terms[n] = COUNT(parts.WHERE(size == size))
        return TPCH(**terms)

    result = impl("tomato", "almond", small=10, large=40)
    return result


def unpacking():
    start, end = (1992, 1994)
    selects_orders = orders.WHERE(MONOTONIC(start, YEAR(order_date), end))
    return selects_orders


def nested_unpacking():
    a, (b, c) = ["GERMANY", ["FRANCE", "ARGENTINA"]]
    chosen_customers = customers.WHERE(ISIN(nation.name, (a, b, c)))
    return chosen_customers


def unpacking_in_iterable():
    terms = {}
    for i, j in zip(range(5), range(1992, 1997)):
        terms[f"c{i}"] = COUNT(orders.WHERE(YEAR(order_date) == j))
    return Nations(**terms)


def with_import_statement():
    import tempfile as tf
    import logging.config

    logging.config.dictConfig({"version": 1})
    from os import path as opath

    result1 = opath.join("folder", "file.txt")
    with tf.TemporaryFile() as tf_handle1, tf.TemporaryFile() as tf_handle2:
        tf_handle1.write(b"Canada")
        tf_handle2.write(b"Mexico")
        tf_handle1.seek(0)
        tf_handle2.seek(0)
        a = str(tf_handle1.read().decode("utf-8"))
        b = str(tf_handle2.read().decode("utf-8"))
        return customers.WHERE(ISIN(nation.name, (a, b)))


def exception_handling():
    try:
        raise Exception("Canada")
    except Exception as e:
        country = str(e)
        return customers.WHERE(ISIN(nation.name, (country, "Mexico")))
    finally:
        pass


def class_handling():
    class Customer:
        def __init__(self, countries):
            self._countries = countries

        def query(self):
            return customers.WHERE(ISIN(nation.name, self._countries))

    return Customer(("Canada", "Mexico")).query()


def annotated_assignment():
    direction1: str
    direction1 = "SOUTH "
    specific_region: tuple[str, str] = "WEST", "AMERICA"
    chosen_region: str = direction1 + " ".join(specific_region)
    return Nations.WHERE(region.name == chosen_region)


<<<<<<< HEAD
def abs_round_magic_method():
    return DailyPrices(abs_low=abs(low), round_low=round(low, 2))
=======
def years_months_days_hours_datediff():
    y1_datetime = datetime.datetime(2025, 5, 2, 11, 00, 0)
    return Transactions.WHERE((YEAR(date_time) < 2025))(
        x=date_time,
        y1=y1_datetime,
        years_diff=DATEDIFF("years", date_time, y1_datetime),
        c_years_diff=DATEDIFF("YEARS", date_time, y1_datetime),
        c_y_diff=DATEDIFF("Y", date_time, y1_datetime),
        y_diff=DATEDIFF("y", date_time, y1_datetime),
        months_diff=DATEDIFF("months", date_time, y1_datetime),
        c_months_diff=DATEDIFF("MONTHS", date_time, y1_datetime),
        mm_diff=DATEDIFF("mm", date_time, y1_datetime),
        days_diff=DATEDIFF("days", date_time, y1_datetime),
        c_days_diff=DATEDIFF("DAYS", date_time, y1_datetime),
        c_d_diff=DATEDIFF("D", date_time, y1_datetime),
        d_diff=DATEDIFF("d", date_time, y1_datetime),
        hours_diff=DATEDIFF("hours", date_time, y1_datetime),
        c_hours_diff=DATEDIFF("HOURS", date_time, y1_datetime),
        c_h_diff=DATEDIFF("H", date_time, y1_datetime),
    ).TOP_K(30, by=years_diff.ASC())


def minutes_seconds_datediff():
    y_datetime = datetime.datetime(2023, 4, 3, 13, 16, 30)
    return Transactions.WHERE(YEAR(date_time) <= 2024)(
        x=date_time,
        y=y_datetime,
        minutes_diff=DATEDIFF("m", date_time, y_datetime),
        seconds_diff=DATEDIFF("s", date_time, y_datetime),
    ).TOP_K(30, by=x.DESC())


def datediff():
    y1_datetime = datetime.datetime(2025, 5, 2, 11, 00, 0)
    y_datetime = datetime.datetime(2023, 4, 3, 13, 16, 30)
    return Transactions.WHERE((YEAR(date_time) < 2025))(
        x=date_time,
        y1=y1_datetime,
        y=y_datetime,
        years_diff=DATEDIFF("years", date_time, y1_datetime),
        months_diff=DATEDIFF("months", date_time, y1_datetime),
        days_diff=DATEDIFF("days", date_time, y1_datetime),
        hours_diff=DATEDIFF("hours", date_time, y1_datetime),
        minutes_diff=DATEDIFF("minutes", date_time, y_datetime),
        seconds_diff=DATEDIFF("seconds", date_time, y_datetime),
    ).TOP_K(30, by=years_diff.ASC())
>>>>>>> acc70120
<|MERGE_RESOLUTION|>--- conflicted
+++ resolved
@@ -391,10 +391,10 @@
     return Nations.WHERE(region.name == chosen_region)
 
 
-<<<<<<< HEAD
 def abs_round_magic_method():
     return DailyPrices(abs_low=abs(low), round_low=round(low, 2))
-=======
+
+
 def years_months_days_hours_datediff():
     y1_datetime = datetime.datetime(2025, 5, 2, 11, 00, 0)
     return Transactions.WHERE((YEAR(date_time) < 2025))(
@@ -440,5 +440,4 @@
         hours_diff=DATEDIFF("hours", date_time, y1_datetime),
         minutes_diff=DATEDIFF("minutes", date_time, y_datetime),
         seconds_diff=DATEDIFF("seconds", date_time, y_datetime),
-    ).TOP_K(30, by=years_diff.ASC())
->>>>>>> acc70120
+    ).TOP_K(30, by=years_diff.ASC())
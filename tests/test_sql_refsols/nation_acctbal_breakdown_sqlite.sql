WITH _t1 AS (
  SELECT
    CASE
      WHEN ABS(
        (
          ROW_NUMBER() OVER (PARTITION BY c_nationkey ORDER BY CASE WHEN c_acctbal >= 0 THEN c_acctbal ELSE NULL END DESC) - 1.0
        ) - (
          CAST((
            COUNT(CASE WHEN c_acctbal >= 0 THEN c_acctbal ELSE NULL END) OVER (PARTITION BY c_nationkey) - 1.0
          ) AS REAL) / 2.0
        )
      ) < 1.0
      THEN CASE WHEN c_acctbal >= 0 THEN c_acctbal ELSE NULL END
      ELSE NULL
    END AS expr_5,
    CASE
      WHEN ABS(
        (
          ROW_NUMBER() OVER (PARTITION BY c_nationkey ORDER BY c_acctbal DESC) - 1.0
        ) - (
          CAST((
            COUNT(c_acctbal) OVER (PARTITION BY c_nationkey) - 1.0
          ) AS REAL) / 2.0
        )
      ) < 1.0
      THEN c_acctbal
      ELSE NULL
    END AS expr_6,
    CASE
      WHEN ABS(
        (
          ROW_NUMBER() OVER (PARTITION BY c_nationkey ORDER BY CASE WHEN c_acctbal < 0 THEN c_acctbal ELSE NULL END DESC) - 1.0
        ) - (
          CAST((
            COUNT(CASE WHEN c_acctbal < 0 THEN c_acctbal ELSE NULL END) OVER (PARTITION BY c_nationkey) - 1.0
          ) AS REAL) / 2.0
        )
      ) < 1.0
      THEN CASE WHEN c_acctbal < 0 THEN c_acctbal ELSE NULL END
      ELSE NULL
    END AS expr_7,
    c_nationkey AS nation_key,
    CASE WHEN c_acctbal < 0 THEN c_acctbal ELSE NULL END AS negative_acctbal,
    CASE WHEN c_acctbal >= 0 THEN c_acctbal ELSE NULL END AS non_negative_acctbal
  FROM tpch.customer
), _s3 AS (
  SELECT
<<<<<<< HEAD
    AVG(expr_5) AS median_black_acctbal,
    AVG(expr_6) AS median_overall_acctbal,
    AVG(expr_7) AS median_red_acctbal,
    COUNT(negative_acctbal) AS n_red_acctbal,
    COUNT(non_negative_acctbal) AS n_black_acctbal,
=======
    AVG(expr_5) AS agg_0,
    AVG(expr_6) AS agg_1,
    AVG(expr_7) AS agg_2,
    COUNT(non_negative_acctbal) AS agg_3,
    COUNT(negative_acctbal) AS agg_4,
>>>>>>> fd4a89e4
    nation_key
  FROM _t1
  GROUP BY
    nation_key
)
SELECT
  nation.n_name AS nation_name,
  _s3.n_red_acctbal,
  _s3.n_black_acctbal,
  _s3.median_red_acctbal,
  _s3.median_black_acctbal,
  _s3.median_overall_acctbal
FROM tpch.nation AS nation
JOIN tpch.region AS region
  ON nation.n_regionkey = region.r_regionkey AND region.r_name = 'AMERICA'
JOIN _s3 AS _s3
  ON _s3.nation_key = nation.n_nationkey
ORDER BY
  nation_name<|MERGE_RESOLUTION|>--- conflicted
+++ resolved
@@ -45,19 +45,11 @@
   FROM tpch.customer
 ), _s3 AS (
   SELECT
-<<<<<<< HEAD
     AVG(expr_5) AS median_black_acctbal,
     AVG(expr_6) AS median_overall_acctbal,
     AVG(expr_7) AS median_red_acctbal,
+    COUNT(non_negative_acctbal) AS n_black_acctbal,
     COUNT(negative_acctbal) AS n_red_acctbal,
-    COUNT(non_negative_acctbal) AS n_black_acctbal,
-=======
-    AVG(expr_5) AS agg_0,
-    AVG(expr_6) AS agg_1,
-    AVG(expr_7) AS agg_2,
-    COUNT(non_negative_acctbal) AS agg_3,
-    COUNT(negative_acctbal) AS agg_4,
->>>>>>> fd4a89e4
     nation_key
   FROM _t1
   GROUP BY

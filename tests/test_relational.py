--- conflicted
+++ resolved
@@ -6,17 +6,7 @@
 
 import pytest
 
-<<<<<<< HEAD
-from pydough.pydough_ast.pydough_operators.expression_operators import EQU, LOWER, SUM
-from pydough.relational import Relational
-from pydough.relational.aggregate import Aggregate
-from pydough.relational.filter import Filter
-from pydough.relational.join import Join, JoinType
-from pydough.relational.limit import Limit
-from pydough.relational.project import Project
-=======
 from pydough.pydough_ast.pydough_operators import EQU, LOWER, SUM
->>>>>>> 304054c7
 from pydough.relational.relational_expressions import (
     CallExpression,
     ColumnReference,
@@ -26,6 +16,8 @@
 from pydough.relational.relational_nodes import (
     Aggregate,
     Filter,
+    Join,
+    JoinType,
     Limit,
     Project,
     Relational,

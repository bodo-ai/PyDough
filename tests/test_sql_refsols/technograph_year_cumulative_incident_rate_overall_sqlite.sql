WITH _t5 AS (
  SELECT
    ca_dt
  FROM main.calendar
), _s3 AS (
  SELECT
<<<<<<< HEAD
    COUNT() AS agg_2,
    _s0.ca_dt AS calendar_day
=======
    COUNT(*) AS agg_2,
    _s0.calendar_day
>>>>>>> 30d7d0e9
  FROM _t5 AS _s0
  JOIN main.devices AS devices
    ON _s0.ca_dt = DATE(devices.de_purchase_ts, 'start of day')
  GROUP BY
    _s0.ca_dt
), _s7 AS (
  SELECT
<<<<<<< HEAD
    COUNT() AS agg_5,
    _s4.ca_dt AS calendar_day
=======
    COUNT(*) AS agg_5,
    _s4.calendar_day
>>>>>>> 30d7d0e9
  FROM _t5 AS _s4
  JOIN main.incidents AS incidents
    ON _s4.ca_dt = DATE(incidents.in_error_report_ts, 'start of day')
  GROUP BY
    _s4.ca_dt
), _t3 AS (
  SELECT
    SUM(_s3.agg_2) AS agg_4,
    SUM(_s7.agg_5) AS agg_7,
    CAST(STRFTIME('%Y', _t5.ca_dt) AS INTEGER) AS year
  FROM _t5 AS _t5
  LEFT JOIN _s3 AS _s3
    ON _s3.calendar_day = _t5.ca_dt
  LEFT JOIN _s7 AS _s7
    ON _s7.calendar_day = _t5.ca_dt
  GROUP BY
    CAST(STRFTIME('%Y', _t5.ca_dt) AS INTEGER)
), _t0 AS (
  SELECT
    ROUND(
      CAST(SUM(COALESCE(agg_7, 0)) OVER (ORDER BY year ROWS BETWEEN UNBOUNDED PRECEDING AND CURRENT ROW) AS REAL) / SUM(COALESCE(agg_4, 0)) OVER (ORDER BY year ROWS BETWEEN UNBOUNDED PRECEDING AND CURRENT ROW),
      2
    ) AS cum_ir,
    ROUND(
      CAST((
        100.0 * (
          COALESCE(agg_4, 0) - LAG(COALESCE(agg_4, 0), 1) OVER (ORDER BY year)
        )
      ) AS REAL) / LAG(COALESCE(agg_4, 0), 1) OVER (ORDER BY year),
      2
    ) AS pct_bought_change,
    ROUND(
      CAST((
        100.0 * (
          COALESCE(agg_7, 0) - LAG(COALESCE(agg_7, 0), 1) OVER (ORDER BY year)
        )
      ) AS REAL) / LAG(COALESCE(agg_7, 0), 1) OVER (ORDER BY year),
      2
    ) AS pct_incident_change,
    COALESCE(agg_4, 0) AS n_devices,
    COALESCE(agg_7, 0) AS n_incidents,
    year
  FROM _t3
  WHERE
    NOT agg_4 IS NULL AND agg_4 > 0
)
SELECT
  year AS yr,
  cum_ir,
  pct_bought_change,
  pct_incident_change,
  n_devices AS bought,
  n_incidents AS incidents
FROM _t0
ORDER BY
  year<|MERGE_RESOLUTION|>--- conflicted
+++ resolved
@@ -4,13 +4,8 @@
   FROM main.calendar
 ), _s3 AS (
   SELECT
-<<<<<<< HEAD
-    COUNT() AS agg_2,
+    COUNT(*) AS agg_2,
     _s0.ca_dt AS calendar_day
-=======
-    COUNT(*) AS agg_2,
-    _s0.calendar_day
->>>>>>> 30d7d0e9
   FROM _t5 AS _s0
   JOIN main.devices AS devices
     ON _s0.ca_dt = DATE(devices.de_purchase_ts, 'start of day')
@@ -18,13 +13,8 @@
     _s0.ca_dt
 ), _s7 AS (
   SELECT
-<<<<<<< HEAD
-    COUNT() AS agg_5,
+    COUNT(*) AS agg_5,
     _s4.ca_dt AS calendar_day
-=======
-    COUNT(*) AS agg_5,
-    _s4.calendar_day
->>>>>>> 30d7d0e9
   FROM _t5 AS _s4
   JOIN main.incidents AS incidents
     ON _s4.ca_dt = DATE(incidents.in_error_report_ts, 'start of day')

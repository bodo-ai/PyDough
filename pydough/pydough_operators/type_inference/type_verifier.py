"""
Utilities used for PyDough type checking.
"""

__all__ = [
    "AllowAny",
    "RequireArgRange",
    "RequireCollection",
    "RequireMinArgs",
    "RequireNumArgs",
    "TypeVerifier",
    "build_verifier_from_json",
]

from abc import ABC, abstractmethod
from typing import Any

<<<<<<< HEAD
from pydough.errors import PyDoughQDAGException
=======
from pydough.metadata import PyDoughMetadataException
from pydough.metadata.errors import (
    NoExtraKeys,
    extract_array,
    extract_integer,
    extract_string,
)
from pydough.types import parse_type_from_string
>>>>>>> 92e453fb


class TypeVerifier(ABC):
    """
    Base class for verifiers that take in a list of PyDough QDAG objects and
    either silently accepts them or rejects them by raising an exception.

    Each implementation class is expected to implement the `accepts` method.
    """

    @abstractmethod
    def accepts(self, args: list[Any], error_on_fail: bool = True) -> bool:
        """
        Verifies whether the type verifier accepts/rejects a list
        of arguments.

        Args:
            `args`: the list of arguments that are being checked.
            `error_on_fail`: whether an exception be raised if the verifier
            rejects the arguments.

        Returns:
            Whether the verifier accepts or rejects the arguments.

        Raises:
            `PyDoughQDAGException`: if the arguments are rejected and
            `error_on_fail` is True.
        """


class AllowAny(TypeVerifier):
    """
    Type verifier implementation class that always accepts, no matter the
    arguments.
    """

    def accepts(self, args: list[Any], error_on_fail: bool = True) -> bool:
        return True


class RequireNumArgs(TypeVerifier):
    """
    Type verifier implementation class that requires an exact
    number of arguments
    """

    def __init__(self, num_args: int):
        self._num_args: int = num_args

    @property
    def num_args(self) -> int:
        """
        The number of arguments that the verifier expects to be
        provided.
        """
        return self._num_args

    def accepts(self, args: list[Any], error_on_fail: bool = True) -> bool:
        if len(args) != self.num_args:
            if error_on_fail:
                suffix = "argument" if self._num_args == 1 else "arguments"
                raise PyDoughQDAGException(
                    f"Expected {self.num_args} {suffix}, received {len(args)}"
                )
            return False
        return True


class RequireMinArgs(TypeVerifier):
    """
    Type verifier implementation class that requires a minimum number of arguments
    """

    def __init__(self, min_args: int):
        self._min_args: int = min_args

    @property
    def min_args(self) -> int:
        """
        The minimum number of arguments that the verifier expects to be
        provided.
        """
        return self._min_args

    def accepts(self, args: list[Any], error_on_fail: bool = True) -> bool:
        from pydough.qdag import PyDoughQDAGException

        if len(args) < self.min_args:
            if error_on_fail:
                suffix = "argument" if self._min_args == 1 else "arguments"
                raise PyDoughQDAGException(
                    f"Expected at least {self.min_args} {suffix}, received {len(args)}"
                )
            return False
        return True


class RequireArgRange(TypeVerifier):
    """
    Type verifier implementation class that requires the
    number of arguments to be within a range, both ends inclusive.
    """

    def __init__(self, low_range: int, high_range: int):
        self._low_range: int = low_range
        self._high_range: int = high_range

    @property
    def low_range(self) -> int:
        """
        The lower end of the range.
        """
        return self._low_range

    @property
    def high_range(self) -> int:
        """
        The higher end of the range.
        """
        return self._high_range

    def accepts(self, args: list[Any], error_on_fail: bool = True) -> bool:
        if not (self.low_range <= len(args) <= self.high_range):
            if error_on_fail:
                raise PyDoughQDAGException(
                    f"Expected between {self.low_range} and {self.high_range} arguments inclusive, "
                    f"received {len(args)}."
                )
            return False
        return True


class RequireCollection(TypeVerifier):
    """
    Type verifier implementation class that requires a single argument to be a
    collection.
    """

    def accepts(self, args: list[Any], error_on_fail: bool = True) -> bool:
        from pydough.qdag.collections import PyDoughCollectionQDAG

        if len(args) != 1:
            if error_on_fail:
                raise PyDoughQDAGException(
                    f"Expected 1 collection argument, received {len(args)}."
                )
            else:
                return False

        if not isinstance(args[0], PyDoughCollectionQDAG):
            if error_on_fail:
                raise PyDoughQDAGException(
                    "Expected a collection as an argument, received an expression"
                )
            else:
                return False
        return True


def build_verifier_from_json(json_data: dict[str, Any] | None) -> TypeVerifier:
    """
    Builds a type verifier from a JSON object. Note: verifiers currently only
    deal with the number of types, rather than the actual types of the
    arguments, since the PyDough type system is not yet fully implemented.

    Args:
        `json_data`: the JSON object containing the verifier configuration, or
        None if not provided.

    Returns:
        An instance of a `TypeVerifier` subclass based on the JSON data.
    """
    # If no JSON data is provided, return a verifier that accepts any arguments
    if json_data is None:
        return AllowAny()

    type_args: list[str]

    # Extract and switch on the verifier type string field.
    deducer_type: str = extract_string(json_data, "type", "verifier JSON metadata")
    match deducer_type:
        case "fixed arguments":
            NoExtraKeys({"type", "value"}).verify(
                json_data, "fixed arguments verifier JSON metadata"
            )
            type_args = extract_array(
                json_data, "value", "fixed arguments verifier JSON data"
            )
            for arg in type_args:
                if not isinstance(arg, str) or parse_type_from_string(arg) is None:
                    raise PyDoughMetadataException(
                        f"Invalid type value in fixed arguments verifier JSON data: {arg!r}"
                    )
            return RequireNumArgs(len(type_args))

        case "argument range":
            NoExtraKeys({"type", "value", "min"}).verify(
                json_data, "argument range verifier JSON metadata"
            )
            type_args = extract_array(
                json_data, "value", "argument range verifier JSON data"
            )
            type_args = extract_array(
                json_data, "value", "fixed arguments verifier JSON data"
            )
            for arg in type_args:
                if not isinstance(arg, str) or parse_type_from_string(arg) is None:
                    raise PyDoughMetadataException(
                        f"Invalid type value in argument range verifier JSON data: {arg!r}"
                    )
            min_args: int = extract_integer(
                json_data, "min", "argument range verifier JSON data"
            )
            if min_args < 0:
                raise PyDoughMetadataException(
                    f"Invalid minimum argument count in argument range verifier JSON data: {min_args!r}"
                )
            if len(type_args) < min_args:
                raise PyDoughMetadataException(
                    "Invalid argument range verifier JSON data: "
                    f"minimum {min_args} is greater than the number of types provided: {len(type_args)}"
                )
            return RequireArgRange(min_args, len(type_args))

        case _:
            raise PyDoughMetadataException(
                f"Unknown verifier type string: {deducer_type!r}"
            )<|MERGE_RESOLUTION|>--- conflicted
+++ resolved
@@ -15,18 +15,15 @@
 from abc import ABC, abstractmethod
 from typing import Any
 
-<<<<<<< HEAD
 from pydough.errors import PyDoughQDAGException
-=======
-from pydough.metadata import PyDoughMetadataException
-from pydough.metadata.errors import (
+from pydough.errors.error_utils import (
     NoExtraKeys,
+    PyDoughMetadataException,
     extract_array,
     extract_integer,
     extract_string,
 )
 from pydough.types import parse_type_from_string
->>>>>>> 92e453fb
 
 
 class TypeVerifier(ABC):

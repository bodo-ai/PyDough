"""
PyDough implementation of a generic connection to database
by leveraging PEP 249 (Python Database API Specification v2.0).
https://peps.python.org/pep-0249/
"""

__all__ = ["DatabaseConnection", "DatabaseContext", "DatabaseDialect"]

from dataclasses import dataclass
from enum import Enum
from typing import TYPE_CHECKING, cast

import pandas as pd

import pydough
from pydough.errors import PyDoughSessionException

<<<<<<< HEAD
from .db_types import DBConnection, DBCursor
=======
from .db_types import DBConnection, DBCursor, SnowflakeCursor
>>>>>>> 29dd27d2


class DatabaseConnection:
    """
    Class that manages a generic DB API 2.0 connection. This basically
    dispatches to the DB API 2.0 API on the underlying object and represents
    storing the state of the active connection.
    """

    # Database connection that follows DB API 2.0 specification.
    # sqlite3 contains the connection specification and is packaged
    # with Python.
    _connection: DBConnection
    _cursor: DBCursor | None

    def __init__(self, connection: DBConnection) -> None:
        self._connection = connection
        self._cursor = None

    def execute_query_df(self, sql: str) -> pd.DataFrame:
        """Create a cursor object using the connection and execute the query,
        returning the entire result as a Pandas DataFrame.

        TODO: (gh #173) Support parameters. Dependent on knowing which Python
        types are in scope and how we need to test them.

        Args:
            `sql`: The SQL query to execute.

        Returns:
            list[pt.Any]: A list of rows returned by the query.
        """
        self._cursor = self._connection.cursor()
        try:
            self.cursor.execute(sql)
        except Exception as e:
            print(f"ERROR WHILE EXECUTING QUERY:\n{sql}")
            raise pydough.active_session.error_builder.sql_runtime_failure(
                sql, e, True
            ) from e
<<<<<<< HEAD
        column_names: list[str] = [description[0] for description in cursor.description]
        # No need to close the cursor, as its closed by del.
        # TODO: (gh #174) Cache the cursor?
        # TODO: (gh #175) enable typed DataFrames.
        data = cursor.fetchall()
        return pd.DataFrame(data, columns=column_names)
=======

        # This is only for MyPy to pass and know about fetch_pandas_all()
        # NOTE: Code does not run in type checking mode, so we need to
        # check at run-time if the cursor has the method.
        if TYPE_CHECKING:
            _ = cast(SnowflakeCursor, self.cursor).fetch_pandas_all
        # At run-time check and run the fetch.
        if hasattr(self.cursor, "fetch_pandas_all"):
            return self.cursor.fetch_pandas_all()
        else:
            # Assume sqlite3
            column_names: list[str] = [
                description[0] for description in self.cursor.description
            ]
            # No need to close the cursor, as its closed by del.
            # TODO: (gh #174) Cache the cursor?
            # TODO: (gh #175) enable typed DataFrames.
            data = self.cursor.fetchall()
            return pd.DataFrame(data, columns=column_names)
>>>>>>> 29dd27d2

    # TODO: Consider adding a streaming API for large queries. It's not yet clear
    # how this will be available at a user API level.

    @property
    def connection(self) -> DBConnection:
        """
        Get the database connection. This API may be removed if all
        the functionality can be encapsulated in the DatabaseConnection.

        Returns:
            The database connection PyDough is managing.
        """
        return self._connection

    @property
    def cursor(self) -> DBCursor:
        """Get the database cursor.

        Returns:
            DBCursor: The database cursor PyDough is managing.
        """
        return self._cursor


class DatabaseDialect(Enum):
    """Enum for the supported database dialects.
    In general the dialects should"""

    ANSI = "ansi"
    SQLITE = "sqlite"
    SNOWFLAKE = "snowflake"
    MYSQL = "mysql"
    POSTGRES = "postgres"

    @staticmethod
    def from_string(dialect: str) -> "DatabaseDialect":
        """Convert a string to a DatabaseDialect enum.

        Args:
            `dialect`: The string representation of the dialect.

        Returns:
            The dialect enum.
        """
        dialect = dialect.upper()
        if dialect in DatabaseDialect.__members__:
            return DatabaseDialect.__members__[dialect]
        else:
            raise PyDoughSessionException(f"Unsupported dialect: {dialect}")


@dataclass
class DatabaseContext:
    """
    Simple dataclass wrapper to manage the database connection and
    the required corresponding dialect.
    """

    connection: DatabaseConnection
    dialect: DatabaseDialect<|MERGE_RESOLUTION|>--- conflicted
+++ resolved
@@ -15,11 +15,7 @@
 import pydough
 from pydough.errors import PyDoughSessionException
 
-<<<<<<< HEAD
-from .db_types import DBConnection, DBCursor
-=======
 from .db_types import DBConnection, DBCursor, SnowflakeCursor
->>>>>>> 29dd27d2
 
 
 class DatabaseConnection:
@@ -60,14 +56,6 @@
             raise pydough.active_session.error_builder.sql_runtime_failure(
                 sql, e, True
             ) from e
-<<<<<<< HEAD
-        column_names: list[str] = [description[0] for description in cursor.description]
-        # No need to close the cursor, as its closed by del.
-        # TODO: (gh #174) Cache the cursor?
-        # TODO: (gh #175) enable typed DataFrames.
-        data = cursor.fetchall()
-        return pd.DataFrame(data, columns=column_names)
-=======
 
         # This is only for MyPy to pass and know about fetch_pandas_all()
         # NOTE: Code does not run in type checking mode, so we need to
@@ -87,7 +75,6 @@
             # TODO: (gh #175) enable typed DataFrames.
             data = self.cursor.fetchall()
             return pd.DataFrame(data, columns=column_names)
->>>>>>> 29dd27d2
 
     # TODO: Consider adding a streaming API for large queries. It's not yet clear
     # how this will be available at a user API level.

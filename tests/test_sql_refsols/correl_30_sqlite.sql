WITH _t2 AS (
  SELECT
    c_acctbal,
    c_nationkey
  FROM tpch.customer
), _s1 AS (
  SELECT
    AVG(c_acctbal) AS avg_cust_acctbal,
    c_nationkey
  FROM _t2
  GROUP BY
    2
), _t3 AS (
  SELECT
    r_name,
    r_regionkey
  FROM tpch.region
  WHERE
    NOT r_name IN ('MIDDLE EAST', 'AFRICA', 'ASIA')
<<<<<<< HEAD
=======
), _s12 AS (
  SELECT
    MAX(nation.n_name) AS anything_n_name,
    MAX(LOWER(_t3.r_name)) AS anything_region_name,
    COUNT(*) AS n_rows,
    nation.n_nationkey
  FROM tpch.nation AS nation
  JOIN _s1 AS _s1
    ON _s1.c_nationkey = nation.n_nationkey
  JOIN _t3 AS _t3
    ON _t3.r_regionkey = nation.n_regionkey
  JOIN _t2 AS _s5
    ON _s1.avg_cust_acctbal < _s5.c_acctbal AND _s5.c_nationkey = nation.n_nationkey
  GROUP BY
    4
>>>>>>> cb96cdbf
), _t5 AS (
  SELECT
    s_acctbal,
    s_nationkey
  FROM tpch.supplier
), _s7 AS (
  SELECT
    AVG(s_acctbal) AS avg_supp_acctbal,
    s_nationkey
  FROM _t5
  GROUP BY
    2
), _s13 AS (
  SELECT
    COUNT(*) AS n_rows,
    nation.n_nationkey
  FROM tpch.nation AS nation
  JOIN _s7 AS _s7
    ON _s7.s_nationkey = nation.n_nationkey
  JOIN _t3 AS _t6
    ON _t6.r_regionkey = nation.n_regionkey
  JOIN _t5 AS _s11
    ON _s11.s_acctbal > _s7.avg_supp_acctbal AND _s11.s_nationkey = nation.n_nationkey
  GROUP BY
    2
)
SELECT
  MAX(LOWER(_t3.r_name)) AS region_name,
  MAX(nation.n_name) AS nation_name,
  COUNT(*) AS n_above_avg_customers,
  MAX(_s13.n_rows) AS n_above_avg_suppliers
FROM tpch.nation AS nation
JOIN _s1 AS _s1
  ON _s1.c_nationkey = nation.n_nationkey
JOIN _t3 AS _t3
  ON _t3.r_regionkey = nation.n_regionkey
JOIN _t2 AS _s5
  ON _s1.avg_cust_acctbal < _s5.c_acctbal AND _s5.c_nationkey = nation.n_nationkey
JOIN _s13 AS _s13
  ON _s13.n_nationkey = anything_n_nationkey
GROUP BY
  nation.n_nationkey,
  n_nationkey
ORDER BY
<<<<<<< HEAD
  MAX(LOWER(_t3.r_name)),
  MAX(nation.n_name)
=======
  1,
  2
>>>>>>> cb96cdbf
<|MERGE_RESOLUTION|>--- conflicted
+++ resolved
@@ -17,24 +17,6 @@
   FROM tpch.region
   WHERE
     NOT r_name IN ('MIDDLE EAST', 'AFRICA', 'ASIA')
-<<<<<<< HEAD
-=======
-), _s12 AS (
-  SELECT
-    MAX(nation.n_name) AS anything_n_name,
-    MAX(LOWER(_t3.r_name)) AS anything_region_name,
-    COUNT(*) AS n_rows,
-    nation.n_nationkey
-  FROM tpch.nation AS nation
-  JOIN _s1 AS _s1
-    ON _s1.c_nationkey = nation.n_nationkey
-  JOIN _t3 AS _t3
-    ON _t3.r_regionkey = nation.n_regionkey
-  JOIN _t2 AS _s5
-    ON _s1.avg_cust_acctbal < _s5.c_acctbal AND _s5.c_nationkey = nation.n_nationkey
-  GROUP BY
-    4
->>>>>>> cb96cdbf
 ), _t5 AS (
   SELECT
     s_acctbal,
@@ -79,10 +61,5 @@
   nation.n_nationkey,
   n_nationkey
 ORDER BY
-<<<<<<< HEAD
-  MAX(LOWER(_t3.r_name)),
-  MAX(nation.n_name)
-=======
   1,
-  2
->>>>>>> cb96cdbf
+  2
--- conflicted
+++ resolved
@@ -5,37 +5,7 @@
     )) AS agg_0
   FROM tpch.lineitem AS lineitem
   JOIN tpch.part AS part
-<<<<<<< HEAD
-    ON lineitem.l_partkey = part.p_partkey AND part.p_size >= 1
-=======
-    ON (
-      (
-        lineitem.l_quantity <= 11
-        AND lineitem.l_quantity >= 1
-        AND part.p_brand = 'Brand#12'
-        AND part.p_container IN ('SM CASE', 'SM BOX', 'SM PACK', 'SM PKG')
-        AND part.p_size <= 5
-        AND part.p_size >= 1
-      )
-      OR (
-        lineitem.l_quantity <= 20
-        AND lineitem.l_quantity >= 10
-        AND part.p_brand = 'Brand#23'
-        AND part.p_container IN ('MED BAG', 'MED BOX', 'MED PACK', 'MED PKG')
-        AND part.p_size <= 10
-        AND part.p_size >= 1
-      )
-      OR (
-        lineitem.l_quantity <= 30
-        AND lineitem.l_quantity >= 20
-        AND part.p_brand = 'Brand#34'
-        AND part.p_container IN ('LG CASE', 'LG BOX', 'LG PACK', 'LG PKG')
-        AND part.p_size <= 15
-        AND part.p_size >= 1
-      )
-    )
-    AND lineitem.l_partkey = part.p_partkey
->>>>>>> bed5052e
+    ON lineitem.l_partkey = part.p_partkey
   WHERE
     (
       (

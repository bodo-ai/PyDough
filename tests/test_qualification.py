"""
Unit tests the PyDough qualification process that transforms unqualified nodes
into qualified DAG nodes.
"""

from collections.abc import Callable

import pytest
from test_utils import (
    graph_fetcher,
)
from tpch_test_functions import (
    impl_tpch_q1,
    impl_tpch_q2,
    impl_tpch_q3,
    impl_tpch_q4,
    impl_tpch_q5,
    impl_tpch_q6,
    impl_tpch_q7,
    impl_tpch_q8,
    impl_tpch_q9,
    impl_tpch_q10,
    impl_tpch_q11,
    impl_tpch_q12,
    impl_tpch_q13,
    impl_tpch_q14,
    impl_tpch_q15,
    impl_tpch_q16,
    impl_tpch_q17,
    impl_tpch_q18,
    impl_tpch_q19,
    impl_tpch_q20,
    impl_tpch_q21,
    impl_tpch_q22,
)

from pydough import init_pydough_context
from pydough.metadata import GraphMetadata
from pydough.qdag import PyDoughCollectionQDAG, PyDoughQDAG
from pydough.unqualified import (
    UnqualifiedNode,
    qualify_node,
)


<<<<<<< HEAD
=======
def pydough_impl_misc_01(root: UnqualifiedNode) -> UnqualifiedNode:
    """
    Creates an UnqualifiedNode for the following PyDough snippet:
    ```
    TPCH.Nations(nation_name=name, total_balance=SUM(customers.acctbal))
    ```
    """
    return root.Nations(
        nation_name=root.name, total_balance=root.SUM(root.customers.acctbal)
    )


def pydough_impl_misc_02(root: UnqualifiedNode) -> UnqualifiedNode:
    """
    Creates an UnqualifiedNode for the following PyDough snippet:
    ```
    lines_1994 = orders.WHERE(
        (datetime.date(1994, 1, 1) <= order_date) &
        (order_date < datetime.date(1995, 1, 1))
    ).lines
    lines_1995 = orders.WHERE(
        (datetime.date(1995, 1, 1) <= order_date) &
        (order_date < datetime.date(1996, 1, 1))
    ).lines
    TPCH.Nations.customers(
        name=LOWER(name),
        nation_name=BACK(1).name,
        total_1994=SUM(lines_1994.extended_price - lines_1994.tax / 2),
        total_1995=SUM(lines_1995.extended_price - lines_1995.tax / 2),
    )
    ```
    """
    lines_1994 = root.orders.WHERE(
        (datetime.date(1994, 1, 1) <= root.order_date)
        & (root.order_date < datetime.date(1995, 1, 1))
    ).lines
    lines_1995 = root.orders.WHERE(
        (datetime.date(1995, 1, 1) <= root.order_date)
        & (root.order_date < datetime.date(1996, 1, 1))
    ).lines
    return root.Nations.customers(
        name=root.LOWER(root.name),
        nation_name=root.BACK(1).name,
        total_1994=root.SUM(lines_1994.extended_price - lines_1994.tax / 2),
        total_1995=root.SUM(lines_1995.extended_price - lines_1995.tax / 2),
    )


def pydough_impl_misc_03(root: UnqualifiedNode) -> UnqualifiedNode:
    """
    Creates an UnqualifiedNode for the following PyDough snippet:
    ```
    sizes = PARTITION(Parts, name="p", by=size)(n_parts=COUNT(p))
    TPCH(
        avg_n_parts=AVG(sizes.n_parts)
    )(
        n_parts=COUNT(sizes.WHERE(n_parts > BACK(1).avg_n_parts))
    )
    ```
    """
    sizes = root.PARTITION(root.Parts, name="p", by=root.size)(
        n_parts=root.COUNT(root.p)
    )
    return root.TPCH(avg_n_parts=root.AVG(sizes.n_parts))(
        n_parts=root.COUNT(sizes.WHERE(root.n_parts > root.BACK(1).avg_n_parts))
    )


def pydough_impl_tpch_q1(root: UnqualifiedNode) -> UnqualifiedNode:
    """
    Creates an UnqualifiedNode for TPC-H query 1.
    """
    selected_lines = root.Lineitems.WHERE(root.ship_date <= datetime.date(1998, 12, 1))
    return root.PARTITION(selected_lines, name="l", by=(root.return_flag, root.status))(
        l_returnflag=root.return_flag,
        l_linestatus=root.status,
        sum_qty=root.SUM(root.l.quantity),
        sum_base_price=root.SUM(root.l.extended_price),
        sum_disc_price=root.SUM(root.l.extended_price * (1 - root.l.discount)),
        sum_charge=root.SUM(
            root.l.extended_price * (1 - root.l.discount) * (1 + root.l.tax)
        ),
        avg_qty=root.AVG(root.l.quantity),
        avg_price=root.AVG(root.l.extended_price),
        avg_disc=root.AVG(root.l.discount),
        count_order=root.COUNT(root.l),
    ).ORDER_BY(
        root.return_flag.ASC(),
        root.status.ASC(),
    )


def pydough_impl_tpch_q2(root: UnqualifiedNode) -> UnqualifiedNode:
    """
    Creates an UnqualifiedNode for TPC-H query 2.
    """
    selected_parts = (
        root.Nations.WHERE(root.region.name == "EUROPE")
        .suppliers.supply_records.part(
            s_acctbal=root.BACK(2).account_balance,
            s_name=root.BACK(2).name,
            n_name=root.BACK(3).name,
            s_address=root.BACK(2).address,
            s_phone=root.BACK(2).phone,
            s_comment=root.BACK(2).comment,
            supplycost=root.BACK(1).supplycost,
        )
        .WHERE(root.ENDSWITH(root.part_type, "BRASS") & (root.size == 15))
    )

    return (
        root.PARTITION(selected_parts, name="p", by=root.key)(
            best_cost=root.MIN(root.p.supplycost)
        )
        .p.WHERE(root.supplycost == root.BACK(1).best_cost)(
            s_acctbal=root.s_acctbal,
            s_name=root.s_name,
            n_name=root.n_name,
            p_partkey=root.key,
            p_mfgr=root.manufacturer,
            s_address=root.s_address,
            s_phone=root.s_phone,
            s_comment=root.s_comment,
        )
        .TOP_K(
            10,
            by=(
                root.s_acctbal.DESC(),
                root.n_name.ASC(),
                root.s_name.ASC(),
                root.p_partkey.ASC(),
            ),
        )
    )


def pydough_impl_tpch_q3(root: UnqualifiedNode) -> UnqualifiedNode:
    """
    Creates an UnqualifiedNode for TPC-H query 3.
    """
    selected_lines = root.Orders.WHERE(
        (root.customer.mktsegment == "BUILDING")
        & (root.order_date < datetime.date(1995, 3, 15))
    ).lines.WHERE(root.ship_date > datetime.date(1995, 3, 15))(
        root.BACK(1).order_date,
        root.BACK(1).ship_priority,
    )

    return root.PARTITION(
        selected_lines,
        name="l",
        by=(root.order_key, root.order_date, root.ship_priority),
    )(
        l_orderkey=root.order_key,
        revenue=root.SUM(root.l.extended_price * (1 - root.l.discount)),
        o_orderdate=root.order_date,
        o_shippriority=root.ship_priority,
    ).TOP_K(10, by=(root.revenue.DESC(), root.o_orderdate.ASC(), root.l_orderkey.ASC()))


def pydough_impl_tpch_q4(root: UnqualifiedNode) -> UnqualifiedNode:
    """
    Creates an UnqualifiedNode for TPC-H query 4.
    """
    selected_lines = root.lines.WHERE(root.commit_date < root.receipt_date)
    selected_orders = root.Orders.WHERE(
        (root.order_date >= datetime.date(1993, 7, 1))
        & (root.order_date < datetime.date(1993, 10, 1))
        & root.HAS(selected_lines)
    )
    return root.PARTITION(selected_orders, name="o", by=root.order_priority)(
        o_orderpriority=root.order_priority,
        order_count=root.COUNT(root.o),
    ).ORDER_BY(root.order_priority.ASC())


def pydough_impl_tpch_q5(root: UnqualifiedNode) -> UnqualifiedNode:
    """
    Creates an UnqualifiedNode for TPC-H query 5.
    """
    selected_lines = root.customers.orders.WHERE(
        (root.order_date >= datetime.date(1994, 1, 1))
        & (root.order_date < datetime.date(1995, 1, 1))
    ).lines.WHERE(root.supplier.nation.name == root.BACK(3).name)(
        value=root.extended_price * (1 - root.discount)
    )
    return root.Nations.WHERE(root.region.name == "ASIA")(
        n_name=root.name, revenue=root.SUM(selected_lines.value)
    ).ORDER_BY(root.revenue.DESC())


def pydough_impl_tpch_q6(root: UnqualifiedNode) -> UnqualifiedNode:
    """
    Creates an UnqualifiedNode for TPC-H query 6.
    """
    selected_lines = root.Lineitems.WHERE(
        (root.ship_date >= datetime.date(1994, 1, 1))
        & (root.ship_date < datetime.date(1995, 1, 1))
        & (0.05 <= root.discount)
        & (root.discount <= 0.07)
        & (root.quantity < 24)
    )(amt=root.extended_price * root.discount)
    return root.TPCH(revenue=root.SUM(selected_lines.amt))


def pydough_impl_tpch_q7(root: UnqualifiedNode) -> UnqualifiedNode:
    """
    Creates an UnqualifiedNode for TPC-H query 7.
    """
    line_info = root.Lineitems(
        supp_nation=root.supplier.nation.name,
        cust_nation=root.order.customer.nation.name,
        l_year=root.YEAR(root.ship_date),
        volume=root.extended_price * (1 - root.discount),
    ).WHERE(
        (root.ship_date >= datetime.date(1995, 1, 1))
        & (root.ship_date <= datetime.date(1996, 12, 31))
        & (
            ((root.supp_nation == "FRANCE") & (root.cust_nation == "GERMANY"))
            | ((root.supp_nation == "GERMANY") & (root.cust_nation == "FRANCE"))
        )
    )

    return root.PARTITION(
        line_info, name="l", by=(root.supp_nation, root.cust_nation, root.l_year)
    )(
        root.supp_nation,
        root.cust_nation,
        root.l_year,
        revenue=root.SUM(root.l.volume),
    ).ORDER_BY(
        root.supp_nation.ASC(),
        root.cust_nation.ASC(),
        root.l_year.ASC(),
    )


def pydough_impl_tpch_q8(root: UnqualifiedNode) -> UnqualifiedNode:
    """
    Creates an UnqualifiedNode for TPC-H query 8.
    """
    volume_data = (
        root.Nations.suppliers.supply_records.WHERE(
            root.part.part_type == "ECONOMY ANODIZED STEEL"
        )
        .lines(volume=root.extended_price * (1 - root.discount))
        .order(
            o_year=root.YEAR(root.order_date),
            volume=root.BACK(1).volume,
            brazil_volume=root.IFF(
                root.BACK(4).name == "BRAZIL", root.BACK(1).volume, 0
            ),
        )
        .WHERE(
            (root.order_date >= datetime.date(1995, 1, 1))
            & (root.order_date <= datetime.date(1996, 12, 31))
            & (root.customer.nation.region.name == "AMERICA")
        )
    )

    return root.PARTITION(volume_data, name="v", by=root.o_year)(
        o_year=root.o_year,
        mkt_share=root.SUM(root.v.brazil_volume) / root.SUM(root.v.volume),
    )


def pydough_impl_tpch_q9(root: UnqualifiedNode) -> UnqualifiedNode:
    """
    Creates an UnqualifiedNode for TPC-H query 9, truncated to 10 rows.
    """
    selected_lines = root.Nations.suppliers.supply_records.WHERE(
        root.CONTAINS(root.part.name, "green")
    ).lines(
        nation=root.BACK(3).name,
        o_year=root.YEAR(root.order.order_date),
        value=root.extended_price * (1 - root.discount)
        - root.BACK(1).supplycost * root.quantity,
    )
    return root.PARTITION(selected_lines, name="l", by=(root.nation, root.o_year))(
        nation=root.nation, o_year=root.o_year, amount=root.SUM(root.l.value)
    ).TOP_K(
        10,
        by=(root.nation.ASC(), root.o_year.DESC()),
    )


def pydough_impl_tpch_q10(root: UnqualifiedNode) -> UnqualifiedNode:
    """
    Creates an UnqualifiedNode for TPC-H query 10.
    """
    selected_lines = root.orders.WHERE(
        (root.order_date >= datetime.date(1993, 10, 1))
        & (root.order_date < datetime.date(1994, 1, 1))
    ).lines.WHERE(root.return_flag == "R")(
        amt=root.extended_price * (1 - root.discount)
    )
    return root.Customers(
        c_custkey=root.key,
        c_name=root.name,
        revenue=root.SUM(selected_lines.amt),
        c_acctbal=root.acctbal,
        n_name=root.nation.name,
        c_address=root.address,
        c_phone=root.phone,
        c_comment=root.comment,
    ).TOP_K(20, by=(root.revenue.DESC(), root.c_custkey.ASC()))


def pydough_impl_tpch_q11(root: UnqualifiedNode) -> UnqualifiedNode:
    """
    Creates an UnqualifiedNode for TPC-H query 11, truncated to 10 rows.
    """
    is_german_supplier = root.supplier.nation.name == "GERMANY"
    selected_records = root.PartSupp.WHERE(is_german_supplier)(
        metric=root.supplycost * root.availqty
    )
    return (
        root.TPCH(min_market_share=root.SUM(selected_records.metric) * 0.0001)
        .PARTITION(selected_records, name="ps", by=root.part_key)(
            ps_partkey=root.part_key, value=root.SUM(root.ps.metric)
        )
        .WHERE(root.value > root.BACK(1).min_market_share)
        .TOP_K(10, by=root.value.DESC())
    )


def pydough_impl_tpch_q12(root: UnqualifiedNode) -> UnqualifiedNode:
    """
    Creates an UnqualifiedNode for TPC-H query 12.
    """
    selected_lines = root.Lineitems.WHERE(
        ((root.ship_mode == "MAIL") | (root.ship_mode == "SHIP"))
        & (root.ship_date < root.commit_date)
        & (root.commit_date < root.receipt_date)
        & (root.receipt_date >= datetime.date(1994, 1, 1))
        & (root.receipt_date < datetime.date(1995, 1, 1))
    )(
        is_high_priority=(root.order.order_priority == "1-URGENT")
        | (root.order.order_priority == "2-HIGH"),
    )
    return root.PARTITION(selected_lines, "l", by=root.ship_mode)(
        l_shipmode=root.ship_mode,
        high_line_count=root.SUM(root.l.is_high_priority),
        low_line_count=root.SUM(~(root.l.is_high_priority)),
    ).ORDER_BY(root.ship_mode.ASC())


def pydough_impl_tpch_q13(root: UnqualifiedNode) -> UnqualifiedNode:
    """
    Creates an UnqualifiedNode for TPC-H query 13, truncated to 10 rows.
    """
    customer_info = root.Customers(
        root.key,
        num_non_special_orders=root.COUNT(
            root.orders.WHERE(~(root.LIKE(root.comment, "%special%requests%")))
        ),
    )
    return root.PARTITION(customer_info, name="custs", by=root.num_non_special_orders)(
        c_count=root.num_non_special_orders, custdist=root.COUNT(root.custs)
    ).TOP_K(10, by=(root.custdist.DESC(), root.c_count.DESC()))


def pydough_impl_tpch_q14(root: UnqualifiedNode) -> UnqualifiedNode:
    """
    Creates an UnqualifiedNode for TPC-H query 14.
    """
    value = root.extended_price * (1 - root.discount)
    selected_lines = root.Lineitems.WHERE(
        (root.ship_date >= datetime.date(1995, 9, 1))
        & (root.ship_date < datetime.date(1995, 10, 1))
    )(
        value=value,
        promo_value=root.IFF(root.STARTSWITH(root.part.part_type, "PROMO"), value, 0),
    )
    return root.TPCH(
        promo_revenue=100.0
        * root.SUM(selected_lines.promo_value)
        / root.SUM(selected_lines.value)
    )


def pydough_impl_tpch_q15(root: UnqualifiedNode) -> UnqualifiedNode:
    """
    Creates an UnqualifiedNode for TPC-H query 15.
    """
    selected_lines = root.lines.WHERE(
        (root.ship_date >= datetime.date(1996, 1, 1))
        & (root.ship_date < datetime.date(1996, 4, 1))
    )
    total = root.SUM(selected_lines.extended_price * (1 - selected_lines.discount))
    return (
        root.TPCH(
            max_revenue=root.MAX(root.Suppliers(total_revenue=total).total_revenue)
        )
        .Suppliers(
            s_suppkey=root.key,
            s_name=root.name,
            s_address=root.address,
            s_phone=root.phone,
            total_revenue=total,
        )
        .WHERE(root.total_revenue == root.BACK(1).max_revenue)
        .ORDER_BY(root.s_suppkey.ASC())
    )


def pydough_impl_tpch_q16(root: UnqualifiedNode) -> UnqualifiedNode:
    """
    Creates an UnqualifiedNode for TPC-H query 16, truncated to 10 rows.
    """
    selected_records = (
        root.Parts.WHERE(
            (root.brand != "BRAND#45")
            & ~root.STARTSWITH(root.part_type, "MEDIUM POLISHED%")
            & root.ISIN(root.size, [49, 14, 23, 45, 19, 3, 36, 9])
        )
        .supply_records(
            p_brand=root.BACK(1).brand,
            p_type=root.BACK(1).part_type,
            p_size=root.BACK(1).size,
            ps_suppkey=root.supplier_key,
        )
        .WHERE(~root.LIKE(root.supplier.comment, "%Customer%Complaints%"))
    )
    return root.PARTITION(
        selected_records, name="ps", by=(root.p_brand, root.p_type, root.p_size)
    )(
        root.p_brand,
        root.p_type,
        root.p_size,
        supplier_count=root.NDISTINCT(root.ps.supplier_key),
    ).TOP_K(10, by=(root.supplier_count.DESC(), root.p_brand.ASC(), root.p_type.ASC()))


def pydough_impl_tpch_q17(root: UnqualifiedNode) -> UnqualifiedNode:
    """
    Creates an UnqualifiedNode for TPC-H query 17.
    """
    selected_lines = root.Parts.WHERE(
        (root.brand == "Brand#23") & (root.container == "MED BOX")
    )(avg_quantity=root.AVG(root.lines.quantity)).lines.WHERE(
        root.quantity < 0.2 * root.BACK(1).avg_quantity
    )
    return root.TPCH(avg_yearly=root.SUM(selected_lines.extended_price) / 7.0)


def pydough_impl_tpch_q18(root: UnqualifiedNode) -> UnqualifiedNode:
    """
    Creates an UnqualifiedNode for TPC-H query 18, truncated to 10 rows.
    """
    return (
        root.Orders(
            c_name=root.customer.name,
            c_custkey=root.customer.key,
            o_orderkey=root.key,
            o_orderdate=root.order_date,
            o_totalprice=root.total_price,
            total_quantity=root.SUM(root.lines.quantity),
        )
        .WHERE(root.total_quantity > 300)
        .TOP_K(10, by=(root.o_totalprice.DESC(), root.o_orderdate.ASC()))
    )


def pydough_impl_tpch_q19(root: UnqualifiedNode) -> UnqualifiedNode:
    """
    Creates an UnqualifiedNode for TPC-H query 19.
    """
    selected_lines = root.Lineitems.WHERE(
        (root.ISIN(root.ship_mode, ("AIR", "AIR REG")))
        & (root.ship_instruct == "DELIVER IN PERSON")
        & (root.part.size >= 1)
        & (
            (
                (root.part.size <= 5)
                & (root.quantity >= 1)
                & (root.quantity <= 11)
                & root.ISIN(
                    root.part.container,
                    ("SM CASE", "SM BOX", "SM PACK", "SM PKG"),
                )
                & (root.part.brand == "Brand#12")
            )
            | (
                (root.part.size <= 10)
                & (root.quantity >= 10)
                & (root.quantity <= 20)
                & root.ISIN(
                    root.part.container,
                    ("MED BAG", "MED BOX", "MED PACK", "MED PKG"),
                )
                & (root.part.brand == "Brand#23")
            )
            | (
                (root.part.size <= 15)
                & (root.quantity >= 20)
                & (root.quantity <= 30)
                & root.ISIN(
                    root.part.container,
                    ("LG CASE", "LG BOX", "LG PACK", "LG PKG"),
                )
                & (root.part.brand == "Brand#34")
            )
        )
    )
    return root.TPCH(
        revenue=root.SUM(selected_lines.extended_price * (1 - selected_lines.discount))
    )


def pydough_impl_tpch_q20(root: UnqualifiedNode) -> UnqualifiedNode:
    """
    Creates an UnqualifiedNode for TPC-H query 20, truncated to 10 rows.
    """
    selected_lines = root.lines.WHERE(
        (root.ship_date >= datetime.date(1994, 1, 1))
        & (root.ship_date < datetime.date(1995, 1, 1))
    )

    selected_part_supplied = root.supply_records.part.WHERE(
        root.STARTSWITH(root.name, "forest")
        & root.HAS(selected_lines)
        & (root.BACK(1).availqty > (root.SUM(selected_lines.quantity) * 0.5))
    )

    return (
        root.Suppliers(
            s_name=root.name,
            s_address=root.address,
        )
        .WHERE(
            (root.nation.name == "CANADA") & (root.COUNT(selected_part_supplied) > 0)
        )
        .TOP_K(10, by=root.s_name.ASC())
    )


def pydough_impl_tpch_q21(root: UnqualifiedNode) -> UnqualifiedNode:
    """
    Creates an UnqualifiedNode for TPC-H query 21, truncated to 10 rows.
    """
    date_check = root.receipt_date > root.commit_date
    different_supplier = root.supplier_key != root.BACK(2).supplier_key
    waiting_entries = root.lines.WHERE(
        root.receipt_date > root.commit_date
    ).order.WHERE(
        (root.order_status == "F")
        & root.HAS(root.lines.WHERE(different_supplier))
        & root.HASNOT(root.lines.WHERE(different_supplier & date_check))
    )
    return root.Suppliers.WHERE(root.nation.name == "SAUDI ARABIA")(
        s_name=root.name,
        numwait=root.COUNT(waiting_entries),
    ).TOP_K(
        10,
        by=(root.numwait.DESC(), root.s_name.ASC()),
    )


def pydough_impl_tpch_q22(root: UnqualifiedNode) -> UnqualifiedNode:
    """
    Creates an UnqualifiedNode for TPC-H query 22.
    """
    selected_customers = root.Customers(cntry_code=root.phone[:2]).WHERE(
        root.ISIN(root.cntry_code, ("13", "31", "23", "29", "30", "18", "17"))
        & root.HASNOT(root.orders)
    )
    return root.TPCH(
        avg_balance=root.AVG(selected_customers.WHERE(root.acctbal > 0.0).acctbal)
    ).PARTITION(
        selected_customers.WHERE(root.acctbal > root.BACK(1).avg_balance),
        name="custs",
        by=root.cntry_code,
    )(
        root.cntry_code,
        num_custs=root.COUNT(root.custs),
        totacctbal=root.SUM(root.custs.acctbal),
    )


>>>>>>> 5fc012c0
@pytest.mark.parametrize(
    "impl, answer_tree_str",
    [
        pytest.param(
<<<<<<< HEAD
            impl_tpch_q1,
=======
            pydough_impl_misc_01,
            """
──┬─ TPCH
  ├─── TableCollection[Nations]
  └─┬─ Calc[nation_name=name, total_balance=SUM($1.acctbal)]
    └─┬─ AccessChild
      └─── SubCollection[customers]
""",
            id="misc_01",
        ),
        pytest.param(
            pydough_impl_misc_02,
            """
──┬─ TPCH
  └─┬─ TableCollection[Nations]
    ├─── SubCollection[customers]
    └─┬─ Calc[name=LOWER(name), nation_name=BACK(1).name, total_1994=SUM($1.extended_price - ($1.tax / 2)), total_1995=SUM($2.extended_price - ($2.tax / 2))]
      ├─┬─ AccessChild
      │ ├─── SubCollection[orders]
      │ └─┬─ Where[(order_date >= datetime.date(1994, 1, 1)) & (order_date < datetime.date(1995, 1, 1))]
      │   └─── SubCollection[lines]
      └─┬─ AccessChild
        ├─── SubCollection[orders]
        └─┬─ Where[(order_date >= datetime.date(1995, 1, 1)) & (order_date < datetime.date(1996, 1, 1))]
          └─── SubCollection[lines]
""",
            id="misc_02",
        ),
        pytest.param(
            pydough_impl_misc_03,
            """
┌─── TPCH
├─┬─ Calc[avg_n_parts=AVG($1.n_parts)]
│ └─┬─ AccessChild
│   ├─┬─ Partition[name='p', by=size]
│   │ └─┬─ AccessChild
│   │   └─── TableCollection[Parts]
│   └─┬─ Calc[n_parts=COUNT($1)]
│     └─┬─ AccessChild
│       └─── PartitionChild[p]
└─┬─ Calc[n_parts=COUNT($1)]
  └─┬─ AccessChild
    ├─┬─ Partition[name='p', by=size]
    │ └─┬─ AccessChild
    │   └─── TableCollection[Parts]
    ├─┬─ Calc[n_parts=COUNT($1)]
    │ └─┬─ AccessChild
    │   └─── PartitionChild[p]
    └─── Where[n_parts > BACK(1).avg_n_parts]
""",
            id="misc_03",
        ),
        pytest.param(
            pydough_impl_tpch_q1,
>>>>>>> 5fc012c0
            """
──┬─ TPCH
  ├─┬─ Partition[name='l', by=(return_flag, status)]
  │ └─┬─ AccessChild
  │   ├─── TableCollection[Lineitems]
  │   └─── Where[ship_date <= datetime.date(1998, 12, 1)]
  ├─┬─ Calculate[L_RETURNFLAG=return_flag, L_LINESTATUS=status, SUM_QTY=SUM($1.quantity), SUM_BASE_PRICE=SUM($1.extended_price), SUM_DISC_PRICE=SUM($1.extended_price * (1 - $1.discount)), SUM_CHARGE=SUM(($1.extended_price * (1 - $1.discount)) * (1 + $1.tax)), AVG_QTY=AVG($1.quantity), AVG_PRICE=AVG($1.extended_price), AVG_DISC=AVG($1.discount), COUNT_ORDER=COUNT($1)]
  │ └─┬─ AccessChild
  │   └─── PartitionChild[l]
  └─── OrderBy[L_RETURNFLAG.ASC(na_pos='first'), L_LINESTATUS.ASC(na_pos='first')]
""",
            id="tpch_q1",
        ),
        pytest.param(
            impl_tpch_q2,
            """
──┬─ TPCH
  ├─┬─ Partition[name='p', by=key]
  │ └─┬─ AccessChild
  │   ├─── TableCollection[Nations]
  │   ├─── Calculate[n_name=name]
  │   └─┬─ Where[$1.name == 'EUROPE']
  │     ├─┬─ AccessChild
  │     │ └─── SubCollection[region]
  │     ├─── SubCollection[suppliers]
  │     └─┬─ Calculate[s_acctbal=account_balance, s_name=name, s_address=address, s_phone=phone, s_comment=comment]
  │       ├─── SubCollection[supply_records]
  │       └─┬─ Calculate[supplycost=supplycost]
  │         ├─── SubCollection[part]
  │         └─── Where[ENDSWITH(part_type, 'BRASS') & (size == 15)]
  └─┬─ Calculate[best_cost=MIN($1.supplycost)]
    ├─┬─ AccessChild
    │ └─── PartitionChild[p]
    ├─── PartitionChild[p]
    ├─── Where[(supplycost == best_cost) & ENDSWITH(part_type, 'BRASS') & (size == 15)]
    ├─── Calculate[S_ACCTBAL=s_acctbal, S_NAME=s_name, N_NAME=n_name, P_PARTKEY=key, P_MFGR=manufacturer, S_ADDRESS=s_address, S_PHONE=s_phone, S_COMMENT=s_comment]
    └─── TopK[10, S_ACCTBAL.DESC(na_pos='last'), N_NAME.ASC(na_pos='first'), S_NAME.ASC(na_pos='first'), P_PARTKEY.ASC(na_pos='first')]
""",
            id="tpch_q2",
        ),
        pytest.param(
            impl_tpch_q3,
            """
──┬─ TPCH
  ├─┬─ Partition[name='l', by=(order_key, order_date, ship_priority)]
  │ └─┬─ AccessChild
  │   ├─── TableCollection[Orders]
  │   ├─── Calculate[order_date=order_date, ship_priority=ship_priority]
  │   └─┬─ Where[($1.mktsegment == 'BUILDING') & (order_date < datetime.date(1995, 3, 15))]
  │     ├─┬─ AccessChild
  │     │ └─── SubCollection[customer]
  │     ├─── SubCollection[lines]
  │     └─── Where[ship_date > datetime.date(1995, 3, 15)]
  ├─┬─ Calculate[L_ORDERKEY=order_key, REVENUE=SUM($1.extended_price * (1 - $1.discount)), O_ORDERDATE=order_date, O_SHIPPRIORITY=ship_priority]
  │ └─┬─ AccessChild
  │   └─── PartitionChild[l]
  └─── TopK[10, REVENUE.DESC(na_pos='last'), O_ORDERDATE.ASC(na_pos='first'), L_ORDERKEY.ASC(na_pos='first')]
""",
            id="tpch_q3",
        ),
        pytest.param(
            impl_tpch_q4,
            """
──┬─ TPCH
  ├─┬─ Partition[name='o', by=order_priority]
  │ └─┬─ AccessChild
  │   ├─── TableCollection[Orders]
  │   └─┬─ Where[(order_date >= datetime.date(1993, 7, 1)) & (order_date < datetime.date(1993, 10, 1)) & HAS($1)]
  │     └─┬─ AccessChild
  │       ├─── SubCollection[lines]
  │       └─── Where[commit_date < receipt_date]
  ├─┬─ Calculate[O_ORDERPRIORITY=order_priority, ORDER_COUNT=COUNT($1)]
  │ └─┬─ AccessChild
  │   └─── PartitionChild[o]
  └─── OrderBy[O_ORDERPRIORITY.ASC(na_pos='first')]
""",
            id="tpch_q4",
        ),
        pytest.param(
            impl_tpch_q5,
            """
──┬─ TPCH
  ├─── TableCollection[Nations]
  ├─── Calculate[nation_name=name]
  ├─┬─ Where[$1.name == 'ASIA']
  │ └─┬─ AccessChild
  │   └─── SubCollection[region]
  ├─┬─ Calculate[N_NAME=name, REVENUE=SUM($1.value)]
  │ └─┬─ AccessChild
  │   └─┬─ SubCollection[customers]
  │     ├─── SubCollection[orders]
  │     └─┬─ Where[(order_date >= datetime.date(1994, 1, 1)) & (order_date < datetime.date(1995, 1, 1))]
  │       ├─── SubCollection[lines]
  │       ├─┬─ Where[$1.name == nation_name]
  │       │ └─┬─ AccessChild
  │       │   └─┬─ SubCollection[supplier]
  │       │     └─── SubCollection[nation]
  │       └─── Calculate[value=extended_price * (1 - discount)]
  └─── OrderBy[REVENUE.DESC(na_pos='last')]
""",
            id="tpch_q5",
        ),
        pytest.param(
            impl_tpch_q6,
            """
┌─── TPCH
└─┬─ Calculate[REVENUE=SUM($1.amt)]
  └─┬─ AccessChild
    ├─── TableCollection[Lineitems]
    ├─── Where[(ship_date >= datetime.date(1994, 1, 1)) & (ship_date < datetime.date(1995, 1, 1)) & (discount >= 0.05) & (discount <= 0.07) & (quantity < 24)]
    └─── Calculate[amt=extended_price * discount]
""",
            id="tpch_q6",
        ),
        pytest.param(
            impl_tpch_q7,
            """
──┬─ TPCH
  ├─┬─ Partition[name='l', by=(supp_nation, cust_nation, l_year)]
  │ └─┬─ AccessChild
  │   ├─── TableCollection[Lineitems]
  │   ├─┬─ Calculate[supp_nation=$1.name, cust_nation=$2.name, l_year=YEAR(ship_date), volume=extended_price * (1 - discount)]
  │   │ ├─┬─ AccessChild
  │   │ │ └─┬─ SubCollection[supplier]
  │   │ │   └─── SubCollection[nation]
  │   │ └─┬─ AccessChild
  │   │   └─┬─ SubCollection[order]
  │   │     └─┬─ SubCollection[customer]
  │   │       └─── SubCollection[nation]
  │   └─── Where[(ship_date >= datetime.date(1995, 1, 1)) & (ship_date <= datetime.date(1996, 12, 31)) & (((supp_nation == 'FRANCE') & (cust_nation == 'GERMANY')) | ((supp_nation == 'GERMANY') & (cust_nation == 'FRANCE')))]
  ├─┬─ Calculate[SUPP_NATION=supp_nation, CUST_NATION=cust_nation, L_YEAR=l_year, REVENUE=SUM($1.volume)]
  │ └─┬─ AccessChild
  │   └─── PartitionChild[l]
  └─── OrderBy[SUPP_NATION.ASC(na_pos='first'), CUST_NATION.ASC(na_pos='first'), L_YEAR.ASC(na_pos='first')]
""",
            id="tpch_q7",
        ),
        pytest.param(
            impl_tpch_q8,
            """
──┬─ TPCH
  ├─┬─ Partition[name='v', by=o_year]
  │ └─┬─ AccessChild
  │   ├─── TableCollection[Nations]
  │   └─┬─ Calculate[nation_name=name]
  │     └─┬─ SubCollection[suppliers]
  │       ├─── SubCollection[supply_records]
  │       └─┬─ Where[$1.part_type == 'ECONOMY ANODIZED STEEL']
  │         ├─┬─ AccessChild
  │         │ └─── SubCollection[part]
  │         ├─── SubCollection[lines]
  │         └─┬─ Calculate[volume=extended_price * (1 - discount)]
  │           ├─── SubCollection[order]
  │           ├─── Calculate[o_year=YEAR(order_date), brazil_volume=IFF(nation_name == 'BRAZIL', volume, 0)]
  │           └─┬─ Where[(order_date >= datetime.date(1995, 1, 1)) & (order_date <= datetime.date(1996, 12, 31)) & ($1.name == 'AMERICA')]
  │             └─┬─ AccessChild
  │               └─┬─ SubCollection[customer]
  │                 └─┬─ SubCollection[nation]
  │                   └─── SubCollection[region]
  └─┬─ Calculate[O_YEAR=o_year, MKT_SHARE=SUM($1.brazil_volume) / SUM($1.volume)]
    └─┬─ AccessChild
      └─── PartitionChild[v]
""",
            id="tpch_q8",
        ),
        pytest.param(
            impl_tpch_q9,
            """
──┬─ TPCH
  ├─┬─ Partition[name='l', by=(nation_name, o_year)]
  │ └─┬─ AccessChild
  │   ├─── TableCollection[Nations]
  │   └─┬─ Calculate[nation_name=name]
  │     └─┬─ SubCollection[suppliers]
  │       ├─── SubCollection[supply_records]
  │       ├─── Calculate[supplycost=supplycost]
  │       └─┬─ Where[CONTAINS($1.name, 'green')]
  │         ├─┬─ AccessChild
  │         │ └─── SubCollection[part]
  │         ├─── SubCollection[lines]
  │         └─┬─ Calculate[o_year=YEAR($1.order_date), value=(extended_price * (1 - discount)) - (supplycost * quantity)]
  │           └─┬─ AccessChild
  │             └─── SubCollection[order]
  ├─┬─ Calculate[NATION=nation_name, O_YEAR=o_year, AMOUNT=SUM($1.value)]
  │ └─┬─ AccessChild
  │   └─── PartitionChild[l]
  └─── TopK[10, NATION.ASC(na_pos='first'), O_YEAR.DESC(na_pos='last')]
""",
            id="tpch_q9",
        ),
        pytest.param(
            impl_tpch_q10,
            """
──┬─ TPCH
  ├─── TableCollection[Customers]
  ├─┬─ Calculate[C_CUSTKEY=key, C_NAME=name, REVENUE=SUM($1.amt), C_ACCTBAL=acctbal, N_NAME=$2.name, C_ADDRESS=address, C_PHONE=phone, C_COMMENT=comment]
  │ ├─┬─ AccessChild
  │ │ ├─── SubCollection[orders]
  │ │ └─┬─ Where[(order_date >= datetime.date(1993, 10, 1)) & (order_date < datetime.date(1994, 1, 1))]
  │ │   ├─── SubCollection[lines]
  │ │   ├─── Where[return_flag == 'R']
  │ │   └─── Calculate[amt=extended_price * (1 - discount)]
  │ └─┬─ AccessChild
  │   └─── SubCollection[nation]
  └─── TopK[20, REVENUE.DESC(na_pos='last'), C_CUSTKEY.ASC(na_pos='first')]
""",
            id="tpch_q10",
        ),
        pytest.param(
            impl_tpch_q11,
            """
┌─── TPCH
└─┬─ Calculate[min_market_share=SUM($1.metric) * 0.0001]
  ├─┬─ AccessChild
  │ ├─── TableCollection[PartSupp]
  │ ├─┬─ Where[$1.name == 'GERMANY']
  │ │ └─┬─ AccessChild
  │ │   └─┬─ SubCollection[supplier]
  │ │     └─── SubCollection[nation]
  │ └─── Calculate[metric=supplycost * availqty]
  ├─┬─ Partition[name='ps', by=part_key]
  │ └─┬─ AccessChild
  │   ├─── TableCollection[PartSupp]
  │   ├─┬─ Where[$1.name == 'GERMANY']
  │   │ └─┬─ AccessChild
  │   │   └─┬─ SubCollection[supplier]
  │   │     └─── SubCollection[nation]
  │   └─── Calculate[metric=supplycost * availqty]
  ├─┬─ Calculate[PS_PARTKEY=part_key, VALUE=SUM($1.metric)]
  │ └─┬─ AccessChild
  │   └─── PartitionChild[ps]
  ├─── Where[VALUE > min_market_share]
  └─── TopK[10, VALUE.DESC(na_pos='last')]
""",
            id="tpch_q11",
        ),
        pytest.param(
            impl_tpch_q12,
            """
──┬─ TPCH
  ├─┬─ Partition[name='l', by=ship_mode]
  │ └─┬─ AccessChild
  │   ├─── TableCollection[Lineitems]
  │   ├─── Where[((ship_mode == 'MAIL') | (ship_mode == 'SHIP')) & (ship_date < commit_date) & (commit_date < receipt_date) & (receipt_date >= datetime.date(1994, 1, 1)) & (receipt_date < datetime.date(1995, 1, 1))]
  │   └─┬─ Calculate[is_high_priority=($1.order_priority == '1-URGENT') | ($1.order_priority == '2-HIGH')]
  │     └─┬─ AccessChild
  │       └─── SubCollection[order]
  ├─┬─ Calculate[L_SHIPMODE=ship_mode, HIGH_LINE_COUNT=SUM($1.is_high_priority), LOW_LINE_COUNT=SUM(NOT($1.is_high_priority))]
  │ └─┬─ AccessChild
  │   └─── PartitionChild[l]
  └─── OrderBy[L_SHIPMODE.ASC(na_pos='first')]
""",
            id="tpch_q12",
        ),
        pytest.param(
            impl_tpch_q13,
            """
──┬─ TPCH
  ├─┬─ Partition[name='custs', by=num_non_special_orders]
  │ └─┬─ AccessChild
  │   ├─── TableCollection[Customers]
  │   └─┬─ Calculate[num_non_special_orders=COUNT($1)]
  │     └─┬─ AccessChild
  │       ├─── SubCollection[orders]
  │       └─── Where[NOT(LIKE(comment, '%special%requests%'))]
  ├─┬─ Calculate[C_COUNT=num_non_special_orders, CUSTDIST=COUNT($1)]
  │ └─┬─ AccessChild
  │   └─── PartitionChild[custs]
  └─── TopK[10, CUSTDIST.DESC(na_pos='last'), C_COUNT.DESC(na_pos='last')]
""",
            id="tpch_q13",
        ),
        pytest.param(
            impl_tpch_q14,
            """
┌─── TPCH
└─┬─ Calculate[PROMO_REVENUE=(100.0 * SUM($1.promo_value)) / SUM($1.value)]
  └─┬─ AccessChild
    ├─── TableCollection[Lineitems]
    ├─── Where[(ship_date >= datetime.date(1995, 9, 1)) & (ship_date < datetime.date(1995, 10, 1))]
    └─┬─ Calculate[value=extended_price * (1 - discount), promo_value=IFF(STARTSWITH($1.part_type, 'PROMO'), extended_price * (1 - discount), 0)]
      └─┬─ AccessChild
        └─── SubCollection[part]
""",
            id="tpch_q14",
        ),
        pytest.param(
            impl_tpch_q15,
            """
┌─── TPCH
└─┬─ Calculate[max_revenue=MAX($1.total_revenue)]
  ├─┬─ AccessChild
  │ ├─── TableCollection[Suppliers]
  │ └─┬─ Calculate[total_revenue=SUM($1.extended_price * (1 - $1.discount))]
  │   └─┬─ AccessChild
  │     ├─── SubCollection[lines]
  │     └─── Where[(ship_date >= datetime.date(1996, 1, 1)) & (ship_date < datetime.date(1996, 4, 1))]
  ├─── TableCollection[Suppliers]
  ├─┬─ Calculate[S_SUPPKEY=key, S_NAME=name, S_ADDRESS=address, S_PHONE=phone, TOTAL_REVENUE=SUM($1.extended_price * (1 - $1.discount))]
  │ └─┬─ AccessChild
  │   ├─── SubCollection[lines]
  │   └─── Where[(ship_date >= datetime.date(1996, 1, 1)) & (ship_date < datetime.date(1996, 4, 1))]
  ├─── Where[TOTAL_REVENUE == max_revenue]
  └─── OrderBy[S_SUPPKEY.ASC(na_pos='first')]
""",
            id="tpch_q15",
        ),
        pytest.param(
            impl_tpch_q16,
            """
──┬─ TPCH
  ├─┬─ Partition[name='ps', by=(p_brand, p_type, p_size)]
  │ └─┬─ AccessChild
  │   ├─── TableCollection[Parts]
  │   ├─── Where[(brand != 'BRAND#45') & NOT(STARTSWITH(part_type, 'MEDIUM POLISHED%')) & ISIN(size, [49, 14, 23, 45, 19, 3, 36, 9])]
  │   └─┬─ Calculate[p_brand=brand, p_type=part_type, p_size=size]
  │     ├─── SubCollection[supply_records]
  │     └─┬─ Where[NOT(LIKE($1.comment, '%Customer%Complaints%'))]
  │       └─┬─ AccessChild
  │         └─── SubCollection[supplier]
  ├─┬─ Calculate[P_BRAND=p_brand, P_TYPE=p_type, P_SIZE=p_size, SUPPLIER_COUNT=NDISTINCT($1.supplier_key)]
  │ └─┬─ AccessChild
  │   └─── PartitionChild[ps]
  └─── TopK[10, SUPPLIER_COUNT.DESC(na_pos='last'), P_BRAND.ASC(na_pos='first'), P_TYPE.ASC(na_pos='first'), P_SIZE.ASC(na_pos='first')]
""",
            id="tpch_q16",
        ),
        pytest.param(
            impl_tpch_q17,
            """
┌─── TPCH
└─┬─ Calculate[AVG_YEARLY=SUM($1.extended_price) / 7.0]
  └─┬─ AccessChild
    ├─── TableCollection[Parts]
    ├─── Where[(brand == 'Brand#23') & (container == 'MED BOX')]
    └─┬─ Calculate[part_avg_quantity=AVG($1.quantity)]
      ├─┬─ AccessChild
      │ └─── SubCollection[lines]
      ├─── SubCollection[lines]
      └─── Where[quantity < (0.2 * part_avg_quantity)]
""",
            id="tpch_q17",
        ),
        pytest.param(
            impl_tpch_q18,
            """
──┬─ TPCH
  ├─── TableCollection[Orders]
  ├─┬─ Calculate[C_NAME=$1.name, C_CUSTKEY=$1.key, O_ORDERKEY=key, O_ORDERDATE=order_date, O_TOTALPRICE=total_price, TOTAL_QUANTITY=SUM($2.quantity)]
  │ ├─┬─ AccessChild
  │ │ └─── SubCollection[customer]
  │ └─┬─ AccessChild
  │   └─── SubCollection[lines]
  ├─── Where[TOTAL_QUANTITY > 300]
  └─── TopK[10, O_TOTALPRICE.DESC(na_pos='last'), O_ORDERDATE.ASC(na_pos='first')]
""",
            id="tpch_q18",
        ),
        pytest.param(
            impl_tpch_q19,
            """
┌─── TPCH
└─┬─ Calculate[REVENUE=SUM($1.extended_price * (1 - $1.discount))]
  └─┬─ AccessChild
    ├─── TableCollection[Lineitems]
    └─┬─ Where[ISIN(ship_mode, ['AIR', 'AIR REG']) & (ship_instruct == 'DELIVER IN PERSON') & ($1.size >= 1) & (((($1.size <= 5) & (quantity >= 1) & (quantity <= 11) & ISIN($1.container, ['SM CASE', 'SM BOX', 'SM PACK', 'SM PKG']) & ($1.brand == 'Brand#12')) | (($1.size <= 10) & (quantity >= 10) & (quantity <= 20) & ISIN($1.container, ['MED BAG', 'MED BOX', 'MED PACK', 'MED PKG']) & ($1.brand == 'Brand#23'))) | (($1.size <= 15) & (quantity >= 20) & (quantity <= 30) & ISIN($1.container, ['LG CASE', 'LG BOX', 'LG PACK', 'LG PKG']) & ($1.brand == 'Brand#34')))]
      └─┬─ AccessChild
        └─── SubCollection[part]
""",
            id="tpch_q19",
        ),
        pytest.param(
            impl_tpch_q20,
            """
──┬─ TPCH
  ├─── TableCollection[Suppliers]
  ├─── Calculate[S_NAME=name, S_ADDRESS=address]
  ├─┬─ Where[(($1.name == 'CANADA') & COUNT($2)) > 0]
  │ ├─┬─ AccessChild
  │ │ └─── SubCollection[nation]
  │ └─┬─ AccessChild
  │   ├─── SubCollection[supply_records]
  │   └─┬─ Calculate[availqty=availqty]
  │     ├─── SubCollection[part]
  │     └─┬─ Where[STARTSWITH(name, 'forest') & (availqty > (SUM($1.quantity) * 0.5))]
  │       └─┬─ AccessChild
  │         ├─── SubCollection[lines]
  │         └─── Where[(ship_date >= datetime.date(1994, 1, 1)) & (ship_date < datetime.date(1995, 1, 1))]
  └─── TopK[10, S_NAME.ASC(na_pos='first')]
""",
            id="tpch_q20",
        ),
        pytest.param(
            impl_tpch_q21,
            """
──┬─ TPCH
  ├─── TableCollection[Suppliers]
  ├─┬─ Where[$1.name == 'SAUDI ARABIA']
  │ └─┬─ AccessChild
  │   └─── SubCollection[nation]
  ├─┬─ Calculate[S_NAME=name, NUMWAIT=COUNT($1)]
  │ └─┬─ AccessChild
  │   ├─── SubCollection[lines]
  │   ├─── Calculate[original_key=supplier_key]
  │   └─┬─ Where[receipt_date > commit_date]
  │     ├─── SubCollection[order]
  │     └─┬─ Where[(order_status == 'F') & HAS($1) & HASNOT($2)]
  │       ├─┬─ AccessChild
  │       │ ├─── SubCollection[lines]
  │       │ └─── Where[supplier_key != original_key]
  │       └─┬─ AccessChild
  │         ├─── SubCollection[lines]
  │         └─── Where[(supplier_key != original_key) & (receipt_date > commit_date)]
  └─── TopK[10, NUMWAIT.DESC(na_pos='last'), S_NAME.ASC(na_pos='first')]
""",
            id="tpch_q21",
        ),
        pytest.param(
            impl_tpch_q22,
            """
┌─── TPCH
└─┬─ Calculate[global_avg_balance=AVG($1.acctbal)]
  ├─┬─ AccessChild
  │ ├─── TableCollection[Customers]
  │ ├─── Calculate[cntry_code=SLICE(phone, None, 2, None)]
  │ ├─┬─ Where[ISIN(cntry_code, ['13', '31', '23', '29', '30', '18', '17']) & HASNOT($1)]
  │ │ └─┬─ AccessChild
  │ │   └─── SubCollection[orders]
  │ └─── Where[acctbal > 0.0]
  ├─┬─ Partition[name='custs', by=cntry_code]
  │ └─┬─ AccessChild
  │   ├─── TableCollection[Customers]
  │   ├─── Calculate[cntry_code=SLICE(phone, None, 2, None)]
  │   ├─┬─ Where[ISIN(cntry_code, ['13', '31', '23', '29', '30', '18', '17']) & HASNOT($1)]
  │   │ └─┬─ AccessChild
  │   │   └─── SubCollection[orders]
  │   └─── Where[acctbal > global_avg_balance]
  └─┬─ Calculate[CNTRY_CODE=cntry_code, NUM_CUSTS=COUNT($1), TOTACCTBAL=SUM($1.acctbal)]
    └─┬─ AccessChild
      └─── PartitionChild[custs]
""",
            id="tpch_q22",
        ),
    ],
)
def test_qualify_node_to_ast_string(
    impl: Callable[[], UnqualifiedNode],
    answer_tree_str: str,
    get_sample_graph: graph_fetcher,
) -> None:
    """
    Tests that a PyDough unqualified node can be correctly translated to its
    qualified DAG version, with the correct string representation.
    """
    graph: GraphMetadata = get_sample_graph("TPCH")
    unqualified: UnqualifiedNode = init_pydough_context(graph)(impl)()
    qualified: PyDoughQDAG = qualify_node(unqualified, graph)
    assert isinstance(
        qualified, PyDoughCollectionQDAG
    ), "Expected qualified answer to be a collection, not an expression"
    assert (
        qualified.to_tree_string() == answer_tree_str.strip()
    ), "Mismatch between tree string representation of qualified node and expected QDAG tree string"<|MERGE_RESOLUTION|>--- conflicted
+++ resolved
@@ -6,6 +6,7 @@
 from collections.abc import Callable
 
 import pytest
+from simple_pydough_functions import partition_as_child
 from test_utils import (
     graph_fetcher,
 )
@@ -43,651 +44,35 @@
 )
 
 
-<<<<<<< HEAD
-=======
-def pydough_impl_misc_01(root: UnqualifiedNode) -> UnqualifiedNode:
-    """
-    Creates an UnqualifiedNode for the following PyDough snippet:
-    ```
-    TPCH.Nations(nation_name=name, total_balance=SUM(customers.acctbal))
-    ```
-    """
-    return root.Nations(
-        nation_name=root.name, total_balance=root.SUM(root.customers.acctbal)
-    )
-
-
-def pydough_impl_misc_02(root: UnqualifiedNode) -> UnqualifiedNode:
-    """
-    Creates an UnqualifiedNode for the following PyDough snippet:
-    ```
-    lines_1994 = orders.WHERE(
-        (datetime.date(1994, 1, 1) <= order_date) &
-        (order_date < datetime.date(1995, 1, 1))
-    ).lines
-    lines_1995 = orders.WHERE(
-        (datetime.date(1995, 1, 1) <= order_date) &
-        (order_date < datetime.date(1996, 1, 1))
-    ).lines
-    TPCH.Nations.customers(
-        name=LOWER(name),
-        nation_name=BACK(1).name,
-        total_1994=SUM(lines_1994.extended_price - lines_1994.tax / 2),
-        total_1995=SUM(lines_1995.extended_price - lines_1995.tax / 2),
-    )
-    ```
-    """
-    lines_1994 = root.orders.WHERE(
-        (datetime.date(1994, 1, 1) <= root.order_date)
-        & (root.order_date < datetime.date(1995, 1, 1))
-    ).lines
-    lines_1995 = root.orders.WHERE(
-        (datetime.date(1995, 1, 1) <= root.order_date)
-        & (root.order_date < datetime.date(1996, 1, 1))
-    ).lines
-    return root.Nations.customers(
-        name=root.LOWER(root.name),
-        nation_name=root.BACK(1).name,
-        total_1994=root.SUM(lines_1994.extended_price - lines_1994.tax / 2),
-        total_1995=root.SUM(lines_1995.extended_price - lines_1995.tax / 2),
-    )
-
-
-def pydough_impl_misc_03(root: UnqualifiedNode) -> UnqualifiedNode:
-    """
-    Creates an UnqualifiedNode for the following PyDough snippet:
-    ```
-    sizes = PARTITION(Parts, name="p", by=size)(n_parts=COUNT(p))
-    TPCH(
-        avg_n_parts=AVG(sizes.n_parts)
-    )(
-        n_parts=COUNT(sizes.WHERE(n_parts > BACK(1).avg_n_parts))
-    )
-    ```
-    """
-    sizes = root.PARTITION(root.Parts, name="p", by=root.size)(
-        n_parts=root.COUNT(root.p)
-    )
-    return root.TPCH(avg_n_parts=root.AVG(sizes.n_parts))(
-        n_parts=root.COUNT(sizes.WHERE(root.n_parts > root.BACK(1).avg_n_parts))
-    )
-
-
-def pydough_impl_tpch_q1(root: UnqualifiedNode) -> UnqualifiedNode:
-    """
-    Creates an UnqualifiedNode for TPC-H query 1.
-    """
-    selected_lines = root.Lineitems.WHERE(root.ship_date <= datetime.date(1998, 12, 1))
-    return root.PARTITION(selected_lines, name="l", by=(root.return_flag, root.status))(
-        l_returnflag=root.return_flag,
-        l_linestatus=root.status,
-        sum_qty=root.SUM(root.l.quantity),
-        sum_base_price=root.SUM(root.l.extended_price),
-        sum_disc_price=root.SUM(root.l.extended_price * (1 - root.l.discount)),
-        sum_charge=root.SUM(
-            root.l.extended_price * (1 - root.l.discount) * (1 + root.l.tax)
-        ),
-        avg_qty=root.AVG(root.l.quantity),
-        avg_price=root.AVG(root.l.extended_price),
-        avg_disc=root.AVG(root.l.discount),
-        count_order=root.COUNT(root.l),
-    ).ORDER_BY(
-        root.return_flag.ASC(),
-        root.status.ASC(),
-    )
-
-
-def pydough_impl_tpch_q2(root: UnqualifiedNode) -> UnqualifiedNode:
-    """
-    Creates an UnqualifiedNode for TPC-H query 2.
-    """
-    selected_parts = (
-        root.Nations.WHERE(root.region.name == "EUROPE")
-        .suppliers.supply_records.part(
-            s_acctbal=root.BACK(2).account_balance,
-            s_name=root.BACK(2).name,
-            n_name=root.BACK(3).name,
-            s_address=root.BACK(2).address,
-            s_phone=root.BACK(2).phone,
-            s_comment=root.BACK(2).comment,
-            supplycost=root.BACK(1).supplycost,
-        )
-        .WHERE(root.ENDSWITH(root.part_type, "BRASS") & (root.size == 15))
-    )
-
-    return (
-        root.PARTITION(selected_parts, name="p", by=root.key)(
-            best_cost=root.MIN(root.p.supplycost)
-        )
-        .p.WHERE(root.supplycost == root.BACK(1).best_cost)(
-            s_acctbal=root.s_acctbal,
-            s_name=root.s_name,
-            n_name=root.n_name,
-            p_partkey=root.key,
-            p_mfgr=root.manufacturer,
-            s_address=root.s_address,
-            s_phone=root.s_phone,
-            s_comment=root.s_comment,
-        )
-        .TOP_K(
-            10,
-            by=(
-                root.s_acctbal.DESC(),
-                root.n_name.ASC(),
-                root.s_name.ASC(),
-                root.p_partkey.ASC(),
-            ),
-        )
-    )
-
-
-def pydough_impl_tpch_q3(root: UnqualifiedNode) -> UnqualifiedNode:
-    """
-    Creates an UnqualifiedNode for TPC-H query 3.
-    """
-    selected_lines = root.Orders.WHERE(
-        (root.customer.mktsegment == "BUILDING")
-        & (root.order_date < datetime.date(1995, 3, 15))
-    ).lines.WHERE(root.ship_date > datetime.date(1995, 3, 15))(
-        root.BACK(1).order_date,
-        root.BACK(1).ship_priority,
-    )
-
-    return root.PARTITION(
-        selected_lines,
-        name="l",
-        by=(root.order_key, root.order_date, root.ship_priority),
-    )(
-        l_orderkey=root.order_key,
-        revenue=root.SUM(root.l.extended_price * (1 - root.l.discount)),
-        o_orderdate=root.order_date,
-        o_shippriority=root.ship_priority,
-    ).TOP_K(10, by=(root.revenue.DESC(), root.o_orderdate.ASC(), root.l_orderkey.ASC()))
-
-
-def pydough_impl_tpch_q4(root: UnqualifiedNode) -> UnqualifiedNode:
-    """
-    Creates an UnqualifiedNode for TPC-H query 4.
-    """
-    selected_lines = root.lines.WHERE(root.commit_date < root.receipt_date)
-    selected_orders = root.Orders.WHERE(
-        (root.order_date >= datetime.date(1993, 7, 1))
-        & (root.order_date < datetime.date(1993, 10, 1))
-        & root.HAS(selected_lines)
-    )
-    return root.PARTITION(selected_orders, name="o", by=root.order_priority)(
-        o_orderpriority=root.order_priority,
-        order_count=root.COUNT(root.o),
-    ).ORDER_BY(root.order_priority.ASC())
-
-
-def pydough_impl_tpch_q5(root: UnqualifiedNode) -> UnqualifiedNode:
-    """
-    Creates an UnqualifiedNode for TPC-H query 5.
-    """
-    selected_lines = root.customers.orders.WHERE(
-        (root.order_date >= datetime.date(1994, 1, 1))
-        & (root.order_date < datetime.date(1995, 1, 1))
-    ).lines.WHERE(root.supplier.nation.name == root.BACK(3).name)(
-        value=root.extended_price * (1 - root.discount)
-    )
-    return root.Nations.WHERE(root.region.name == "ASIA")(
-        n_name=root.name, revenue=root.SUM(selected_lines.value)
-    ).ORDER_BY(root.revenue.DESC())
-
-
-def pydough_impl_tpch_q6(root: UnqualifiedNode) -> UnqualifiedNode:
-    """
-    Creates an UnqualifiedNode for TPC-H query 6.
-    """
-    selected_lines = root.Lineitems.WHERE(
-        (root.ship_date >= datetime.date(1994, 1, 1))
-        & (root.ship_date < datetime.date(1995, 1, 1))
-        & (0.05 <= root.discount)
-        & (root.discount <= 0.07)
-        & (root.quantity < 24)
-    )(amt=root.extended_price * root.discount)
-    return root.TPCH(revenue=root.SUM(selected_lines.amt))
-
-
-def pydough_impl_tpch_q7(root: UnqualifiedNode) -> UnqualifiedNode:
-    """
-    Creates an UnqualifiedNode for TPC-H query 7.
-    """
-    line_info = root.Lineitems(
-        supp_nation=root.supplier.nation.name,
-        cust_nation=root.order.customer.nation.name,
-        l_year=root.YEAR(root.ship_date),
-        volume=root.extended_price * (1 - root.discount),
-    ).WHERE(
-        (root.ship_date >= datetime.date(1995, 1, 1))
-        & (root.ship_date <= datetime.date(1996, 12, 31))
-        & (
-            ((root.supp_nation == "FRANCE") & (root.cust_nation == "GERMANY"))
-            | ((root.supp_nation == "GERMANY") & (root.cust_nation == "FRANCE"))
-        )
-    )
-
-    return root.PARTITION(
-        line_info, name="l", by=(root.supp_nation, root.cust_nation, root.l_year)
-    )(
-        root.supp_nation,
-        root.cust_nation,
-        root.l_year,
-        revenue=root.SUM(root.l.volume),
-    ).ORDER_BY(
-        root.supp_nation.ASC(),
-        root.cust_nation.ASC(),
-        root.l_year.ASC(),
-    )
-
-
-def pydough_impl_tpch_q8(root: UnqualifiedNode) -> UnqualifiedNode:
-    """
-    Creates an UnqualifiedNode for TPC-H query 8.
-    """
-    volume_data = (
-        root.Nations.suppliers.supply_records.WHERE(
-            root.part.part_type == "ECONOMY ANODIZED STEEL"
-        )
-        .lines(volume=root.extended_price * (1 - root.discount))
-        .order(
-            o_year=root.YEAR(root.order_date),
-            volume=root.BACK(1).volume,
-            brazil_volume=root.IFF(
-                root.BACK(4).name == "BRAZIL", root.BACK(1).volume, 0
-            ),
-        )
-        .WHERE(
-            (root.order_date >= datetime.date(1995, 1, 1))
-            & (root.order_date <= datetime.date(1996, 12, 31))
-            & (root.customer.nation.region.name == "AMERICA")
-        )
-    )
-
-    return root.PARTITION(volume_data, name="v", by=root.o_year)(
-        o_year=root.o_year,
-        mkt_share=root.SUM(root.v.brazil_volume) / root.SUM(root.v.volume),
-    )
-
-
-def pydough_impl_tpch_q9(root: UnqualifiedNode) -> UnqualifiedNode:
-    """
-    Creates an UnqualifiedNode for TPC-H query 9, truncated to 10 rows.
-    """
-    selected_lines = root.Nations.suppliers.supply_records.WHERE(
-        root.CONTAINS(root.part.name, "green")
-    ).lines(
-        nation=root.BACK(3).name,
-        o_year=root.YEAR(root.order.order_date),
-        value=root.extended_price * (1 - root.discount)
-        - root.BACK(1).supplycost * root.quantity,
-    )
-    return root.PARTITION(selected_lines, name="l", by=(root.nation, root.o_year))(
-        nation=root.nation, o_year=root.o_year, amount=root.SUM(root.l.value)
-    ).TOP_K(
-        10,
-        by=(root.nation.ASC(), root.o_year.DESC()),
-    )
-
-
-def pydough_impl_tpch_q10(root: UnqualifiedNode) -> UnqualifiedNode:
-    """
-    Creates an UnqualifiedNode for TPC-H query 10.
-    """
-    selected_lines = root.orders.WHERE(
-        (root.order_date >= datetime.date(1993, 10, 1))
-        & (root.order_date < datetime.date(1994, 1, 1))
-    ).lines.WHERE(root.return_flag == "R")(
-        amt=root.extended_price * (1 - root.discount)
-    )
-    return root.Customers(
-        c_custkey=root.key,
-        c_name=root.name,
-        revenue=root.SUM(selected_lines.amt),
-        c_acctbal=root.acctbal,
-        n_name=root.nation.name,
-        c_address=root.address,
-        c_phone=root.phone,
-        c_comment=root.comment,
-    ).TOP_K(20, by=(root.revenue.DESC(), root.c_custkey.ASC()))
-
-
-def pydough_impl_tpch_q11(root: UnqualifiedNode) -> UnqualifiedNode:
-    """
-    Creates an UnqualifiedNode for TPC-H query 11, truncated to 10 rows.
-    """
-    is_german_supplier = root.supplier.nation.name == "GERMANY"
-    selected_records = root.PartSupp.WHERE(is_german_supplier)(
-        metric=root.supplycost * root.availqty
-    )
-    return (
-        root.TPCH(min_market_share=root.SUM(selected_records.metric) * 0.0001)
-        .PARTITION(selected_records, name="ps", by=root.part_key)(
-            ps_partkey=root.part_key, value=root.SUM(root.ps.metric)
-        )
-        .WHERE(root.value > root.BACK(1).min_market_share)
-        .TOP_K(10, by=root.value.DESC())
-    )
-
-
-def pydough_impl_tpch_q12(root: UnqualifiedNode) -> UnqualifiedNode:
-    """
-    Creates an UnqualifiedNode for TPC-H query 12.
-    """
-    selected_lines = root.Lineitems.WHERE(
-        ((root.ship_mode == "MAIL") | (root.ship_mode == "SHIP"))
-        & (root.ship_date < root.commit_date)
-        & (root.commit_date < root.receipt_date)
-        & (root.receipt_date >= datetime.date(1994, 1, 1))
-        & (root.receipt_date < datetime.date(1995, 1, 1))
-    )(
-        is_high_priority=(root.order.order_priority == "1-URGENT")
-        | (root.order.order_priority == "2-HIGH"),
-    )
-    return root.PARTITION(selected_lines, "l", by=root.ship_mode)(
-        l_shipmode=root.ship_mode,
-        high_line_count=root.SUM(root.l.is_high_priority),
-        low_line_count=root.SUM(~(root.l.is_high_priority)),
-    ).ORDER_BY(root.ship_mode.ASC())
-
-
-def pydough_impl_tpch_q13(root: UnqualifiedNode) -> UnqualifiedNode:
-    """
-    Creates an UnqualifiedNode for TPC-H query 13, truncated to 10 rows.
-    """
-    customer_info = root.Customers(
-        root.key,
-        num_non_special_orders=root.COUNT(
-            root.orders.WHERE(~(root.LIKE(root.comment, "%special%requests%")))
-        ),
-    )
-    return root.PARTITION(customer_info, name="custs", by=root.num_non_special_orders)(
-        c_count=root.num_non_special_orders, custdist=root.COUNT(root.custs)
-    ).TOP_K(10, by=(root.custdist.DESC(), root.c_count.DESC()))
-
-
-def pydough_impl_tpch_q14(root: UnqualifiedNode) -> UnqualifiedNode:
-    """
-    Creates an UnqualifiedNode for TPC-H query 14.
-    """
-    value = root.extended_price * (1 - root.discount)
-    selected_lines = root.Lineitems.WHERE(
-        (root.ship_date >= datetime.date(1995, 9, 1))
-        & (root.ship_date < datetime.date(1995, 10, 1))
-    )(
-        value=value,
-        promo_value=root.IFF(root.STARTSWITH(root.part.part_type, "PROMO"), value, 0),
-    )
-    return root.TPCH(
-        promo_revenue=100.0
-        * root.SUM(selected_lines.promo_value)
-        / root.SUM(selected_lines.value)
-    )
-
-
-def pydough_impl_tpch_q15(root: UnqualifiedNode) -> UnqualifiedNode:
-    """
-    Creates an UnqualifiedNode for TPC-H query 15.
-    """
-    selected_lines = root.lines.WHERE(
-        (root.ship_date >= datetime.date(1996, 1, 1))
-        & (root.ship_date < datetime.date(1996, 4, 1))
-    )
-    total = root.SUM(selected_lines.extended_price * (1 - selected_lines.discount))
-    return (
-        root.TPCH(
-            max_revenue=root.MAX(root.Suppliers(total_revenue=total).total_revenue)
-        )
-        .Suppliers(
-            s_suppkey=root.key,
-            s_name=root.name,
-            s_address=root.address,
-            s_phone=root.phone,
-            total_revenue=total,
-        )
-        .WHERE(root.total_revenue == root.BACK(1).max_revenue)
-        .ORDER_BY(root.s_suppkey.ASC())
-    )
-
-
-def pydough_impl_tpch_q16(root: UnqualifiedNode) -> UnqualifiedNode:
-    """
-    Creates an UnqualifiedNode for TPC-H query 16, truncated to 10 rows.
-    """
-    selected_records = (
-        root.Parts.WHERE(
-            (root.brand != "BRAND#45")
-            & ~root.STARTSWITH(root.part_type, "MEDIUM POLISHED%")
-            & root.ISIN(root.size, [49, 14, 23, 45, 19, 3, 36, 9])
-        )
-        .supply_records(
-            p_brand=root.BACK(1).brand,
-            p_type=root.BACK(1).part_type,
-            p_size=root.BACK(1).size,
-            ps_suppkey=root.supplier_key,
-        )
-        .WHERE(~root.LIKE(root.supplier.comment, "%Customer%Complaints%"))
-    )
-    return root.PARTITION(
-        selected_records, name="ps", by=(root.p_brand, root.p_type, root.p_size)
-    )(
-        root.p_brand,
-        root.p_type,
-        root.p_size,
-        supplier_count=root.NDISTINCT(root.ps.supplier_key),
-    ).TOP_K(10, by=(root.supplier_count.DESC(), root.p_brand.ASC(), root.p_type.ASC()))
-
-
-def pydough_impl_tpch_q17(root: UnqualifiedNode) -> UnqualifiedNode:
-    """
-    Creates an UnqualifiedNode for TPC-H query 17.
-    """
-    selected_lines = root.Parts.WHERE(
-        (root.brand == "Brand#23") & (root.container == "MED BOX")
-    )(avg_quantity=root.AVG(root.lines.quantity)).lines.WHERE(
-        root.quantity < 0.2 * root.BACK(1).avg_quantity
-    )
-    return root.TPCH(avg_yearly=root.SUM(selected_lines.extended_price) / 7.0)
-
-
-def pydough_impl_tpch_q18(root: UnqualifiedNode) -> UnqualifiedNode:
-    """
-    Creates an UnqualifiedNode for TPC-H query 18, truncated to 10 rows.
-    """
-    return (
-        root.Orders(
-            c_name=root.customer.name,
-            c_custkey=root.customer.key,
-            o_orderkey=root.key,
-            o_orderdate=root.order_date,
-            o_totalprice=root.total_price,
-            total_quantity=root.SUM(root.lines.quantity),
-        )
-        .WHERE(root.total_quantity > 300)
-        .TOP_K(10, by=(root.o_totalprice.DESC(), root.o_orderdate.ASC()))
-    )
-
-
-def pydough_impl_tpch_q19(root: UnqualifiedNode) -> UnqualifiedNode:
-    """
-    Creates an UnqualifiedNode for TPC-H query 19.
-    """
-    selected_lines = root.Lineitems.WHERE(
-        (root.ISIN(root.ship_mode, ("AIR", "AIR REG")))
-        & (root.ship_instruct == "DELIVER IN PERSON")
-        & (root.part.size >= 1)
-        & (
-            (
-                (root.part.size <= 5)
-                & (root.quantity >= 1)
-                & (root.quantity <= 11)
-                & root.ISIN(
-                    root.part.container,
-                    ("SM CASE", "SM BOX", "SM PACK", "SM PKG"),
-                )
-                & (root.part.brand == "Brand#12")
-            )
-            | (
-                (root.part.size <= 10)
-                & (root.quantity >= 10)
-                & (root.quantity <= 20)
-                & root.ISIN(
-                    root.part.container,
-                    ("MED BAG", "MED BOX", "MED PACK", "MED PKG"),
-                )
-                & (root.part.brand == "Brand#23")
-            )
-            | (
-                (root.part.size <= 15)
-                & (root.quantity >= 20)
-                & (root.quantity <= 30)
-                & root.ISIN(
-                    root.part.container,
-                    ("LG CASE", "LG BOX", "LG PACK", "LG PKG"),
-                )
-                & (root.part.brand == "Brand#34")
-            )
-        )
-    )
-    return root.TPCH(
-        revenue=root.SUM(selected_lines.extended_price * (1 - selected_lines.discount))
-    )
-
-
-def pydough_impl_tpch_q20(root: UnqualifiedNode) -> UnqualifiedNode:
-    """
-    Creates an UnqualifiedNode for TPC-H query 20, truncated to 10 rows.
-    """
-    selected_lines = root.lines.WHERE(
-        (root.ship_date >= datetime.date(1994, 1, 1))
-        & (root.ship_date < datetime.date(1995, 1, 1))
-    )
-
-    selected_part_supplied = root.supply_records.part.WHERE(
-        root.STARTSWITH(root.name, "forest")
-        & root.HAS(selected_lines)
-        & (root.BACK(1).availqty > (root.SUM(selected_lines.quantity) * 0.5))
-    )
-
-    return (
-        root.Suppliers(
-            s_name=root.name,
-            s_address=root.address,
-        )
-        .WHERE(
-            (root.nation.name == "CANADA") & (root.COUNT(selected_part_supplied) > 0)
-        )
-        .TOP_K(10, by=root.s_name.ASC())
-    )
-
-
-def pydough_impl_tpch_q21(root: UnqualifiedNode) -> UnqualifiedNode:
-    """
-    Creates an UnqualifiedNode for TPC-H query 21, truncated to 10 rows.
-    """
-    date_check = root.receipt_date > root.commit_date
-    different_supplier = root.supplier_key != root.BACK(2).supplier_key
-    waiting_entries = root.lines.WHERE(
-        root.receipt_date > root.commit_date
-    ).order.WHERE(
-        (root.order_status == "F")
-        & root.HAS(root.lines.WHERE(different_supplier))
-        & root.HASNOT(root.lines.WHERE(different_supplier & date_check))
-    )
-    return root.Suppliers.WHERE(root.nation.name == "SAUDI ARABIA")(
-        s_name=root.name,
-        numwait=root.COUNT(waiting_entries),
-    ).TOP_K(
-        10,
-        by=(root.numwait.DESC(), root.s_name.ASC()),
-    )
-
-
-def pydough_impl_tpch_q22(root: UnqualifiedNode) -> UnqualifiedNode:
-    """
-    Creates an UnqualifiedNode for TPC-H query 22.
-    """
-    selected_customers = root.Customers(cntry_code=root.phone[:2]).WHERE(
-        root.ISIN(root.cntry_code, ("13", "31", "23", "29", "30", "18", "17"))
-        & root.HASNOT(root.orders)
-    )
-    return root.TPCH(
-        avg_balance=root.AVG(selected_customers.WHERE(root.acctbal > 0.0).acctbal)
-    ).PARTITION(
-        selected_customers.WHERE(root.acctbal > root.BACK(1).avg_balance),
-        name="custs",
-        by=root.cntry_code,
-    )(
-        root.cntry_code,
-        num_custs=root.COUNT(root.custs),
-        totacctbal=root.SUM(root.custs.acctbal),
-    )
-
-
->>>>>>> 5fc012c0
 @pytest.mark.parametrize(
     "impl, answer_tree_str",
     [
         pytest.param(
-<<<<<<< HEAD
-            impl_tpch_q1,
-=======
-            pydough_impl_misc_01,
-            """
-──┬─ TPCH
-  ├─── TableCollection[Nations]
-  └─┬─ Calc[nation_name=name, total_balance=SUM($1.acctbal)]
-    └─┬─ AccessChild
-      └─── SubCollection[customers]
-""",
-            id="misc_01",
-        ),
-        pytest.param(
-            pydough_impl_misc_02,
-            """
-──┬─ TPCH
-  └─┬─ TableCollection[Nations]
-    ├─── SubCollection[customers]
-    └─┬─ Calc[name=LOWER(name), nation_name=BACK(1).name, total_1994=SUM($1.extended_price - ($1.tax / 2)), total_1995=SUM($2.extended_price - ($2.tax / 2))]
-      ├─┬─ AccessChild
-      │ ├─── SubCollection[orders]
-      │ └─┬─ Where[(order_date >= datetime.date(1994, 1, 1)) & (order_date < datetime.date(1995, 1, 1))]
-      │   └─── SubCollection[lines]
-      └─┬─ AccessChild
-        ├─── SubCollection[orders]
-        └─┬─ Where[(order_date >= datetime.date(1995, 1, 1)) & (order_date < datetime.date(1996, 1, 1))]
-          └─── SubCollection[lines]
-""",
-            id="misc_02",
-        ),
-        pytest.param(
-            pydough_impl_misc_03,
-            """
-┌─── TPCH
-├─┬─ Calc[avg_n_parts=AVG($1.n_parts)]
+            partition_as_child,
+            """
+┌─── TPCH
+├─┬─ Calculate[avg_n_parts=AVG($1.n_parts)]
 │ └─┬─ AccessChild
 │   ├─┬─ Partition[name='p', by=size]
 │   │ └─┬─ AccessChild
 │   │   └─── TableCollection[Parts]
-│   └─┬─ Calc[n_parts=COUNT($1)]
+│   └─┬─ Calculate[n_parts=COUNT($1)]
 │     └─┬─ AccessChild
 │       └─── PartitionChild[p]
-└─┬─ Calc[n_parts=COUNT($1)]
+└─┬─ Calculate[n_parts=COUNT($1)]
   └─┬─ AccessChild
     ├─┬─ Partition[name='p', by=size]
     │ └─┬─ AccessChild
     │   └─── TableCollection[Parts]
-    ├─┬─ Calc[n_parts=COUNT($1)]
+    ├─┬─ Calculate[n_parts=COUNT($1)]
     │ └─┬─ AccessChild
     │   └─── PartitionChild[p]
-    └─── Where[n_parts > BACK(1).avg_n_parts]
-""",
-            id="misc_03",
-        ),
-        pytest.param(
-            pydough_impl_tpch_q1,
->>>>>>> 5fc012c0
+    └─── Where[n_parts > avg_n_parts]
+""",
+            id="partition_as_child",
+        ),
+        pytest.param(
+            impl_tpch_q1,
             """
 ──┬─ TPCH
   ├─┬─ Partition[name='l', by=(return_flag, status)]
@@ -1113,21 +498,20 @@
   ├─┬─ AccessChild
   │ ├─── TableCollection[Customers]
   │ ├─── Calculate[cntry_code=SLICE(phone, None, 2, None)]
-  │ ├─┬─ Where[ISIN(cntry_code, ['13', '31', '23', '29', '30', '18', '17']) & HASNOT($1)]
-  │ │ └─┬─ AccessChild
-  │ │   └─── SubCollection[orders]
+  │ ├─── Where[ISIN(cntry_code, ['13', '31', '23', '29', '30', '18', '17'])]
   │ └─── Where[acctbal > 0.0]
   ├─┬─ Partition[name='custs', by=cntry_code]
   │ └─┬─ AccessChild
   │   ├─── TableCollection[Customers]
   │   ├─── Calculate[cntry_code=SLICE(phone, None, 2, None)]
-  │   ├─┬─ Where[ISIN(cntry_code, ['13', '31', '23', '29', '30', '18', '17']) & HASNOT($1)]
-  │   │ └─┬─ AccessChild
-  │   │   └─── SubCollection[orders]
-  │   └─── Where[acctbal > global_avg_balance]
-  └─┬─ Calculate[CNTRY_CODE=cntry_code, NUM_CUSTS=COUNT($1), TOTACCTBAL=SUM($1.acctbal)]
-    └─┬─ AccessChild
-      └─── PartitionChild[custs]
+  │   ├─── Where[ISIN(cntry_code, ['13', '31', '23', '29', '30', '18', '17'])]
+  │   └─┬─ Where[(acctbal > global_avg_balance) & (COUNT($1) == 0)]
+  │     └─┬─ AccessChild
+  │       └─── SubCollection[orders]
+  ├─┬─ Calculate[CNTRY_CODE=cntry_code, NUM_CUSTS=COUNT($1), TOTACCTBAL=SUM($1.acctbal)]
+  │ └─┬─ AccessChild
+  │   └─── PartitionChild[custs]
+  └─── OrderBy[CNTRY_CODE.ASC(na_pos='first')]
 """,
             id="tpch_q22",
         ),

--- conflicted
+++ resolved
@@ -11,11 +11,8 @@
     CollectionTestInfo,
     FunctionInfo,
     LiteralInfo,
-<<<<<<< HEAD
+    OrderInfo,
     PartitionInfo,
-=======
-    OrderInfo,
->>>>>>> bad114a1
     ReferenceInfo,
     SubCollectionInfo,
     TableCollectionInfo,

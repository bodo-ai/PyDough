"""
Integration tests for the PyDough workflow on custom queries using the defog.ai
schemas.
"""

import re
from collections.abc import Callable

import pandas as pd
import pytest

from pydough import init_pydough_context, to_df, to_sql
from pydough.configs import DayOfWeek, PyDoughConfigs
from pydough.database_connectors import DatabaseContext
from pydough.metadata import GraphMetadata
from pydough.unqualified import (
    UnqualifiedNode,
)
from tests.test_pydough_functions.bad_pydough_functions import (
    bad_lpad_1,
    bad_lpad_2,
    bad_lpad_3,
    bad_lpad_4,
    bad_lpad_5,
    bad_lpad_6,
    bad_lpad_7,
    bad_lpad_8,
    bad_round1,
    bad_round2,
    bad_rpad_1,
    bad_rpad_2,
    bad_rpad_3,
    bad_rpad_4,
    bad_rpad_5,
    bad_rpad_6,
    bad_rpad_7,
    bad_rpad_8,
)
from tests.test_pydough_functions.simple_pydough_functions import (
    cumulative_stock_analysis,
    exponentiation,
    find,
    hour_minute_day,
    minutes_seconds_datediff,
    multi_partition_access_1,
    multi_partition_access_2,
    multi_partition_access_3,
    multi_partition_access_4,
    multi_partition_access_5,
    multi_partition_access_6,
    padding_functions,
    replace,
    sign,
    simple_week_sampler,
    step_slicing,
    strip,
    time_threshold_reached,
    transaction_week_sampler,
    week_offset,
    window_sliding_frame_relsize,
    window_sliding_frame_relsum,
    years_months_days_hours_datediff,
)

from .testing_utilities import PyDoughPandasTest, graph_fetcher, run_e2e_error_test


# Helper functions for week calculations
def get_start_of_week(dt: pd.Timestamp | str, start_of_week: DayOfWeek):
    """
    Calculate the start of week date for a given datetime
    Args:
        dt : The datetime to find the start of week for
        start_of_week: Enum value representing which day is considered
                        the start of the week (e.g., DayOfWeek.MONDAY)

    Returns:
        The start of the week for the given datetime
    """
    # Convert to pandas datetime if not already
    dt_ts: pd.Timestamp = pd.to_datetime(dt)
    # Get the day of week (0-6, where 0 is Monday)
    weekday: int = dt_ts.weekday()
    # Calculate days to subtract to get to start of week
    days_to_subtract: int = (weekday - start_of_week.pandas_dow) % 7
    # Get start of week and set to midnight
    sow: pd.Timestamp = dt_ts - pd.Timedelta(days=days_to_subtract)
    # Return only year, month, day
    return pd.Timestamp(sow.year, sow.month, sow.day)


def get_day_name(dt: pd.Timestamp):
    """
    Get the name of the day for a given datetime
    Args:
        dt: The datetime to get the day name for
    Returns:
        The name of the day for the given datetime
    """
    day_names: list[str] = [
        "Monday",
        "Tuesday",
        "Wednesday",
        "Thursday",
        "Friday",
        "Saturday",
        "Sunday",
    ]
    return day_names[dt.weekday()]


def get_day_of_week(
    dt: pd.Timestamp, start_of_week: DayOfWeek, start_week_as_zero: bool
):
    """
    Calculate day of week (0-based or 1-based depending on configuration)
    Args:
        dt: The datetime to get the day of week for
        start_of_week: Enum value representing which day is considered
                        the start of the week (e.g., DayOfWeek.MONDAY)
        start_week_as_zero: Whether to start counting from 0 or 1
    """
    # Get days since start of week
    start_of_week_date: pd.Timestamp = get_start_of_week(dt, start_of_week)
    days_since_start: int = (dt - start_of_week_date).days
    # Adjust based on whether we start counting from 0 or 1
    return days_since_start if start_week_as_zero else days_since_start + 1


@pytest.fixture(
    params=[
        pytest.param(
            PyDoughPandasTest(
                multi_partition_access_1,
                "Broker",
                lambda: pd.DataFrame(
                    {"symbol": ["AAPL", "AMZN", "BRK.B", "FB", "GOOG"]}
                ),
                "multi_partition_access_1",
            ),
            id="multi_partition_access_1",
        ),
        pytest.param(
            PyDoughPandasTest(
                multi_partition_access_2,
                "Broker",
                lambda: pd.DataFrame(
                    {
                        "transaction_id": [f"TX{i:03}" for i in (22, 24, 25, 27, 56)],
                        "name": [
                            "Jane Smith",
                            "Samantha Lee",
                            "Michael Chen",
                            "David Kim",
                            "Jane Smith",
                        ],
                        "symbol": ["MSFT", "TSLA", "GOOGL", "BRK.B", "FB"],
                        "transaction_type": ["sell", "sell", "buy", "buy", "sell"],
                        "cus_tick_typ_avg_shares": [56.66667, 55.0, 4.0, 55.5, 47.5],
                        "cust_tick_avg_shares": [
                            50.0,
                            41.66667,
                            3.33333,
                            37.33333,
                            47.5,
                        ],
                        "cust_avg_shares": [50.625, 46.25, 40.0, 37.33333, 50.625],
                    }
                ),
                "multi_partition_access_2",
            ),
            id="multi_partition_access_2",
        ),
        pytest.param(
            PyDoughPandasTest(
                multi_partition_access_3,
                "Broker",
                lambda: pd.DataFrame(
                    {
                        "symbol": [
                            "AAPL",
                            "AMZN",
                            "FB",
                            "GOOGL",
                            "JPM",
                            "MSFT",
                            "NFLX",
                            "PG",
                            "TSLA",
                            "V",
                        ],
                        "close": [
                            153.5,
                            3235,
                            207,
                            2535,
                            133.75,
                            284,
                            320.5,
                            143.25,
                            187.75,
                            223.5,
                        ],
                    }
                ),
                "multi_partition_access_3",
            ),
            id="multi_partition_access_3",
        ),
        pytest.param(
            PyDoughPandasTest(
                multi_partition_access_4,
                "Broker",
                lambda: pd.DataFrame(
                    {
                        "transaction_id": [
                            f"TX{i:03}"
                            for i in (3, 4, 5, 6, 7, 8, 9, 40, 41, 42, 43, 47, 48, 49)
                        ],
                    }
                ),
                "multi_partition_access_4",
            ),
            id="multi_partition_access_4",
        ),
        pytest.param(
            PyDoughPandasTest(
                multi_partition_access_5,
                "Broker",
                lambda: pd.DataFrame(
                    {
                        "transaction_id": [
                            f"TX{i:03}"
                            for i in (
                                40,
                                41,
                                42,
                                43,
                                2,
                                4,
                                6,
                                22,
                                24,
                                26,
                                32,
                                34,
                                36,
                                46,
                                48,
                                50,
                                52,
                                54,
                                56,
                            )
                        ],
                        "n_ticker_type_trans": [1] * 4 + [5] * 15,
                        "n_ticker_trans": [1] * 4 + [6] * 15,
                        "n_type_trans": [29, 27] * 2 + [27] * 15,
                    }
                ),
                "multi_partition_access_5",
            ),
            id="multi_partition_access_5",
        ),
        pytest.param(
            PyDoughPandasTest(
                multi_partition_access_6,
                "Broker",
                lambda: pd.DataFrame(
                    {
                        "transaction_id": [
                            f"TX{i:03}"
                            for i in (
                                11,
                                12,
                                13,
                                14,
                                15,
                                16,
                                17,
                                18,
                                19,
                                20,
                                30,
                                46,
                                47,
                                48,
                                49,
                                50,
                            )
                        ],
                    }
                ),
                "multi_partition_access_6",
            ),
            id="multi_partition_access_6",
        ),
        pytest.param(
            PyDoughPandasTest(
                cumulative_stock_analysis,
                "Broker",
                lambda: pd.DataFrame(
                    {
                        "date_time": [
                            "2023-04-01 09:30:00",
                            "2023-04-01 10:15:00",
                            "2023-04-01 11:00:00",
                            "2023-04-01 11:45:00",
                            "2023-04-01 12:30:00",
                            "2023-04-01 13:15:00",
                            "2023-04-01 14:00:00",
                            "2023-04-01 14:45:00",
                            "2023-04-01 15:30:00",
                            "2023-04-01 16:15:00",
                            "2023-04-02 09:30:00",
                            "2023-04-02 11:00:00",
                            "2023-04-02 11:45:00",
                            "2023-04-02 12:30:00",
                            "2023-04-02 13:15:00",
                            "2023-04-02 14:00:00",
                            "2023-04-02 14:45:00",
                            "2023-04-02 15:30:00",
                            "2023-04-02 16:15:00",
                            "2023-04-03 10:15:00",
                            "2023-04-03 11:00:00",
                            "2023-04-03 11:45:00",
                            "2023-04-03 12:30:00",
                            "2023-04-03 13:15:00",
                            "2023-04-03 14:00:00",
                            "2023-04-03 14:45:00",
                            "2023-04-03 15:30:00",
                            "2023-04-03 16:15:00",
                        ],
                        "txn_within_day": [
                            1,
                            2,
                            3,
                            4,
                            5,
                            6,
                            7,
                            8,
                            9,
                            10,
                            1,
                            2,
                            3,
                            4,
                            5,
                            6,
                            7,
                            8,
                            9,
                            1,
                            2,
                            3,
                            4,
                            5,
                            6,
                            7,
                            8,
                            9,
                        ],
                        "n_buys_within_day": [
                            1,
                            1,
                            2,
                            2,
                            3,
                            3,
                            4,
                            4,
                            5,
                            5,
                            0,
                            0,
                            1,
                            1,
                            2,
                            2,
                            3,
                            3,
                            4,
                            0,
                            1,
                            1,
                            2,
                            2,
                            3,
                            3,
                            4,
                            4,
                        ],
                        "pct_apple_txns": [
                            100.0,
                            50.0,
                            66.67,
                            50.0,
                            40.0,
                            33.33,
                            28.57,
                            25.0,
                            22.22,
                            20.0,
                            27.27,
                            33.33,
                            30.77,
                            28.57,
                            26.67,
                            25.0,
                            23.53,
                            22.22,
                            21.05,
                            20.0,
                            23.81,
                            22.73,
                            21.74,
                            20.83,
                            20.0,
                            19.23,
                            18.52,
                            17.86,
                        ],
                        "share_change": [
                            100,
                            50,
                            60,
                            35,
                            40,
                            -35,
                            -34,
                            -134,
                            -84,
                            -164,
                            -214,
                            -219,
                            -204,
                            -206,
                            -156,
                            -157,
                            -82,
                            -107,
                            -47,
                            -87,
                            -79,
                            -99,
                            -96,
                            -156,
                            -155,
                            -245,
                            -205,
                            -275,
                        ],
                        "rolling_avg_amount": [
                            15000.0,
                            14500.0,
                            20333.33,
                            16375.0,
                            15600.0,
                            15500.0,
                            70428.57,
                            63250.0,
                            57444.44,
                            52820.0,
                            48706.82,
                            45986.25,
                            42661.73,
                            39973.32,
                            37985.1,
                            60704.78,
                            57712.96,
                            54814.32,
                            52376.99,
                            50324.14,
                            49157.08,
                            47091.99,
                            45373.47,
                            43996.66,
                            58336.79,
                            56552.59,
                            54787.31,
                            53186.87,
                        ],
                    }
                ),
                "cumulative_stock_analysis",
            ),
            id="cumulative_stock_analysis",
        ),
        pytest.param(
            PyDoughPandasTest(
                time_threshold_reached,
                "Broker",
                lambda: pd.DataFrame(
                    {
                        "date_time": [
                            "2023-01-15 10:00:00",
                            "2023-01-16 10:30:00",
                            "2023-01-30 13:15:00",
                            "2023-02-20 11:30:00",
                            "2023-02-28 16:00:00",
                            "2023-03-25 14:45:00",
                            "2023-03-30 09:45:00",
                            "2023-04-01 13:15:00",
                            "2023-04-02 14:45:00",
                            "2023-04-03 13:15:00",
                        ],
                    }
                ),
                "time_threshold_reached",
            ),
            id="time_threshold_reached",
        ),
        pytest.param(
            PyDoughPandasTest(
                hour_minute_day,
                "Broker",
                lambda: pd.DataFrame(
                    {
                        "transaction_id": [
                            "TX001",
                            "TX005",
                            "TX011",
                            "TX015",
                            "TX021",
                            "TX025",
                            "TX031",
                            "TX033",
                            "TX035",
                            "TX044",
                            "TX045",
                            "TX049",
                            "TX051",
                            "TX055",
                        ],
                        "_expr0": [9, 12, 9, 12, 9, 12, 0, 0, 0, 10, 10, 16, 0, 0],
                        "_expr1": [30, 30, 30, 30, 30, 30, 0, 0, 0, 0, 30, 0, 0, 0],
                        "_expr2": [0, 0, 0, 0, 0, 0, 0, 0, 0, 0, 0, 0, 0, 0],
                    }
                ),
                "hour_minute_day",
            ),
            id="hour_minute_day",
        ),
        pytest.param(
            PyDoughPandasTest(
                exponentiation,
                "Broker",
                lambda: pd.DataFrame(
                    {
                        "low_square": [
                            6642.2500,
                            6740.4100,
                            6839.2900,
                            6938.8900,
                            7039.2100,
                            7140.2500,
                            7242.0100,
                            16576.5625,
                            16900.0000,
                            17292.2500,
                        ],
                        "low_sqrt": [
                            9.027735,
                            9.060905,
                            9.093954,
                            9.126883,
                            9.159694,
                            9.192388,
                            9.224966,
                            11.346806,
                            11.401754,
                            11.467345,
                        ],
                        "low_cbrt": [
                            4.335633,
                            4.346247,
                            4.356809,
                            4.367320,
                            4.377781,
                            4.388191,
                            4.398553,
                            5.049508,
                            5.065797,
                            5.085206,
                        ],
                    }
                ),
                "exponentiation",
            ),
            id="exponentiation",
        ),
        pytest.param(
            PyDoughPandasTest(
                years_months_days_hours_datediff,
                "Broker",
                lambda: pd.DataFrame(
                    data={
                        "x": [
                            "2023-04-01 09:30:00",
                            "2023-04-01 10:15:00",
                            "2023-04-01 11:00:00",
                            "2023-04-01 11:45:00",
                            "2023-04-01 12:30:00",
                            "2023-04-01 13:15:00",
                            "2023-04-01 14:00:00",
                            "2023-04-01 14:45:00",
                            "2023-04-01 15:30:00",
                            "2023-04-01 16:15:00",
                            "2023-04-02 09:30:00",
                            "2023-04-02 10:15:00",
                            "2023-04-02 11:00:00",
                            "2023-04-02 11:45:00",
                            "2023-04-02 12:30:00",
                            "2023-04-02 13:15:00",
                            "2023-04-02 14:00:00",
                            "2023-04-02 14:45:00",
                            "2023-04-02 15:30:00",
                            "2023-04-02 16:15:00",
                            "2023-04-03 09:30:00",
                            "2023-04-03 10:15:00",
                            "2023-04-03 11:00:00",
                            "2023-04-03 11:45:00",
                            "2023-04-03 12:30:00",
                            "2023-04-03 13:15:00",
                            "2023-04-03 14:00:00",
                            "2023-04-03 14:45:00",
                            "2023-04-03 15:30:00",
                            "2023-04-03 16:15:00",
                        ],
                        "y1": ["2025-05-02 11:00:00"] * 30,
                        "years_diff": [2] * 30,
                        "c_years_diff": [2] * 30,
                        "c_y_diff": [2] * 30,
                        "y_diff": [2] * 30,
                        "months_diff": [25] * 30,
                        "c_months_diff": [25] * 30,
                        "mm_diff": [25] * 30,
                        "days_diff": [762] * 10 + [761] * 10 + [760] * 10,
                        "c_days_diff": [762] * 10 + [761] * 10 + [760] * 10,
                        "c_d_diff": [762] * 10 + [761] * 10 + [760] * 10,
                        "d_diff": [762] * 10 + [761] * 10 + [760] * 10,
                        "hours_diff": [
                            18290,
                            18289,
                            18288,
                            18288,
                            18287,
                            18286,
                            18285,
                            18285,
                            18284,
                            18283,
                            18266,
                            18265,
                            18264,
                            18264,
                            18263,
                            18262,
                            18261,
                            18261,
                            18260,
                            18259,
                            18242,
                            18241,
                            18240,
                            18240,
                            18239,
                            18238,
                            18237,
                            18237,
                            18236,
                            18235,
                        ],
                        "c_hours_diff": [
                            18290,
                            18289,
                            18288,
                            18288,
                            18287,
                            18286,
                            18285,
                            18285,
                            18284,
                            18283,
                            18266,
                            18265,
                            18264,
                            18264,
                            18263,
                            18262,
                            18261,
                            18261,
                            18260,
                            18259,
                            18242,
                            18241,
                            18240,
                            18240,
                            18239,
                            18238,
                            18237,
                            18237,
                            18236,
                            18235,
                        ],
                        "c_h_diff": [
                            18290,
                            18289,
                            18288,
                            18288,
                            18287,
                            18286,
                            18285,
                            18285,
                            18284,
                            18283,
                            18266,
                            18265,
                            18264,
                            18264,
                            18263,
                            18262,
                            18261,
                            18261,
                            18260,
                            18259,
                            18242,
                            18241,
                            18240,
                            18240,
                            18239,
                            18238,
                            18237,
                            18237,
                            18236,
                            18235,
                        ],
                    }
                ),
                "years_months_days_hours_datediff",
            ),
            id="years_months_days_hours_datediff",
        ),
        pytest.param(
            PyDoughPandasTest(
                minutes_seconds_datediff,
                "Broker",
                lambda: pd.DataFrame(
                    {
                        "x": [
                            "2023-04-03 16:15:00",
                            "2023-04-03 15:30:00",
                            "2023-04-03 14:45:00",
                            "2023-04-03 14:00:00",
                            "2023-04-03 13:15:00",
                            "2023-04-03 12:30:00",
                            "2023-04-03 11:45:00",
                            "2023-04-03 11:00:00",
                            "2023-04-03 10:15:00",
                            "2023-04-03 09:30:00",
                            "2023-04-02 16:15:00",
                            "2023-04-02 15:30:00",
                            "2023-04-02 14:45:00",
                            "2023-04-02 14:00:00",
                            "2023-04-02 13:15:00",
                            "2023-04-02 12:30:00",
                            "2023-04-02 11:45:00",
                            "2023-04-02 11:00:00",
                            "2023-04-02 10:15:00",
                            "2023-04-02 09:30:00",
                            "2023-04-01 16:15:00",
                            "2023-04-01 15:30:00",
                            "2023-04-01 14:45:00",
                            "2023-04-01 14:00:00",
                            "2023-04-01 13:15:00",
                            "2023-04-01 12:30:00",
                            "2023-04-01 11:45:00",
                            "2023-04-01 11:00:00",
                            "2023-04-01 10:15:00",
                            "2023-04-01 09:30:00",
                        ],
                        "y": ["2023-04-03 13:16:30"] * 30,
                        "minutes_diff": [
                            -179,
                            -134,
                            -89,
                            -44,
                            1,
                            46,
                            91,
                            136,
                            181,
                            226,
                            1261,
                            1306,
                            1351,
                            1396,
                            1441,
                            1486,
                            1531,
                            1576,
                            1621,
                            1666,
                            2701,
                            2746,
                            2791,
                            2836,
                            2881,
                            2926,
                            2971,
                            3016,
                            3061,
                            3106,
                        ],
                        "seconds_diff": [
                            -10710,
                            -8010,
                            -5310,
                            -2610,
                            90,
                            2790,
                            5490,
                            8190,
                            10890,
                            13590,
                            75690,
                            78390,
                            81090,
                            83790,
                            86490,
                            89190,
                            91890,
                            94590,
                            97290,
                            99990,
                            162090,
                            164790,
                            167490,
                            170190,
                            172890,
                            175590,
                            178290,
                            180990,
                            183690,
                            186390,
                        ],
                    }
                ),
                "minutes_seconds_datediff",
            ),
            id="minutes_seconds_datediff",
        ),
        pytest.param(
            PyDoughPandasTest(
                padding_functions,
                "Broker",
                lambda: pd.DataFrame(
                    {
                        "original_name": [
                            "Alex Rodriguez",
                            "Ava Wilson",
                            "Bob Johnson",
                            "David Kim",
                            "Emily Davis",
                        ]
                    }
                ).assign(
                    ref_rpad="Cust0001**********************",
                    ref_lpad="**********************Cust0001",
                    right_padded=lambda x: x.original_name.apply(
                        lambda s: (s + "*" * 30)[:30]
                    ),
                    # This lambda only works when each string is less than 30 characters
                    left_padded=lambda x: x.original_name.apply(
                        lambda s: ("#" * 30 + s)[-30:]
                    ),
                    truncated_right=[
                        "Alex Rod",
                        "Ava Wils",
                        "Bob John",
                        "David Ki",
                        "Emily Da",
                    ],
                    truncated_left=[
                        "Alex Rod",
                        "Ava Wils",
                        "Bob John",
                        "David Ki",
                        "Emily Da",
                    ],
                    zero_pad_right=[""] * 5,
                    zero_pad_left=[""] * 5,
                    right_padded_space=lambda x: x.original_name.apply(
                        lambda s: (s + " " * 30)[:30]
                    ),
                    left_padded_space=lambda x: x.original_name.apply(
                        lambda s: (" " * 30 + s)[-30:]
                    ),
                ),
                "padding_functions",
            ),
            id="padding_functions",
        ),
        pytest.param(
            PyDoughPandasTest(
                step_slicing,
                "Broker",
                lambda: pd.DataFrame(
                    {
                        "name": [
                            "john doe",
                            "Jane Smith",
                            "Bob Johnson",
                            "Samantha Lee",
                            "Michael Chen",
                            "Emily Davis",
                            "David Kim",
                            "Sarah Nguyen",
                            "William Garcia",
                            "Jessica Hernandez",
                            "Alex Rodriguez",
                            "Olivia Johnson",
                            "Ethan Davis",
                            "Ava Wilson",
                            "Emma Brown",
                            "sophia martinez",
                            "Jacob Taylor",
                            "Michael Anderson",
                            "Isabella Thompson",
                            "Maurice Lee",
                        ]
                    }
                ).assign(
                    neg_none_step=lambda x: x["name"].str[-2::1],
                    pos_none_step=lambda x: x["name"].str[3::1],
                    none_pos_step=lambda x: x["name"].str[:3:1],
                    none_neg_step=lambda x: x["name"].str[:-2:1],
                    pos_pos_step=lambda x: x["name"].str[2:4:1],
                    pos_neg_step=lambda x: x["name"].str[2:-2:1],
                    neg_pos_step=lambda x: x["name"].str[-12:2:1],
                    neg_neg_step=lambda x: x["name"].str[-4:-2:1],
                    inbetween_chars=lambda x: x["name"].str[1:-1:1],
                    empty1=lambda x: x["name"].str[2:2:1],
                    empty2=lambda x: x["name"].str[-2:-2:1],
                    empty3=lambda x: x["name"].str[-2:-4:1],
                    empty4=lambda x: x["name"].str[4:2:1],
                    oob1=lambda x: x["name"].str[100:200:1],
                    oob2=lambda x: x["name"].str[-200:-100:1],
                    oob3=lambda x: x["name"].str[100::1],
                    oob4=lambda x: x["name"].str[-200::1],
                    oob5=lambda x: x["name"].str[:100:1],
                    oob6=lambda x: x["name"].str[:-200:1],
                    oob7=lambda x: x["name"].str[100:-200:1],
                    oob8=lambda x: x["name"].str[-200:100:1],
                    oob9=lambda x: x["name"].str[100:-1:1],
                    oob10=lambda x: x["name"].str[-100:-1:1],
                    oob11=lambda x: x["name"].str[-3:100:1],
                    oob12=lambda x: x["name"].str[-3:-100:1],
                    zero1=lambda x: x["name"].str[0:0:1],
                    zero2=lambda x: x["name"].str[0:1:1],
                    zero3=lambda x: x["name"].str[-1:0:1],
                    zero4=lambda x: x["name"].str[1:0:1],
                    zero5=lambda x: x["name"].str[0:-1:1],
                    zero6=lambda x: x["name"].str[0:-20:1],
                    zero7=lambda x: x["name"].str[0:100:1],
                    zero8=lambda x: x["name"].str[20:0:1],
                    zero9=lambda x: x["name"].str[-20:0:1],
                    wo_step1=lambda x: x["name"].str[-2:],
                    wo_step2=lambda x: x["name"].str[3:],
                    wo_step3=lambda x: x["name"].str[:3],
                    wo_step4=lambda x: x["name"].str[:-2],
                    wo_step5=lambda x: x["name"].str[2:4],
                    wo_step6=lambda x: x["name"].str[2:-2],
                    wo_step7=lambda x: x["name"].str[-4:2],
                    wo_step8=lambda x: x["name"].str[-4:-2],
                    wo_step9=lambda x: x["name"].str[2:2],
                ),
                "step_slicing",
            ),
            id="step_slicing",
        ),
        pytest.param(
            PyDoughPandasTest(
                sign,
                "Broker",
                lambda: pd.DataFrame(
                    {
                        "high": [83.0, 83.6, 84.2, 84.8, 85.4],
                    }
                ).assign(
                    high_neg=lambda x: x["high"] * -1,
                    high_zero=lambda x: x["high"] * 0,
                    sign_high=1,
                    sign_high_neg=-1,
                    sign_high_zero=0,
                ),
                "sign",
            ),
            id="sign",
        ),
        pytest.param(
            PyDoughPandasTest(
                find,
                "Broker",
                lambda: pd.DataFrame(
                    {
                        "name": ["Alex Rodriguez"],
                        "idx_Alex": ["Alex Rodriguez".find("Alex")],
                        "idx_Rodriguez": ["Alex Rodriguez".find("Rodriguez")],
                        "idx_bob": ["Alex Rodriguez".find("bob")],
                        "idx_e": ["Alex Rodriguez".find("e")],
                        "idx_space": ["Alex Rodriguez".find(" ")],
                        "idx_of_R": ["Alex Rodriguez".find("R")],
                        "idx_of_Alex_Rodriguez": [
                            "Alex Rodriguez".find("Alex Rodriguez")
                        ],
                    }
                ),
                "find",
            ),
            id="find",
        ),
        pytest.param(
            PyDoughPandasTest(
                strip,
                "Broker",
                lambda: pd.DataFrame(
                    {
                        "stripped_name": [""],
                        "stripped_name1": ["Alex Rodriguez"],
                        "stripped_name_with_chars": ["x Rodrigu"],
                        "stripped_alt_name1": ["Alex Rodriguez"],
                        "stripped_alt_name2": ["Alex Rodriguez"],
                        "stripped_alt_name3": ["Alex Rodriguez"],
                        "stripped_alt_name4": ["Alex Rodriguez"],
                    }
                ),
                "strip",
            ),
            id="strip",
        ),
        pytest.param(
<<<<<<< HEAD
            PyDoughPandasTest(
=======
            (
                replace,
                None,
                "Broker",
                "replace",
                # Answer
                lambda: pd.DataFrame(
                    {
                        "replaced_name": ["Alexander Rodriguez"],
                        "removed_name": [" Rodriguez"],
                        "case_name": ["Alex Rodriguez"],
                        "replace_empty_text": [""],
                        "replace_with_empty_pattern": ["abc"],
                        "remove_substring": ["bc"],
                        "empty_all": [""],
                        "substring_not_found": ["hello"],
                        "overlapping_matches": ["ba"],
                        "multiple_occurrences": ["b b b"],
                        "case_sensitive": ["Apple"],
                        "unicode_handling": ["cafe"],
                        "special_character_replace": ["abc"],
                        "longer_replacement": ["xyz"],
                        "shorter_replacement": ["xx"],
                        "same_value_args": ["foofoo"],
                        "nested_like_replace": ["abcabcabcabc"],
                    }
                ),
            ),
            id="replace",
        ),
        pytest.param(
            (
>>>>>>> 95edd149
                week_offset,
                "Broker",
                lambda: pd.DataFrame(
                    {
                        "date_time": [
                            "2023-04-02 09:30:00",
                            "2023-04-02 10:15:00",
                            "2023-04-02 11:00:00",
                            "2023-04-02 11:45:00",
                            "2023-04-02 12:30:00",
                            "2023-04-02 13:15:00",
                            "2023-04-02 14:00:00",
                            "2023-04-02 14:45:00",
                            "2023-04-02 15:30:00",
                            "2023-04-02 16:15:00",
                            "2023-04-03 09:30:00",
                            "2023-04-03 10:15:00",
                            "2023-04-03 11:00:00",
                            "2023-04-03 11:45:00",
                            "2023-04-03 12:30:00",
                            "2023-04-03 13:15:00",
                            "2023-04-03 14:00:00",
                            "2023-04-03 14:45:00",
                            "2023-04-03 15:30:00",
                            "2023-04-03 16:15:00",
                            "2023-01-15 10:00:00",
                            "2023-01-16 10:30:00",
                            "2023-02-20 11:30:00",
                            "2023-03-25 14:45:00",
                            "2023-01-30 13:15:00",
                            "2023-02-28 16:00:00",
                            "2023-03-30 09:45:00",
                        ],
                        "week_adj1": [
                            "2023-04-09 09:30:00",
                            "2023-04-09 10:15:00",
                            "2023-04-09 11:00:00",
                            "2023-04-09 11:45:00",
                            "2023-04-09 12:30:00",
                            "2023-04-09 13:15:00",
                            "2023-04-09 14:00:00",
                            "2023-04-09 14:45:00",
                            "2023-04-09 15:30:00",
                            "2023-04-09 16:15:00",
                            "2023-04-10 09:30:00",
                            "2023-04-10 10:15:00",
                            "2023-04-10 11:00:00",
                            "2023-04-10 11:45:00",
                            "2023-04-10 12:30:00",
                            "2023-04-10 13:15:00",
                            "2023-04-10 14:00:00",
                            "2023-04-10 14:45:00",
                            "2023-04-10 15:30:00",
                            "2023-04-10 16:15:00",
                            "2023-01-22 10:00:00",
                            "2023-01-23 10:30:00",
                            "2023-02-27 11:30:00",
                            "2023-04-01 14:45:00",
                            "2023-02-06 13:15:00",
                            "2023-03-07 16:00:00",
                            "2023-04-06 09:45:00",
                        ],
                        "week_adj2": [
                            "2023-03-26 09:30:00",
                            "2023-03-26 10:15:00",
                            "2023-03-26 11:00:00",
                            "2023-03-26 11:45:00",
                            "2023-03-26 12:30:00",
                            "2023-03-26 13:15:00",
                            "2023-03-26 14:00:00",
                            "2023-03-26 14:45:00",
                            "2023-03-26 15:30:00",
                            "2023-03-26 16:15:00",
                            "2023-03-27 09:30:00",
                            "2023-03-27 10:15:00",
                            "2023-03-27 11:00:00",
                            "2023-03-27 11:45:00",
                            "2023-03-27 12:30:00",
                            "2023-03-27 13:15:00",
                            "2023-03-27 14:00:00",
                            "2023-03-27 14:45:00",
                            "2023-03-27 15:30:00",
                            "2023-03-27 16:15:00",
                            "2023-01-08 10:00:00",
                            "2023-01-09 10:30:00",
                            "2023-02-13 11:30:00",
                            "2023-03-18 14:45:00",
                            "2023-01-23 13:15:00",
                            "2023-02-21 16:00:00",
                            "2023-03-23 09:45:00",
                        ],
                        "week_adj3": [
                            "2023-04-16 10:30:00",
                            "2023-04-16 11:15:00",
                            "2023-04-16 12:00:00",
                            "2023-04-16 12:45:00",
                            "2023-04-16 13:30:00",
                            "2023-04-16 14:15:00",
                            "2023-04-16 15:00:00",
                            "2023-04-16 15:45:00",
                            "2023-04-16 16:30:00",
                            "2023-04-16 17:15:00",
                            "2023-04-17 10:30:00",
                            "2023-04-17 11:15:00",
                            "2023-04-17 12:00:00",
                            "2023-04-17 12:45:00",
                            "2023-04-17 13:30:00",
                            "2023-04-17 14:15:00",
                            "2023-04-17 15:00:00",
                            "2023-04-17 15:45:00",
                            "2023-04-17 16:30:00",
                            "2023-04-17 17:15:00",
                            "2023-01-29 11:00:00",
                            "2023-01-30 11:30:00",
                            "2023-03-06 12:30:00",
                            "2023-04-08 15:45:00",
                            "2023-02-13 14:15:00",
                            "2023-03-14 17:00:00",
                            "2023-04-13 10:45:00",
                        ],
                        "week_adj4": [
                            "2023-04-16 09:29:59",
                            "2023-04-16 10:14:59",
                            "2023-04-16 10:59:59",
                            "2023-04-16 11:44:59",
                            "2023-04-16 12:29:59",
                            "2023-04-16 13:14:59",
                            "2023-04-16 13:59:59",
                            "2023-04-16 14:44:59",
                            "2023-04-16 15:29:59",
                            "2023-04-16 16:14:59",
                            "2023-04-17 09:29:59",
                            "2023-04-17 10:14:59",
                            "2023-04-17 10:59:59",
                            "2023-04-17 11:44:59",
                            "2023-04-17 12:29:59",
                            "2023-04-17 13:14:59",
                            "2023-04-17 13:59:59",
                            "2023-04-17 14:44:59",
                            "2023-04-17 15:29:59",
                            "2023-04-17 16:14:59",
                            "2023-01-29 09:59:59",
                            "2023-01-30 10:29:59",
                            "2023-03-06 11:29:59",
                            "2023-04-08 14:44:59",
                            "2023-02-13 13:14:59",
                            "2023-03-14 15:59:59",
                            "2023-04-13 09:44:59",
                        ],
                        "week_adj5": [
                            "2023-04-17 09:30:00",
                            "2023-04-17 10:15:00",
                            "2023-04-17 11:00:00",
                            "2023-04-17 11:45:00",
                            "2023-04-17 12:30:00",
                            "2023-04-17 13:15:00",
                            "2023-04-17 14:00:00",
                            "2023-04-17 14:45:00",
                            "2023-04-17 15:30:00",
                            "2023-04-17 16:15:00",
                            "2023-04-18 09:30:00",
                            "2023-04-18 10:15:00",
                            "2023-04-18 11:00:00",
                            "2023-04-18 11:45:00",
                            "2023-04-18 12:30:00",
                            "2023-04-18 13:15:00",
                            "2023-04-18 14:00:00",
                            "2023-04-18 14:45:00",
                            "2023-04-18 15:30:00",
                            "2023-04-18 16:15:00",
                            "2023-01-30 10:00:00",
                            "2023-01-31 10:30:00",
                            "2023-03-07 11:30:00",
                            "2023-04-09 14:45:00",
                            "2023-02-14 13:15:00",
                            "2023-03-15 16:00:00",
                            "2023-04-14 09:45:00",
                        ],
                        "week_adj6": [
                            "2023-04-16 09:29:00",
                            "2023-04-16 10:14:00",
                            "2023-04-16 10:59:00",
                            "2023-04-16 11:44:00",
                            "2023-04-16 12:29:00",
                            "2023-04-16 13:14:00",
                            "2023-04-16 13:59:00",
                            "2023-04-16 14:44:00",
                            "2023-04-16 15:29:00",
                            "2023-04-16 16:14:00",
                            "2023-04-17 09:29:00",
                            "2023-04-17 10:14:00",
                            "2023-04-17 10:59:00",
                            "2023-04-17 11:44:00",
                            "2023-04-17 12:29:00",
                            "2023-04-17 13:14:00",
                            "2023-04-17 13:59:00",
                            "2023-04-17 14:44:00",
                            "2023-04-17 15:29:00",
                            "2023-04-17 16:14:00",
                            "2023-01-29 09:59:00",
                            "2023-01-30 10:29:00",
                            "2023-03-06 11:29:00",
                            "2023-04-08 14:44:00",
                            "2023-02-13 13:14:00",
                            "2023-03-14 15:59:00",
                            "2023-04-13 09:44:00",
                        ],
                        "week_adj7": [
                            "2023-05-16 09:30:00",
                            "2023-05-16 10:15:00",
                            "2023-05-16 11:00:00",
                            "2023-05-16 11:45:00",
                            "2023-05-16 12:30:00",
                            "2023-05-16 13:15:00",
                            "2023-05-16 14:00:00",
                            "2023-05-16 14:45:00",
                            "2023-05-16 15:30:00",
                            "2023-05-16 16:15:00",
                            "2023-05-17 09:30:00",
                            "2023-05-17 10:15:00",
                            "2023-05-17 11:00:00",
                            "2023-05-17 11:45:00",
                            "2023-05-17 12:30:00",
                            "2023-05-17 13:15:00",
                            "2023-05-17 14:00:00",
                            "2023-05-17 14:45:00",
                            "2023-05-17 15:30:00",
                            "2023-05-17 16:15:00",
                            "2023-03-01 10:00:00",
                            "2023-03-02 10:30:00",
                            "2023-04-03 11:30:00",
                            "2023-05-09 14:45:00",
                            "2023-03-16 13:15:00",
                            "2023-04-11 16:00:00",
                            "2023-05-14 09:45:00",
                        ],
                        "week_adj8": [
                            "2024-04-16 09:30:00",
                            "2024-04-16 10:15:00",
                            "2024-04-16 11:00:00",
                            "2024-04-16 11:45:00",
                            "2024-04-16 12:30:00",
                            "2024-04-16 13:15:00",
                            "2024-04-16 14:00:00",
                            "2024-04-16 14:45:00",
                            "2024-04-16 15:30:00",
                            "2024-04-16 16:15:00",
                            "2024-04-17 09:30:00",
                            "2024-04-17 10:15:00",
                            "2024-04-17 11:00:00",
                            "2024-04-17 11:45:00",
                            "2024-04-17 12:30:00",
                            "2024-04-17 13:15:00",
                            "2024-04-17 14:00:00",
                            "2024-04-17 14:45:00",
                            "2024-04-17 15:30:00",
                            "2024-04-17 16:15:00",
                            "2024-01-29 10:00:00",
                            "2024-01-30 10:30:00",
                            "2024-03-05 11:30:00",
                            "2024-04-08 14:45:00",
                            "2024-02-13 13:15:00",
                            "2024-03-13 16:00:00",
                            "2024-04-13 09:45:00",
                        ],
                    }
                ),
                "week_offset",
            ),
            id="week_offset",
        ),
        pytest.param(
            PyDoughPandasTest(
                window_sliding_frame_relsize,
                "Broker",
                lambda: pd.DataFrame(
                    {
                        "transaction_id": [
                            f"TX{txn:03d}" for txn in [44, 45, 48, 46, 49, 47, 50, 1]
                        ],
                        "w1": [1, 2, 3, 4, 5, 5, 5, 5],
                        "w2": [1, 2, 3, 1, 2, 1, 2, 1],
                        "w3": [56, 55, 54, 53, 52, 51, 50, 49],
                        "w4": [3, 2, 1, 2, 1, 2, 1, 5],
                        "w5": [0, 1, 2, 3, 4, 5, 6, 7],
                        "w6": [0, 1, 2, 0, 1, 0, 1, 0],
                        "w7": [6, 7, 8, 9, 9, 9, 9, 9],
                        "w8": [3, 3, 3, 2, 2, 2, 2, 5],
                    }
                ),
                "window_sliding_frame_relsize",
            ),
            id="window_sliding_frame_relsize",
        ),
        pytest.param(
            PyDoughPandasTest(
                window_sliding_frame_relsum,
                "Broker",
                lambda: pd.DataFrame(
                    {
                        "transaction_id": [
                            f"TX{txn:03d}" for txn in [44, 45, 48, 46, 49, 47, 50, 1]
                        ],
                        "w1": [262, 187, 137, 197, 187, 195, 215, 190],
                        "w2": [200, 120, 40, 62, 2, 35, 30, 375],
                        "w3": [2798, 2718, 2638, 2598, 2538, 2536, 2531, 2501],
                        "w4": [200, 120, 40, 62, 2, 35, 30, 375],
                        "w5": [160, 200, 260, 262, 267, 297, 397, 447],
                        "w6": [160, 200, 200, 62, 62, 35, 35, 150],
                        "w7": [None, 80, 160, 200, 260, 262, 187, 137],
                        "w8": [None, 80, 160, None, 60, None, 5, None],
                    }
                ),
                "window_sliding_frame_relsum",
            ),
            id="window_sliding_frame_relsum",
        ),
    ],
)
def defog_custom_pipeline_test_data(request) -> PyDoughPandasTest:
    """
    Test data for e2e tests on custom queries using the defog.ai databases.
    Returns an instance of PyDoughPandasTest containing information about the
    test.
    """
    return request.param


def test_pipeline_until_relational_defog(
    defog_custom_pipeline_test_data: PyDoughPandasTest,
    defog_graphs: graph_fetcher,
    get_plan_test_filename: Callable[[str], str],
    update_tests: bool,
):
    """
    Tests that a PyDough unqualified node can be correctly translated to its
    qualified DAG version, with the correct string representation. Run on
    custom questions using the defog.ai schemas.
    """
    file_path: str = get_plan_test_filename(defog_custom_pipeline_test_data.test_name)
    defog_custom_pipeline_test_data.run_relational_test(
        defog_graphs, file_path, update_tests
    )


@pytest.mark.execute
def test_pipeline_e2e_defog_custom(
    defog_custom_pipeline_test_data: PyDoughPandasTest,
    defog_graphs: graph_fetcher,
    sqlite_defog_connection: DatabaseContext,
):
    """
    Test executing the defog analytical questions on the sqlite database,
    comparing against the result of running the reference SQL query text on the
    same database connector. Run on custom questions using the defog.ai
    schemas.
    """
    defog_custom_pipeline_test_data.run_e2e_test(defog_graphs, sqlite_defog_connection)


@pytest.mark.parametrize(
    "pydough_impl, graph_name, error_message",
    [
        pytest.param(
            bad_lpad_1,
            "Broker",
            "LPAD function requires the length argument to be a non-negative integer literal.",
            id="bad_lpad_1",
        ),
        pytest.param(
            bad_lpad_2,
            "Broker",
            "LPAD function requires the padding argument to be a string literal of length 1.",
            id="bad_lpad_2",
        ),
        pytest.param(
            bad_lpad_3,
            "Broker",
            "LPAD function requires the length argument to be a non-negative integer literal.",
            id="bad_lpad_3",
        ),
        pytest.param(
            bad_lpad_4,
            "Broker",
            "LPAD function requires the padding argument to be a string literal of length 1.",
            id="bad_lpad_4",
        ),
        pytest.param(
            bad_lpad_5,
            "Broker",
            "LPAD function requires the length argument to be a non-negative integer literal.",
            id="bad_lpad_5",
        ),
        pytest.param(
            bad_lpad_6,
            "Broker",
            "LPAD function requires the length argument to be a non-negative integer literal.",
            id="bad_lpad_6",
        ),
        pytest.param(
            bad_lpad_7,
            "Broker",
            "LPAD function requires the length argument to be a non-negative integer literal.",
            id="bad_lpad_7",
        ),
        pytest.param(
            bad_lpad_8,
            "Broker",
            "LPAD function requires the padding argument to be a string literal of length 1.",
            id="bad_lpad_8",
        ),
        pytest.param(
            bad_rpad_1,
            "Broker",
            "RPAD function requires the length argument to be a non-negative integer literal.",
            id="bad_rpad_1",
        ),
        pytest.param(
            bad_rpad_2,
            "Broker",
            "RPAD function requires the padding argument to be a string literal of length 1.",
            id="bad_rpad_2",
        ),
        pytest.param(
            bad_rpad_3,
            "Broker",
            "RPAD function requires the length argument to be a non-negative integer literal.",
            id="bad_rpad_3",
        ),
        pytest.param(
            bad_rpad_4,
            "Broker",
            "RPAD function requires the padding argument to be a string literal of length 1.",
            id="bad_rpad_4",
        ),
        pytest.param(
            bad_rpad_5,
            "Broker",
            "RPAD function requires the length argument to be a non-negative integer literal.",
            id="bad_rpad_5",
        ),
        pytest.param(
            bad_rpad_6,
            "Broker",
            "RPAD function requires the length argument to be a non-negative integer literal.",
            id="bad_rpad_6",
        ),
        pytest.param(
            bad_rpad_7,
            "Broker",
            "RPAD function requires the length argument to be a non-negative integer literal.",
            id="bad_rpad_7",
        ),
        pytest.param(
            bad_rpad_8,
            "Broker",
            "RPAD function requires the padding argument to be a string literal of length 1.",
            id="bad_rpad_8",
        ),
        pytest.param(
            bad_round1,
            "Broker",
            "Unsupported argument 0.5 for ROUND.The precision argument should be an integer literal.",
            id="bad_round1",
        ),
        pytest.param(
            bad_round2,
            "Broker",
            re.escape(
                "Invalid operator invocation 'ROUND(high, -0.5, 2)': Expected between 1 and 2 arguments inclusive, received 3."
            ),
            id="bad_round2",
        ),
    ],
)
def test_defog_e2e_errors(
    pydough_impl: Callable[[], UnqualifiedNode],
    graph_name: str,
    error_message: str,
    defog_graphs: graph_fetcher,
    sqlite_defog_connection: DatabaseContext,
):
    """
    Tests running bad PyDough code through the entire pipeline to verify that
    a certain error is raised for defog database.
    """
    graph: GraphMetadata = defog_graphs(graph_name)
    run_e2e_error_test(
        pydough_impl, error_message, graph, database=sqlite_defog_connection
    )


@pytest.mark.execute
def test_pipeline_e2e_defog_simple_week(
    defog_graphs: graph_fetcher,
    sqlite_defog_connection: DatabaseContext,
    week_handling_config: PyDoughConfigs,
):
    """
    Test executing simple_week_sampler using the defog.ai schemas with different
    week configurations, comparing against expected results.
    """
    graph: GraphMetadata = defog_graphs("Broker")
    root: UnqualifiedNode = init_pydough_context(graph)(simple_week_sampler)()
    result: pd.DataFrame = to_df(
        root,
        metadata=graph,
        database=sqlite_defog_connection,
        config=week_handling_config,
    )

    # Generate expected DataFrame based on week_handling_config
    start_of_week = week_handling_config.start_of_week
    start_week_as_zero = week_handling_config.start_week_as_zero

    x_dt = pd.Timestamp(2025, 3, 10, 11, 0, 0)
    y_dt = pd.Timestamp(2025, 3, 14, 11, 0, 0)
    y_dt2 = pd.Timestamp(2025, 3, 15, 11, 0, 0)
    y_dt3 = pd.Timestamp(2025, 3, 16, 11, 0, 0)
    y_dt4 = pd.Timestamp(2025, 3, 17, 11, 0, 0)
    y_dt5 = pd.Timestamp(2025, 3, 18, 11, 0, 0)
    y_dt6 = pd.Timestamp(2025, 3, 19, 11, 0, 0)
    y_dt7 = pd.Timestamp(2025, 3, 20, 11, 0, 0)
    y_dt8 = pd.Timestamp(2025, 3, 21, 11, 0, 0)

    # Calculate weeks difference
    x_sow = get_start_of_week(x_dt, start_of_week)
    y_sow = get_start_of_week(y_dt, start_of_week)
    weeks_diff = (y_sow - x_sow).days // 7

    # Create lists to store calculated values
    dates = [y_dt, y_dt2, y_dt3, y_dt4, y_dt5, y_dt6, y_dt7, y_dt8]
    sows = []
    daynames = []
    dayofweeks = []

    # Calculate values for each date in a loop
    for dt in dates:
        # Calculate start of week
        sow = get_start_of_week(dt, start_of_week).strftime("%Y-%m-%d")
        sows.append(sow)

        # Get day name
        dayname = dt.day_name()
        daynames.append(dayname)

        # Calculate day of week
        dayofweek = get_day_of_week(dt, start_of_week, start_week_as_zero)
        dayofweeks.append(dayofweek)

    # Create dictionary for DataFrame
    data_dict = {"weeks_diff": [weeks_diff]}

    # Add start of week columns
    for i in range(len(dates)):
        data_dict[f"sow{i + 1}"] = [sows[i]]

    # Add day name columns
    for i in range(len(dates)):
        data_dict[f"dayname{i + 1}"] = [daynames[i]]

    # Add day of week columns
    for i in range(len(dates)):
        data_dict[f"dayofweek{i + 1}"] = [dayofweeks[i]]

    # Create DataFrame with expected results
    expected_df = pd.DataFrame(data_dict)
    pd.testing.assert_frame_equal(result, expected_df)


@pytest.mark.execute
def test_pipeline_e2e_defog_transaction_week(
    defog_graphs: graph_fetcher,
    sqlite_defog_connection: DatabaseContext,
    week_handling_config: PyDoughConfigs,
):
    """
    Test executing transaction_week_sampler using the defog.ai schemas with
    different week configurations, comparing against expected results.
    """
    graph: GraphMetadata = defog_graphs("Broker")
    root: UnqualifiedNode = init_pydough_context(graph)(transaction_week_sampler)()
    result: pd.DataFrame = to_df(
        root,
        metadata=graph,
        database=sqlite_defog_connection,
        config=week_handling_config,
    )

    to_sql(
        root,
        metadata=graph,
        database=sqlite_defog_connection,
        config=week_handling_config,
    )

    # Generate expected DataFrame based on week_handling_config
    start_of_week = week_handling_config.start_of_week
    start_week_as_zero = week_handling_config.start_week_as_zero

    # Sample dates from the result DataFrame
    date_times = result["date_time"].tolist()

    # Calculate expected values for each date
    expected_sows = []
    expected_daynames = []
    expected_dayofweeks = []

    for dt in date_times:
        dt = pd.to_datetime(dt)

        # Calculate start of week
        sow = get_start_of_week(dt, start_of_week).strftime("%Y-%m-%d")
        expected_sows.append(sow)

        # Get day name
        dayname = get_day_name(dt)
        expected_daynames.append(dayname)

        # Calculate day of week
        dayofweek = get_day_of_week(dt, start_of_week, start_week_as_zero)
        expected_dayofweeks.append(dayofweek)

    # Create DataFrame with expected results
    expected_df = pd.DataFrame(
        {
            "date_time": date_times,
            "sow": expected_sows,
            "dayname": expected_daynames,
            "dayofweek": expected_dayofweeks,
        }
    )
    pd.testing.assert_frame_equal(result, expected_df)<|MERGE_RESOLUTION|>--- conflicted
+++ resolved
@@ -1041,15 +1041,9 @@
             id="strip",
         ),
         pytest.param(
-<<<<<<< HEAD
-            PyDoughPandasTest(
-=======
-            (
+            PyDoughPandasTest(
                 replace,
-                None,
-                "Broker",
-                "replace",
-                # Answer
+                "Broker",
                 lambda: pd.DataFrame(
                     {
                         "replaced_name": ["Alexander Rodriguez"],
@@ -1071,12 +1065,12 @@
                         "nested_like_replace": ["abcabcabcabc"],
                     }
                 ),
+                "replace",
             ),
             id="replace",
         ),
         pytest.param(
-            (
->>>>>>> 95edd149
+            PyDoughPandasTest(
                 week_offset,
                 "Broker",
                 lambda: pd.DataFrame(

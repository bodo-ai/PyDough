"""
Definition of PyDough QDAG collection type for ordering the current collection
by certain collation keys and picking the top records according to the
ordering.
"""

__all__ = ["TopK"]


<<<<<<< HEAD
from functools import cache

from pydough.qdag.expressions.collation_expression import CollationExpression

=======
>>>>>>> 5be84e0c
from .collection_qdag import PyDoughCollectionQDAG
from .order_by import OrderBy


class TopK(OrderBy):
    """
    The QDAG node implementation class representing a TOP K clause.
    """

    def __init__(
        self,
        predecessor: PyDoughCollectionQDAG,
        children: list[PyDoughCollectionQDAG],
        records_to_keep: int,
        collation: list[CollationExpression],
    ):
        self._records_to_keep = records_to_keep
        super().__init__(predecessor, children, collation)

    @property
    def records_to_keep(self) -> int:
        """
        The number of rows kept by the TOP K clause.
        """
        return self._records_to_keep

    @property
    def key(self) -> str:
        return f"{self.preceding_context.key}.TOPK"

    @property
    def standalone_string(self):
        collation_str: str = ", ".join([expr.to_string() for expr in self.collation])
        return f"TOP_K({self.records_to_keep}, {collation_str})"

    @property
    def tree_item_string(self) -> str:
        collation_str: str = ", ".join(
            [expr.to_string(True) for expr in self.collation]
        )
        return f"TopK[{self.records_to_keep}, {collation_str}]"

    def equals(self, other: object) -> bool:
        return (
            isinstance(other, TopK)
            and self._records_to_keep == other._records_to_keep
            and super().equals(other)
        )<|MERGE_RESOLUTION|>--- conflicted
+++ resolved
@@ -7,13 +7,8 @@
 __all__ = ["TopK"]
 
 
-<<<<<<< HEAD
-from functools import cache
-
 from pydough.qdag.expressions.collation_expression import CollationExpression
 
-=======
->>>>>>> 5be84e0c
 from .collection_qdag import PyDoughCollectionQDAG
 from .order_by import OrderBy
 

--- conflicted
+++ resolved
@@ -1500,11 +1500,7 @@
     # exist to compute a scalar projection and then link it with the data.
     root = confirm_root(pullup_projections(root))
 
-<<<<<<< HEAD
-    # Step 1: push filters down as far as possible
-=======
     # Push filters down as far as possible
->>>>>>> 2313b574
     root = confirm_root(push_filters(root, configs))
 
     # Merge adjacent projections, unless it would result in excessive duplicate
@@ -1546,11 +1542,7 @@
         root = confirm_root(pullup_projections(root))
         simplify_expressions(root, configs, additional_shuttles)
         root = confirm_root(push_filters(root, configs))
-<<<<<<< HEAD
-        root = ColumnPruner().prune_unused_columns(root)
-=======
         root = pruner.prune_unused_columns(root)
->>>>>>> 2313b574
 
     # Re-run projection merging, without pushing into joins. This will allow
     # some redundant projections created by pullup to be removed entirely.

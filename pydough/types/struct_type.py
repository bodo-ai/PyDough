--- conflicted
+++ resolved
@@ -2,11 +2,7 @@
 TODO: add file-level docstring
 """
 
-<<<<<<< HEAD
-from types import List, Tuple
-=======
 from typing import List, Tuple
->>>>>>> 79ca78f7
 from .pydough_type import PyDoughType
 from .errors import PyDoughTypeException
 import re
@@ -38,25 +34,6 @@
         return f"StructType({repr(self.fields)})"
 
     def as_json_string(self) -> str:
-<<<<<<< HEAD
-        field_strings = [f"{name}:{typ}" for name, typ in self.fields]
-        return f"struct[{','.join(field_strings)}]"
-
-    type_string_pattern: re.Pattern = re.compile("struct[((.+):(.+))+]")
-
-    def parse_from_string(type_string: str) -> PyDoughType:
-        match = StructType.type_string_pattern.fullmatch(type_string)
-        if match is None:
-            return None
-        fields = []
-        try:
-            pass  # TODO
-            # key_type = parse_type_from_string(match.groups[0])
-            # val_type = parse_type_from_string(match.groups[1])
-        except PyDoughTypeException:
-            return None
-        return StructType(fields)
-=======
         field_strings = [f"{name}:{typ.as_json_string()}" for name, typ in self.fields]
         return f"struct[{','.join(field_strings)}]"
 
@@ -113,5 +90,4 @@
                     return None
                 fields.append((field_name, field_type))
                 fields.extend(suffix_fields)
-                return fields
->>>>>>> 79ca78f7
+                return fields
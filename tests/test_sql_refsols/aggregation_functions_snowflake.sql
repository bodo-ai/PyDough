WITH _s1 AS (
  SELECT
    o_custkey,
    COUNT(*) AS n_rows
  FROM tpch.orders
  GROUP BY
    1
), _t1 AS (
  SELECT
    customer.c_nationkey,
    PERCENTILE_DISC(0.8) WITHIN GROUP (ORDER BY
      customer.c_acctbal) AS agg_7,
    ANY_VALUE(customer.c_acctbal) AS anything_c_acctbal,
    AVG(customer.c_acctbal) AS avg_c_acctbal,
    COUNT(customer.c_acctbal) AS count_c_acctbal,
    MAX(customer.c_acctbal) AS max_c_acctbal,
    MEDIAN(customer.c_acctbal) AS median_c_acctbal,
    MIN(customer.c_acctbal) AS min_c_acctbal,
    COUNT(DISTINCT customer.c_acctbal) AS ndistinct_c_acctbal,
    STDDEV_POP(customer.c_acctbal) AS population_std_c_acctbal,
    VARIANCE_POP(customer.c_acctbal) AS population_var_c_acctbal,
    STDDEV(customer.c_acctbal) AS sample_std_c_acctbal,
    VARIANCE(customer.c_acctbal) AS sample_var_c_acctbal,
    SUM(customer.c_acctbal) AS sum_c_acctbal,
    SUM(_s1.n_rows) AS sum_n_rows
  FROM tpch.customer AS customer
  LEFT JOIN _s1 AS _s1
    ON _s1.o_custkey = customer.c_custkey
  GROUP BY
<<<<<<< HEAD
    15
=======
    1
>>>>>>> 5be84e0c
)
SELECT
  COALESCE(_t1.sum_c_acctbal, 0) AS sum_value,
  _t1.avg_c_acctbal AS avg_value,
  _t1.median_c_acctbal AS median_value,
  _t1.min_c_acctbal AS min_value,
  _t1.max_c_acctbal AS max_value,
  _t1.agg_7 AS quantile_value,
  _t1.anything_c_acctbal AS anything_value,
  _t1.count_c_acctbal AS count_value,
  _t1.ndistinct_c_acctbal AS count_distinct_value,
  _t1.sample_var_c_acctbal AS variance_s_value,
  _t1.population_var_c_acctbal AS variance_p_value,
  _t1.sample_std_c_acctbal AS stddev_s_value,
  _t1.population_std_c_acctbal AS stddev_p_value
FROM tpch.nation AS nation
JOIN _t1 AS _t1
  ON _t1.c_nationkey = nation.n_nationkey
  AND (
    _t1.sum_n_rows = 0 OR _t1.sum_n_rows IS NULL
  )<|MERGE_RESOLUTION|>--- conflicted
+++ resolved
@@ -27,11 +27,7 @@
   LEFT JOIN _s1 AS _s1
     ON _s1.o_custkey = customer.c_custkey
   GROUP BY
-<<<<<<< HEAD
-    15
-=======
     1
->>>>>>> 5be84e0c
 )
 SELECT
   COALESCE(_t1.sum_c_acctbal, 0) AS sum_value,

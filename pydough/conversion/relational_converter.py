"""
Logic for converting qualified DAG nodes to Relational nodes, using hybrid
nodes as an intermediary representation.
"""

__all__ = ["convert_ast_to_relational"]


from dataclasses import dataclass

import pydough.pydough_operators as pydop
from pydough.configs import PyDoughConfigs
from pydough.metadata import (
    SimpleTableMetadata,
)
from pydough.qdag import (
    Calc,
    CollectionAccess,
    PyDoughCollectionQDAG,
    PyDoughExpressionQDAG,
    Reference,
    SubCollection,
    TableCollection,
)
from pydough.relational import (
    Aggregate,
    CallExpression,
    ColumnPruner,
    ColumnReference,
    CorrelatedReference,
    EmptySingleton,
    ExpressionSortInfo,
    Filter,
    Join,
    JoinType,
    Limit,
    LiteralExpression,
    Project,
    Relational,
    RelationalExpression,
    RelationalRoot,
    Scan,
    WindowCallExpression,
)
from pydough.types import BooleanType, Int64Type, UnknownType

from .hybrid_tree import (
    ConnectionType,
    HybridBackRefExpr,
    HybridCalc,
    HybridChildRefExpr,
    HybridCollation,
    HybridCollectionAccess,
    HybridColumnExpr,
    HybridConnection,
    HybridCorrelExpr,
    HybridExpr,
    HybridFilter,
    HybridFunctionExpr,
    HybridLimit,
    HybridLiteralExpr,
    HybridOperation,
    HybridPartition,
    HybridPartitionChild,
    HybridRefExpr,
    HybridRoot,
    HybridTranslator,
    HybridTree,
    HybridWindowExpr,
)


@dataclass
class TranslationOutput:
    """
    The output payload for the conversion of a HybridTree prefix to
    a Relational structure. Contains the Relational node tree in question,
    as well as a mapping that can be used to identify what column to use to
    access any HybridExpr's equivalent expression in the Relational node.
    """

    relation: Relational
    """
    The relational tree describing the way to compute the answer for the
    logic originally in the hybrid tree.
    """

    expressions: dict[HybridExpr, ColumnReference]
    """
    A mapping of each expression that was accessible in the hybrid tree to the
    corresponding column reference in the relational tree that contains the
    value of that expression.
    """
<<<<<<< HEAD

    correlated_name: str | None = None
    """
    The name that can be used to refer to the relational output in correlated
    references.
    """
=======
>>>>>>> 8d6878f6


class RelTranslation:
    def __init__(self):
        # An index used for creating fake column names
        self.dummy_idx = 1
        # A stack of contexts used to point to ancestors for correlated
        # references.
        self.stack: list[TranslationOutput] = []

    def make_null_column(self, relation: Relational) -> ColumnReference:
        """
        Inserts a new column into the relation whose value is NULL. If such a
        column already exists, it is used.

        Args:
            `relation`: the Relational node that the `NULL` term is being
            inserted into.

        Returns:
            A `ColumnReference` to the new/existing column of `relation` that
            is `NULL`.
        """
        name: str = f"NULL_{self.dummy_idx}"
        while True:
            if name not in relation.columns:
                break
            existing_val: RelationalExpression = relation.columns[name]
            if (
                isinstance(existing_val, LiteralExpression)
                and existing_val.value is None
            ):
                break
            self.dummy_idx += 1
            name = f"NULL_{self.dummy_idx}"
        relation.columns[name] = LiteralExpression(None, UnknownType())
        return ColumnReference(name, UnknownType())

    def get_column_name(
        self, name: str, existing_names: dict[str, RelationalExpression]
    ) -> str:
        """
<<<<<<< HEAD
        TODO
        """
        new_name: str = name
        while new_name in existing_names:
            self.dummy_idx += 1
            new_name = f"{name}_{self.dummy_idx}"
        return new_name

    def get_correlated_name(self, context: TranslationOutput) -> str:
        """
        Finds the name used to refer to a context for correlated variable
        access. If the context does not have a correlated name, a new one is
        generated for it.

        Args:
            `context`: the context containing the relational subtree being
            referrenced in a correlated variable access.

        Returns:
            The name used to refer to the context in a correlated reference.
        """
        if context.correlated_name is None:
            context.correlated_name = f"corr{self.dummy_idx}"
            self.dummy_idx += 1
        return context.correlated_name
=======
        Replaces a name for a new column with another name if the name is
        already being used.

        Args:
            `name`: the name of the column to be replaced.
            `existing_names`: the dictionary of existing column names that
            are already being used in the current relational tree.

        Returns:
            A string based on `name` that is not part of `existing_names`.
        """
        new_name: str = name
        while new_name in existing_names:
            self.dummy_idx += 1
            new_name = f"{name}_{self.dummy_idx}"
        return new_name
>>>>>>> 8d6878f6

    def translate_expression(
        self, expr: HybridExpr, context: TranslationOutput | None
    ) -> RelationalExpression:
        """
        Converts a HybridExpr to a RelationalExpression node based on the
        current context. NOTE: currently only supported for literals, columns,
        and column references.

        Args:
            `expr`: the HybridExpr node to be converted.
            `context`: the data structure storing information used by the
            conversion, such as bindings of already translated terms from
            preceding contexts. Can be omitted in certain contexts, such as
            when deriving a table scan or literal.

        Returns:
            The converted relational expression.
        """
        inputs: list[RelationalExpression] = []
        match expr:
            case HybridColumnExpr():
                return ColumnReference(
                    expr.column.column_property.column_name, expr.typ
                )
            case HybridLiteralExpr():
                return LiteralExpression(expr.literal.value, expr.typ)
            case HybridRefExpr() | HybridChildRefExpr() | HybridBackRefExpr():
                assert context is not None
                return context.expressions[expr]
            case HybridFunctionExpr():
                inputs = [self.translate_expression(arg, context) for arg in expr.args]
                return CallExpression(expr.operator, expr.typ, inputs)
            case HybridWindowExpr():
                inputs = [self.translate_expression(arg, context) for arg in expr.args]
                partition_inputs = [
                    self.translate_expression(arg, context)
                    for arg in expr.partition_args
                ]
                order_inputs = [
                    ExpressionSortInfo(
                        self.translate_expression(arg.expr, context),
                        arg.asc,
                        arg.na_first,
                    )
                    for arg in expr.order_args
                ]
                return WindowCallExpression(
                    expr.window_func,
                    expr.typ,
                    inputs,
                    partition_inputs,
                    order_inputs,
                    expr.kwargs,
                )
            case HybridCorrelExpr():
                ancestor_context: TranslationOutput = self.stack.pop()
                ancestor_expr: RelationalExpression = self.translate_expression(
                    expr.expr, ancestor_context
                )
                self.stack.append(ancestor_context)
                match ancestor_expr:
                    case ColumnReference():
                        return CorrelatedReference(
                            ancestor_expr.name,
                            self.get_correlated_name(ancestor_context),
                            expr.typ,
                        )
                    case CorrelatedReference():
                        return ancestor_expr
                    case _:
                        raise ValueError(
                            f"Unsupported expression to reference in a correlated reference: {ancestor_expr}"
                        )
            case _:
                raise NotImplementedError(expr.__class__.__name__)

    def join_outputs(
        self,
        lhs_result: TranslationOutput,
        rhs_result: TranslationOutput,
        join_type: JoinType,
        join_keys: list[tuple[HybridExpr, HybridExpr]],
        child_idx: int | None,
    ) -> TranslationOutput:
        """
        Handles the joining of a parent context onto a child context.

        Args:
            `lhs_result`: the TranslationOutput payload storing containing the
            relational structure for the parent context.
            `rhs_result`: the TranslationOutput payload storing containing the
            relational structure for the child context.
            `join_type` the type of join to be used to connect `lhs_result`
            onto `rhs_result`.
            `join_keys`: a list of tuples in the form `(lhs_key, rhs_key)` that
            represent the equi-join keys used for the join from either side.
            `child_idx`: if None, means that the join is being used to step
            down from a parent into its child. If non-none, it means the join
            is being used to bring a child's elements into the same context as
            the parent, and the `child_idx` is the index of that child.

        Returns:
            The TranslationOutput payload containing the relational structure
            created by joining `lhs_result` and `lhs_result` in the manner
            described.
        """
        out_columns: dict[HybridExpr, ColumnReference] = {}
        join_columns: dict[str, RelationalExpression] = {}

        # Special case: if the lhs is an EmptySingleton, just return the RHS,
        # decorated if needed.
        if isinstance(lhs_result.relation, EmptySingleton):
            if child_idx is None:
                return rhs_result
            else:
                for expr, col_ref in rhs_result.expressions.items():
                    if isinstance(expr, HybridRefExpr):
                        child_ref: HybridExpr = HybridChildRefExpr(
                            expr.name, child_idx, expr.typ
                        )
                        out_columns[child_ref] = col_ref
                return TranslationOutput(rhs_result.relation, out_columns)

        # Create the join node so we know what aliases it uses, but leave
        # the condition as always-True and the output columns empty for now.
        # The condition & output columns will be filled in later.
        out_rel: Join = Join(
            [lhs_result.relation, rhs_result.relation],
            [LiteralExpression(True, BooleanType())],
            [join_type],
            join_columns,
            correl_name=lhs_result.correlated_name,
        )
        input_aliases: list[str | None] = out_rel.default_input_aliases

        # Build the corresponding (lhs_key == rhs_key) conditions
        cond_terms: list[RelationalExpression] = []
        for lhs_key, rhs_key in join_keys:
            lhs_key_column: ColumnReference = lhs_result.expressions[
                lhs_key
            ].with_input(input_aliases[0])
            rhs_key_column: ColumnReference = rhs_result.expressions[
                rhs_key
            ].with_input(input_aliases[1])
            cond: RelationalExpression = CallExpression(
                pydop.EQU, BooleanType(), [lhs_key_column, rhs_key_column]
            )
            cond_terms.append(cond)
        out_rel.conditions[0] = RelationalExpression.form_conjunction(cond_terms)

        # Propagate all of the references from the left hand side. If the join
        # is being done to step down from a parent into a child then promote
        # the back levels of the reference by 1. If the join is being done to
        # pull elements from the child context into the current context, then
        # maintain them as-is.
        for expr in lhs_result.expressions:
            existing_ref: ColumnReference = lhs_result.expressions[expr]
            join_columns[existing_ref.name] = existing_ref.with_input(input_aliases[0])
            if child_idx is None:
                shifted_expr: HybridExpr | None = expr.shift_back(1)
                if shifted_expr is not None:
                    out_columns[shifted_expr] = existing_ref
            else:
                out_columns[expr] = existing_ref

        # Skip the following steps for semi/anti joins
        if join_type not in (JoinType.SEMI, JoinType.ANTI):
            # Add all of the new references from the right hand side (in
            # alphabetical order).
            expr_refs: list[tuple[HybridExpr, ColumnReference]] = list(
                rhs_result.expressions.items()
            )
            expr_refs.sort(key=lambda pair: pair[1].name)
            for expr, old_reference in expr_refs:
                # If the join is being done to pull elements from the child context
                # into the current context, then promote the references to child
                # references.
                if child_idx is not None:
                    if not isinstance(expr, HybridRefExpr):
                        continue
                    expr = HybridChildRefExpr(expr.name, child_idx, expr.typ)
                # Names from the LHS are maintained as-is, so if there is a
                # an overlapping name in the RHS, a new name must be found.
                old_name: str = old_reference.name
                new_name: str = old_name
                while new_name in join_columns:
                    new_name = f"{old_name}_{self.dummy_idx}"
                    self.dummy_idx += 1
                new_reference: ColumnReference = ColumnReference(
                    new_name, old_reference.data_type
                )
                join_columns[new_name] = old_reference.with_input(input_aliases[1])
                out_columns[expr] = new_reference

        return TranslationOutput(out_rel, out_columns)

    def apply_aggregations(
        self,
        connection: HybridConnection,
        context: TranslationOutput,
        agg_keys: list[HybridExpr],
    ) -> TranslationOutput:
        """
        Transforms the TranslationOutput payload from translating the
        subtree of HyrbidConnection by grouping it using the specified
        aggregation keys then deriving the aggregations in the `aggs` mapping
        of the HybridAggregation.

        Args:
            `connection`: the HybridConnection whose subtree is being derived.
            This connection must be of an aggregation type.
            `context`: the TranslationOutput being augmented.
            `agg_keys`: the list of expressions corresponding to the keys
            that should be used to aggregate `context`.

        Returns:
            The TranslationOutput payload for `context` wrapped in an
            aggregation.
        """
        assert connection.connection_type in (
            ConnectionType.AGGREGATION,
            ConnectionType.AGGREGATION_ONLY_MATCH,
            ConnectionType.NO_MATCH_AGGREGATION,
        )
        out_columns: dict[HybridExpr, ColumnReference] = {}
        keys: dict[str, ColumnReference] = {}
        aggregations: dict[str, CallExpression] = {}
        # First, propagate all key columns into the output, and add them to
        # the keys mapping of the aggregate.
        for agg_key in agg_keys:
            agg_key_expr = self.translate_expression(agg_key, context)
            assert isinstance(agg_key_expr, ColumnReference)
            out_columns[agg_key] = agg_key_expr
            keys[agg_key_expr.name] = agg_key_expr
        # Then, add all of the agg calls to the aggregations mapping of the
        # the aggregate, and add references to the corresponding dummy-names
        # to the output.
        for agg_name, agg_func in connection.aggs.items():
            assert agg_name not in keys
            col_ref: ColumnReference = ColumnReference(agg_name, agg_func.typ)
            hybrid_expr: HybridExpr = HybridRefExpr(agg_name, agg_func.typ)
            out_columns[hybrid_expr] = col_ref
            args: list[RelationalExpression] = [
                self.translate_expression(arg, context) for arg in agg_func.args
            ]
            aggregations[agg_name] = CallExpression(
                agg_func.operator, agg_func.typ, args
            )
        out_rel: Relational = Aggregate(context.relation, keys, aggregations)
        return TranslationOutput(out_rel, out_columns)

    def handle_children(
        self, context: TranslationOutput, hybrid: HybridTree, pipeline_idx: int
    ) -> TranslationOutput:
        """
        Post-processes a TranslationOutput payload by finding any children of
        the current hybrid tree level that are newly able to be defined, and
        bringing them into context via the handler.

        Args:
            `context`: the TranslationOutput being augmented, if one exists.
            `hybrid`: the current level of the HybridTree.
            `pipeline_idx`: the index of the element in the pipeline of
            `hybrid` that has just been defined, meaning any children that
            depend on it can now also be defined.

        Returns:
            The augmented version of `context` with any children that are
            possible to define brought into context.
        """
        for child_idx, child in enumerate(hybrid.children):
            if child.required_steps == pipeline_idx:
                self.stack.append(context)
                child_output = self.rel_translation(
                    child, child.subtree, len(child.subtree.pipeline) - 1
                )
                self.stack.pop()
                assert child.subtree.join_keys is not None
                join_keys: list[tuple[HybridExpr, HybridExpr]] = child.subtree.join_keys
                agg_keys: list[HybridExpr]
                if child.subtree.agg_keys is None:
                    agg_keys = [rhs_key for _, rhs_key in join_keys]
                else:
                    agg_keys = child.subtree.agg_keys
                child_expr: HybridExpr
                match child.connection_type:
                    case (
                        ConnectionType.SINGULAR
                        | ConnectionType.SINGULAR_ONLY_MATCH
                        | ConnectionType.AGGREGATION
                        | ConnectionType.AGGREGATION_ONLY_MATCH
                        | ConnectionType.SEMI
                        | ConnectionType.ANTI
                    ):
                        if child.connection_type.is_aggregation:
                            child_output = self.apply_aggregations(
                                child, child_output, agg_keys
                            )
                        context = self.join_outputs(
                            context,
                            child_output,
                            child.connection_type.join_type,
                            join_keys,
                            child_idx,
                        )
                    case (
                        ConnectionType.NO_MATCH_SINGULAR
                        | ConnectionType.NO_MATCH_AGGREGATION
                    ):
                        assert child_idx is not None
                        context = self.join_outputs(
                            context,
                            child_output,
                            child.connection_type.join_type,
                            join_keys,
                            child_idx,
                        )
                        # Map every child_idx reference from child_output to null
                        null_column: ColumnReference = self.make_null_column(
                            context.relation
                        )
                        for expr in child_output.expressions:
                            if isinstance(expr, HybridRefExpr):
                                child_expr = HybridChildRefExpr(
                                    expr.name, child_idx, expr.typ
                                )
                                context.expressions[child_expr] = null_column
                        # For aggregations, map every child_idx reference to the
                        # `aggs` list to null
                        if child.connection_type == ConnectionType.NO_MATCH_AGGREGATION:
                            for agg_name, agg_expr in child.aggs.items():
                                child_expr = HybridChildRefExpr(
                                    agg_name, child_idx, agg_expr.typ
                                )
                                context.expressions[child_expr] = null_column
                    case conn_type:
                        raise ValueError(f"Unsupported connection type {conn_type}")
        return context

    def build_simple_table_scan(
        self, node: HybridCollectionAccess
    ) -> TranslationOutput:
        """
        Converts an access of a collection into a table scan.

        Args:
            `node`: the node corresponding to accessing a collection
            (could be a standalone table collection or subcollection access).

        Returns:
            The TranslationOutput payload containing the table scan as well
            as the expression mappings so future references know how to
            access the table columns.
        """
        out_columns: dict[HybridExpr, ColumnReference] = {}
        scan_columns: dict[str, RelationalExpression] = {}
        for expr_name in node.terms:
            hybrid_expr: HybridExpr = node.terms[expr_name]
            scan_ref: RelationalExpression = self.translate_expression(
                hybrid_expr, None
            )
            assert isinstance(scan_ref, ColumnReference)
            scan_columns[expr_name] = scan_ref
            hybrid_ref: HybridRefExpr = HybridRefExpr(expr_name, hybrid_expr.typ)
            out_ref: ColumnReference = ColumnReference(expr_name, hybrid_expr.typ)
            out_columns[hybrid_ref] = out_ref
        assert isinstance(
            node.collection.collection, SimpleTableMetadata
        ), f"Expected table collection to correspond to an instance of simple table metadata, found: {node.collection.collection.__class__.__name__}"
        answer = Scan(node.collection.collection.table_path, scan_columns)
        return TranslationOutput(answer, out_columns)

    def translate_sub_collection(
        self,
        node: HybridCollectionAccess,
        parent: HybridTree,
        context: TranslationOutput,
    ) -> TranslationOutput:
        """
        Converts a subcollection access into a join from the parent onto
        a scan of the child.

        Args:
            `node`: the node corresponding to the subcollection access.
            `parent`: the hybrid tree of the previous layer that the access
            steps down from.
            `context`: the data structure storing information used by the
            conversion, such as bindings of already translated terms from
            preceding contexts.

        Returns:
            The TranslationOutput payload containing an INNER join of the
            relational node for the parent and the table scan of the child.
        """

        # First, build the table scan for the collection being stepped into.
        collection_access: CollectionAccess = node.collection
        assert isinstance(collection_access, SubCollection)
        assert isinstance(
            collection_access.collection, SimpleTableMetadata
        ), f"Expected table collection to correspond to an instance of simple table metadata, found: {collection_access.collection.__class__.__name__}"
        rhs_output: TranslationOutput = self.build_simple_table_scan(node)

        join_keys: list[tuple[HybridExpr, HybridExpr]] = (
            HybridTranslator.get_subcollection_join_keys(
                collection_access.subcollection_property,
                parent.pipeline[-1],
                node,
            )
        )

        return self.join_outputs(
            context,
            rhs_output,
            JoinType.INNER,
            join_keys,
            None,
        )

    def translate_child_sub_collection(
        self, node: HybridCollectionAccess
    ) -> TranslationOutput:
        """
        Converts a subcollection access, used as the root of a child subtree,
        into a table scan.

        Args:
            `connection`: the HybridConnection linking the parent context
            to the child subtree.
            `node`: the collection access that is the root of the child
            subtree.

        Returns:
            The TranslationOutput payload corresponding to the access of the
            child collection.
        """
        # First, build the table scan for the collection being stepped into.
        collection_access: CollectionAccess = node.collection
        assert isinstance(collection_access, SubCollection)
        assert isinstance(
            collection_access.collection, SimpleTableMetadata
        ), f"Expected table collection to correspond to an instance of simple table metadata, found: {collection_access.collection.__class__.__name__}"
        result: TranslationOutput = self.build_simple_table_scan(node)
        return result

    def translate_partition(
        self,
        node: HybridPartition,
        context: TranslationOutput,
        hybrid: HybridTree,
        pipeline_idx: int,
    ) -> TranslationOutput:
        """
        Converts a partition into the correct context with access to the
        aggregated child inputs.

        Args:
            `node`: the node corresponding to the partition being derived.
            `context`: the data structure storing information used by the
            conversion, such as bindings of already translated terms from
            preceding contexts.
            `hybrid`: the current level of the hybrid tree to be derived,
            including all levels before it.
            `pipeline_idx`: the index of the operation in the pipeline of the
            current level that is to be derived, as well as all operations
            preceding it in the pipeline.

        Returns:
            The TranslationOutput payload containing access to the aggregated
            child corresponding tot he partition data.
        """
        expressions: dict[HybridExpr, ColumnReference] = {}
        # Account for the fact that the PARTITION is stepping down a level,
        # without actually joining.
        for expr, ref in context.expressions.items():
            shifted_expr: HybridExpr | None = expr.shift_back(1)
            if shifted_expr is not None:
                expressions[shifted_expr] = ref
        result: TranslationOutput = TranslationOutput(context.relation, expressions)
        result = self.handle_children(result, hybrid, pipeline_idx)
        # Pull every aggregation key into the current context since it is now
        # accessible as a normal ref instead of a child ref.
        for key_name in node.key_names:
            key_expr = node.terms[key_name]
            assert isinstance(key_expr, HybridChildRefExpr)
            hybrid_ref: HybridRefExpr = HybridRefExpr(key_expr.name, key_expr.typ)
            result.expressions[hybrid_ref] = result.expressions[key_expr]
        return result

    def translate_filter(
        self,
        node: HybridFilter,
        context: TranslationOutput,
    ) -> TranslationOutput:
        """
        Converts a filter into a relational Filter node on top of its child.

        Args:
            `node`: the node corresponding to the filter being derived.
            `context`: the data structure storing information used by the
            conversion, such as bindings of already translated terms from
            preceding contexts.

        Returns:
            The TranslationOutput payload containing a FILTER on top of
            the relational node for the parent to derive any additional terms.
        """
        # Keep all existing columns.
        kept_columns: dict[str, RelationalExpression] = {
            name: ColumnReference(name, context.relation.columns[name].data_type)
            for name in context.relation.columns
        }
        condition: RelationalExpression = self.translate_expression(
            node.condition, context
        )
        out_rel: Filter = Filter(context.relation, condition, kept_columns)
        return TranslationOutput(out_rel, context.expressions)

    def translate_limit(
        self,
        node: HybridLimit,
        context: TranslationOutput,
    ) -> TranslationOutput:
        """
        Converts a HybridLimit into a relational Limit node on top of its child.

        Args:
            `node`: the node corresponding to the limit being derived.
            `context`: the data structure storing information used by the
            conversion, such as bindings of already translated terms from
            preceding contexts. Can be omitted in certain contexts, such as
            when deriving a table scan or literal.

        Returns:
            The TranslationOutput payload containing a Limit on top of
            the relational node for the parent to derive any additional terms.
        """
        # Keep all existing columns.
        kept_columns: dict[str, RelationalExpression] = {
            name: ColumnReference(name, context.relation.columns[name].data_type)
            for name in context.relation.columns
        }
        limit_expr: LiteralExpression = LiteralExpression(
            node.records_to_keep, Int64Type()
        )
        orderings: list[ExpressionSortInfo] = make_relational_ordering(
            node.orderings, context.expressions
        )
        out_rel: Limit = Limit(context.relation, limit_expr, kept_columns, orderings)
        return TranslationOutput(out_rel, context.expressions)

    def translate_calc(
        self,
        node: HybridCalc,
        context: TranslationOutput,
    ) -> TranslationOutput:
        """
        Converts a calc into a project on top of its child to derive additional
        terms.

        Args:
            `node`: the node corresponding to the calc being derived.
            `context`: the data structure storing information used by the
            conversion, such as bindings of already translated terms from
            preceding contexts and the corresponding relational node.

        Returns:
            The TranslationOutput payload containing a PROJECT that propagates
            any existing terms top of
            the relational node for the parent to derive any additional terms.
        """
        proj_columns: dict[str, RelationalExpression] = {}
        out_columns: dict[HybridExpr, ColumnReference] = {}
        # Propagate all of the existing columns.
        for name in context.relation.columns:
            proj_columns[name] = ColumnReference(
                name, context.relation.columns[name].data_type
            )
        for expr in context.expressions:
            out_columns[expr] = context.expressions[expr].with_input(None)
        # Populate every expression into the project's columns by translating
        # it relative to the input context.
        for name in node.new_expressions:
            name = node.renamings.get(name, name)
            hybrid_expr: HybridExpr = node.terms[name]
            ref_expr: HybridRefExpr = HybridRefExpr(name, hybrid_expr.typ)
            rel_expr: RelationalExpression = self.translate_expression(
                hybrid_expr, context
            )
<<<<<<< HEAD
=======
            # Ensure the name of the new column is not already being used. If
            # it is, choose a new name.
>>>>>>> 8d6878f6
            if name in proj_columns and proj_columns[name] != rel_expr:
                name = self.get_column_name(name, proj_columns)
            proj_columns[name] = rel_expr
            out_columns[ref_expr] = ColumnReference(name, rel_expr.data_type)
        out_rel: Project = Project(context.relation, proj_columns)
        return TranslationOutput(out_rel, out_columns)

    def translate_partition_child(
        self,
        node: HybridPartitionChild,
        context: TranslationOutput,
    ) -> TranslationOutput:
        """
        Converts a step into the child of a PARTITION node into a join between
        the aggregated partitions versus the data that was originally being
        partitioned.

        Args:
            `node`: the node corresponding to the partition child access.
            `parent`: the hybrid tree of the previous layer that the access
            steps down from.
            `context`: the data structure storing information used by the
            conversion, such as bindings of already translated terms from
            preceding contexts.

        Returns:
            The TranslationOutput payload containing expressions for both the
            aggregated partitions and the original partitioned data.
        """
        child_output: TranslationOutput = self.rel_translation(
            None, node.subtree, len(node.subtree.pipeline) - 1
        )
        join_keys: list[tuple[HybridExpr, HybridExpr]] = []
        assert node.subtree.agg_keys is not None
        for agg_key in node.subtree.agg_keys:
            join_keys.append((agg_key, agg_key))

        return self.join_outputs(
            context,
            child_output,
            JoinType.INNER,
            join_keys,
            None,
        )

    def rel_translation(
        self,
        connection: HybridConnection | None,
        hybrid: HybridTree,
        pipeline_idx: int,
    ) -> TranslationOutput:
        """
        The recursive procedure for converting a prefix of the hybrid tree
        into a TranslationOutput payload.

        Args:
            `connection`: the HybridConnection instance that defines the
            parent-child relationship containing the subtree being defined
            (as the child), or None if this is the main path.
            `hybrid`: the current level of the hybrid tree to be derived,
            including all levels before it.
            `pipeline_idx`: the index of the operation in the pipeline of the
            current level that is to be derived, as well as all operations
            preceding it in the pipeline.

        Returns:
            The TranslationOutput payload corresponding to the relational
            node to derive the prefix of the hybrid tree up to the level of
            `hybrid` from all pipeline operators up to and including the
            value of `pipeline_idx`.
        """
        assert pipeline_idx < len(
            hybrid.pipeline
        ), f"Pipeline index {pipeline_idx} is too big for hybrid tree:\n{hybrid}"

        # Identify the operation that will be computed at this stage, and the
        # previous stage on the current level of the hybrid tree, or the last
        # operation from the preceding level if we are at the start of the
        # current level. However, one may not exist, in which case the current
        # stage must be defined as the first step.
        operation: HybridOperation = hybrid.pipeline[pipeline_idx]
        result: TranslationOutput
        preceding_hybrid: tuple[HybridTree, int] | None = None
        if pipeline_idx > 0:
            preceding_hybrid = (hybrid, pipeline_idx - 1)
        elif hybrid.parent is not None:
            preceding_hybrid = (hybrid.parent, len(hybrid.parent.pipeline) - 1)

        # First, recursively fetch the TranslationOutput of the preceding
        # stage, if valid.
        context: TranslationOutput | None
        if preceding_hybrid is None:
            context = None
        elif isinstance(preceding_hybrid[0].pipeline[preceding_hybrid[1]], HybridRoot):
            # If at the true root, set the starting context to just be a dummy
            # VALUES clause.
            context = TranslationOutput(EmptySingleton(), {})
            context = self.handle_children(context, *preceding_hybrid)
        else:
            context = self.rel_translation(connection, *preceding_hybrid)

        # Then, dispatch onto the logic to transform from the context into the
        # new translation output.
        handled_children: bool = False
        match operation:
            case HybridCollectionAccess():
                if isinstance(operation.collection, TableCollection):
                    result = self.build_simple_table_scan(operation)
                    if context is not None:
                        result = self.join_outputs(
                            context,
                            result,
                            JoinType.INNER,
                            [],
                            None,
                        )
                else:
                    # For subcollection accesses, the access is either a step
                    # from a parent into a child (if the parent exists), or the
                    # root of a child subtree (if the parent does not exist).
                    if hybrid.parent is not None:
                        assert context is not None, "Malformed HybridTree pattern."
                        result = self.translate_sub_collection(
                            operation, hybrid.parent, context
                        )
                    else:
                        result = self.build_simple_table_scan(operation)
            case HybridPartitionChild():
                assert context is not None, "Malformed HybridTree pattern."
                result = self.translate_partition_child(operation, context)
            case HybridCalc():
                assert context is not None, "Malformed HybridTree pattern."
                result = self.translate_calc(operation, context)
            case HybridFilter():
                assert context is not None, "Malformed HybridTree pattern."
                result = self.translate_filter(operation, context)
            case HybridPartition():
                assert context is not None, "Malformed HybridTree pattern."
                result = self.translate_partition(
                    operation, context, hybrid, pipeline_idx
                )
                handled_children = True
            case HybridLimit():
                assert context is not None, "Malformed HybridTree pattern."
                result = self.translate_limit(operation, context)
            case _:
                raise NotImplementedError(
                    f"TODO: support relational conversion on {operation.__class__.__name__}"
                )
        if not handled_children:
            result = self.handle_children(result, hybrid, pipeline_idx)
        return result

    @staticmethod
    def preprocess_root(
        node: PyDoughCollectionQDAG,
    ) -> PyDoughCollectionQDAG:
        """
        Transforms the final PyDough collection by appending it with an extra CALC
        containing all of the columns that are output.
        """
        # Fetch all of the expressions that should be kept in the final output
        original_calc_terms: set[str] = node.calc_terms
        final_terms: list[tuple[str, PyDoughExpressionQDAG]] = []
        all_names: set[str] = set()
        for name in original_calc_terms:
            final_terms.append((name, Reference(node, name)))
            all_names.add(name)
        final_terms.sort(key=lambda term: node.get_expression_position(term[0]))
        children: list[PyDoughCollectionQDAG] = []
        final_calc: Calc = Calc(node, children).with_terms(final_terms)
        return final_calc


def make_relational_ordering(
    collation: list[HybridCollation],
    expressions: dict[HybridExpr, ColumnReference],
) -> list[ExpressionSortInfo]:
    """
    Converts a list of collation expressions into a list of ExpressionSortInfo.

    Args:
        collation (list[CollationExpression]): The list of collation
            expressions to convert.
        expressions (dict[HybridExpr, ColumnReference]): The dictionary of
            expressions to use for the relational ordering.

    Returns:
        list[ExpressionSortInfo]: The ordering expressions converted into
        ExpressionSortInfo.
    """
    orderings: list[ExpressionSortInfo] = []
    for col_expr in collation:
        relational_expr: ColumnReference = expressions[col_expr.expr]
        collation_expr: ExpressionSortInfo = ExpressionSortInfo(
            relational_expr, col_expr.asc, col_expr.na_first
        )
        orderings.append(collation_expr)
    return orderings


def convert_ast_to_relational(
    node: PyDoughCollectionQDAG, configs: PyDoughConfigs
) -> RelationalRoot:
    """
    Main API for converting from the collection QDAG form into relational
    nodes.

    Args:
        `node`: the PyDough QDAG collection node to be translated.

    Returns:
        The RelationalRoot for the entire PyDough calculation that the
        collection node corresponds to. Ensures that the calc terms of
        `node` are included in the root in the correct order, and if it
        has an ordering then the relational root stores that information.
    """
    # Pre-process the QDAG node so the final CALC term includes any ordering
    # keys.
    translator: RelTranslation = RelTranslation()
    final_terms: set[str] = node.calc_terms
    node = translator.preprocess_root(node)

    # Convert the QDAG node to the hybrid form, then invoke the relational
    # conversion procedure. The first element in the returned list is the
    # final rel node.
    hybrid: HybridTree = HybridTranslator(configs).make_hybrid_tree(node, None)
    renamings: dict[str, str] = hybrid.pipeline[-1].renamings
    output: TranslationOutput = translator.rel_translation(
        None, hybrid, len(hybrid.pipeline) - 1
    )
    ordered_columns: list[tuple[str, RelationalExpression]] = []
    orderings: list[ExpressionSortInfo] | None = None

    # Extract the relevant expressions for the final columns and ordering keys
    # so that the root node can be built from them.
    hybrid_expr: HybridExpr
    rel_expr: RelationalExpression
    name: str
    original_name: str
    for original_name in final_terms:
        name = renamings.get(original_name, original_name)
        hybrid_expr = hybrid.pipeline[-1].terms[name]
        rel_expr = output.expressions[hybrid_expr]
        ordered_columns.append((original_name, rel_expr))
    ordered_columns.sort(key=lambda col: node.get_expression_position(col[0]))
    hybrid_orderings: list[HybridCollation] = hybrid.pipeline[-1].orderings
    if hybrid_orderings:
        orderings = make_relational_ordering(hybrid_orderings, output.expressions)
    unpruned_result: RelationalRoot = RelationalRoot(
        output.relation, ordered_columns, orderings
    )
    return ColumnPruner().prune_unused_columns(unpruned_result)<|MERGE_RESOLUTION|>--- conflicted
+++ resolved
@@ -91,15 +91,12 @@
     corresponding column reference in the relational tree that contains the
     value of that expression.
     """
-<<<<<<< HEAD
 
     correlated_name: str | None = None
     """
     The name that can be used to refer to the relational output in correlated
     references.
     """
-=======
->>>>>>> 8d6878f6
 
 
 class RelTranslation:
@@ -142,8 +139,16 @@
         self, name: str, existing_names: dict[str, RelationalExpression]
     ) -> str:
         """
-<<<<<<< HEAD
-        TODO
+        Replaces a name for a new column with another name if the name is
+        already being used.
+
+        Args:
+            `name`: the name of the column to be replaced.
+            `existing_names`: the dictionary of existing column names that
+            are already being used in the current relational tree.
+
+        Returns:
+            A string based on `name` that is not part of `existing_names`.
         """
         new_name: str = name
         while new_name in existing_names:
@@ -168,24 +173,6 @@
             context.correlated_name = f"corr{self.dummy_idx}"
             self.dummy_idx += 1
         return context.correlated_name
-=======
-        Replaces a name for a new column with another name if the name is
-        already being used.
-
-        Args:
-            `name`: the name of the column to be replaced.
-            `existing_names`: the dictionary of existing column names that
-            are already being used in the current relational tree.
-
-        Returns:
-            A string based on `name` that is not part of `existing_names`.
-        """
-        new_name: str = name
-        while new_name in existing_names:
-            self.dummy_idx += 1
-            new_name = f"{name}_{self.dummy_idx}"
-        return new_name
->>>>>>> 8d6878f6
 
     def translate_expression(
         self, expr: HybridExpr, context: TranslationOutput | None
@@ -776,11 +763,8 @@
             rel_expr: RelationalExpression = self.translate_expression(
                 hybrid_expr, context
             )
-<<<<<<< HEAD
-=======
             # Ensure the name of the new column is not already being used. If
             # it is, choose a new name.
->>>>>>> 8d6878f6
             if name in proj_columns and proj_columns[name] != rel_expr:
                 name = self.get_column_name(name, proj_columns)
             proj_columns[name] = rel_expr

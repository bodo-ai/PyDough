--- conflicted
+++ resolved
@@ -1,34 +1,12 @@
-<<<<<<< HEAD
 SELECT
-  DATE("sbtransaction"."sbtxdatetime", 'start of month') AS "month",
-  AVG("sbtransaction"."sbtxprice") AS "avg_price"
-FROM "main"."sbtransaction" AS "sbtransaction"
+  DATE(sbtxdatetime, 'start of month') AS month,
+  AVG(sbtxprice) AS avg_price
+FROM main.sbtransaction
 WHERE
-  "sbtransaction"."sbtxdatetime" <= '2023-03-31'
-  AND "sbtransaction"."sbtxdatetime" >= '2023-01-01'
-  AND "sbtransaction"."sbtxstatus" = 'success'
+  sbtxdatetime <= '2023-03-31'
+  AND sbtxdatetime >= '2023-01-01'
+  AND sbtxstatus = 'success'
 GROUP BY
-  DATE("sbtransaction"."sbtxdatetime", 'start of month')
+  DATE(sbtxdatetime, 'start of month')
 ORDER BY
-  "month"
-=======
-WITH _t0 AS (
-  SELECT
-    AVG(sbtxprice) AS avg_price,
-    DATE(sbtxdatetime, 'start of month') AS ordering_1,
-    DATE(sbtxdatetime, 'start of month') AS month
-  FROM main.sbtransaction
-  WHERE
-    sbtxdatetime <= '2023-03-31'
-    AND sbtxdatetime >= '2023-01-01'
-    AND sbtxstatus = 'success'
-  GROUP BY
-    DATE(sbtxdatetime, 'start of month')
-)
-SELECT
-  month,
-  avg_price
-FROM _t0
-ORDER BY
-  ordering_1
->>>>>>> a57d0640
+  month
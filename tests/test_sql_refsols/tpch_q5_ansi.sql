--- conflicted
+++ resolved
@@ -29,8 +29,4 @@
   COALESCE(agg_0, 0) AS REVENUE
 FROM _t1_2
 ORDER BY
-<<<<<<< HEAD
-  "revenue" DESC
-=======
-  COALESCE(agg_0, 0) DESC
->>>>>>> a57d0640
+  revenue DESC
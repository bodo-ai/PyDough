WITH _s0 AS (
  SELECT
    de_product_id,
    COUNT(*) AS n_rows
  FROM main.devices
  GROUP BY
<<<<<<< HEAD
    2
), _s6 AS (
  SELECT
    YEAR(CAST(release_date AS TIMESTAMP)) AS release_year,
=======
    1
), _s1 AS (
  SELECT
    pr_id,
    pr_release
  FROM main.products
), _s6 AS (
  SELECT
    YEAR(CAST(_s1.pr_release AS TIMESTAMP)) AS year_pr_release,
>>>>>>> 72bc7682
    SUM(_s0.n_rows) AS sum_n_rows
  FROM _s0 AS _s0
  JOIN main.products AS products
    ON _s0.de_product_id = products.pr_id
  GROUP BY
    1
), _s7 AS (
  SELECT
<<<<<<< HEAD
    COUNT(*) AS n_rows,
    YEAR(CAST(products.pr_release AS TIMESTAMP)) AS release_year
=======
    YEAR(CAST(_s3.pr_release AS TIMESTAMP)) AS year_pr_release,
    COUNT(*) AS n_rows
>>>>>>> 72bc7682
  FROM main.devices AS devices
  JOIN main.products AS products
    ON devices.de_product_id = products.pr_id
  JOIN main.incidents AS incidents
    ON devices.de_id = incidents.in_device_id
  GROUP BY
    1
)
SELECT
  _s6.year_pr_release AS year,
  ROUND(COALESCE(_s7.n_rows, 0) / _s6.sum_n_rows, 2) AS ir
FROM _s6 AS _s6
LEFT JOIN _s7 AS _s7
  ON _s6.year_pr_release = _s7.year_pr_release
ORDER BY
  1 NULLS FIRST<|MERGE_RESOLUTION|>--- conflicted
+++ resolved
@@ -4,12 +4,6 @@
     COUNT(*) AS n_rows
   FROM main.devices
   GROUP BY
-<<<<<<< HEAD
-    2
-), _s6 AS (
-  SELECT
-    YEAR(CAST(release_date AS TIMESTAMP)) AS release_year,
-=======
     1
 ), _s1 AS (
   SELECT
@@ -19,25 +13,19 @@
 ), _s6 AS (
   SELECT
     YEAR(CAST(_s1.pr_release AS TIMESTAMP)) AS year_pr_release,
->>>>>>> 72bc7682
     SUM(_s0.n_rows) AS sum_n_rows
   FROM _s0 AS _s0
-  JOIN main.products AS products
-    ON _s0.de_product_id = products.pr_id
+  JOIN _s1 AS _s1
+    ON _s0.de_product_id = _s1.pr_id
   GROUP BY
     1
 ), _s7 AS (
   SELECT
-<<<<<<< HEAD
-    COUNT(*) AS n_rows,
-    YEAR(CAST(products.pr_release AS TIMESTAMP)) AS release_year
-=======
     YEAR(CAST(_s3.pr_release AS TIMESTAMP)) AS year_pr_release,
     COUNT(*) AS n_rows
->>>>>>> 72bc7682
   FROM main.devices AS devices
-  JOIN main.products AS products
-    ON devices.de_product_id = products.pr_id
+  JOIN _s1 AS _s3
+    ON _s3.pr_id = devices.de_product_id
   JOIN main.incidents AS incidents
     ON devices.de_id = incidents.in_device_id
   GROUP BY

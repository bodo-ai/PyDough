"""
Logic used to partially transpose aggregates beneath joins when splittable into
a partial aggregation.
"""

__all__ = ["split_partial_aggregates"]


import pydough.pydough_operators as pydop
from pydough.configs import PyDoughConfigs
from pydough.relational import (
    Aggregate,
    CallExpression,
    ColumnReference,
    ColumnReferenceFinder,
    ColumnReferenceInputNameRemover,
    Join,
    JoinType,
    LiteralExpression,
    Project,
    RelationalExpression,
    RelationalNode,
)
from pydough.relational.rel_util import (
    ExpressionTranspositionShuttle,
    extract_equijoin_keys,
    fetch_or_insert,
)
from pydough.types import NumericType

partial_aggregates: dict[
    pydop.PyDoughExpressionOperator,
    tuple[pydop.PyDoughExpressionOperator, pydop.PyDoughExpressionOperator],
] = {
    pydop.SUM: (pydop.SUM, pydop.SUM),
    pydop.COUNT: (pydop.SUM, pydop.COUNT),
    pydop.MIN: (pydop.MIN, pydop.MIN),
    pydop.MAX: (pydop.MAX, pydop.MAX),
    pydop.ANYTHING: (pydop.ANYTHING, pydop.ANYTHING),
}
"""
The aggregation functions that are possible to split into partial aggregations.
The key is the original aggregation function, and the value is a tuple of
(top_partial_agg_function, bottom_partial_agg_function).
"""

decomposable_aggfuncs: set[pydop.PyDoughExpressionOperator] = {pydop.AVG}
"""
The aggregation functions that are decomposable into multiple calls to partial
aggregations.
"""


def decompose_aggregations(node: Aggregate, config: PyDoughConfigs) -> RelationalNode:
    """
    Splits up an aggregate node into an aggregate followed by a projection when
    the aggregate contains 1+ calls to functions that can be split into 1+
    calls to partial aggregates, e.g. how AVG(X) = SUM(X)/COUNT(X).

    Args:
        `node`: the aggregate node to be decomposed.
        `config`: the current configuration settings.

    Returns:
        The projection node on top of the new aggregate, overall containing the
        equivalent to the original aggregations.
    """
    decomposable: dict[str, CallExpression] = {}
    new_aggregations: dict[str, RelationalExpression] = {}
    final_agg_columns: dict[str, RelationalExpression] = {}
    # First, separate the aggregations that should be decomposed from those
    # that should not. Place the ones that should in the decomposable dict
    # to deal with later, and place the rest in the new output dictionaries.
    for name, agg in node.aggregations.items():
        if agg.op in decomposable_aggfuncs:
            decomposable[name] = agg
        else:
            new_aggregations[name] = agg
            final_agg_columns[name] = ColumnReference(name, agg.data_type)

    # For each decomposable agg call, invoke the procedure to split it into
    # multiple aggregation calls that are placed in `new_aggregations` (without
    # adding any new duplicates), then the logic to combine them with scalar
    # computations in `final_agg_columns`.
    for name, agg in decomposable.items():
        # Decompose the aggregate into its components.
        agg_input: RelationalExpression = agg.inputs[0]
        if agg.op == pydop.AVG:
            # AVG is decomposed into SUM and COUNT, and then the division
            # is done in the projection.
            sum_call: CallExpression = CallExpression(
                pydop.SUM,
                agg.data_type,
                [agg_input],
            )
            count_call: CallExpression = CallExpression(
                pydop.COUNT,
                NumericType(),
                [agg_input],
            )
            sum_name: str = fetch_or_insert(new_aggregations, sum_call)
            count_name: str = fetch_or_insert(new_aggregations, count_call)
            avg_call: CallExpression = CallExpression(
                pydop.DIV,
                agg.data_type,
                [
                    ColumnReference(sum_name, sum_call.data_type),
                    ColumnReference(count_name, count_call.data_type),
                ],
            )
            # If the config specifies that the default value for AVG should be
            # zero, wrap the division in a DEFAULT_TO call.
            if config.avg_default_zero:
                avg_call = CallExpression(
                    pydop.DEFAULT_TO,
                    agg.data_type,
                    [avg_call, LiteralExpression(0, NumericType())],
                )
            final_agg_columns[name] = avg_call
        else:
            raise NotImplementedError(f"Unsupported aggregate function: {agg.op}")

    # Build the new aggregate with the new projection on top of it to derive
    # any aggregation calls by combining aggfunc values.
    aggs: dict[str, CallExpression] = {}
    for name, agg_expr in new_aggregations.items():
        assert isinstance(agg_expr, CallExpression)
        aggs[name] = agg_expr
    new_aggregate: Aggregate = Aggregate(node.input, node.keys, aggs)
    project_columns: dict[str, RelationalExpression] = {}
    for name, expr in node.keys.items():
        project_columns[name] = ColumnReference(name, expr.data_type)
    project_columns.update(
        {name: final_agg_columns[name] for name in node.aggregations}
    )
    return Project(new_aggregate, project_columns)


def transpose_aggregate_join(
    node: Aggregate,
    join: Join,
    agg_side: int,
    call_names: list[str],
    side_keys: list[ColumnReference],
    projection_columns: dict[str, RelationalExpression],
) -> tuple[bool, RelationalExpression | None]:
    """
    Transposes the aggregate node above the join into two aggregate nodes,
    one above the join and one below the join. Does the transformation
    in-place, and either returns the node or a post-processing aggregation
    on top of it, then recursively transforms the inputs by passing back to
    split_partial_aggregates.

    Args:
        `node`: the aggregate node to be split.
        `join`: the join node that the aggregate is above.
        `agg_side`: the index of the input to the join that the aggregate is
        being pushed into.
        `side_keys`: the list of equi-join keys from the side of the join
        that the aggregate is being pushed into.
        `config`: the current configuration settings.

    Returns:
        Tuple of two values:
        1. Whether the aggregation transformation will require an additional
        projection on top of the final aggregate using the values in
        `projection_columns` (e.g. to wrap COUNT in DEFAULT_TO calls).
        2. A reference to the COUNT column if one was pushed down with no
        arguments (i.e. COUNT(*)), otherwise None.
    """
    count_ref: RelationalExpression | None = None
    agg_input_name: str | None = join.default_input_aliases[agg_side]
    need_projection: bool = False

    finder: ColumnReferenceFinder = ColumnReferenceFinder()
    alias_remover: ColumnReferenceInputNameRemover = ColumnReferenceInputNameRemover()
    transposer: ExpressionTranspositionShuttle = ExpressionTranspositionShuttle(
        join, False
    )
    finder: ColumnReferenceFinder = ColumnReferenceFinder()
    alias_remover: ColumnReferenceInputNameRemover = ColumnReferenceInputNameRemover()

    # Calculate the aggregate terms to go above vs below the join.
    agg_input: RelationalNode = join.inputs[agg_side]
    top_aggs: dict[str, CallExpression] = {}
    input_aggs: dict[str, CallExpression] = {}
    for name, agg in node.aggregations.items():
        if name not in call_names:
            # If the aggregate is not in the list of calls to be pushed down,
            # it is not part of the join transpose, so skip it.
            top_aggs[name] = agg
            continue
        # Pick the name of the aggregate output column that
        # does not collide with an existing used name.
        bottom_name: str = name
        idx: int = 0
        while bottom_name in join.columns:
            bottom_name = f"{name}_{idx}"
            idx += 1
        # Build the aggregation calls for before/after the join, and place them
        # in the dictionaries that will build the new aggregate nodes.
        top_aggfunc, bottom_aggfunc = partial_aggregates[agg.op]
        top_aggs[name] = CallExpression(
            top_aggfunc,
            agg.data_type,
            [ColumnReference(bottom_name, agg.data_type)],
        )
        # Insert the column reference for the top-aggfunc into the projection,
        # and if needed wrap it in a DEFAULT_TO call for COUNT. This is
        # required for left joins, or no-groupby aggregates.
        if agg.op == pydop.COUNT and (
            join.join_type != JoinType.INNER or len(node.keys) == 0
        ):
            projection_columns[name] = CallExpression(
                pydop.DEFAULT_TO,
                agg.data_type,
                [
                    ColumnReference(name, agg.data_type),
                    LiteralExpression(0, NumericType()),
                ],
            )
            need_projection = True
        else:
            projection_columns[name] = ColumnReference(name, agg.data_type)
        input_aggs[bottom_name] = CallExpression(
            bottom_aggfunc,
            agg.data_type,
            [arg.accept_shuttle(transposer) for arg in agg.inputs],
        )
        join.columns[bottom_name] = ColumnReference(
            bottom_name, agg.data_type, agg_input_name
        )
        if agg.op == pydop.COUNT and len(agg.inputs) == 0:
            count_ref = ColumnReference(name, agg.data_type)

    # Derive which columns are used as aggregate keys by
    # the input.
    input_keys: dict[str, RelationalExpression] = {}
    for ref in side_keys:
        input_keys[ref.name] = ref.with_input(None)
    transposer.toggle_keep_input_names(True)
    for agg_key_name, agg_key in node.keys.items():
        finder.reset()
<<<<<<< HEAD
        transposed_agg_key: RelationalExpression = agg_key.accept_shuttle(transposer)
        transposed_agg_key.accept(finder)
        if {ref.input_name for ref in finder.get_column_references()} == {
            agg_input_name
        }:
            if not isinstance(transposed_agg_key, ColumnReference):
                input_keys[agg_key_name] = transposed_agg_key
                if agg_key_name in join.columns:
                    print()
                    print(node.to_tree_string())
                    # breakpoint()
                    raise Exception("NAME COLLISION #42")
                join.columns[agg_key_name] = ColumnReference(
                    agg_key_name, agg_key.data_type
                )
            else:
                input_keys[transposed_agg_key.name] = transposed_agg_key.accept_shuttle(
                    alias_remover
                )
                projection_columns[agg_key_name] = ColumnReference(
                    agg_key_name, agg_key.data_type
                )
=======
        transposed_agg_key = agg_key.accept_shuttle(transposer)
        transposed_agg_key.accept(finder)
        if {col.input_name for col in finder.get_column_references()} == {
            agg_input_name
        }:
            if isinstance(transposed_agg_key, ColumnReference):
                input_keys[transposed_agg_key.name] = transposed_agg_key.accept_shuttle(
                    alias_remover
                )
            else:
                if agg_key_name in join.columns and (
                    agg_key_name in input_keys or agg_key_name in input_aggs
                ):
                    # An edge cases that is theoretically possible but never
                    # encountered so far, and where the behavior is undefined.
                    raise NotImplementedError("Undefined behavior")
                input_keys[agg_key_name] = transposed_agg_key.accept_shuttle(
                    alias_remover
                )
                join.columns[agg_key_name] = ColumnReference(
                    agg_key_name, agg_key.data_type, agg_input_name
                )
                node.keys[agg_key_name] = ColumnReference(
                    agg_key_name, agg_key.data_type
                )
            projection_columns[agg_key_name] = ColumnReference(
                agg_key_name, agg_key.data_type
            )
>>>>>>> 72bc7682

    # Push the bottom-aggregate beneath the join
    join.inputs[agg_side] = Aggregate(agg_input, input_keys, input_aggs)

    # Replace the aggregation above the join with the top
    # side of the aggregations
    node._aggregations = top_aggs
    node._columns = {**node.keys, **top_aggs}

    return need_projection, count_ref


def attempt_join_aggregate_transpose(
    node: Aggregate, join: Join, config: PyDoughConfigs
) -> tuple[RelationalNode, bool]:
    """
    Determine whether the aggregate join transpose operation can occur, and if
    so invoke it, otherwise return the top node un-modified.

    Args:
        `node`: the aggregate node to be transformed.
        `join`: the join node that the aggregate is above.
        `config`: the current configuration settings.

    Returns:
        A tuple where the first element is the transformed node, and the second
        is a boolean indicating whether the output needs to have its inputs
        recursively transformed (if False, it means they have already been
        recursively transformed).
    """
    agg_input_names: set[str | None]

    if len(join.inputs) != 2:
        # If the join does not have exactly two inputs, we cannot
        # push the aggregate down.
        return node, True

<<<<<<< HEAD
    # Verify all of the grouping keys refer to a single input.
=======
    # Verify that all of the aggregation keys strictly come from one side of the
    # join.
>>>>>>> 72bc7682
    finder: ColumnReferenceFinder = ColumnReferenceFinder()
    for key_expr in node.keys.values():
        finder.reset()
        key_expr.accept(finder)
<<<<<<< HEAD
        if len({ref.input_name for ref in finder.get_column_references()}) != 1:
=======
        if len({ref.input_name for ref in finder.get_column_references()}) > 1:
>>>>>>> 72bc7682
            return node, True

    # Break down the aggregation calls by which input they refer to.
    lhs_aggs: list[str] = []
    rhs_aggs: list[str] = []
    count_aggs: list[str] = []
    transposer: ExpressionTranspositionShuttle = ExpressionTranspositionShuttle(
        join, True
    )
    for agg_name, agg_call in node.aggregations.items():
        finder.reset()
        agg_call.accept_shuttle(transposer).accept(finder)
        agg_input_names = {ref.input_name for ref in finder.get_column_references()}
        if len(agg_input_names) == 0:
            if agg_call.op == pydop.COUNT:
                # If the aggregate does not refer to any input, it is a
                # COUNT(*) and can be pushed down via splitting.
                count_aggs.append(agg_name)
            else:
                # Otherwise, the aggregation is malformed and cannot be pushed.
                return node, True
        elif len(agg_input_names) > 1:
            # If the aggregate refers to multiple inputs, it cannot be pushed.
            return node, True
        else:
            agg_input_name: str | None = agg_input_names.pop()
            if agg_input_name == join.default_input_aliases[0]:
                # If the aggregate refers to the first input, it is a LHS aggregate.
                lhs_aggs.append(agg_name)
            elif agg_input_name == join.default_input_aliases[1]:
                # Otherwise, it is a RHS aggregate.
                rhs_aggs.append(agg_name)
            else:
                return node, True

    need_count_aggs: bool = len(count_aggs) > 0
    can_push_left: bool = len(lhs_aggs) > 0 or need_count_aggs
    can_push_right: bool = len(rhs_aggs) > 0 or need_count_aggs
    # If the join is not INNER, we cannot push the aggregate down into the
    # right side.
    if join.join_type != JoinType.INNER:
        can_push_right = False

    # Optimization: don't push down aggregates into the inputs of a join
    # if joining first will reduce the number of rows that get aggregated.
    if join.cardinality.filters:
        can_push_left = False
        can_push_right = False

    # If any of the aggregations to either side cannot be pushed down, then
    # we cannot perform the transpose on that side.
    for agg_name in lhs_aggs:
        lhs_op: pydop.PyDoughExpressionOperator = node.aggregations[agg_name].op
        if lhs_op not in partial_aggregates and lhs_op not in decomposable_aggfuncs:
            can_push_left = False
            break
    for agg_name in rhs_aggs:
        rhs_op: pydop.PyDoughExpressionOperator = node.aggregations[agg_name].op
        if rhs_op not in partial_aggregates and rhs_op not in decomposable_aggfuncs:
            can_push_right = False
            break

    if not can_push_left and not can_push_right:
        # If we cannot push the aggregate down into either side, we cannot
        # perform the transpose.
        return node, True

    if need_count_aggs and not (can_push_left and can_push_right):
        # If we need to push down COUNT(*) aggregates, but cannot push into
        # both sides of the join, we cannot perform the transpose.
        return node, True

    # Parse the join condition to identify the lists of equi-join keys
    # from the LHS and RHS, and verify that all of the columns used by
    # the condition are in those lists.
    lhs_keys, rhs_keys = extract_equijoin_keys(join)
    finder.reset()
    join.condition.accept(finder)
    condition_cols: set[ColumnReference] = finder.get_column_references()
    if not all(col in lhs_keys or col in rhs_keys for col in condition_cols):
        return node, True

    # If there are any AVG calls, rewrite the aggregate into
    # a call with SUM and COUNT derived, with a projection
    # dividing the two, then repeat the process.
    for col in node.aggregations.values():
        if col.op in decomposable_aggfuncs:
            return split_partial_aggregates(
                decompose_aggregations(node, config), config
            ), False

    # Keep a dictionary for the projection columns that will be used to post-process
    # the output of the aggregates, if needed.
    projection_columns: dict[str, RelationalExpression] = {}
    need_projection: bool = False

    # If we need count aggregates, add one to each side of the join.
    if need_count_aggs:
        assert len(count_aggs) > 0
        lhs_aggs.append(count_aggs.pop())
        new_agg_name: str
        idx: int = 0
        while True:
            new_agg_name = f"agg_{idx}"
            if new_agg_name not in node.columns:
                break
            idx += 1
        node.aggregations[new_agg_name] = CallExpression(
            pydop.COUNT,
            NumericType(),
            [],
        )
        rhs_aggs.append(new_agg_name)

    # Loop over both inputs and perform the pushdown into whichever one(s)
    # will allow an aggregate to be pushed into them.
    count_refs: list[RelationalExpression] = []
    for agg_side in range(2):
        can_push: bool = (can_push_left, can_push_right)[agg_side]
        if not can_push:
            # If we cannot push the aggregate down into this side, skip it.
            continue
        side_keys: list[ColumnReference] = (lhs_keys, rhs_keys)[agg_side]
        side_call_names: list[str] = (lhs_aggs, rhs_aggs)[agg_side]
        side_needs_projection, side_count_ref = transpose_aggregate_join(
            node,
            join,
            agg_side,
            side_call_names,
            side_keys,
            projection_columns,
        )
        if side_needs_projection:
            need_projection = True
        if side_count_ref is not None:
            count_refs.append(side_count_ref)

    # For each COUNT(*) aggregate, replace with the product of the COUNT(*)
    # calls that were pushed into each side of the join.
    for count_call_name in count_aggs:
        assert len(count_refs) > 1
        product: RelationalExpression = CallExpression(
            pydop.MUL, NumericType(), count_refs
        )
        projection_columns[count_call_name] = product
        need_projection = True

    # If the node requires projection at the end, create a new Project node on
    # top of the top aggregate.
    if need_projection:
        return Project(node, projection_columns), True
    else:
        return node, True


def split_partial_aggregates(
    node: RelationalNode, config: PyDoughConfigs
) -> RelationalNode:
    """
    Splits partial aggregates above joins into two aggregates, one above the
    join and one below the join, from the entire relational plan rooted at the
    current node.

    Args:
        `node`: the root node of the relational plan to be transformed.
        `config`: the current configuration settings.

    Returns:
        The transformed node. The transformation is also done-in-place.
    """
    # If the aggregate+join pattern is detected, attempt to do the transpose.
    handle_inputs: bool = True
    if isinstance(node, Aggregate) and isinstance(node.input, Join):
        node, handle_inputs = attempt_join_aggregate_transpose(node, node.input, config)

    # If needed, recursively invoke the procedure on all inputs to the node.
    if handle_inputs:
        node = node.copy(
            inputs=[split_partial_aggregates(input, config) for input in node.inputs]
        )
    return node<|MERGE_RESOLUTION|>--- conflicted
+++ resolved
@@ -177,8 +177,6 @@
     transposer: ExpressionTranspositionShuttle = ExpressionTranspositionShuttle(
         join, False
     )
-    finder: ColumnReferenceFinder = ColumnReferenceFinder()
-    alias_remover: ColumnReferenceInputNameRemover = ColumnReferenceInputNameRemover()
 
     # Calculate the aggregate terms to go above vs below the join.
     agg_input: RelationalNode = join.inputs[agg_side]
@@ -241,30 +239,6 @@
     transposer.toggle_keep_input_names(True)
     for agg_key_name, agg_key in node.keys.items():
         finder.reset()
-<<<<<<< HEAD
-        transposed_agg_key: RelationalExpression = agg_key.accept_shuttle(transposer)
-        transposed_agg_key.accept(finder)
-        if {ref.input_name for ref in finder.get_column_references()} == {
-            agg_input_name
-        }:
-            if not isinstance(transposed_agg_key, ColumnReference):
-                input_keys[agg_key_name] = transposed_agg_key
-                if agg_key_name in join.columns:
-                    print()
-                    print(node.to_tree_string())
-                    # breakpoint()
-                    raise Exception("NAME COLLISION #42")
-                join.columns[agg_key_name] = ColumnReference(
-                    agg_key_name, agg_key.data_type
-                )
-            else:
-                input_keys[transposed_agg_key.name] = transposed_agg_key.accept_shuttle(
-                    alias_remover
-                )
-                projection_columns[agg_key_name] = ColumnReference(
-                    agg_key_name, agg_key.data_type
-                )
-=======
         transposed_agg_key = agg_key.accept_shuttle(transposer)
         transposed_agg_key.accept(finder)
         if {col.input_name for col in finder.get_column_references()} == {
@@ -293,7 +267,6 @@
             projection_columns[agg_key_name] = ColumnReference(
                 agg_key_name, agg_key.data_type
             )
->>>>>>> 72bc7682
 
     # Push the bottom-aggregate beneath the join
     join.inputs[agg_side] = Aggregate(agg_input, input_keys, input_aggs)
@@ -331,21 +304,13 @@
         # push the aggregate down.
         return node, True
 
-<<<<<<< HEAD
-    # Verify all of the grouping keys refer to a single input.
-=======
     # Verify that all of the aggregation keys strictly come from one side of the
     # join.
->>>>>>> 72bc7682
     finder: ColumnReferenceFinder = ColumnReferenceFinder()
     for key_expr in node.keys.values():
         finder.reset()
         key_expr.accept(finder)
-<<<<<<< HEAD
-        if len({ref.input_name for ref in finder.get_column_references()}) != 1:
-=======
         if len({ref.input_name for ref in finder.get_column_references()}) > 1:
->>>>>>> 72bc7682
             return node, True
 
     # Break down the aggregation calls by which input they refer to.

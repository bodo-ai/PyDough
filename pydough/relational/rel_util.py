"""
A mixture of utility functions for relational nodes and expressions.
"""

__all__ = [
    "add_expr_uses",
    "apply_substitution",
    "bubble_uniqueness",
    "build_filter",
    "contains_window",
    "extract_equijoin_keys",
    "false_when_null_columns",
    "fetch_or_insert",
    "get_conjunctions",
    "only_references_columns",
    "partition_expressions",
    "passthrough_column_mapping",
    "remap_join_condition",
    "transpose_expression",
]

from collections import defaultdict
from collections.abc import Callable, Iterable, Mapping

import pydough.pydough_operators as pydop
from pydough.types import BooleanType

from .relational_expressions import (
    CallExpression,
    ColumnReference,
    CorrelatedReference,
    ExpressionSortInfo,
    LiteralExpression,
    RelationalExpression,
    WindowCallExpression,
)
from .relational_nodes import (
    Filter,
    Join,
    JoinType,
    RelationalNode,
)

null_propagating_operators = {
    pydop.EQU,
    pydop.LET,
    pydop.LEQ,
    pydop.GRT,
    pydop.GEQ,
    pydop.LET,
    pydop.NEQ,
    pydop.STARTSWITH,
    pydop.ENDSWITH,
    pydop.CONTAINS,
    pydop.LIKE,
    pydop.LOWER,
    pydop.UPPER,
    pydop.LENGTH,
    pydop.YEAR,
    pydop.QUARTER,
    pydop.MONTH,
    pydop.DAY,
    pydop.HOUR,
    pydop.MINUTE,
    pydop.SECOND,
    pydop.DATETIME,
    pydop.DATEDIFF,
    pydop.JOIN_STRINGS,
    pydop.ADD,
    pydop.SUB,
    pydop.MUL,
    pydop.DIV,
}
"""
A set of operators with the property that the output is null if any of the
inputs are null.
"""


def get_conjunctions(expr: RelationalExpression) -> set[RelationalExpression]:
    """
    Extract conjunctions from the given expression.

    Args:
        `expr`: The expression to extract conjunctions from.

    Returns:
        The set of filter conditions whose conjunction forms `expr`.
    """
    if isinstance(expr, LiteralExpression) and expr.value:
        # If the expression is a true literal, there are no predicates as the
        # conjunction is always True.
        return set()
    elif isinstance(expr, CallExpression) and expr.op == pydop.BAN:
        # If the expression is an AND call, flatten to obtain the conjunction
        # by gathering the conjunction of all of the inputs.
        result = set()
        for arg in expr.inputs:
            result.update(get_conjunctions(arg))
        return result
    else:
        # Otherwise, the expression itself is the conjunction.
        return {expr}


def partition_expressions(
    expressions: Iterable[RelationalExpression],
    predicate: Callable[[RelationalExpression], bool],
) -> tuple[set[RelationalExpression], set[RelationalExpression]]:
    """
    Partition the given relational expressions into two sets based on the given
    predicate.

    Args:
        `expressions`: The expressions to partition.
        `predicate`: The predicate to use for partitioning.

    Returns:
        A tuple of two sets of expressions, the first of expressions that cause
        the predicate to return True and the second of the remainder.
    """
    true_expressions: set[RelationalExpression] = set()
    false_expressions: set[RelationalExpression] = set()
    for expr in expressions:
        if predicate(expr):
            true_expressions.add(expr)
        else:
            false_expressions.add(expr)
    return true_expressions, false_expressions


def only_references_columns(
    expr: RelationalExpression, allowed_columns: set[str]
) -> bool:
    """
    Checks if a relational expression contains only column references from the set of allowed columns.

    Args:
        `expr`: The expression to check.
        `allowed_columns`: The set of allowed columns.

    Returns:
        Whether `expr` meets the criteria.
    """
    match expr:
        case LiteralExpression() | CorrelatedReference():
            return True
        case ColumnReference():
            return expr.name in allowed_columns
        case CallExpression():
            return all(
                only_references_columns(arg, allowed_columns) for arg in expr.inputs
            )
        case WindowCallExpression():
            return (
                all(
                    only_references_columns(arg, allowed_columns) for arg in expr.inputs
                )
                and all(
                    only_references_columns(arg, allowed_columns)
                    for arg in expr.partition_inputs
                )
                and all(
                    only_references_columns(order_arg.expr, allowed_columns)
                    for order_arg in expr.order_inputs
                )
            )
        case _:
            raise NotImplementedError(
                f"only_references_columns not implemented for {expr.__class__.__name__}"
            )


def false_when_null_columns(expr: RelationalExpression, null_columns: set[str]) -> bool:
    """
    Returns whether an expression is guaranteed to be False, as far as a filter
    is concerned, if certain columns are null.

    Args:
        `expr`: The expression to check.
        `null_columns`: The set of columns that are null.

    Returns:
        Whether `expr` meets the criteria.
    """
    match expr:
        case LiteralExpression() | CorrelatedReference():
            return False
        case ColumnReference():
            return expr.name in null_columns
        case CallExpression():
            if expr.op in null_propagating_operators:
                return any(
                    false_when_null_columns(arg, null_columns) for arg in expr.inputs
                )
            return False
        case WindowCallExpression():
            return False
        case _:
            raise NotImplementedError(
                f"false_when_null_columns not implemented for {expr.__class__.__name__}"
            )


def contains_window(expr: RelationalExpression) -> bool:
    """
    Returns whether a relational expression contains a window function.

    Args:
        `expr`: The expression to check.

    Returns:
        Whether `expr` contains a window function.
    """
    match expr:
        case LiteralExpression() | CorrelatedReference() | ColumnReference():
            return False
        case CallExpression():
            return any(contains_window(arg) for arg in expr.inputs)
        case WindowCallExpression():
            return True
        case _:
            raise NotImplementedError(
                f"contains_window not implemented for {expr.__class__.__name__}"
            )


def passthrough_column_mapping(node: RelationalNode) -> dict[str, RelationalExpression]:
    """
    Builds a mapping of column names to their corresponding column references
    for the given relational node.

    Args:
        `node`: The relational node to build the mapping from.

    Returns:
        A dictionary mapping column names to their corresponding column
        references from `node`.
    """
    result: dict[str, RelationalExpression] = {}
    for name, expr in node.columns.items():
        result[name] = ColumnReference(name, expr.data_type)
    return result


def build_filter(
    node: RelationalNode, filters: set[RelationalExpression]
) -> RelationalNode:
    """
    Build a filter node with the given filters on top of an input node.

    Args:
        `node`: The input node to build the filter on top of.
        `filters`: The set of filters to apply.

    Returns:
        A filter node with the given filters applied on top of `node`. If
        the set of filters is empty, just returns `node`. Ignores any filter
        condition that is always True.
    """
    # Remove literal True conditions from the filters, and just return the
    # input if there are no filters left.
    filters.discard(LiteralExpression(True, BooleanType()))
    condition: RelationalExpression
    if len(filters) == 0:
        return node

    # Detect whether the filter can be pushed into a join condition. If so,
    # combine the (transposed) filters with the existing join condition.
    push_into_join: bool = False
    if isinstance(node, Join) and node.join_type in (JoinType.INNER, JoinType.SEMI):
        if all(
            isinstance(pred, CallExpression)
            and pred.op == pydop.EQU
            and not contains_window(pred)
            for pred in filters
        ):
            push_into_join = True
            filters = {
                transpose_expression(exp, node.columns, keep_input_names=True)
                for exp in filters
            }
            filters.add(node.condition)
            filters.discard(LiteralExpression(True, BooleanType()))

    # Build the new filter condition by forming the conjunction.
    if len(filters) == 1:
        condition = filters.pop()
    else:
        condition = CallExpression(pydop.BAN, BooleanType(), sorted(filters, key=repr))

    # If the filter can be pushed into a join condition, create the new join
    # node using the conjunction of the existing condition and the new
    # condition.
    if push_into_join:
        new_join: RelationalNode = node.copy()
        assert isinstance(new_join, Join)
        new_join.condition = condition
        new_join.cardinality = new_join.cardinality.add_potential_filter()
        return new_join

    # Otherwise, just return a new filter node with the new condition on top
    # of the existing node.
    return Filter(node, condition, passthrough_column_mapping(node))


def transpose_expression(
    expr: RelationalExpression,
    columns: Mapping[str, RelationalExpression],
    keep_input_names: bool = False,
) -> RelationalExpression:
    """
    Rewrites an expression by replacing its column references based on a given
    column mapping, allowing the expression to be pushed beneath the node that
    introduced the mapping. For example, if a node renamed columns, this
    function translates the expression from the new column names back to the
    original names.

    Args:
        `expr`: The expression to transposed.
        `columns`: The mapping of column names to their corresponding
        expressions.
        `keep_input_names`: If True, keeps the input names in the column
        references.

    Returns:
        The transposed expression with updated column references.
    """
    match expr:
        case LiteralExpression() | CorrelatedReference():
            return expr
        case ColumnReference():
            new_column = columns[expr.name]
            if (
                isinstance(new_column, ColumnReference)
                and new_column.input_name is not None
                and not keep_input_names
            ):
                new_column = new_column.with_input(None)
            return new_column
        case CallExpression():
            return CallExpression(
                expr.op,
                expr.data_type,
                [
                    transpose_expression(arg, columns, keep_input_names)
                    for arg in expr.inputs
                ],
            )
        case WindowCallExpression():
            return WindowCallExpression(
                expr.op,
                expr.data_type,
                [
                    transpose_expression(arg, columns, keep_input_names)
                    for arg in expr.inputs
                ],
                [
                    transpose_expression(arg, columns, keep_input_names)
                    for arg in expr.partition_inputs
                ],
                [
                    ExpressionSortInfo(
                        transpose_expression(order_arg.expr, columns),
                        order_arg.ascending,
                        order_arg.nulls_first,
                    )
                    for order_arg in expr.order_inputs
                ],
                expr.kwargs,
            )
        case _:
            raise NotImplementedError(
                f"transpose_expression not implemented for {expr.__class__.__name__}"
            )


def remap_join_condition(
    expr: RelationalExpression,
    left_columns: dict[str, RelationalExpression],
    right_columns: dict[str, RelationalExpression],
    input_names: list[str | None],
) -> RelationalExpression:
    """
    Same idea as `transpose_expression`, but for transforming an expression
    that will be used as the join condition of a join node.


    Args:
        `expr`: The expression to transposed.
        `left_columns`: The mapping of column names from the lhs to their
        corresponding expressions.
        `right_columns`: The mapping of column names from the rhs to their
        corresponding expressions.
        `input_names`: The names of the two inputs to the join node.

    Returns:
        The transposed join condition expression with updated column
        references.
    """
    match expr:
        case LiteralExpression() | CorrelatedReference():
            return expr
        case ColumnReference():
            if expr.input_name == input_names[0]:
                return left_columns.get(expr.name, expr)
<<<<<<< HEAD
            else:
                assert expr.input_name == input_names[1]
                return right_columns.get(expr.name, expr)
=======
            elif expr.input_name == input_names[1]:
                return right_columns.get(expr.name, expr)
            else:
                raise ValueError(f"Unexpected input name: {expr.input_name}")
>>>>>>> 30d7d0e9
        case CallExpression():
            return CallExpression(
                expr.op,
                expr.data_type,
                [
                    remap_join_condition(arg, left_columns, right_columns, input_names)
                    for arg in expr.inputs
                ],
            )
        case WindowCallExpression():
            return WindowCallExpression(
                expr.op,
                expr.data_type,
                [
                    remap_join_condition(arg, left_columns, right_columns, input_names)
                    for arg in expr.inputs
                ],
                [
                    remap_join_condition(arg, left_columns, right_columns, input_names)
                    for arg in expr.partition_inputs
                ],
                [
                    ExpressionSortInfo(
                        remap_join_condition(
                            order_arg.expr, left_columns, right_columns, input_names
                        ),
                        order_arg.ascending,
                        order_arg.nulls_first,
                    )
                    for order_arg in expr.order_inputs
                ],
                expr.kwargs,
            )
        case _:
            raise NotImplementedError(
<<<<<<< HEAD
                f"transpose_expression not implemented for {expr.__class__.__name__}"
=======
                f"remap_join_condition not implemented for {expr.__class__.__name__}"
>>>>>>> 30d7d0e9
            )


def add_expr_uses(
    expr: RelationalExpression,
    n_uses: defaultdict[RelationalExpression, int],
    top_level: bool,
) -> None:
    """
    Count the number of times nontrivial expressions are used in an expression
    and add them to a mapping of such counts. In this case, an expression is
    deemed nontrivial if it is a function call or a window function call.

    Args:
        `expr`: The expression to count the nontrivial expressions of.
        `n_uses`: A dictionary mapping column names to their reference counts.
        This is modified in-place by the function call.
        `bool`: If True, does not count the expression itself (only its
        subexpressions) because it is a top-level reference rather than a
        subexpression.
    """
    if isinstance(expr, CallExpression):
        if not top_level:
            n_uses[expr] += 1
        for arg in expr.inputs:
            add_expr_uses(arg, n_uses, False)
    if isinstance(expr, WindowCallExpression):
        if not top_level:
            n_uses[expr] += 1
        for arg in expr.inputs:
            add_expr_uses(arg, n_uses, False)
        for partition_arg in expr.partition_inputs:
            add_expr_uses(partition_arg, n_uses, False)
        for order_arg in expr.order_inputs:
            add_expr_uses(order_arg.expr, n_uses, False)


def extract_equijoin_keys(
    join: Join,
) -> tuple[list[ColumnReference], list[ColumnReference]]:
    """
    Extracts the equi-join keys from a join condition with two inputs.

    Args:
        `join`: the Join node whose condition is being parsed.

    Returns:
        A tuple where the first element are the equi-join keys from the LHS,
        and the second is a list of the the corresponding RHS keys.
    """
    assert len(join.inputs) == 2
    lhs_keys: list[ColumnReference] = []
    rhs_keys: list[ColumnReference] = []
    stack: list[RelationalExpression] = [join.condition]
    lhs_name: str | None = join.default_input_aliases[0]
    rhs_name: str | None = join.default_input_aliases[1]
    while stack:
        condition: RelationalExpression = stack.pop()
        if isinstance(condition, CallExpression):
            if condition.op == pydop.BAN:
                stack.extend(condition.inputs)
            elif condition.op == pydop.EQU and len(condition.inputs) == 2:
                lhs_input: RelationalExpression = condition.inputs[0]
                rhs_input: RelationalExpression = condition.inputs[1]
                if isinstance(lhs_input, ColumnReference) and isinstance(
                    rhs_input, ColumnReference
                ):
                    if (
                        lhs_input.input_name == lhs_name
                        and rhs_input.input_name == rhs_name
                    ):
                        lhs_keys.append(lhs_input)
                        rhs_keys.append(rhs_input)
                    elif (
                        lhs_input.input_name == rhs_name
                        and rhs_input.input_name == lhs_name
                    ):
                        lhs_keys.append(rhs_input)
                        rhs_keys.append(lhs_input)

    return lhs_keys, rhs_keys


def fetch_or_insert(
    dictionary: dict[str, RelationalExpression], value: RelationalExpression
) -> str:
    """
    Inserts a value into a dictionary with a new name, returning that new name,
    unless the value is already in the dictionary, in which case it returns the
    existing name.

    Args:
        `dictionary`: The dictionary to insert the value into / lookup from.
        `value`: The value to insert / lookup the name for.

    Returns:
        The name of the key that will map to `value` in the dictionary.
    """
    for name, col in dictionary.items():
        if col == value:
            return name
    idx: int = 0
    new_name: str = f"expr_{idx}"
    while new_name in dictionary:
        idx += 1
        new_name = f"expr_{idx}"
    dictionary[new_name] = value
    return new_name


def include_isomorphisms(
    unique_sets: set[frozenset[str]], isomorphisms: dict[str, set[str]]
) -> None:
    """
    Expands a set of uniqueness sets by transforming each uniqueness set to
    include any isomorphisms between column names. For example, if the
    uniqueness sets are as follows:

    `{
    {A, B},
    {C},
    {A, D},
    }`

    And the following isomorphisms are in place:

    `{A: {E}, B: {F}, C: {G, H}}`

    Then the uniqueness sets become the following:

    `{
    {A, B},
    {C},
    {A, D},
    {E, B},
    {E, D},
    {G},
    {H},
    {A, F},
    {E, F},
    }`

    The transformation is done in-place.

    Args:
        `unique_sets`: the input uniqueness sets to be transformed.
        `isomorphisms`: the mapping of column names to different column names
        whose values are identical to the column in question.
    """
    # Skip if there are no isomorphisms or uniqueness sets
    if len(isomorphisms) == 0 or len(unique_sets) == 0:
        return

    # Find all of the column names used by any of the uniqueness sets
    names_used_for_uniqueness: set[str] = set()
    for unique_set in unique_sets:
        names_used_for_uniqueness.update(unique_set)

    # For each column that has isomorphic columns, find all uniqueness sets
    # that contain the column, and add a copy with that column replaced with
    # its isomorphic alias into the uniqueness sets.
    for name, aliases in isomorphisms.items():
        if name in names_used_for_uniqueness:
            new_unique_sets: set[frozenset[str]] = set()
            for unique_set in unique_sets:
                if name in unique_set:
                    for alias in aliases:
                        new_unique_sets.add(
                            unique_set.difference({name}).union({alias})
                        )
            unique_sets.update(new_unique_sets)


def bubble_uniqueness(
    uniqueness: set[frozenset[str]],
    columns: dict[str, RelationalExpression],
    input_name: str | None,
) -> set[frozenset[str]]:
    """
    Helper function that bubbles up the uniqueness information from the input
    node to the output node.

    Args:
        `uniqueness`: the uniqueness information from the input node.
        `columns`: the columns of the output node.
        `input_name`: the name of the input node to bubble from.

    Returns:
        The bubbled up uniqueness information.
    """
    output_uniqueness: set[frozenset[str]] = set()
    # Build a mapping of every input column name to the corresponding output
    # column name, if the input is preserved in the output.
    reverse_mapping: dict[str, str] = {}
    for name, col in columns.items():
        if isinstance(col, ColumnReference) and col.input_name == input_name:
            reverse_mapping[col.name] = name
    # For each uniqueness set, transform all of its elements from input column
    # names to output column names. If any input column in the set is not part
    # of the output, then that set is discarded.
    for unique_set in uniqueness:
        can_add: bool = True
        new_uniqueness_set: set[str] = set()
        for col_name in unique_set:
            if col_name in reverse_mapping:
                new_uniqueness_set.add(reverse_mapping[col_name])
            else:
                can_add = False
                break
        if can_add:
            output_uniqueness.add(frozenset(new_uniqueness_set))
    # Build a mapping of each output column name to the set of all other
    # output column names that have identical values, then use this to build
    # any isomorphic uniqueness sets.
    isomorphisms: dict[str, set[str]] = {}
    for name1, col1 in columns.items():
        for name2, col2 in columns.items():
            if name1 != name2 and col1 == col2:
                isomorphisms[name1] = isomorphisms.get(name1, set()).union({name2})
                isomorphisms[name2] = isomorphisms.get(name2, set()).union({name1})
    include_isomorphisms(output_uniqueness, isomorphisms)
    return output_uniqueness


def apply_substitution(
    expr: RelationalExpression,
    substitutions: dict[RelationalExpression, RelationalExpression],
    correl_substitutions: dict[str, dict[RelationalExpression, RelationalExpression]],
) -> RelationalExpression:
    """
    TODO
    """
    if expr in substitutions:
        return substitutions[expr]
    if isinstance(expr, CorrelatedReference):
        if expr.correl_name in correl_substitutions:
            correl_map: dict[RelationalExpression, RelationalExpression] = (
                correl_substitutions[expr.correl_name]
            )
            for key, value in correl_map.items():
                assert isinstance(key, ColumnReference)
                assert isinstance(value, ColumnReference)
                if key.name == expr.name:
                    return CorrelatedReference(
                        value.name, expr.correl_name, expr.data_type
                    )
        return expr
    if isinstance(expr, CallExpression):
        return CallExpression(
            expr.op,
            expr.data_type,
            [
                apply_substitution(arg, substitutions, correl_substitutions)
                for arg in expr.inputs
            ],
        )
    if isinstance(expr, WindowCallExpression):
        return WindowCallExpression(
            expr.op,
            expr.data_type,
            [
                apply_substitution(arg, substitutions, correl_substitutions)
                for arg in expr.inputs
            ],
            [
                apply_substitution(arg, substitutions, correl_substitutions)
                for arg in expr.partition_inputs
            ],
            [
                ExpressionSortInfo(
                    apply_substitution(
                        order_arg.expr, substitutions, correl_substitutions
                    ),
                    order_arg.ascending,
                    order_arg.nulls_first,
                )
                for order_arg in expr.order_inputs
            ],
            expr.kwargs,
        )
    return expr<|MERGE_RESOLUTION|>--- conflicted
+++ resolved
@@ -404,16 +404,10 @@
         case ColumnReference():
             if expr.input_name == input_names[0]:
                 return left_columns.get(expr.name, expr)
-<<<<<<< HEAD
-            else:
-                assert expr.input_name == input_names[1]
-                return right_columns.get(expr.name, expr)
-=======
             elif expr.input_name == input_names[1]:
                 return right_columns.get(expr.name, expr)
             else:
                 raise ValueError(f"Unexpected input name: {expr.input_name}")
->>>>>>> 30d7d0e9
         case CallExpression():
             return CallExpression(
                 expr.op,
@@ -449,11 +443,7 @@
             )
         case _:
             raise NotImplementedError(
-<<<<<<< HEAD
-                f"transpose_expression not implemented for {expr.__class__.__name__}"
-=======
                 f"remap_join_condition not implemented for {expr.__class__.__name__}"
->>>>>>> 30d7d0e9
             )
 
 

--- conflicted
+++ resolved
@@ -6,13 +6,6 @@
     s_month2 AS second_month,
     s_month3 AS third_month
   FROM seasons
-<<<<<<< HEAD
-=======
-), _s5 AS (
-  SELECT
-    ev_dt AS date_time,
-    ev_name AS name
-  FROM events
 ), _s7 AS (
   SELECT
     s_month1 AS first_month,
@@ -20,7 +13,6 @@
     s_month2 AS second_month,
     s_month3 AS third_month
   FROM seasons
->>>>>>> bed5052e
 ), _s9 AS (
   SELECT
     COUNT() AS agg_0,
@@ -35,22 +27,12 @@
     ON LOWER(searches.search_string) LIKE (
       '%' || LOWER(events.ev_name) || '%'
     )
-<<<<<<< HEAD
-  JOIN _s0 AS _s7
+  JOIN _s7 AS _s7
     ON _s7.first_month = CAST(STRFTIME('%m', events.ev_dt) AS INTEGER)
     OR _s7.second_month = CAST(STRFTIME('%m', events.ev_dt) AS INTEGER)
     OR _s7.third_month = CAST(STRFTIME('%m', events.ev_dt) AS INTEGER)
   WHERE
     _s2.season_name = _s7.name
-=======
-  JOIN _s7 AS _s7
-    ON _s2.season_name = _s7.name
-    AND (
-      _s7.first_month = CAST(STRFTIME('%m', _s5.date_time) AS INTEGER)
-      OR _s7.second_month = CAST(STRFTIME('%m', _s5.date_time) AS INTEGER)
-      OR _s7.third_month = CAST(STRFTIME('%m', _s5.date_time) AS INTEGER)
-    )
->>>>>>> bed5052e
   GROUP BY
     _s2.name,
     searches.search_id
@@ -73,24 +55,10 @@
     _s0.name
 ), _s17 AS (
   SELECT
-<<<<<<< HEAD
     SUM(_s10.season_name = _s15.name) AS agg_0,
     COUNT() AS agg_1,
-=======
-    MAX(_s10.first_month) AS agg_0,
-    MAX(_s10.name) AS agg_1,
-    MAX(_s10.season_name) AS agg_4,
-    MAX(_s10.second_month) AS agg_5,
-    MAX(_s10.third_month) AS agg_6
+    _s10.name
   FROM _s0 AS _s10
-  JOIN searches AS searches
-    ON _s10.first_month = CAST(STRFTIME('%m', searches.search_ts) AS INTEGER)
-    OR _s10.second_month = CAST(STRFTIME('%m', searches.search_ts) AS INTEGER)
-    OR _s10.third_month = CAST(STRFTIME('%m', searches.search_ts) AS INTEGER)
-  GROUP BY
->>>>>>> bed5052e
-    _s10.name
-  FROM _s2 AS _s10
   JOIN events AS events
     ON _s10.first_month = CAST(STRFTIME('%m', events.ev_dt) AS INTEGER)
     OR _s10.second_month = CAST(STRFTIME('%m', events.ev_dt) AS INTEGER)
@@ -99,29 +67,18 @@
     ON LOWER(searches.search_string) LIKE (
       '%' || LOWER(events.ev_name) || '%'
     )
-<<<<<<< HEAD
-  JOIN _s0 AS _s15
+  JOIN _s7 AS _s15
     ON _s15.first_month = CAST(STRFTIME('%m', searches.search_ts) AS INTEGER)
     OR _s15.second_month = CAST(STRFTIME('%m', searches.search_ts) AS INTEGER)
     OR _s15.third_month = CAST(STRFTIME('%m', searches.search_ts) AS INTEGER)
-=======
-  JOIN _s7 AS _s17
-    ON _s17.first_month = CAST(STRFTIME('%m', searches.search_ts) AS INTEGER)
-    OR _s17.second_month = CAST(STRFTIME('%m', searches.search_ts) AS INTEGER)
-    OR _s17.third_month = CAST(STRFTIME('%m', searches.search_ts) AS INTEGER)
->>>>>>> bed5052e
   GROUP BY
     _s10.name
 )
 SELECT
-<<<<<<< HEAD
-  _s16.agg_1 AS season_name,
+  _s16.agg_4 AS season_name,
   ROUND(CAST((
     100.0 * COALESCE(_s16.agg_2, 0)
   ) AS REAL) / _s16.agg_3, 2) AS pct_season_searches,
-=======
-  _s18.agg_4 AS season_name,
->>>>>>> bed5052e
   ROUND(CAST((
     100.0 * COALESCE(_s17.agg_0, 0)
   ) AS REAL) / COALESCE(_s17.agg_1, 0), 2) AS pct_event_searches

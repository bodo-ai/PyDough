"""
A mixture of utility functions for relational nodes and expressions.
"""

__all__ = [
    "add_expr_uses",
    "build_filter",
    "contains_window",
    "false_when_null_columns",
    "get_conjunctions",
    "only_references_columns",
    "partition_expressions",
    "passthrough_column_mapping",
    "transpose_expression",
]

from collections import defaultdict
from collections.abc import Callable, Iterable, Mapping

import pydough.pydough_operators as pydop
from pydough.types import BooleanType

from .relational_expressions import (
    CallExpression,
    ColumnReference,
    CorrelatedReference,
    ExpressionSortInfo,
    LiteralExpression,
    RelationalExpression,
    WindowCallExpression,
)
from .relational_nodes import (
    Filter,
    Join,
    JoinType,
    RelationalNode,
)

null_propagating_operators = {
    pydop.EQU,
    pydop.LET,
    pydop.LEQ,
    pydop.GRT,
    pydop.GEQ,
    pydop.LET,
    pydop.NEQ,
    pydop.STARTSWITH,
    pydop.ENDSWITH,
    pydop.CONTAINS,
    pydop.LIKE,
    pydop.LOWER,
    pydop.UPPER,
    pydop.LENGTH,
    pydop.YEAR,
    pydop.MONTH,
    pydop.DAY,
    pydop.HOUR,
    pydop.MINUTE,
    pydop.SECOND,
    pydop.DATETIME,
    pydop.DATEDIFF,
    pydop.JOIN_STRINGS,
    pydop.ADD,
    pydop.SUB,
    pydop.MUL,
    pydop.DIV,
}
"""
A set of operators with the property that the output is null if any of the
inputs are null.
"""


def get_conjunctions(expr: RelationalExpression) -> set[RelationalExpression]:
    """
    Extract conjunctions from the given expression.

    Args:
        `expr`: The expression to extract conjunctions from.

    Returns:
        The set of filter conditions whose conjunction forms `expr`.
    """
    if isinstance(expr, LiteralExpression) and expr.value:
        # If the expression is a true literal, there are no predicates as the
        # conjunction is always True.
        return set()
    elif isinstance(expr, CallExpression) and expr.op == pydop.BAN:
        # If the expression is an AND call, flatten to obtain the conjunction
        # by gathering the conjunction of all of the inputs.
        result = set()
        for arg in expr.inputs:
            result.update(get_conjunctions(arg))
        return result
    else:
        # Otherwise, the expression itself is the conjunction.
        return {expr}


def partition_expressions(
    expressions: Iterable[RelationalExpression],
    predicate: Callable[[RelationalExpression], bool],
) -> tuple[set[RelationalExpression], set[RelationalExpression]]:
    """
    Partition the given relational expressions into two sets based on the given
    predicate.

    Args:
        `expressions`: The expressions to partition.
        `predicate`: The predicate to use for partitioning.

    Returns:
        A tuple of two sets of expressions, the first of expressions that cause
        the predicate to return True and the second of the remainder.
    """
    true_expressions: set[RelationalExpression] = set()
    false_expressions: set[RelationalExpression] = set()
    for expr in expressions:
        if predicate(expr):
            true_expressions.add(expr)
        else:
            false_expressions.add(expr)
    return true_expressions, false_expressions


def only_references_columns(
    expr: RelationalExpression, allowed_columns: set[str]
) -> bool:
    """
    Checks if a relational expression contains only column references from the set of allowed columns.

    Args:
        `expr`: The expression to check.
        `allowed_columns`: The set of allowed columns.

    Returns:
        Whether `expr` meets the criteria.
    """
    match expr:
        case LiteralExpression() | CorrelatedReference():
            return True
        case ColumnReference():
            return expr.name in allowed_columns
        case CallExpression():
            return all(
                only_references_columns(arg, allowed_columns) for arg in expr.inputs
            )
        case WindowCallExpression():
            return (
                all(
                    only_references_columns(arg, allowed_columns) for arg in expr.inputs
                )
                and all(
                    only_references_columns(arg, allowed_columns)
                    for arg in expr.partition_inputs
                )
                and all(
                    only_references_columns(order_arg.expr, allowed_columns)
                    for order_arg in expr.order_inputs
                )
            )
        case _:
            raise NotImplementedError(
                f"only_references_columns not implemented for {expr.__class__.__name__}"
            )


def false_when_null_columns(expr: RelationalExpression, null_columns: set[str]) -> bool:
    """
    Returns whether an expression is guaranteed to be False, as far as a filter
    is concerned, if certain columns are null.

    Args:
        `expr`: The expression to check.
        `null_columns`: The set of columns that are null.

    Returns:
        Whether `expr` meets the criteria.
    """
    match expr:
        case LiteralExpression() | CorrelatedReference():
            return False
        case ColumnReference():
            return expr.name in null_columns
        case CallExpression():
            if expr.op in null_propagating_operators:
                return any(
                    false_when_null_columns(arg, null_columns) for arg in expr.inputs
                )
            return False
        case WindowCallExpression():
            return False
        case _:
            raise NotImplementedError(
                f"false_when_null_columns not implemented for {expr.__class__.__name__}"
            )


def contains_window(expr: RelationalExpression) -> bool:
    """
    Returns whether a relational expression contains a window function.

    Args:
        `expr`: The expression to check.

    Returns:
        Whether `expr` contains a window function.
    """
    match expr:
        case LiteralExpression() | CorrelatedReference() | ColumnReference():
            return False
        case CallExpression():
            return any(contains_window(arg) for arg in expr.inputs)
        case WindowCallExpression():
            return True
        case _:
            raise NotImplementedError(
                f"contains_window not implemented for {expr.__class__.__name__}"
            )


def passthrough_column_mapping(node: RelationalNode) -> dict[str, RelationalExpression]:
    """
    Builds a mapping of column names to their corresponding column references
    for the given relational node.

    Args:
        `node`: The relational node to build the mapping from.

    Returns:
        A dictionary mapping column names to their corresponding column
        references from `node`.
    """
    result: dict[str, RelationalExpression] = {}
    for name, expr in node.columns.items():
        result[name] = ColumnReference(name, expr.data_type)
    return result


def build_filter(
    node: RelationalNode, filters: set[RelationalExpression]
) -> RelationalNode:
    """
    Build a filter node with the given filters on top of an input node.

    Args:
        `node`: The input node to build the filter on top of.
        `filters`: The set of filters to apply.

    Returns:
        A filter node with the given filters applied on top of `node`. If
        the set of filters is empty, just returns `node`. Ignores any filter
        condition that is always True.
    """
    filters.discard(LiteralExpression(True, BooleanType()))
    condition: RelationalExpression
    if len(filters) == 0:
        return node
    elif len(filters) == 1:
        condition = filters.pop()
    else:
        condition = CallExpression(pydop.BAN, BooleanType(), sorted(filters, key=repr))

    # If the node is a single inner/semi join, we can add the filter to its
    # condition (unless the condition contains a window function)
    if (
        isinstance(node, Join)
        and node.join_types in ([JoinType.INNER], [JoinType.SEMI])
        and not contains_window(condition)
    ):
        new_condition: RelationalExpression = transpose_expression(
            condition, node.columns, keep_input_names=True
        )
        node._conditions[0] = CallExpression(
            pydop.BAN, BooleanType(), [node._conditions[0], new_condition]
        )
        return node
    return Filter(node, condition, passthrough_column_mapping(node))


def transpose_expression(
    expr: RelationalExpression,
    columns: Mapping[str, RelationalExpression],
    keep_input_names: bool = False,
) -> RelationalExpression:
    """
    Rewrites an expression by replacing its column references based on a given
    column mapping, allowing the expression to be pushed beneath the node that
    introduced the mapping. For example, if a node renamed columns, this
    function translates the expression from the new column names back to the
    original names.

    Args:
        `expr`: The expression to transposed.
        `columns`: The mapping of column names to their corresponding
        expressions.
        `keep_input_names`: If True, keeps the input names in the column
        references.

    Returns:
        The transposed expression with updated column references.
    """
    match expr:
        case LiteralExpression() | CorrelatedReference():
            return expr
        case ColumnReference():
            new_column = columns.get(expr.name)
<<<<<<< HEAD
            assert isinstance(new_column, ColumnReference)
            if new_column.input_name is not None and not keep_input_names:
=======
            assert new_column is not None
            if (
                isinstance(new_column, ColumnReference)
                and new_column.input_name is not None
            ):
>>>>>>> 50890fd8
                new_column = new_column.with_input(None)
            return new_column
        case CallExpression():
            return CallExpression(
                expr.op,
                expr.data_type,
                [
                    transpose_expression(arg, columns, keep_input_names)
                    for arg in expr.inputs
                ],
            )
        case WindowCallExpression():
            return WindowCallExpression(
                expr.op,
                expr.data_type,
                [
                    transpose_expression(arg, columns, keep_input_names)
                    for arg in expr.inputs
                ],
                [
                    transpose_expression(arg, columns, keep_input_names)
                    for arg in expr.partition_inputs
                ],
                [
                    ExpressionSortInfo(
                        transpose_expression(order_arg.expr, columns),
                        order_arg.ascending,
                        order_arg.nulls_first,
                    )
                    for order_arg in expr.order_inputs
                ],
                expr.kwargs,
            )
        case _:
            raise NotImplementedError(
                f"transpose_expression not implemented for {expr.__class__.__name__}"
            )


def add_expr_uses(
    expr: RelationalExpression,
    n_uses: defaultdict[RelationalExpression, int],
    top_level: bool,
) -> None:
    """
    Count the number of times nontrivial expressions are used in an expression
    and add them to a mapping of such counts.

    Args:
        `expr`: The expression to count the nontrivial expressions of.
        `n_uses`: A dictionary mapping column names to their reference counts.
        This is modified in-place by the function call.
        `bool`: If True, does not count the expression itself (only its
        subexpressions) because it is a top-level reference rather than a
        subexpression.
    """
    if isinstance(expr, CallExpression):
        if not top_level:
            n_uses[expr] += 1
        for arg in expr.inputs:
            add_expr_uses(arg, n_uses, False)
    if isinstance(expr, WindowCallExpression):
        if not top_level:
            n_uses[expr] += 1
        for arg in expr.inputs:
            add_expr_uses(arg, n_uses, False)
        for partition_arg in expr.partition_inputs:
            add_expr_uses(partition_arg, n_uses, False)
        for order_arg in expr.order_inputs:
            add_expr_uses(order_arg.expr, n_uses, False)<|MERGE_RESOLUTION|>--- conflicted
+++ resolved
@@ -305,16 +305,12 @@
             return expr
         case ColumnReference():
             new_column = columns.get(expr.name)
-<<<<<<< HEAD
-            assert isinstance(new_column, ColumnReference)
-            if new_column.input_name is not None and not keep_input_names:
-=======
             assert new_column is not None
             if (
                 isinstance(new_column, ColumnReference)
                 and new_column.input_name is not None
+                and not keep_input_names
             ):
->>>>>>> 50890fd8
                 new_column = new_column.with_input(None)
             return new_column
         case CallExpression():

"""
The definitions of the hybrid classes used as an intermediary representation
during QDAG to Relational conversion, as well as the conversion logic from QDAG
nodes to said hybrid nodes.

Definition of the HybridTree class, used as a intermediary representation
between QDAG nodes and the relational tree structure. Each hybrid tree can be
linked to other hybrid trees in a parent-successor chain, contains a pipeline
of 1+ hybrid operations, and can have a list of children which are hybrid
connections pointing to other hybrid trees.
"""

__all__ = ["HybridTree"]

from typing import Optional

import pydough.pydough_operators as pydop
from pydough.metadata import (
    SubcollectionRelationshipMetadata,
)
from pydough.metadata.properties import ReversiblePropertyMetadata
from pydough.qdag import (
    Literal,
    SubCollection,
    TableCollection,
)
from pydough.relational import JoinCardinality
from pydough.types import BooleanType, NumericType

from .hybrid_connection import ConnectionType, HybridConnection
from .hybrid_expressions import (
    HybridChildRefExpr,
    HybridCorrelExpr,
    HybridExpr,
    HybridFunctionExpr,
    HybridLiteralExpr,
    HybridRefExpr,
    HybridWindowExpr,
)
from .hybrid_operations import (
    HybridCalculate,
    HybridChildPullUp,
    HybridCollectionAccess,
    HybridFilter,
    HybridLimit,
    HybridNoop,
    HybridOperation,
    HybridPartition,
    HybridPartitionChild,
    HybridRoot,
)


class HybridTree:
    """
    The datastructure class used to keep track of the overall computation in
    a tree structure where each level has a pipeline of operations, possibly
    has a singular predecessor and/or successor, and can have children that
    the operations in the pipeline can access.
    """

    def __init__(
        self,
        root_operation: HybridOperation,
        ancestral_mapping: dict[str, int],
        is_hidden_level: bool = False,
        is_connection_root: bool = False,
    ):
        self._pipeline: list[HybridOperation] = [root_operation]
        self._children: list[HybridConnection] = []
        self._ancestral_mapping: dict[str, int] = dict(ancestral_mapping)
        self._successor: HybridTree | None = None
        self._parent: HybridTree | None = None
        self._is_hidden_level: bool = is_hidden_level
        self._is_connection_root: bool = is_connection_root
        self._agg_keys: list[HybridExpr] | None = None
        self._join_keys: list[tuple[HybridExpr, HybridExpr]] | None = None
        self._general_join_condition: HybridExpr | None = None
        self._correlated_children: set[int] = set()
        self._blocking_idx: int = 0
        if isinstance(root_operation, HybridPartition):
            self._join_keys = []

    def to_string(self, verbose: bool = False) -> str:
        """
        Converts the hybrid tree to a string representation.

        Args:
            `verbose`: if True, includes additional information such as
            definition ranges and not hiding hidden operations. This should
            be true when printing a hybrid tree for debugging, but false when
            converting the hybrid tree to a string for the purposes of checking
            equality.
        """
        lines = []
        # Obtain the string representation of the parent, if present.
        if self.parent is not None:
            lines.extend(self.parent.to_string(verbose).splitlines())
        # Add the string representation of the current hybrid tree's pipeline
        # of operators, ignoring hidden operations if `verbose` is False.'
        lines.append(
            " -> ".join(
                repr(operation)
                for operation in self.pipeline
                if (verbose or not operation.is_hidden)
            )
        )
        # Add the string representation of the current hybrid tree's children,
        # adding certain extra fields of information depending on what the
        # child contains and whether verbose is True.
        prefix = " " if self.successor is None else "↓"
        for idx, child in enumerate(self.children):
            lines.append(f"{prefix} child #{idx} ({child.connection_type.name}):")
            if verbose:
                if idx in self._correlated_children:
                    lines.append(f"{prefix}  correlated: True")
                lines.append(
                    f"{prefix}  definition range: ({child.min_steps}, {child.max_steps})"
                )
            if child.connection_type.is_aggregation:
                if child.subtree.agg_keys is not None:
                    lines.append(f"{prefix}  aggregate: {child.subtree.agg_keys}")
                if len(child.aggs):
                    lines.append(f"{prefix}  aggs: {child.aggs}:")
            if child.subtree.join_keys is not None:
                lines.append(f"{prefix}  join: {child.subtree.join_keys}")
            if child.subtree.general_join_condition is not None:
                lines.append(f"{prefix}  join: {child.subtree.general_join_condition}")
            lines.append(f"{prefix}  subtree:")
            for line in repr(child.subtree).splitlines():
                lines.append(f"{prefix}   {line}")
        return "\n".join(lines)

    def __repr__(self):
        return self.to_string(True)

    def __eq__(self, other):
        return type(self) is type(other) and self.to_string(False) == other.to_string(
            False
        )

    @property
    def pipeline(self) -> list[HybridOperation]:
        """
        The sequence of operations done in the current level of the hybrid
        tree.
        """
        return self._pipeline

    @property
    def children(self) -> list[HybridConnection]:
        """
        The child operations evaluated so that they can be used by operations
        in the pipeline.
        """
        return self._children

    @property
    def ancestral_mapping(self) -> dict[str, int]:
        """
        The mapping used to identify terms that are references to an alias
        defined in an ancestor.
        """
        return self._ancestral_mapping

    @property
    def correlated_children(self) -> set[int]:
        """
        The set of indices of children that contain correlated references to
        the current hybrid tree.
        """
        return self._correlated_children

    @property
    def successor(self) -> Optional["HybridTree"]:
        """
        The next level below in the HybridTree, if present.
        """
        return self._successor

    @property
    def parent(self) -> Optional["HybridTree"]:
        """
        The previous level above in the HybridTree, if present.
        """
        return self._parent

    @property
    def is_hidden_level(self) -> bool:
        """
        True if the current level should be disregarded when converting
        PyDoughQDAG BACK terms to HybridExpr BACK terms.
        """
        return self._is_hidden_level

    @property
    def is_connection_root(self) -> bool:
        """
        True if the current level is the top of a subtree located inside of
        a HybridConnection.
        """
        return self._is_connection_root

    @property
    def agg_keys(self) -> list[HybridExpr] | None:
        """
        The list of keys used to aggregate this HybridTree relative to its
        ancestor, if it is the base of a HybridConnection.
        """
        return self._agg_keys

    @agg_keys.setter
    def agg_keys(self, agg_keys: list[HybridExpr] | None) -> None:
        """
        Assigns the aggregation keys to a hybrid tree.
        """
        self._agg_keys = agg_keys

    @property
    def join_keys(self) -> list[tuple[HybridExpr, HybridExpr]] | None:
        """
        The list of keys used to join this HybridTree relative to its
        ancestor, if it is the base of a HybridConnection.
        """
        return self._join_keys

    @join_keys.setter
    def join_keys(self, join_keys: list[tuple[HybridExpr, HybridExpr]] | None) -> None:
        """
        Assigns the join keys to a hybrid tree.
        """
        self._join_keys = join_keys

    @property
    def general_join_condition(self) -> HybridExpr | None:
        """
        A hybrid expression used as a general join condition joining this
        HybridTree to its ancestor, if it is the base of a HybridConnection.
        """
        return self._general_join_condition

    @general_join_condition.setter
    def general_join_condition(self, condition: HybridExpr | None) -> None:
        """
        Assigns the general join condition to a hybrid tree.
        """
        self._general_join_condition = condition

    def get_tree_height(self) -> int:
        """
        Returns the number of levels in the hybrid tree, starting from the
        current level and counting upward.
        """
        parent_height: int = 0 if self.parent is None else self.parent.get_tree_height()
        return parent_height + 1

    def add_operation(self, operation: HybridOperation) -> None:
        """
        Appends a new hybrid operation to the end of the hybrid tree's pipeline.
        If the operation depends on whether a child filters the current level,
        the tree's blocking index is updated to this operation's index.
        This ensures that any child operations filtering the current level
        are executed only after this one.

        Args:
            `operation`: the hybrid operation to be added to the pipeline.
        """
        blocking_idx: int = len(self.pipeline)
        self.pipeline.append(operation)
        is_blocking_operation: bool = False
        # CALCULATE and FILTER clauses are blocking if they contain window
        # functions, since their return values may change if rows are filtered
        # before computing the window function.
        if isinstance(operation, HybridCalculate):
            is_blocking_operation = any(
                term.contains_window_functions()
                for term in operation.new_expressions.values()
            )
        elif isinstance(operation, HybridFilter):
            is_blocking_operation = operation.condition.contains_window_functions()
        elif isinstance(operation, HybridLimit):
            # LIMIT clauses are always blocking, since filtering before the
            # limit will change which rows are returned.
            is_blocking_operation = True
        if is_blocking_operation:
            self._blocking_idx = blocking_idx

    def insert_count_filter(self, child_idx: int, is_semi: bool) -> None:
        """
        Inserts a filter into the hybrid tree that checks whether there is at
        least one record of a child hybrid tree (e.g. COUNT(*) > 0) to emulate
        a SEMI join, or that there are no such records (e.g. COUNT(*) IS NULL)
        to emulate an ANTI join.

        Args:
            `child_idx`: the index of the child hybrid tree to insert the
            COUNT(*) > 0 filter for.
            `is_semi`: True if the filter is to be used for a SEMI join, False
            if it is to be used for an ANTI join.
        """
        hybrid_call: HybridFunctionExpr = HybridFunctionExpr(
            pydop.COUNT, [], NumericType()
        )
        child_connection: HybridConnection = self.children[child_idx]
        # If the aggregation already exists in the child, use a child reference
        # to it.
        agg_name: str
        if hybrid_call in child_connection.aggs.values():
            agg_name = child_connection.fetch_agg_name(hybrid_call)
        else:
            # Otherwise, Generate a unique name for the agg call to push into the
            # child connection.
            agg_idx: int = 0
            while True:
                agg_name = f"agg_{agg_idx}"
                if agg_name not in child_connection.aggs:
                    break
                agg_idx += 1
            child_connection.aggs[agg_name] = hybrid_call
        # Generate the comparison to zero based on whether this is a SEMI or
        # ANTI join.
        result_ref: HybridExpr = HybridChildRefExpr(agg_name, child_idx, NumericType())
        condition: HybridExpr
        if is_semi:
            condition = HybridFunctionExpr(
                pydop.GRT,
                [result_ref, HybridLiteralExpr(Literal(0, NumericType()))],
                BooleanType(),
            )
        else:
            condition = HybridFunctionExpr(
                pydop.ABSENT,
                [result_ref],
                BooleanType(),
            )
        self.add_operation(HybridFilter(self.pipeline[-1], condition))

    def insert_presence_filter(self, child_idx: int, is_semi: bool) -> None:
        """
        The exact same idea as `insert_count_filter`, but for singular
        children without any aggregation. This is done by inserting a dummy
        value (the literal 1) into the child then checking if, after joining
        it is present or not.

        Args:
            `child_idx`: the index of the child hybrid tree to insert the
            PRESENT(x) filter for.
            `is_semi`: True if the filter is to be used for a SEMI join (so
            checks PRESENT(x)), False if it is to be used for an ANTI join (so
            checks ABSENT(x)).
        """
        literal_expr: HybridExpr = HybridLiteralExpr(Literal(1, NumericType()))
        child_connection: HybridConnection = self.children[child_idx]
        # Generate a unique name for the dummy expresionn to push into the
        # child connection.
        expr_idx: int = 0
        expr_name: str
        while True:
            expr_name = f"expr_{expr_idx}"
            if expr_name not in child_connection.subtree.pipeline[-1].terms:
                break
            expr_idx += 1
        new_operation: HybridOperation = HybridCalculate(
            child_connection.subtree.pipeline[-1],
            {expr_name: literal_expr},
            child_connection.subtree.pipeline[-1].orderings,
        )
        new_operation.is_hidden = True
        child_connection.subtree.add_operation(new_operation)
        # Generate the comparison to zero based on whether this is a SEMI or
        # ANTI join.
        result_ref: HybridExpr = HybridChildRefExpr(expr_name, child_idx, NumericType())
        condition: HybridExpr = HybridFunctionExpr(
            pydop.PRESENT if is_semi else pydop.ABSENT,
            [result_ref],
            BooleanType(),
        )
        self.add_operation(HybridFilter(self.pipeline[-1], condition))

    def get_correlate_names(self, levels: int) -> set[str]:
        """
        Obtains the set of names of all correlated expressions in the hybrid
        tree, including its parents and children, that are wrapped in a
        specific number of levels of correlation.

        Args:
            `levels`: the exact number of levels of correlation that the names
            must be wrapped in for them to be included in the result.

        Returns:
            The set of all names of qualifying correlated expressions.
        """
        result: set[str] = set()
        # Recursively fetch the names of from the children, adding one to
        # levels to account for the fact that the subtree is now nested one
        # level deeper in the hierarchy.
        for child in self.children:
            result.update(child.subtree.get_correlate_names(levels + 1))
        # Recursively fetch the names of from the parents
        if self.parent is not None:
            result.update(self.parent.get_correlate_names(levels))
        # Search for any correlated names with the sufficient number of levels
        # of correlation from the expressions of the current pipeline.
        for operation in self.pipeline:
            if isinstance(operation, HybridCalculate):
                for term in operation.new_expressions.values():
                    result.update(term.get_correlate_names(levels))
            elif isinstance(operation, HybridFilter):
                result.update(operation.condition.get_correlate_names(levels))
        return result

    def has_correlated_window_function(self, levels: int) -> bool:
        """
        Returns whether the hybrid tree, its children, or its parent
        contains any window functions containing a partition argument that is
        wrapped in a certain minimum number of levels of correlation.

        Args:
            `levels`: the minimum number of levels of correlation that the
            window function must be wrapped in for its correlations to be
            considered.

        Returns:
            True if there is at least one correlated window function in the
            hybrid tree, its children, or its parent that is wrapped in the
            specified number of levels of correlation, False otherwise.
        """
        for operation in self.pipeline:
            if isinstance(operation, HybridCalculate):
                for term in operation.new_expressions.values():
                    if term.has_correlated_window_function(levels):
                        return True
            elif isinstance(operation, HybridFilter):
                if operation.condition.has_correlated_window_function(levels):
                    return True
        for child in self.children:
            if child.subtree.has_correlated_window_function(levels + 1):
                return True
        return self.parent is not None and self.parent.has_correlated_window_function(
            levels
        )

    def is_same_child(self, child_idx: int, new_tree: "HybridTree") -> bool:
        """
        Returns whether the hybrid tree specified by `new_tree` is the same as
        the child specified by `child_idx` in the current hybrid tree, meaning
        that instead of inserting `new_tree` as a child of self, it is
        potentially possible to just reuse the existing child.

        Args:
            `child_idx`: the index of the child in the current hybrid tree.
            `new_tree`: the new hybrid tree to be compared against the child.

        Returns:
            True if the child at `child_idx` is the same as `new_tree`, False
            otherwise.
        """
        existing_connection: HybridConnection = self.children[child_idx]
        return (
            new_tree == existing_connection.subtree
            and (new_tree.join_keys, new_tree.general_join_condition)
            == (
                existing_connection.subtree.join_keys,
                existing_connection.subtree.general_join_condition,
            )
        ) or (
            child_idx == 0
            and isinstance(self.pipeline[0], HybridPartition)
            and (new_tree.parent is None)
            and all(
                operation in existing_connection.subtree.pipeline
                for operation in new_tree.pipeline[1:]
            )
            and all(
                grandchild in existing_connection.subtree.children
                for grandchild in new_tree.children
            )
            and all(
                (c1.subtree, c1.connection_type) == (c2.subtree, c2.connection_type)
                for c1, c2 in zip(
                    new_tree.children, existing_connection.subtree.children
                )
            )
        )

    def add_child(
        self,
        child: "HybridTree",
        connection_type: ConnectionType,
        min_steps: int,
        max_steps: int,
        cannot_filter: bool = False,
    ) -> int:
        """
        Adds a new child operation to the current level so that operations in
        the pipeline can make use of it.

        Args:
            `child`: the subtree to be connected to `self` as a child
            (starting at the bottom of the subtree).
            `connection_type`: enum indicating what kind of connection is to be
            used to link `self` to `child`.
            `min_steps`: the index of the step in the pipeline that must
            be completed before the child can be defined.
            `max_steps`: the index of the step in the pipeline that the child
            must be defined before.
            `cannot_filter`: True if it is illegal to insert the child in such
            a way that it filters the current level. This is used to prevent
            filters that should occur after a window function from happening
            before it.

        Returns:
            The index of the newly inserted child (or the index of an existing
            child that matches it).
        """
        is_singular: bool = child.is_singular()
        always_exists: bool = child.always_exists()
        for idx, existing_connection in enumerate(self.children):
            # Identify whether the child is the same as an existing one, and
            # therefore the existing one can potentially be reused.
            if self.is_same_child(idx, child):
                # Skip if re-using the child would break the min/max bounds and
                # have filtering issues.
                if min_steps >= existing_connection.max_steps:
                    if connection_type.is_anti:
                        continue
                    if connection_type.is_semi:
                        if not (
                            always_exists or existing_connection.connection_type.is_semi
                        ):
                            # Special case: When applying a SEMI join:
                            # - If the child is an AGGREGATION, add a COUNT to
                            #   the aggregation and filter in the parent tree
                            #   to check that the count is greater than zero.
                            # - If the child is SINGULAR, do the same but
                            #   use a PRESENT filter to check that a value
                            #   exists.
                            if is_singular:
                                self.insert_presence_filter(
                                    idx, connection_type.is_semi
                                )
                            else:
                                self.insert_count_filter(idx, True)
                            return idx
                # If combining a semi/anti with an existing non-semi/anti
                # and filters are banned, keep the existing connection type
                # and insert a count/presence filter into the tree so that it
                # occurs after whatever window operation is in play.
                if (
                    (connection_type.is_semi and not always_exists)
                    or connection_type.is_anti
                ) and not (
                    existing_connection.connection_type.is_semi
                    or existing_connection.connection_type.is_anti
                ):
                    if cannot_filter:
                        if is_singular:
                            self.insert_presence_filter(idx, connection_type.is_semi)
                        else:
                            self.insert_count_filter(idx, connection_type.is_semi)
                        connection_type = existing_connection.connection_type
                    else:
                        # Same idea but if filtering is allowed, ensure the
                        # existing connection is updated so it is defined after
                        # the minimum point that is safe for the new child.
                        existing_connection.min_steps = max(
                            existing_connection.min_steps, min_steps
                        )
                        connection_type = connection_type.reconcile_connection_types(
                            existing_connection.connection_type
                        )
                else:
                    # Otherwise, reconcile the connection types.
                    connection_type = connection_type.reconcile_connection_types(
                        existing_connection.connection_type
                    )
                existing_connection.connection_type = connection_type
                if existing_connection.subtree.agg_keys is None:
                    existing_connection.subtree.agg_keys = child.agg_keys

                # Return the index of the existing child.
                return idx

        # Infer the cardinality of the join from the perspective of the new
        # collection to the existing data.
<<<<<<< HEAD
        reverse_cardinality: JoinCardinality = child.infer_root_reverse_cardinality()
=======
        reverse_cardinality: JoinCardinality = child.infer_root_reverse_cardinality(
            self
        )
>>>>>>> e204a4ab

        # Create and insert the new child connection.
        new_child_idx = len(self.children)
        connection: HybridConnection = HybridConnection(
            self,
            child,
            connection_type,
            min_steps,
            max_steps,
            {},
            reverse_cardinality,
        )
        self._children.append(connection)

        # Augment the reverse cardinality if the parent does not always exist.
        if (not reverse_cardinality.filters) and (not self.always_exists()):
            connection.reverse_cardinality = reverse_cardinality.add_filter()

        # If an operation prevents the child's presence from directly
        # filtering the current level, update its connection type to be either
        # SINGULAR or AGGREGATION, then insert a similar COUNT(*)/PRESENT
        # filter into the pipeline.
        if cannot_filter and (
            (connection_type.is_semi and not always_exists) or connection_type.is_anti
        ):
            use_semi: bool = connection_type.is_semi
            connection.connection_type = (
                ConnectionType.SINGULAR if is_singular else ConnectionType.AGGREGATION
            )
            if is_singular:
                self.insert_presence_filter(new_child_idx, use_semi)
            else:
                self.insert_count_filter(new_child_idx, use_semi)

        # Return the index of the newly created child.
        return new_child_idx

    @staticmethod
    def infer_metadata_reverse_cardinality(
        metadata: SubcollectionRelationshipMetadata,
    ) -> JoinCardinality:
        """
<<<<<<< HEAD
        Infers the cardinality of the reverse of a join from parent to child
        based on the metadata of the reverse-relationship, if one exists.
=======
        Infers the cardinality of the reverse of a join (child → parent)
        based on the metadata of the reverse-relationship, if one exists.
        If no reverse metadata exists, defaults to PLURAL_FILTER (safest assumption)
>>>>>>> e204a4ab

        Args:
            `metadata`: the metadata for the sub-collection property mapping
            the parent to the child.

        Returns:
            The join cardinality for the connection from the child back to the
            parent, if it can be inferred. Uses `PLURAL_FILTER` as a fallback.
        """
        # If there is no reverse, fall back to plural filter (which is the
        # safest default assumption).
        if (
            not isinstance(metadata, ReversiblePropertyMetadata)
            or metadata.reverse is None
        ):
            return JoinCardinality.PLURAL_FILTER

        # If the reverse property exists, use its properties to
        # infer if the reverse cardinality is singular or plural
        # and whether a match always exists or not.
        cardinality: JoinCardinality
        match (metadata.reverse.is_plural, metadata.reverse.always_matches):
            case (False, True):
                cardinality = JoinCardinality.SINGULAR_ACCESS
            case (False, False):
                cardinality = JoinCardinality.SINGULAR_FILTER
            case (True, True):
                cardinality = JoinCardinality.PLURAL_ACCESS
            case (True, False):
                cardinality = JoinCardinality.PLURAL_FILTER
        return cardinality

<<<<<<< HEAD
    def infer_root_reverse_cardinality(self) -> JoinCardinality:
        """
        Infers the cardinality of the join connecting the root of the hybrid
        tree to its parent context.
=======
    def infer_root_reverse_cardinality(self, context: "HybridTree") -> JoinCardinality:
        """
        Infers the cardinality of the join connecting the root of the hybrid
        tree back to its parent context.

        Args:
            `context`: the parent context that the root of the hybrid tree is
            being connected to.
>>>>>>> e204a4ab

        Returns:
            The inferred cardinality of the join connecting the root of the
            hybrid tree to its parent context.
        """
        # Keep traversing upward until we find the root of the current tree.
        if self.parent is not None:
<<<<<<< HEAD
            return self.parent.infer_root_reverse_cardinality()

        # Once we find the root, infer the cardinality of the join that would
        # connect just this node to the parent context. The rest of the nodes in
        # the tree don't matter since they will not affect how many matches
        # there are back to the parent context, or whether there is always a
        # match or not for each record in the current context.
        match self.pipeline[0]:
            case HybridRoot():
                return JoinCardinality.PLURAL_ACCESS
            case HybridCollectionAccess():
                # For collection accesses, that are not a sub-collection, just
                # use plural access. If they are a sub-collection, infer what
                # is the cardinality based on the reverse property.
=======
            return self.parent.infer_root_reverse_cardinality(context)

        # Once we find the root, infer the cardinality of the join that would
        # connect just this node to the parent context.
        # At the root, only this node’s type matters for reverse cardinality.
        # Deeper nodes do not affect parent-child match guarantees.
        match self.pipeline[0]:
            case HybridRoot():
                # If the parent of the child is a root, it means a cross join
                # is occurring, so the cardinality depends on whether
                # the parent context is singular or plural.
                return (
                    JoinCardinality.SINGULAR_ACCESS
                    if context.is_singular()
                    else JoinCardinality.PLURAL_ACCESS
                )
            case HybridCollectionAccess():
                # For non sub-collection accesses, use plural access.
                # For a sub-collection, infer from the reverse property.
>>>>>>> e204a4ab
                if isinstance(self.pipeline[0].collection, SubCollection):
                    return self.infer_metadata_reverse_cardinality(
                        self.pipeline[0].collection.subcollection_property
                    )
                else:
                    return JoinCardinality.PLURAL_ACCESS
            # For partition & partition child, infer from the underlying child.
            case HybridPartition():
<<<<<<< HEAD
                return self.children[0].subtree.infer_root_reverse_cardinality()
            case HybridPartitionChild():
                return self.pipeline[0].subtree.infer_root_reverse_cardinality()
=======
                return self.children[0].subtree.infer_root_reverse_cardinality(context)
            case HybridPartitionChild():
                return self.pipeline[0].subtree.infer_root_reverse_cardinality(context)
>>>>>>> e204a4ab
            case _:
                raise NotImplementedError(
                    f"Invalid start of pipeline: {self.pipeline[0].__class__.__name__}"
                )

    def add_successor(self, successor: "HybridTree") -> None:
        """
        Marks two hybrid trees in a predecessor-successor relationship.

        Args:
            `successor`: the HybridTree to be marked as one level below `self`.
        """
        if self._successor is not None:
            raise ValueError("Duplicate successor")
        self._successor = successor
        successor._parent = self
        # Shift the aggregation keys and rhs of join keys back by 1 level to
        # account for the fact that the successor must use the same aggregation
        # and join keys as `self`, but they have now become backreferences.
        # Do the same for the general join condition, if one is present.
        if self.agg_keys is not None:
            successor_agg_keys: list[HybridExpr] = []
            for key in self.agg_keys:
                successor_agg_keys.append(key.shift_back(1))
            successor.agg_keys = successor_agg_keys
        if self.join_keys is not None:
            successor_join_keys: list[tuple[HybridExpr, HybridExpr]] = []
            for lhs_key, rhs_key in self.join_keys:
                successor_join_keys.append((lhs_key, rhs_key.shift_back(1)))
            successor.join_keys = successor_join_keys
        else:
            successor.join_keys = None
        if self.general_join_condition is not None:
            successor.general_join_condition = self.general_join_condition.shift_back(1)
        else:
            successor.general_join_condition = None

    def always_exists(self) -> bool:
        """
        Returns whether the hybrid tree & its ancestors always exist with
        regards to the parent context. This is true if all of the level
        changing operations (e.g. sub-collection accesses) are guaranteed to
        always have a match, and all other pipeline operations are guaranteed
        to not filter out any records.

        There is no need to check the children data (except for partitions &
        pull-ups) since the only way a child could cause the current context
        to reduce records is if there is a HAS/HASNOT somewhere, which
        would mean there is a filter in the pipeline.
        """
        # Verify that the first operation in the pipeline guarantees a match
        # with every record from the previous level (or parent context if it
        # is the top level)
        start_operation: HybridOperation = self.pipeline[0]
        match start_operation:
            case HybridRoot():
                return True
            case HybridCollectionAccess():
                if isinstance(start_operation.collection, TableCollection):
                    # Regular table collection accesses always exist.
                    pass
                else:
                    # Sub-collection accesses are only guaranteed to exist if
                    # the metadata property has `always matches` set to True.
                    assert isinstance(start_operation.collection, SubCollection)
                    meta: SubcollectionRelationshipMetadata = (
                        start_operation.collection.subcollection_property
                    )
                    if not meta.always_matches:
                        return False
            case HybridPartition():
                # For partition nodes, verify the data being partitioned always
                # exists.
                if not self.children[0].subtree.always_exists():
                    return False
            case HybridChildPullUp():
                # For pull-up nodes, make sure the data being pulled up always
                # exists.
                if not start_operation.child.subtree.always_exists():
                    return False
            case HybridPartitionChild():
                # Stepping into a partition child always has a matching data
                # record for each parent, by definition.
                pass
            case _:
                raise NotImplementedError(
                    f"Invalid start of pipeline: {start_operation.__class__.__name__}"
                )
        # Check the operations after the start of the pipeline, returning False if
        # there are any operations that could remove a row.
        for operation in self.pipeline[1:]:
            match operation:
                case HybridCalculate() | HybridNoop() | HybridRoot():
                    continue
                case HybridFilter():
                    if not operation.condition.condition_maintains_existence():
                        return False
                case HybridLimit():
                    return False
                case operation:
                    raise NotImplementedError(
                        f"Invalid intermediary pipeline operation: {operation.__class__.__name__}"
                    )

        for child in self.children:
            if child.connection_type.is_anti:
                return False
            if child.connection_type.is_semi and not child.subtree.always_exists():
                return False

        # The current level is fine, so check any levels above it next.
        return self.parent is None or self.parent.always_exists()

    def is_singular(self) -> bool:
        """
        Returns whether the hybrid tree is always guaranteed to return a single
        record with regards to its parent context. This is true if every
        operation that starts each pipeline in the tree and its parents is an
        operation that is singular.
        """
        match self.pipeline[0]:
            case HybridCollectionAccess():
                if isinstance(self.pipeline[0].collection, TableCollection):
                    return False
                else:
                    assert isinstance(self.pipeline[0].collection, SubCollection)
                    meta: SubcollectionRelationshipMetadata = self.pipeline[
                        0
                    ].collection.subcollection_property
                    if not meta.singular:
                        return False
            case HybridChildPullUp():
                if not self.children[self.pipeline[0].child_idx].subtree.is_singular():
                    return False
            case HybridRoot():
                pass
            case _:
                return False
        # The current level is fine, so check any levels above it next.
        return True if self.parent is None else self.parent.always_exists()

    def equals_ignoring_successors(self, other: "HybridTree") -> bool:
        """
        Compares two hybrid trees without taking into account their
        successors.

        Args:
            `other`: the other HybridTree to compare to.

        Returns:
            True if the two trees are equal, False otherwise.
        """
        successor1: HybridTree | None = self.successor
        successor2: HybridTree | None = other.successor
        self._successor = None
        other._successor = None
        result: bool = self == other and (
            self.join_keys,
            self.general_join_condition,
        ) == (other.join_keys, other.general_join_condition)
        self._successor = successor1
        other._successor = successor2
        return result

    @staticmethod
    def identify_children_used(expr: HybridExpr, unused_children: set[int]) -> None:
        """
        Find all child indices used in an expression and remove them from
        a set of indices.

        Args:
            `expr`: the expression being checked for child reference indices.
            `unused_children`: the set of all children that are unused. This
            starts out as the set of all children, and whenever a child
            reference is found within `expr`, it is removed from the set.
        """
        match expr:
            case HybridChildRefExpr():
                unused_children.discard(expr.child_idx)
            case HybridFunctionExpr():
                for arg in expr.args:
                    HybridTree.identify_children_used(arg, unused_children)
            case HybridWindowExpr():
                for arg in expr.args:
                    HybridTree.identify_children_used(arg, unused_children)
                for part_arg in expr.partition_args:
                    HybridTree.identify_children_used(part_arg, unused_children)
                for order_arg in expr.order_args:
                    HybridTree.identify_children_used(order_arg.expr, unused_children)
            case HybridCorrelExpr():
                HybridTree.identify_children_used(expr.expr, unused_children)

    @staticmethod
    def renumber_children_indices(
        expr: HybridExpr, child_remapping: dict[int, int]
    ) -> None:
        """
        Replaces all child reference indices in a hybrid expression in-place
        when the children list was shifted, therefore the index-to-child
        correspondence must be re-numbered.

        Args:
            `expr`: the expression having its child references modified.
            `child_remapping`: the mapping of old->new indices for child
            references.
        """
        match expr:
            case HybridChildRefExpr():
                assert expr.child_idx in child_remapping
                expr.child_idx = child_remapping[expr.child_idx]
            case HybridFunctionExpr():
                for arg in expr.args:
                    HybridTree.renumber_children_indices(arg, child_remapping)
            case HybridWindowExpr():
                for arg in expr.args:
                    HybridTree.renumber_children_indices(arg, child_remapping)
                for part_arg in expr.partition_args:
                    HybridTree.renumber_children_indices(part_arg, child_remapping)
                for order_arg in expr.order_args:
                    HybridTree.renumber_children_indices(
                        order_arg.expr, child_remapping
                    )
            case HybridCorrelExpr():
                HybridTree.renumber_children_indices(expr.expr, child_remapping)

    def remove_dead_children(self, must_remove: set[int]) -> dict[int, int]:
        """
        Deletes any children of a hybrid tree that are no longer referenced
        after de-correlation.

        Args:
            `must_remove`: the set of indices of children that must be removed
            if possible, even if their join type filters the current level.

        Returns:
            The mapping of children before vs after other children are deleted.
        """
        # Identify which children are no longer used
        children_to_delete: set[int] = set(range(len(self.children)))
        for operation in self.pipeline:
            match operation:
                case HybridChildPullUp():
                    children_to_delete.discard(operation.child_idx)
                case HybridFilter():
                    self.identify_children_used(operation.condition, children_to_delete)
                case HybridCalculate():
                    for term in operation.new_expressions.values():
                        self.identify_children_used(term, children_to_delete)
                case _:
                    for term in operation.terms.values():
                        self.identify_children_used(term, children_to_delete)

        for child_idx in range(len(self.children)):
            if child_idx in must_remove:
                continue
            if (
                self.children[child_idx].connection_type.is_semi
                and not self.children[child_idx].subtree.always_exists()
            ) or self.children[child_idx].connection_type.is_anti:
                children_to_delete.discard(child_idx)

        if len(children_to_delete) == 0:
            return {i: i for i in range(len(self.children))}

        # Build a renumbering of the remaining children
        child_remapping: dict[int, int] = {}
        for i in range(len(self.children)):
            if i not in children_to_delete:
                child_remapping[i] = len(child_remapping)

        # Remove all the unused children (starting from the end)
        for child_idx in sorted(children_to_delete, reverse=True):
            self.children.pop(child_idx)

        for operation in self.pipeline:
            match operation:
                case HybridChildPullUp():
                    operation.child_idx = child_remapping[operation.child_idx]
                case HybridFilter():
                    self.renumber_children_indices(operation.condition, child_remapping)
                case HybridCalculate():
                    for term in operation.new_expressions.values():
                        self.renumber_children_indices(term, child_remapping)
                case _:
                    continue

        return child_remapping

    def get_min_child_idx(
        self, child_subtree: "HybridTree", connection_type: ConnectionType
    ) -> int:
        """
        Identifies the minimum index in the pipeline that a child subtree must
        be defined after, based on whether that index in the pipeline defined
        terms required for the subtree or if the subtree filters in a way that
        would affect the results of that operation in the pieeline.

        Args:
            `child_subtree`: the child hybrid tree that the minimum possible
            index for is being sought.
            `connection_type`: the type of connection that the child subtree
            is being connected with, which may affect the minimum index.

        Returns:
            The minimum index value.
        """
        correl_names: set[str] = child_subtree.get_correlate_names(1)
        has_correlated_window_function: bool = (
            child_subtree.has_correlated_window_function(1)
        )

        # Start the minimum index at the most recent blocking index value
        # stored in the hybrid tree.
        min_idx: int = self._blocking_idx
        if not (
            connection_type.is_anti
            or (connection_type.is_semi and not child_subtree.always_exists())
        ):
            # If the connection is not anti or semi, we can use the first
            # operation in the pipeline as the minimum index.
            min_idx = 0

        # Move backwards from the end of the pipeline to the current minimum
        # index candidate, stopping if an operation is found that requires the
        # child subtree to be defined before after it due to correlations.
        if correl_names:
            for pipeline_idx in range(len(self.pipeline) - 1, min_idx, -1):
                operation: HybridOperation = self.pipeline[pipeline_idx]
                # Filters/limits are blocking if the subtree contains a
                # correlated window function, since the window function's
                # outputs will change if it is defined before the filter/limit.
                if (
                    isinstance(operation, (HybridFilter, HybridLimit))
                    and has_correlated_window_function
                ):
                    return pipeline_idx
                # Calculates are blocking if they define a term that is used in
                # a correlated reference (ignoring redundant x=x definitions).
                if isinstance(operation, HybridCalculate):
                    for name in correl_names:
                        if name in operation.new_expressions:
                            term: HybridExpr = operation.new_expressions[name]
                            if not isinstance(term, HybridRefExpr) or term.name != name:
                                return pipeline_idx
        return min_idx

    def squish_backrefs_into_correl(
        self, levels_up: int | None, levels_out: int
    ) -> None:
        """
        Transforms the expressions within the hybrid tree and its
        parents/children to account for the fact that the subtree has been
        split off from one of its ancestors and moved into a child, thus
        meaning that back-references to that ancestor & above become correlated
        references, and any correlated references to above that point must now
        be wrapped in another correlated reference.

        Args:
            `level_threshold`: the number of back levels required for a back
            reference to be split into a correlated reference. If None, then
            back references are ignored. This is used so back references are
            squished into correlated references only if they point to a level
            of the hybrid tree that is now separated from the current tree due
            to moving it into a child.
            `depth_threshold`: the depth of correlated nesting required to
            warrant wrapping a correlated reference in another correlated
            reference. This is used so correlated references only gain another
            layer if they point to a layer that has been moved further away
            from the expression by separating the containing tree into a child.
        """
        for operation in self.pipeline:
            for term_name, term in operation.terms.items():
                operation.terms[term_name] = term.squish_backrefs_into_correl(
                    levels_up, levels_out
                )
            if isinstance(operation, HybridFilter):
                operation.condition = operation.condition.squish_backrefs_into_correl(
                    levels_up, levels_out
                )
            if isinstance(operation, HybridCalculate):
                for term_name, term in operation.new_expressions.items():
                    operation.new_expressions[term_name] = operation.terms[term_name]
        for child in self.children:
            child.subtree.squish_backrefs_into_correl(None, levels_out + 1)
        if self.parent is not None:
            self.parent.squish_backrefs_into_correl(levels_up, levels_out)<|MERGE_RESOLUTION|>--- conflicted
+++ resolved
@@ -583,13 +583,9 @@
 
         # Infer the cardinality of the join from the perspective of the new
         # collection to the existing data.
-<<<<<<< HEAD
-        reverse_cardinality: JoinCardinality = child.infer_root_reverse_cardinality()
-=======
         reverse_cardinality: JoinCardinality = child.infer_root_reverse_cardinality(
             self
         )
->>>>>>> e204a4ab
 
         # Create and insert the new child connection.
         new_child_idx = len(self.children)
@@ -632,14 +628,9 @@
         metadata: SubcollectionRelationshipMetadata,
     ) -> JoinCardinality:
         """
-<<<<<<< HEAD
-        Infers the cardinality of the reverse of a join from parent to child
-        based on the metadata of the reverse-relationship, if one exists.
-=======
         Infers the cardinality of the reverse of a join (child → parent)
         based on the metadata of the reverse-relationship, if one exists.
         If no reverse metadata exists, defaults to PLURAL_FILTER (safest assumption)
->>>>>>> e204a4ab
 
         Args:
             `metadata`: the metadata for the sub-collection property mapping
@@ -672,12 +663,6 @@
                 cardinality = JoinCardinality.PLURAL_FILTER
         return cardinality
 
-<<<<<<< HEAD
-    def infer_root_reverse_cardinality(self) -> JoinCardinality:
-        """
-        Infers the cardinality of the join connecting the root of the hybrid
-        tree to its parent context.
-=======
     def infer_root_reverse_cardinality(self, context: "HybridTree") -> JoinCardinality:
         """
         Infers the cardinality of the join connecting the root of the hybrid
@@ -686,7 +671,6 @@
         Args:
             `context`: the parent context that the root of the hybrid tree is
             being connected to.
->>>>>>> e204a4ab
 
         Returns:
             The inferred cardinality of the join connecting the root of the
@@ -694,22 +678,6 @@
         """
         # Keep traversing upward until we find the root of the current tree.
         if self.parent is not None:
-<<<<<<< HEAD
-            return self.parent.infer_root_reverse_cardinality()
-
-        # Once we find the root, infer the cardinality of the join that would
-        # connect just this node to the parent context. The rest of the nodes in
-        # the tree don't matter since they will not affect how many matches
-        # there are back to the parent context, or whether there is always a
-        # match or not for each record in the current context.
-        match self.pipeline[0]:
-            case HybridRoot():
-                return JoinCardinality.PLURAL_ACCESS
-            case HybridCollectionAccess():
-                # For collection accesses, that are not a sub-collection, just
-                # use plural access. If they are a sub-collection, infer what
-                # is the cardinality based on the reverse property.
-=======
             return self.parent.infer_root_reverse_cardinality(context)
 
         # Once we find the root, infer the cardinality of the join that would
@@ -729,7 +697,6 @@
             case HybridCollectionAccess():
                 # For non sub-collection accesses, use plural access.
                 # For a sub-collection, infer from the reverse property.
->>>>>>> e204a4ab
                 if isinstance(self.pipeline[0].collection, SubCollection):
                     return self.infer_metadata_reverse_cardinality(
                         self.pipeline[0].collection.subcollection_property
@@ -738,15 +705,9 @@
                     return JoinCardinality.PLURAL_ACCESS
             # For partition & partition child, infer from the underlying child.
             case HybridPartition():
-<<<<<<< HEAD
-                return self.children[0].subtree.infer_root_reverse_cardinality()
-            case HybridPartitionChild():
-                return self.pipeline[0].subtree.infer_root_reverse_cardinality()
-=======
                 return self.children[0].subtree.infer_root_reverse_cardinality(context)
             case HybridPartitionChild():
                 return self.pipeline[0].subtree.infer_root_reverse_cardinality(context)
->>>>>>> e204a4ab
             case _:
                 raise NotImplementedError(
                     f"Invalid start of pipeline: {self.pipeline[0].__class__.__name__}"

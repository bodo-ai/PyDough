--- conflicted
+++ resolved
@@ -464,7 +464,6 @@
     return DatabaseContext(DatabaseConnection(connection), DatabaseDialect.SQLITE)
 
 
-<<<<<<< HEAD
 MYSQL_ENVS = ["MYSQL_USERNAME", "MYSQL_PASSWORD", "MYSQL_DB", "MYSQL_HOST"]
 
 """
@@ -537,7 +536,8 @@
         host=mysql_host,
         database=mysql_tpch_db,
     )
-=======
+
+
 @pytest.fixture(scope="session")
 def get_pagerank_graph() -> graph_fetcher:
     """
@@ -584,5 +584,4 @@
         result[name] = DatabaseContext(
             DatabaseConnection(connection), DatabaseDialect.SQLITE
         )
-    return result
->>>>>>> 4ec0d148
+    return result
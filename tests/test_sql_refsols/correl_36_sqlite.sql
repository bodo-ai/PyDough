WITH _s1 AS (
  SELECT
    p_partkey,
    p_type
  FROM tpch.part
), _t0 AS (
  SELECT DISTINCT
    orders.o_orderkey AS key,
    lineitem.l_linenumber,
    lineitem.l_orderkey
  FROM tpch.lineitem AS lineitem
  JOIN _s1 AS _s1
    ON _s1.p_partkey = lineitem.l_partkey
  JOIN tpch.supplier AS supplier
    ON lineitem.l_suppkey = supplier.s_suppkey
  JOIN tpch.orders AS orders
    ON CAST(STRFTIME('%Y', orders.o_orderdate) AS INTEGER) = 1998
    AND lineitem.l_orderkey = orders.o_orderkey
  JOIN tpch.customer AS customer
    ON customer.c_custkey = orders.o_custkey
    AND customer.c_nationkey = supplier.s_nationkey
  JOIN tpch.nation AS nation
    ON customer.c_nationkey = nation.n_nationkey
  JOIN tpch.region AS region
    ON nation.n_regionkey = region.r_regionkey AND region.r_name = 'ASIA'
  JOIN tpch.orders AS orders_2
    ON CAST(STRFTIME('%Y', orders_2.o_orderdate) AS INTEGER) = 1997
    AND customer.c_custkey = orders_2.o_custkey
    AND orders.o_orderpriority = orders_2.o_orderpriority
  JOIN tpch.lineitem AS lineitem_2
    ON CAST(STRFTIME('%Y', lineitem_2.l_shipdate) AS INTEGER) = 1997
    AND CAST(STRFTIME('%m', lineitem_2.l_shipdate) AS INTEGER) IN (1, 2, 3)
    AND lineitem_2.l_orderkey = orders_2.o_orderkey
  JOIN _s1 AS _s17
    ON _s1.p_type = _s17.p_type AND _s17.p_partkey = lineitem_2.l_partkey
  WHERE
    CAST(STRFTIME('%Y', lineitem.l_shipdate) AS INTEGER) = 1998
)
SELECT
  COUNT(*) AS n
<<<<<<< HEAD
FROM _t0
=======
FROM tpch.lineitem AS lineitem
JOIN tpch.orders AS orders
  ON CAST(STRFTIME('%Y', orders.o_orderdate) AS INTEGER) = 1998
  AND lineitem.l_orderkey = orders.o_orderkey
JOIN _s21 AS _s21
  ON _s21.key = orders.o_orderkey
  AND _s21.l_linenumber = lineitem.l_linenumber
  AND _s21.l_orderkey = lineitem.l_orderkey
WHERE
  CAST(STRFTIME('%Y', lineitem.l_shipdate) AS INTEGER) = 1998
>>>>>>> 8683071a
<|MERGE_RESOLUTION|>--- conflicted
+++ resolved
@@ -38,17 +38,4 @@
 )
 SELECT
   COUNT(*) AS n
-<<<<<<< HEAD
-FROM _t0
-=======
-FROM tpch.lineitem AS lineitem
-JOIN tpch.orders AS orders
-  ON CAST(STRFTIME('%Y', orders.o_orderdate) AS INTEGER) = 1998
-  AND lineitem.l_orderkey = orders.o_orderkey
-JOIN _s21 AS _s21
-  ON _s21.key = orders.o_orderkey
-  AND _s21.l_linenumber = lineitem.l_linenumber
-  AND _s21.l_orderkey = lineitem.l_orderkey
-WHERE
-  CAST(STRFTIME('%Y', lineitem.l_shipdate) AS INTEGER) = 1998
->>>>>>> 8683071a
+FROM _t0
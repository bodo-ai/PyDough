--- conflicted
+++ resolved
@@ -1,14 +1,8 @@
 WITH _t1 AS (
   SELECT
-<<<<<<< HEAD
-    COUNT() AS n_searches,
+    COUNT(*) AS n_searches,
     times.t_name AS tod,
     searches.search_engine
-=======
-    COUNT(*) AS n_searches,
-    searches.search_engine,
-    times.t_name AS tod
->>>>>>> 30d7d0e9
   FROM times AS times
   JOIN searches AS searches
     ON times.t_end_hour > CAST(STRFTIME('%H', searches.search_ts) AS INTEGER)

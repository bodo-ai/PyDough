"""
TODO: add file-level docstring
"""

__all__ = ["BackReferenceCollection"]

from typing import Dict, Tuple
from pydough.pydough_ast.abstract_pydough_ast import PyDoughAST
from .collection_ast import PyDoughCollectionAST
from pydough.pydough_ast.errors import PyDoughASTException
<<<<<<< HEAD
from .collection_tree_form import CollectionTreeForm
=======
from .collection_access import CollectionAccess
>>>>>>> e6b0f4be


class BackReferenceCollection(CollectionAccess):
    """
    The AST node implementation class representing a subcollection of an
    ancestor collection.
    """

    def __init__(
        self,
        parent: PyDoughCollectionAST,
        term_name: str,
        back_levels: int,
    ):
        if not (isinstance(back_levels, int) and back_levels > 0):
            raise PyDoughASTException(
                f"Expected number of levels in BACK to be a positive integer, received {back_levels!r}"
            )
        self._term_name: str = term_name
        self._back_levels: int = back_levels
        ancestor: PyDoughCollectionAST = parent
        for _ in range(back_levels):
            ancestor = ancestor.ancestor_context
            if ancestor is None:
                msg: str = "1 level" if back_levels == 1 else f"{back_levels} levels"
                raise PyDoughASTException(
                    f"Cannot reference back {msg} above {parent!r}"
                )
        self._collection_access: CollectionAccess = ancestor.get_term(term_name)
        super().__init__(self._collection_access.collection, ancestor)

    @property
    def back_levels(self) -> int:
        """
        The number of levels upward that the backreference refers to.
        """
        return self._back_levels

    @property
    def term_name(self) -> str:
        """
        The name of the subcollection being accessed from the ancestor.
        """
        return self._term_name

    @property
    def collection_access(self) -> CollectionAccess:
        """
        The collection access property of the ancestor that BACK points to.
        """
        return self._collection_access

    @property
    def properties(self) -> Dict[str, Tuple[int | None, PyDoughAST]]:
        return self.collection_access.properties

    def to_string(self) -> str:
        return f"BACK({self.back_levels}).{self.term_name}"

<<<<<<< HEAD
    def to_tree_form(self) -> CollectionTreeForm:
=======
    def to_tree_form(self) -> None:
>>>>>>> e6b0f4be
        raise NotImplementedError<|MERGE_RESOLUTION|>--- conflicted
+++ resolved
@@ -8,11 +8,8 @@
 from pydough.pydough_ast.abstract_pydough_ast import PyDoughAST
 from .collection_ast import PyDoughCollectionAST
 from pydough.pydough_ast.errors import PyDoughASTException
-<<<<<<< HEAD
 from .collection_tree_form import CollectionTreeForm
-=======
 from .collection_access import CollectionAccess
->>>>>>> e6b0f4be
 
 
 class BackReferenceCollection(CollectionAccess):
@@ -72,9 +69,5 @@
     def to_string(self) -> str:
         return f"BACK({self.back_levels}).{self.term_name}"
 
-<<<<<<< HEAD
     def to_tree_form(self) -> CollectionTreeForm:
-=======
-    def to_tree_form(self) -> None:
->>>>>>> e6b0f4be
         raise NotImplementedError
<<<<<<< HEAD
WITH "_t1" AS (
=======
WITH _t2 AS (
>>>>>>> a57d0640
  SELECT
    COUNT() AS agg_0,
    sbtxstatus AS status
  FROM main.sbtransaction
  GROUP BY
<<<<<<< HEAD
    "sbtransaction"."sbtxstatus"
)
SELECT
  "_t1"."status" AS "status",
  COALESCE("_t1"."agg_0", 0) AS "num_transactions"
FROM "_t1" AS "_t1"
ORDER BY
  "num_transactions" DESC
LIMIT 3
=======
    sbtxstatus
), _t0 AS (
  SELECT
    COALESCE(agg_0, 0) AS num_transactions,
    COALESCE(agg_0, 0) AS ordering_1,
    status
  FROM _t2
  ORDER BY
    ordering_1 DESC
  LIMIT 3
)
SELECT
  status,
  num_transactions
FROM _t0
ORDER BY
  ordering_1 DESC
>>>>>>> a57d0640
<|MERGE_RESOLUTION|>--- conflicted
+++ resolved
@@ -1,39 +1,15 @@
-<<<<<<< HEAD
-WITH "_t1" AS (
-=======
-WITH _t2 AS (
->>>>>>> a57d0640
+WITH _t1 AS (
   SELECT
     COUNT() AS agg_0,
     sbtxstatus AS status
   FROM main.sbtransaction
   GROUP BY
-<<<<<<< HEAD
-    "sbtransaction"."sbtxstatus"
-)
-SELECT
-  "_t1"."status" AS "status",
-  COALESCE("_t1"."agg_0", 0) AS "num_transactions"
-FROM "_t1" AS "_t1"
-ORDER BY
-  "num_transactions" DESC
-LIMIT 3
-=======
     sbtxstatus
-), _t0 AS (
-  SELECT
-    COALESCE(agg_0, 0) AS num_transactions,
-    COALESCE(agg_0, 0) AS ordering_1,
-    status
-  FROM _t2
-  ORDER BY
-    ordering_1 DESC
-  LIMIT 3
 )
 SELECT
   status,
-  num_transactions
-FROM _t0
+  COALESCE(agg_0, 0) AS num_transactions
+FROM _t1
 ORDER BY
-  ordering_1 DESC
->>>>>>> a57d0640
+  num_transactions DESC
+LIMIT 3
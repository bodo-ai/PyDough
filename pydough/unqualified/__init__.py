--- conflicted
+++ resolved
@@ -19,17 +19,7 @@
     "UnqualifiedBack",
     "BACK",
     "PARTITION",
-<<<<<<< HEAD
-    "SUM",
-    "COUNT",
-    "LOWER",
-    "UPPER",
-    "STARTSWITH",
-    "ENDSWITH",
-    "CONTAINS",
     "qualify_node",
-=======
->>>>>>> aa1e63a5
     "init_pydough_context",
     "transform_code",
 ]

"""
TODO: add file-level docstring.
"""

import pytest
from test_utils import (
    BackReferenceCollectionInfo,
    BackReferenceExpressionInfo,
    CalcInfo,
    ChildReferenceInfo,
    CollectionTestInfo,
    FunctionInfo,
    LiteralInfo,
    OrderInfo,
    PartitionInfo,
    ReferenceInfo,
    SubCollectionInfo,
    TableCollectionInfo,
    TopKInfo,
    WhereInfo,
)

from pydough.pydough_ast import AstNodeBuilder, PyDoughCollectionAST
from pydough.types import (
    Float64Type,
    Int64Type,
    StringType,
)


@pytest.fixture
def region_intra_ratio() -> tuple[CollectionTestInfo, str, str]:
    """
    The AST node info for a query that calculates the ratio for each region
    between the of all part sale values (retail price of the part times the
    quantity purchased for each time it was purchased) that were sold to a
    customer in the same region vs all part sale values from that region, only
    counting sales where the shipping mode was 'AIR'.

    Equivalent SQL query:
    ```
    SELECT
        R1.name AS region_name
        SUM(P.p_retailprice * IFF(R1.region_name == R2.region_name, L.quantity, 0)) /
        SUM(P.p_retailprice * L.quantity) AS intra_ratio
    FROM
        REGION R1,
        NATION N1,
        SUPPLIER S,
        PART_SUPP PS,
        LINEITEM L,
        ORDER O,
        CUSTOMER C,
        NATION N2,
        REGION R2
    WHERE R1.r_regionkey = N1.n_regionkey
        AND N1.n_nationkey = S.s_nationkey
        AND S.s_suppkey = PS.ps_suppkey
        AND PS.ps_partkey = P.p_partkey
        AND PS.ps_partkey = L.l_partkey AND PS.ps_suppkey = L.l_suppkey
        AND L.l_orderkey = O.o_orderkey
        AND O.o_custkey = C.c_custkey
        AND C.c_nationkey = N2.n_nationkey
        AND N2.n_regionkey = R2.r_regionkey
        AND L.l_shipmode = 'AIR'
    GROUP BY region_name
    ```

    Equivalent PyDough code:
    ```
    is_intra_line = IFF(order.customer.region.name == BACK(3).name, 1, 0)
    part_sales = suppliers.parts_supplied.ps_lines.WHERE(
        shipmode == 'AIR
    )(
        intra_value = BACK(1).retail_price * quantity * is_intra_line,
        total_value = BACK(1).retail_price * quantity,
    )
    Regions(
        region_name = name
        intra_sales = SUM(part_sales.intra_value) / SUM(part_sales.total_value)
    )
    ```
    """
    test_info: CollectionTestInfo = TableCollectionInfo("Regions") ** CalcInfo(
        [
            SubCollectionInfo("suppliers")
            ** SubCollectionInfo("parts_supplied")
            ** SubCollectionInfo("ps_lines")
            ** WhereInfo(
                [],
                FunctionInfo(
                    "EQU",
                    [ReferenceInfo("ship_mode"), LiteralInfo("AIR", StringType())],
                ),
            )
            ** CalcInfo(
                [
                    SubCollectionInfo("order")
                    ** SubCollectionInfo("customer")
                    ** SubCollectionInfo("region")
                ],
                value=FunctionInfo(
                    "MUL",
                    [
                        BackReferenceExpressionInfo("retail_price", 1),
                        ReferenceInfo("quantity"),
                    ],
                ),
                adj_value=FunctionInfo(
                    "MUL",
                    [
                        BackReferenceExpressionInfo("retail_price", 1),
                        FunctionInfo(
                            "MUL",
                            [
                                ReferenceInfo("quantity"),
                                FunctionInfo(
                                    "IFF",
                                    [
                                        FunctionInfo(
                                            "EQU",
                                            [
                                                BackReferenceExpressionInfo("name", 3),
                                                ChildReferenceInfo("name", 0),
                                            ],
                                        ),
                                        LiteralInfo(1, Int64Type()),
                                        LiteralInfo(0, Int64Type()),
                                    ],
                                ),
                            ],
                        ),
                    ],
                ),
            )
        ],
        region_name=ReferenceInfo("name"),
        intra_ratio=FunctionInfo(
            "DIV",
            [
                FunctionInfo("SUM", [ChildReferenceInfo("adj_value", 0)]),
                FunctionInfo("SUM", [ChildReferenceInfo("value", 0)]),
            ],
        ),
    )
    adjustment: str = "IFF(BACK(3).name == order.customer.region.name, 1, 0)"
    base_value: str = "BACK(1).retail_price * quantity"
    adjusted_value: str = f"BACK(1).retail_price * (quantity * {adjustment})"
    part_values: str = f"suppliers.parts_supplied.ps_lines.WHERE(ship_mode == 'AIR')(value={base_value}, adj_value={adjusted_value})"
    string_representation: str = f"Regions(region_name=name, intra_ratio=SUM({part_values}.adj_value) / SUM({part_values}.value))"
    tree_string_representation: str = """\
──┬─ TPCH
  ├─── TableCollection[Regions]
  └─┬─ Calc[region_name=name, intra_ratio=SUM($1.adj_value) / SUM($1.value)]
    └─┬─ AccessChild
      └─┬─ SubCollection[suppliers]
        └─┬─ SubCollection[parts_supplied]
          ├─── SubCollection[ps_lines]
          ├─── Where[ship_mode == 'AIR']
          └─┬─ Calc[value=BACK(1).retail_price * quantity, adj_value=BACK(1).retail_price * (quantity * IFF(BACK(3).name == $1.name, 1, 0))]
            └─┬─ AccessChild
              └─┬─ SubCollection[order]
                └─┬─ SubCollection[customer]
                  └─── SubCollection[region]\
"""
    return test_info, string_representation, tree_string_representation


@pytest.mark.parametrize(
    "calc_pipeline, expected_calcs, expected_total_names",
    [
        pytest.param(
            CalcInfo([], x=LiteralInfo(1, Int64Type()), y=LiteralInfo(3, Int64Type())),
            {"x": 0, "y": 1},
            {
                "x",
                "y",
                "Customers",
                "Lineitems",
                "Nations",
                "Orders",
                "PartSupp",
                "Parts",
                "Regions",
                "Suppliers",
            },
            id="global_calc",
        ),
        pytest.param(
            CalcInfo(
                [
                    TableCollectionInfo("Suppliers"),
                    TableCollectionInfo("Parts")
                    ** SubCollectionInfo("lines")
                    ** CalcInfo(
                        [],
                        value=FunctionInfo(
                            "MUL", [ReferenceInfo("ps_availqty"), ReferenceInfo("tax")]
                        ),
                    ),
                ],
                n_balance=FunctionInfo(
                    "SUM", [ChildReferenceInfo("account_balance", 0)]
                ),
                t_value=FunctionInfo("SUM", [ChildReferenceInfo("value", 1)]),
            ),
            {"n_balance": 0, "t_value": 1},
            {
                "n_balance",
                "t_value",
                "Customers",
                "Lineitems",
                "Nations",
                "Orders",
                "PartSupp",
                "Parts",
                "Regions",
                "Suppliers",
            },
            id="global_nested_calc",
        ),
        pytest.param(
            TableCollectionInfo("Regions"),
            {"key": 0, "name": 1, "comment": 2},
            {
                "name",
                "key",
                "comment",
                "nations",
                "customers",
                "lines_sourced_from",
                "orders_shipped_to",
                "suppliers",
            },
            id="regions",
        ),
        pytest.param(
            TableCollectionInfo("Regions") ** SubCollectionInfo("nations"),
            {"key": 0, "name": 1, "region_key": 2, "comment": 3},
            {
                "name",
                "key",
                "region_key",
                "comment",
                "region",
                "customers",
                "suppliers",
                "orders_shipped_to",
            },
            id="regions_nations",
        ),
        pytest.param(
            TableCollectionInfo("Regions")
            ** CalcInfo(
                [],
            ),
            {},
            {
                "name",
                "key",
                "comment",
                "nations",
                "customers",
                "lines_sourced_from",
                "orders_shipped_to",
                "suppliers",
            },
            id="regions_empty_calc",
        ),
        pytest.param(
            (
                TableCollectionInfo("Regions")
                ** CalcInfo(
                    [], foo=LiteralInfo(42, Int64Type()), bar=ReferenceInfo("name")
                )
            ),
            {"foo": 0, "bar": 1},
            {
                "name",
                "key",
                "comment",
                "nations",
                "customers",
                "lines_sourced_from",
                "orders_shipped_to",
                "suppliers",
                "foo",
                "bar",
            },
            id="regions_calc",
        ),
        pytest.param(
            (
                TableCollectionInfo("Regions")
                ** CalcInfo(
                    [], foo=LiteralInfo(42, Int64Type()), bar=ReferenceInfo("name")
                )
                ** SubCollectionInfo("nations")
            ),
            {"key": 0, "name": 1, "region_key": 2, "comment": 3},
            {
                "name",
                "key",
                "region_key",
                "comment",
                "customers",
                "region",
                "orders_shipped_to",
                "suppliers",
            },
            id="regions_calc_nations",
        ),
        pytest.param(
            (
                TableCollectionInfo("Regions")
                ** SubCollectionInfo("nations")
                ** CalcInfo(
                    [], foo=LiteralInfo(42, Int64Type()), bar=ReferenceInfo("name")
                )
            ),
            {"foo": 0, "bar": 1},
            {
                "name",
                "key",
                "region_key",
                "comment",
                "customers",
                "region",
                "orders_shipped_to",
                "suppliers",
                "foo",
                "bar",
            },
            id="regions_nations_calc",
        ),
        pytest.param(
            (
                TableCollectionInfo("Regions")
                ** CalcInfo(
                    [], foo=LiteralInfo(42, Int64Type()), bar=ReferenceInfo("name")
                )
                ** CalcInfo(
                    [],
                    fizz=FunctionInfo(
                        "ADD", [ReferenceInfo("foo"), LiteralInfo(1, Int64Type())]
                    ),
                    buzz=FunctionInfo("LOWER", [ReferenceInfo("name")]),
                )
            ),
            {"fizz": 0, "buzz": 1},
            {
                "name",
                "key",
                "comment",
                "nations",
                "customers",
                "lines_sourced_from",
                "orders_shipped_to",
                "suppliers",
                "foo",
                "bar",
                "fizz",
                "buzz",
            },
            id="regions_calc_calc",
        ),
        pytest.param(
            TableCollectionInfo("Parts") ** SubCollectionInfo("suppliers_of_part"),
            {
                "key": 0,
                "name": 1,
                "address": 2,
                "nation_key": 3,
                "phone": 4,
                "account_balance": 5,
                "comment": 6,
                "ps_availqty": 7,
                "ps_supplycost": 8,
                "ps_comment": 9,
            },
            {
                "key",
                "name",
                "address",
                "nation_key",
                "phone",
                "account_balance",
                "comment",
                "lines",
                "supply_records",
                "lines",
                "parts_supplied",
                "nation",
                "region",
                "ps_availqty",
                "ps_comment",
                "ps_supplycost",
                "ps_lines",
            },
            id="parts_suppliers",
        ),
        pytest.param(
            (
                TableCollectionInfo("Parts")
                ** SubCollectionInfo("suppliers_of_part")
                ** CalcInfo(
                    [],
                    good_comment=FunctionInfo(
                        "EQU",
                        [ReferenceInfo("comment"), LiteralInfo("good", StringType())],
                    ),
                    negative_balance=FunctionInfo(
                        "LET",
                        [
                            ReferenceInfo("account_balance"),
                            LiteralInfo(0.0, Float64Type()),
                        ],
                    ),
                )
            ),
            {"good_comment": 0, "negative_balance": 1},
            {
                "key",
                "name",
                "address",
                "nation_key",
                "phone",
                "account_balance",
                "comment",
                "lines",
                "supply_records",
                "lines",
                "parts_supplied",
                "nation",
                "region",
                "ps_availqty",
                "ps_comment",
                "ps_supplycost",
                "ps_lines",
                "good_comment",
                "negative_balance",
            },
            id="parts_suppliers_calc",
        ),
        pytest.param(
            TableCollectionInfo("Regions") ** SubCollectionInfo("suppliers"),
            {
                "key": 0,
                "name": 1,
                "address": 2,
                "nation_key": 3,
                "phone": 4,
                "account_balance": 5,
                "comment": 6,
                "nation_name": 7,
            },
            {
                "key",
                "name",
                "address",
                "nation_key",
                "phone",
                "account_balance",
                "comment",
                "lines",
                "supply_records",
                "lines",
                "parts_supplied",
                "nation",
                "region",
                "nation_name",
            },
            id="regions_suppliers",
        ),
        pytest.param(
            TableCollectionInfo("Regions") ** SubCollectionInfo("lines_sourced_from"),
            {
                "order_key": 0,
                "part_key": 1,
                "supplier_key": 2,
                "line_number": 3,
                "quantity": 4,
                "extended_price": 5,
                "discount": 6,
                "tax": 7,
                "status": 8,
                "ship_date": 9,
                "commit_date": 10,
                "receipt_date": 11,
                "ship_instruct": 12,
                "ship_mode": 13,
<<<<<<< HEAD
                "return_flag": 14,
                "comment": 15,
                "nation_name": 16,
                "supplier_name": 17,
                "supplier_address": 18,
                "ps_availqty": 19,
                "ps_supplycost": 20,
                "ps_comment": 21,
=======
                "comment": 14,
                "nation_name": 15,
                "ps_availqty": 16,
                "ps_supplycost": 17,
                "ps_comment": 18,
                "supplier_name": 19,
                "supplier_address": 20,
>>>>>>> 724c1803
            },
            {
                "order_key",
                "part_key",
                "supplier_key",
                "line_number",
                "quantity",
                "extended_price",
                "discount",
                "tax",
                "status",
                "ship_date",
                "commit_date",
                "receipt_date",
                "ship_instruct",
                "ship_mode",
                "return_flag",
                "comment",
                "part_and_supplier",
                "order",
                "supplier",
                "part",
                "nation_name",
                "ps_part",
                "ps_availqty",
                "ps_supplycost",
                "ps_comment",
                "supplier_name",
                "supplier_address",
                "other_parts_supplied",
                "supplier_region",
            },
            id="regions_lines",
        ),
        pytest.param(
            (
                TableCollectionInfo("Regions")
                ** WhereInfo(
                    [],
                    FunctionInfo(
                        "NEQ",
                        [ReferenceInfo("name"), LiteralInfo("ASIA", StringType())],
                    ),
                )
                ** SubCollectionInfo("nations")
                ** WhereInfo(
                    [],
                    FunctionInfo(
                        "NEQ", [ReferenceInfo("name"), LiteralInfo("USA", StringType())]
                    ),
                )
                ** CalcInfo(
                    [],
                    region_name=BackReferenceExpressionInfo("name", 1),
                    nation_name=ReferenceInfo("name"),
                )
            ),
            {"region_name": 0, "nation_name": 1},
            {
                "region_name",
                "nation_name",
                "name",
                "key",
                "region_key",
                "comment",
                "customers",
                "region",
                "orders_shipped_to",
                "suppliers",
            },
            id="regions_nations_backcalc",
        ),
        pytest.param(
            (
                TableCollectionInfo("Regions")
                ** SubCollectionInfo("nations")
                ** SubCollectionInfo("suppliers")
                ** SubCollectionInfo("supply_records")
                ** SubCollectionInfo("lines")
                ** CalcInfo(
                    [],
                    region_name=BackReferenceExpressionInfo("name", 4),
                    nation_name=BackReferenceExpressionInfo("name", 3),
                    supplier_name=BackReferenceExpressionInfo("name", 2),
                    date=ReferenceInfo("ship_date"),
                )
                ** WhereInfo(
                    [],
                    FunctionInfo(
                        "EQU",
                        [ReferenceInfo("ship_mode"), LiteralInfo("AIR", StringType())],
                    ),
                )
            ),
            {"region_name": 0, "nation_name": 1, "supplier_name": 2, "date": 3},
            {
                "region_name",
                "nation_name",
                "supplier_name",
                "date",
                "order_key",
                "part_key",
                "supplier_key",
                "line_number",
                "quantity",
                "extended_price",
                "discount",
                "tax",
                "status",
                "ship_date",
                "commit_date",
                "receipt_date",
                "ship_instruct",
                "ship_mode",
                "return_flag",
                "comment",
                "part_and_supplier",
                "order",
                "supplier",
                "part",
                "supplier_region",
            },
            id="regions_nations_suppliers_ps_lines_backcalc",
        ),
        pytest.param(
            (
                TableCollectionInfo("Regions")
                ** SubCollectionInfo("lines_sourced_from")
                ** CalcInfo(
                    [],
                    source_region_name=BackReferenceExpressionInfo("name", 1),
                    taxation=ReferenceInfo("tax"),
                    name_of_nation=ReferenceInfo("nation_name"),
                )
            ),
            {"source_region_name": 0, "taxation": 1, "name_of_nation": 2},
            {
                "source_region_name",
                "taxation",
                "name_of_nation",
                "order_key",
                "part_key",
                "supplier_key",
                "line_number",
                "quantity",
                "extended_price",
                "discount",
                "tax",
                "status",
                "ship_date",
                "commit_date",
                "receipt_date",
                "ship_instruct",
                "ship_mode",
                "return_flag",
                "comment",
                "part_and_supplier",
                "order",
                "supplier",
                "part",
                "nation_name",
                "ps_part",
                "ps_availqty",
                "ps_supplycost",
                "ps_comment",
                "supplier_name",
                "supplier_address",
                "other_parts_supplied",
                "supplier_region",
            },
            id="regions_lines_backcalc",
        ),
        pytest.param(
            PartitionInfo(
                TableCollectionInfo("Parts"),
                "parts",
                [ChildReferenceInfo("container", 0)],
            )
            ** CalcInfo(
                [SubCollectionInfo("parts")],
                container=ReferenceInfo("container"),
                total_price=FunctionInfo(
                    "SUM", [ChildReferenceInfo("retail_price", 0)]
                ),
            ),
            {"container": 0, "total_price": 1},
            {"container", "total_price", "parts"},
            id="partition_with_order_part",
        ),
        pytest.param(
            PartitionInfo(
                TableCollectionInfo("Parts")
                ** OrderInfo([], (ReferenceInfo("retail_price"), False, True)),
                "parts",
                [ChildReferenceInfo("container", 0)],
            )
            ** CalcInfo(
                [SubCollectionInfo("parts")],
                container=ReferenceInfo("container"),
                total_price=FunctionInfo(
                    "SUM", [ChildReferenceInfo("retail_price", 0)]
                ),
            )
            ** SubCollectionInfo("parts")
            ** CalcInfo(
                [],
                part_name=ReferenceInfo("name"),
                container=ReferenceInfo("container"),
                ratio=FunctionInfo(
                    "DIV",
                    [
                        ReferenceInfo("retail_price"),
                        BackReferenceExpressionInfo("total_price", 1),
                    ],
                ),
            ),
            {"part_name": 0, "container": 1, "ratio": 2},
            {
                "container",
                "ratio",
                "brand",
                "comment",
                "key",
                "lines",
                "manufacturer",
                "name",
                "part_name",
                "retail_price",
                "size",
                "suppliers_of_part",
                "supply_records",
                "type",
            },
            id="partition_data_with_data_order",
        ),
    ],
)
def test_collections_calc_terms(
    calc_pipeline: CollectionTestInfo,
    expected_calcs: dict[str, int],
    expected_total_names: set[str],
    tpch_node_builder: AstNodeBuilder,
):
    """
    Tests that a sequence of collection-producing AST nodes results in the
    correct calc terms & total set of available terms.
    """
    collection: PyDoughCollectionAST = calc_pipeline.build(tpch_node_builder)
    assert collection.calc_terms == set(
        expected_calcs
    ), "Mismatch between set of calc terms and expected value"
    actual_calcs: dict[str, int] = {
        expr: collection.get_expression_position(expr) for expr in collection.calc_terms
    }
    assert (
        actual_calcs == expected_calcs
    ), "Mismatch between positions of calc terms and expected value"
    assert (
        collection.all_terms == expected_total_names
    ), "Mismatch between set of all terms and expected value"


@pytest.mark.parametrize(
    "calc_pipeline, expected_string, expected_tree_string",
    [
        pytest.param(
            CalcInfo([], x=LiteralInfo(1, Int64Type()), y=LiteralInfo(3, Int64Type())),
            "TPCH(x=1, y=3)",
            """\
┌─── TPCH
└─── Calc[x=1, y=3]\
""",
            id="global_calc",
        ),
        pytest.param(
            CalcInfo(
                [
                    TableCollectionInfo("Suppliers"),
                    TableCollectionInfo("Parts")
                    ** SubCollectionInfo("lines")
                    ** CalcInfo(
                        [],
                        value=FunctionInfo(
                            "MUL", [ReferenceInfo("ps_availqty"), ReferenceInfo("tax")]
                        ),
                    ),
                ],
                n_balance=FunctionInfo(
                    "SUM", [ChildReferenceInfo("account_balance", 0)]
                ),
                t_value=FunctionInfo("SUM", [ChildReferenceInfo("value", 1)]),
            ),
            "TPCH(n_balance=SUM(Suppliers.account_balance), t_value=SUM(Parts.lines(value=ps_availqty * tax).value))",
            """\
┌─── TPCH
└─┬─ Calc[n_balance=SUM($1.account_balance), t_value=SUM($2.value)]
  ├─┬─ AccessChild
  │ └─── TableCollection[Suppliers]
  └─┬─ AccessChild
    └─┬─ TableCollection[Parts]
      ├─── SubCollection[lines]
      └─── Calc[value=ps_availqty * tax]\
""",
            id="global_nested_calc",
        ),
        pytest.param(
            TableCollectionInfo("Regions"),
            "Regions",
            """\
──┬─ TPCH
  └─── TableCollection[Regions]\
""",
            id="regions",
        ),
        pytest.param(
            TableCollectionInfo("Regions") ** SubCollectionInfo("nations"),
            "Regions.nations",
            """\
──┬─ TPCH
  └─┬─ TableCollection[Regions]
    └─── SubCollection[nations]\
""",
            id="regions_nations",
        ),
        pytest.param(
            TableCollectionInfo("Regions") ** SubCollectionInfo("nations"),
            "Regions.nations",
            """\
──┬─ TPCH
  └─┬─ TableCollection[Regions]
    └─── SubCollection[nations]\
""",
            id="regions_filter_nations_where",
        ),
        pytest.param(
            TableCollectionInfo("Regions")
            ** CalcInfo(
                [],
            ),
            "Regions()",
            """\
──┬─ TPCH
  ├─── TableCollection[Regions]
  └─── Calc[]\
""",
            id="regions_empty_calc",
        ),
        pytest.param(
            TableCollectionInfo("Regions")
            ** CalcInfo(
                [],
                region_name=ReferenceInfo("name"),
                adjusted_key=FunctionInfo(
                    "MUL",
                    [
                        FunctionInfo(
                            "SUB", [ReferenceInfo("key"), LiteralInfo(1, Int64Type())]
                        ),
                        LiteralInfo(2, Int64Type()),
                    ],
                ),
            ),
            "Regions(region_name=name, adjusted_key=(key - 1) * 2)",
            """\
──┬─ TPCH
  ├─── TableCollection[Regions]
  └─── Calc[region_name=name, adjusted_key=(key - 1) * 2]\
""",
            id="regions_calc",
        ),
        pytest.param(
            TableCollectionInfo("Regions")
            ** WhereInfo(
                [],
                FunctionInfo(
                    "NEQ", [ReferenceInfo("name"), LiteralInfo("ASIA", StringType())]
                ),
            )
            ** SubCollectionInfo("nations")
            ** WhereInfo(
                [],
                FunctionInfo(
                    "NEQ", [ReferenceInfo("name"), LiteralInfo("USA", StringType())]
                ),
            )
            ** CalcInfo(
                [],
                region_name=BackReferenceExpressionInfo("name", 1),
                nation_name=ReferenceInfo("name"),
            ),
            "Regions.WHERE(name != 'ASIA').nations.WHERE(name != 'USA')(region_name=BACK(1).name, nation_name=name)",
            """\
──┬─ TPCH
  ├─── TableCollection[Regions]
  └─┬─ Where[name != 'ASIA']
    ├─── SubCollection[nations]
    ├─── Where[name != 'USA']
    └─── Calc[region_name=BACK(1).name, nation_name=name]\
""",
            id="regions_nations_calc",
        ),
        pytest.param(
            TableCollectionInfo("Regions")
            ** SubCollectionInfo("suppliers")
            ** CalcInfo(
                [],
                region_name=BackReferenceExpressionInfo("name", 1),
                nation_name=ReferenceInfo("nation_name"),
                supplier_name=ReferenceInfo("name"),
            ),
            "Regions.suppliers(region_name=BACK(1).name, nation_name=nation_name, supplier_name=name)",
            """\
──┬─ TPCH
  └─┬─ TableCollection[Regions]
    ├─── SubCollection[suppliers]
    └─── Calc[region_name=BACK(1).name, nation_name=nation_name, supplier_name=name]\
""",
            id="regions_suppliers_calc",
        ),
        pytest.param(
            TableCollectionInfo("Parts")
            ** SubCollectionInfo("suppliers_of_part")
            ** SubCollectionInfo("ps_lines"),
            "Parts.suppliers_of_part.ps_lines",
            """\
──┬─ TPCH
  └─┬─ TableCollection[Parts]
    └─┬─ SubCollection[suppliers_of_part]
      └─── SubCollection[ps_lines]\
""",
            id="parts_suppliers_lines",
        ),
        pytest.param(
            TableCollectionInfo("Nations")
            ** CalcInfo(
                [SubCollectionInfo("suppliers")],
                nation_name=ReferenceInfo("name"),
                total_supplier_balances=FunctionInfo(
                    "SUM", [ChildReferenceInfo("account_balance", 0)]
                ),
            ),
            "Nations(nation_name=name, total_supplier_balances=SUM(suppliers.account_balance))",
            """\
──┬─ TPCH
  ├─── TableCollection[Nations]
  └─┬─ Calc[nation_name=name, total_supplier_balances=SUM($1.account_balance)]
    └─┬─ AccessChild
      └─── SubCollection[suppliers]\
""",
            id="nations_childcalc_suppliers",
        ),
        pytest.param(
            TableCollectionInfo("Regions")
            ** CalcInfo([], adj_name=FunctionInfo("LOWER", [ReferenceInfo("name")]))
            ** SubCollectionInfo("nations")
            ** CalcInfo(
                [],
                region_name=BackReferenceExpressionInfo("adj_name", 1),
                nation_name=ReferenceInfo("name"),
            ),
            "Regions(adj_name=LOWER(name)).nations(region_name=BACK(1).adj_name, nation_name=name)",
            """\
──┬─ TPCH
  ├─── TableCollection[Regions]
  └─┬─ Calc[adj_name=LOWER(name)]
    ├─── SubCollection[nations]
    └─── Calc[region_name=BACK(1).adj_name, nation_name=name]\
""",
            id="regions_calc_nations_calc",
        ),
        pytest.param(
            TableCollectionInfo("Suppliers")
            ** CalcInfo(
                [SubCollectionInfo("parts_supplied")],
                supplier_name=ReferenceInfo("name"),
                total_retail_price=FunctionInfo(
                    "SUM",
                    [
                        FunctionInfo(
                            "SUB",
                            [
                                ChildReferenceInfo("retail_price", 0),
                                LiteralInfo(1.0, Float64Type()),
                            ],
                        )
                    ],
                ),
            ),
            "Suppliers(supplier_name=name, total_retail_price=SUM(parts_supplied.retail_price - 1.0))",
            """\
──┬─ TPCH
  ├─── TableCollection[Suppliers]
  └─┬─ Calc[supplier_name=name, total_retail_price=SUM($1.retail_price - 1.0)]
    └─┬─ AccessChild
      └─── SubCollection[parts_supplied]\
""",
            id="suppliers_childcalc_parts_a",
        ),
        pytest.param(
            TableCollectionInfo("Suppliers")
            ** CalcInfo(
                [
                    SubCollectionInfo("parts_supplied")
                    ** CalcInfo(
                        [],
                        adj_retail_price=FunctionInfo(
                            "SUB",
                            [
                                ReferenceInfo("retail_price"),
                                LiteralInfo(1.0, Float64Type()),
                            ],
                        ),
                    )
                ],
                supplier_name=ReferenceInfo("name"),
                total_retail_price=FunctionInfo(
                    "SUM", [ChildReferenceInfo("adj_retail_price", 0)]
                ),
            ),
            "Suppliers(supplier_name=name, total_retail_price=SUM(parts_supplied(adj_retail_price=retail_price - 1.0).adj_retail_price))",
            """\
──┬─ TPCH
  ├─── TableCollection[Suppliers]
  └─┬─ Calc[supplier_name=name, total_retail_price=SUM($1.adj_retail_price)]
    └─┬─ AccessChild
      ├─── SubCollection[parts_supplied]
      └─── Calc[adj_retail_price=retail_price - 1.0]\
""",
            id="suppliers_childcalc_parts_b",
        ),
        pytest.param(
            TableCollectionInfo("Suppliers")
            ** SubCollectionInfo("parts_supplied")
            ** CalcInfo(
                [
                    SubCollectionInfo("ps_lines"),
                    BackReferenceCollectionInfo("nation", 1)
                    ** CalcInfo([], nation_name=ReferenceInfo("name")),
                ],
                nation_name=ChildReferenceInfo("nation_name", 1),
                supplier_name=BackReferenceExpressionInfo("name", 1),
                part_name=ReferenceInfo("name"),
                ratio=FunctionInfo(
                    "DIV",
                    [ChildReferenceInfo("quantity", 0), ReferenceInfo("ps_availqty")],
                ),
            ),
            "Suppliers.parts_supplied(nation_name=BACK(1).nation(nation_name=name).nation_name, supplier_name=BACK(1).name, part_name=name, ratio=ps_lines.quantity / ps_availqty)",
            """\
──┬─ TPCH
  └─┬─ TableCollection[Suppliers]
    ├─── SubCollection[parts_supplied]
    └─┬─ Calc[nation_name=$2.nation_name, supplier_name=BACK(1).name, part_name=name, ratio=$1.quantity / ps_availqty]
      ├─┬─ AccessChild
      │ └─── SubCollection[ps_lines]
      └─┬─ AccessChild
        ├─── SubCollection[BACK(1).nation]
        └─── Calc[nation_name=name]\
""",
            id="suppliers_parts_childcalc_a",
        ),
        pytest.param(
            TableCollectionInfo("Suppliers")
            ** SubCollectionInfo("parts_supplied")
            ** CalcInfo(
                [
                    SubCollectionInfo("ps_lines")
                    ** CalcInfo(
                        [],
                        ratio=FunctionInfo(
                            "DIV",
                            [
                                ReferenceInfo("quantity"),
                                BackReferenceExpressionInfo("ps_availqty", 1),
                            ],
                        ),
                    ),
                    BackReferenceCollectionInfo("nation", 1),
                ],
                nation_name=ChildReferenceInfo("name", 1),
                supplier_name=BackReferenceExpressionInfo("name", 1),
                part_name=ReferenceInfo("name"),
                ratio=ChildReferenceInfo("ratio", 0),
            ),
            "Suppliers.parts_supplied(nation_name=BACK(1).nation.name, supplier_name=BACK(1).name, part_name=name, ratio=ps_lines(ratio=quantity / BACK(1).ps_availqty).ratio)",
            """\
──┬─ TPCH
  └─┬─ TableCollection[Suppliers]
    ├─── SubCollection[parts_supplied]
    └─┬─ Calc[nation_name=$2.name, supplier_name=BACK(1).name, part_name=name, ratio=$1.ratio]
      ├─┬─ AccessChild
      │ ├─── SubCollection[ps_lines]
      │ └─── Calc[ratio=quantity / BACK(1).ps_availqty]
      └─┬─ AccessChild
        └─── SubCollection[BACK(1).nation]\
""",
            id="suppliers_parts_childcalc_b",
        ),
        pytest.param(
            (
                CalcInfo(
                    [TableCollectionInfo("Customers")],
                    total_balance=FunctionInfo(
                        "SUM", [ChildReferenceInfo("acctbal", 0)]
                    ),
                )
            ),
            "TPCH(total_balance=SUM(Customers.acctbal))",
            """\
┌─── TPCH
└─┬─ Calc[total_balance=SUM($1.acctbal)]
  └─┬─ AccessChild
    └─── TableCollection[Customers]\
""",
            id="globalcalc_a",
        ),
        pytest.param(
            CalcInfo(
                [
                    TableCollectionInfo("Customers"),
                    TableCollectionInfo("Suppliers")
                    ** SubCollectionInfo("parts_supplied")
                    ** CalcInfo(
                        [],
                        value=FunctionInfo(
                            "MUL",
                            [
                                ReferenceInfo("ps_availqty"),
                                ReferenceInfo("retail_price"),
                            ],
                        ),
                    ),
                ],
                total_demand=FunctionInfo("SUM", [ChildReferenceInfo("acctbal", 0)]),
                total_supply=FunctionInfo("SUM", [ChildReferenceInfo("value", 1)]),
            ),
            "TPCH(total_demand=SUM(Customers.acctbal), total_supply=SUM(Suppliers.parts_supplied(value=ps_availqty * retail_price).value))",
            """\
┌─── TPCH
└─┬─ Calc[total_demand=SUM($1.acctbal), total_supply=SUM($2.value)]
  ├─┬─ AccessChild
  │ └─── TableCollection[Customers]
  └─┬─ AccessChild
    └─┬─ TableCollection[Suppliers]
      ├─── SubCollection[parts_supplied]
      └─── Calc[value=ps_availqty * retail_price]\
""",
            id="globalcalc_b",
        ),
        pytest.param(
            TableCollectionInfo("Nations")
            ** OrderInfo([], (ReferenceInfo("name"), True, True)),
            "Nations.ORDER_BY(name.ASC(na_pos='last'))",
            """\
──┬─ TPCH
  ├─── TableCollection[Nations]
  └─── OrderBy[name.ASC(na_pos='last')]\
""",
            id="nations_ordering",
        ),
        pytest.param(
            TableCollectionInfo("Nations")
            ** OrderInfo(
                [SubCollectionInfo("suppliers")],
                (
                    FunctionInfo("SUM", [ChildReferenceInfo("account_balance", 0)]),
                    False,
                    True,
                ),
                (ReferenceInfo("name"), True, True),
            ),
            "Nations.ORDER_BY(SUM(suppliers.account_balance).DESC(na_pos='last'), name.ASC(na_pos='last'))",
            """\
──┬─ TPCH
  ├─── TableCollection[Nations]
  └─┬─ OrderBy[SUM($1.account_balance).DESC(na_pos='last'), name.ASC(na_pos='last')]
    └─┬─ AccessChild
      └─── SubCollection[suppliers]\
""",
            id="nations_nested_ordering",
        ),
        pytest.param(
            TableCollectionInfo("Regions")
            ** OrderInfo([], (ReferenceInfo("name"), True, True))
            ** SubCollectionInfo("nations")
            ** OrderInfo([], (ReferenceInfo("key"), True, True))
            ** SubCollectionInfo("customers")
            ** OrderInfo([], (ReferenceInfo("acctbal"), True, True)),
            "Regions.ORDER_BY(name.ASC(na_pos='last')).nations.ORDER_BY(key.ASC(na_pos='last')).customers.ORDER_BY(acctbal.ASC(na_pos='last'))",
            """\
──┬─ TPCH
  ├─── TableCollection[Regions]
  └─┬─ OrderBy[name.ASC(na_pos='last')]
    ├─── SubCollection[nations]
    └─┬─ OrderBy[key.ASC(na_pos='last')]
      ├─── SubCollection[customers]
      └─── OrderBy[acctbal.ASC(na_pos='last')]\
""",
            id="regions_nations_customers_order",
        ),
        pytest.param(
            TableCollectionInfo("Regions")
            ** OrderInfo([], (ReferenceInfo("name"), True, True))
            ** SubCollectionInfo("customers")
            ** OrderInfo([], (ReferenceInfo("key"), True, True))
            ** WhereInfo(
                [],
                FunctionInfo(
                    "GRT", [ReferenceInfo("acctbal"), LiteralInfo(1000, Int64Type())]
                ),
            )
            ** CalcInfo([], region_name=BackReferenceExpressionInfo("name", 1))
            ** OrderInfo([], (ReferenceInfo("region_name"), True, True))
            ** WhereInfo(
                [],
                FunctionInfo(
                    "NEQ",
                    [ReferenceInfo("region_name"), LiteralInfo("ASIA", StringType())],
                ),
            ),
            "Regions.ORDER_BY(name.ASC(na_pos='last')).customers.ORDER_BY(key.ASC(na_pos='last')).WHERE(acctbal > 1000)(region_name=BACK(1).name).ORDER_BY(region_name.ASC(na_pos='last')).WHERE(region_name != 'ASIA')",
            """\
──┬─ TPCH
  ├─── TableCollection[Regions]
  └─┬─ OrderBy[name.ASC(na_pos='last')]
    ├─── SubCollection[customers]
    ├─── OrderBy[key.ASC(na_pos='last')]
    ├─── Where[acctbal > 1000]
    ├─── Calc[region_name=BACK(1).name]
    ├─── OrderBy[region_name.ASC(na_pos='last')]
    └─── Where[region_name != 'ASIA']\
""",
            id="regions_customers_order_where_calc_order_where",
        ),
        pytest.param(
            PartitionInfo(
                TableCollectionInfo("Parts"),
                "parts",
                [ChildReferenceInfo("container", 0)],
            )
            ** CalcInfo(
                [SubCollectionInfo("parts")],
                container=ReferenceInfo("container"),
                total_price=FunctionInfo(
                    "SUM", [ChildReferenceInfo("retail_price", 0)]
                ),
            ),
            "Partition(Parts, name='parts', by=container)(container=container, total_price=SUM(parts.retail_price))",
            """\
┌─── TPCH
├─┬─ Partition[name='parts', by=container]
│ └─┬─ AccessChild
│   └─── TableCollection[Parts]
└─┬─ Calc[container=container, total_price=SUM($1.retail_price)]
  └─┬─ AccessChild
    └─── PartitionChild[parts]\
""",
            id="partition_part",
        ),
        pytest.param(
            PartitionInfo(
                TableCollectionInfo("Lineitems")
                ** WhereInfo(
                    [],
                    FunctionInfo(
                        "EQU", [ReferenceInfo("tax"), LiteralInfo(0, Int64Type())]
                    ),
                )
                ** CalcInfo(
                    [
                        SubCollectionInfo("order")
                        ** SubCollectionInfo("shipping_region"),
                        SubCollectionInfo("part"),
                    ],
                    region_name=ChildReferenceInfo("name", 0),
                    part_type=ChildReferenceInfo("type", 1),
                ),
                "lines",
                [
                    ChildReferenceInfo("region_name", 0),
                    ChildReferenceInfo("part_type", 0),
                ],
            )
            ** CalcInfo(
                [SubCollectionInfo("lines")],
                region_name=ReferenceInfo("region_name"),
                part_type=ReferenceInfo("part_type"),
                total_price=FunctionInfo(
                    "SUM", [ChildReferenceInfo("extended_price", 0)]
                ),
            ),
            "Partition(Lineitems.WHERE(tax == 0)(region_name=order.shipping_region.name, part_type=part.type), name='lines', by=('region_name', 'part_type'))(region_name=region_name, part_type=part_type, total_price=SUM(lines.extended_price))",
            """\
┌─── TPCH
├─┬─ Partition[name='lines', by=('region_name', 'part_type')]
│ └─┬─ AccessChild
│   ├─── TableCollection[Lineitems]
│   ├─── Where[tax == 0]
│   └─┬─ Calc[region_name=$1.name, part_type=$2.type]
│     ├─┬─ AccessChild
│     │ └─┬─ SubCollection[order]
│     │   └─── SubCollection[shipping_region]
│     └─┬─ AccessChild
│       └─── SubCollection[part]
└─┬─ Calc[region_name=region_name, part_type=part_type, total_price=SUM($1.extended_price)]
  └─┬─ AccessChild
    └─── PartitionChild[lines]\
""",
            id="partition_nested",
        ),
        pytest.param(
            TableCollectionInfo("Customers")
            ** CalcInfo(
                [
                    PartitionInfo(
                        PartitionInfo(
                            SubCollectionInfo("orders") ** SubCollectionInfo("lines"),
                            "lines",
                            [
                                ChildReferenceInfo("ship_date", 0),
                                ChildReferenceInfo("receipt_date", 0),
                            ],
                        )
                        ** CalcInfo(
                            [SubCollectionInfo("lines")],
                            order_sum=FunctionInfo(
                                "SUM", [ChildReferenceInfo("extended_price", 0)]
                            ),
                        )
                        ** WhereInfo(
                            [],
                            FunctionInfo(
                                "GRT",
                                [
                                    ReferenceInfo("order_sum"),
                                    LiteralInfo(1000, Int64Type()),
                                ],
                            ),
                        ),
                        "day_totals",
                        [ChildReferenceInfo("ship_date", 0)],
                    )
                    ** CalcInfo(
                        [SubCollectionInfo("day_totals")],
                        total_sum=FunctionInfo(
                            "SUM", [ChildReferenceInfo("order_sum", 0)]
                        ),
                    )
                    ** WhereInfo(
                        [],
                        FunctionInfo(
                            "LET",
                            [
                                ReferenceInfo("total_sum"),
                                LiteralInfo(2000, Int64Type()),
                            ],
                        ),
                    ),
                ],
                name=ReferenceInfo("name"),
                final_sum=FunctionInfo("SUM", [ChildReferenceInfo("total_sum", 0)]),
            ),
            "Customers(name=name, final_sum=SUM(Partition(Partition(orders.lines, name='lines', by=('ship_date', 'receipt_date'))(order_sum=SUM(lines.extended_price)).WHERE(order_sum > 1000), name='day_totals', by=ship_date)(total_sum=SUM(day_totals.order_sum)).WHERE(total_sum < 2000).total_sum))",
            """\
──┬─ TPCH
  ├─── TableCollection[Customers]
  └─┬─ Calc[name=name, final_sum=SUM($1.total_sum)]
    └─┬─ AccessChild
      ├─┬─ Partition[name='day_totals', by=ship_date]
      │ └─┬─ AccessChild
      │   ├─┬─ Partition[name='lines', by=('ship_date', 'receipt_date')]
      │   │ └─┬─ AccessChild
      │   │   └─┬─ SubCollection[orders]
      │   │     └─── SubCollection[lines]
      │   ├─┬─ Calc[order_sum=SUM($1.extended_price)]
      │   │ └─┬─ AccessChild
      │   │   └─── PartitionChild[lines]
      │   └─── Where[order_sum > 1000]
      ├─┬─ Calc[total_sum=SUM($1.order_sum)]
      │ └─┬─ AccessChild
      │   └─── PartitionChild[day_totals]
      └─── Where[total_sum < 2000]\
""",
            id="multi_partition_nested",
        ),
        pytest.param(
            PartitionInfo(
                TableCollectionInfo("Parts"),
                "parts",
                [ChildReferenceInfo("container", 0)],
            )
            ** CalcInfo(
                [SubCollectionInfo("parts")],
                container=ReferenceInfo("container"),
                total_price=FunctionInfo(
                    "SUM", [ChildReferenceInfo("retail_price", 0)]
                ),
            )
            ** OrderInfo([], (ReferenceInfo("total_price"), False, True)),
            "Partition(Parts, name='parts', by=container)(container=container, total_price=SUM(parts.retail_price)).ORDER_BY(total_price.DESC(na_pos='last'))",
            """\
┌─── TPCH
├─┬─ Partition[name='parts', by=container]
│ └─┬─ AccessChild
│   └─── TableCollection[Parts]
├─┬─ Calc[container=container, total_price=SUM($1.retail_price)]
│ └─┬─ AccessChild
│   └─── PartitionChild[parts]
└─── OrderBy[total_price.DESC(na_pos='last')]\
""",
            id="partition_with_order_part",
        ),
        pytest.param(
            PartitionInfo(
                TableCollectionInfo("Parts")
                ** OrderInfo([], (ReferenceInfo("retail_price"), False, True)),
                "parts",
                [ChildReferenceInfo("container", 0)],
            )
            ** CalcInfo(
                [SubCollectionInfo("parts")],
                container=ReferenceInfo("container"),
                total_price=FunctionInfo(
                    "SUM", [ChildReferenceInfo("retail_price", 0)]
                ),
            )
            ** SubCollectionInfo("parts")
            ** CalcInfo(
                [],
                part_name=ReferenceInfo("name"),
                container=ReferenceInfo("container"),
                ratio=FunctionInfo(
                    "DIV",
                    [
                        ReferenceInfo("retail_price"),
                        BackReferenceExpressionInfo("total_price", 1),
                    ],
                ),
            ),
            "Partition(Parts.ORDER_BY(retail_price.DESC(na_pos='last')), name='parts', by=container)(container=container, total_price=SUM(parts.retail_price)).parts(part_name=name, container=container, ratio=retail_price / BACK(1).total_price)",
            """\
┌─── TPCH
├─┬─ Partition[name='parts', by=container]
│ └─┬─ AccessChild
│   ├─── TableCollection[Parts]
│   └─── OrderBy[retail_price.DESC(na_pos='last')]
└─┬─ Calc[container=container, total_price=SUM($1.retail_price)]
  ├─┬─ AccessChild
  │ └─── PartitionChild[parts]
  ├─── PartitionChild[parts]
  └─── Calc[part_name=name, container=container, ratio=retail_price / BACK(1).total_price]\
""",
            id="partition_data_with_data_order",
        ),
        pytest.param(
            TableCollectionInfo("Nations")
            ** CalcInfo(
                [SubCollectionInfo("suppliers")],
                total_sum=FunctionInfo(
                    "SUM", [ChildReferenceInfo("account_balance", 0)]
                ),
            )
            ** TopKInfo([], 5, (ReferenceInfo("total_sum"), False, True)),
            "Nations(total_sum=SUM(suppliers.account_balance)).TOP_K(5, total_sum.DESC(na_pos='last'))",
            """\
──┬─ TPCH
  ├─── TableCollection[Nations]
  ├─┬─ Calc[total_sum=SUM($1.account_balance)]
  │ └─┬─ AccessChild
  │   └─── SubCollection[suppliers]
  └─── TopK[5, total_sum.DESC(na_pos='last')]\
""",
            id="nations_topk",
        ),
    ],
)
def test_collections_to_string(
    calc_pipeline: CollectionTestInfo,
    expected_string: str,
    expected_tree_string: str,
    tpch_node_builder: AstNodeBuilder,
):
    """
    Verifies that various AST collection node structures produce the expected
    non-tree string representation.
    """
    collection: PyDoughCollectionAST = calc_pipeline.build(tpch_node_builder)
    assert (
        collection.to_string() == expected_string
    ), "Mismatch between non-tree string representation and expected value"
    assert (
        collection.to_tree_string() == expected_tree_string
    ), "Mismatch between tree string representation and expected value"


@pytest.mark.parametrize(
    "calc_pipeline, expected_collation_strings",
    [
        pytest.param(
            CalcInfo([], x=LiteralInfo(1, Int64Type()), y=LiteralInfo(3, Int64Type())),
            None,
            id="global_calc",
        ),
        pytest.param(
            TableCollectionInfo("Regions")
            ** SubCollectionInfo("suppliers")
            ** CalcInfo(
                [],
                region_name=BackReferenceExpressionInfo("name", 1),
                nation_name=ReferenceInfo("nation_name"),
                supplier_name=ReferenceInfo("name"),
            ),
            None,
            id="regions_suppliers_calc",
        ),
        pytest.param(
            TableCollectionInfo("Nations")
            ** OrderInfo([], (ReferenceInfo("name"), True, True)),
            ["name.ASC(na_pos='last')"],
            id="nations_ordering",
        ),
        pytest.param(
            TableCollectionInfo("Nations")
            ** OrderInfo(
                [SubCollectionInfo("suppliers")],
                (
                    FunctionInfo("SUM", [ChildReferenceInfo("account_balance", 0)]),
                    False,
                    True,
                ),
                (ReferenceInfo("name"), True, True),
            ),
            [
                "SUM(suppliers.account_balance).DESC(na_pos='last')",
                "name.ASC(na_pos='last')",
            ],
            id="nations_nested_ordering",
        ),
        pytest.param(
            TableCollectionInfo("Regions")
            ** OrderInfo([], (ReferenceInfo("name"), True, True))
            ** SubCollectionInfo("nations")
            ** OrderInfo([], (ReferenceInfo("key"), True, True))
            ** SubCollectionInfo("customers")
            ** OrderInfo([], (ReferenceInfo("acctbal"), True, True)),
            ["acctbal.ASC(na_pos='last')"],
            id="regions_nations_customers_order",
        ),
        pytest.param(
            TableCollectionInfo("Regions")
            ** OrderInfo([], (ReferenceInfo("name"), True, True))
            ** SubCollectionInfo("nations")
            ** OrderInfo([], (ReferenceInfo("key"), True, True))
            ** SubCollectionInfo("customers"),
            None,
            id="regions_nations_customers",
        ),
        pytest.param(
            TableCollectionInfo("Regions")
            ** OrderInfo([], (ReferenceInfo("name"), True, True))
            ** SubCollectionInfo("customers")
            ** OrderInfo([], (ReferenceInfo("key"), True, True))
            ** WhereInfo(
                [],
                FunctionInfo(
                    "GRT", [ReferenceInfo("acctbal"), LiteralInfo(1000, Int64Type())]
                ),
            )
            ** CalcInfo([], region_name=BackReferenceExpressionInfo("name", 1))
            ** OrderInfo([], (ReferenceInfo("region_name"), True, True))
            ** WhereInfo(
                [],
                FunctionInfo(
                    "NEQ",
                    [ReferenceInfo("region_name"), LiteralInfo("ASIA", StringType())],
                ),
            ),
            ["region_name.ASC(na_pos='last')"],
            id="regions_customers_order_where_calc_order_where",
        ),
        pytest.param(
            TableCollectionInfo("Regions")
            ** OrderInfo([], (ReferenceInfo("name"), True, True))
            ** SubCollectionInfo("customers")
            ** OrderInfo([], (ReferenceInfo("key"), True, True))
            ** WhereInfo(
                [],
                FunctionInfo(
                    "GRT", [ReferenceInfo("acctbal"), LiteralInfo(1000, Int64Type())]
                ),
            )
            ** CalcInfo([], region_name=BackReferenceExpressionInfo("name", 1))
            ** WhereInfo(
                [],
                FunctionInfo(
                    "NEQ",
                    [ReferenceInfo("region_name"), LiteralInfo("ASIA", StringType())],
                ),
            ),
            ["key.ASC(na_pos='last')"],
            id="regions_customers_order_where_calc_where",
        ),
        pytest.param(
            PartitionInfo(
                TableCollectionInfo("Parts"),
                "parts",
                [ChildReferenceInfo("container", 0)],
            )
            ** CalcInfo(
                [SubCollectionInfo("parts")],
                container=ReferenceInfo("container"),
                total_price=FunctionInfo(
                    "SUM", [ChildReferenceInfo("retail_price", 0)]
                ),
            ),
            None,
            id="partition_without_order",
        ),
        pytest.param(
            PartitionInfo(
                TableCollectionInfo("Parts"),
                "parts",
                [ChildReferenceInfo("container", 0)],
            )
            ** CalcInfo(
                [SubCollectionInfo("parts")],
                container=ReferenceInfo("container"),
                total_price=FunctionInfo(
                    "SUM", [ChildReferenceInfo("retail_price", 0)]
                ),
            )
            ** OrderInfo([], (ReferenceInfo("total_price"), False, True)),
            ["total_price.DESC(na_pos='last')"],
            id="partition_with_order_part",
        ),
        pytest.param(
            PartitionInfo(
                TableCollectionInfo("Parts")
                ** OrderInfo([], (ReferenceInfo("retail_price"), False, True)),
                "parts",
                [ChildReferenceInfo("container", 0)],
            )
            ** CalcInfo(
                [SubCollectionInfo("parts")],
                container=ReferenceInfo("container"),
                total_price=FunctionInfo(
                    "SUM", [ChildReferenceInfo("retail_price", 0)]
                ),
            ),
            None,
            id="partition_with_data_order",
        ),
        pytest.param(
            PartitionInfo(
                TableCollectionInfo("Parts")
                ** OrderInfo([], (ReferenceInfo("retail_price"), False, True)),
                "parts",
                [ChildReferenceInfo("container", 0)],
            )
            ** CalcInfo(
                [SubCollectionInfo("parts")],
                container=ReferenceInfo("container"),
                total_price=FunctionInfo(
                    "SUM", [ChildReferenceInfo("retail_price", 0)]
                ),
            )
            ** SubCollectionInfo("parts")
            ** CalcInfo(
                [],
                part_name=ReferenceInfo("name"),
                container=ReferenceInfo("container"),
                ratio=FunctionInfo(
                    "DIV",
                    [
                        ReferenceInfo("retail_price"),
                        BackReferenceExpressionInfo("total_price", 1),
                    ],
                ),
            ),
            ["retail_price.DESC(na_pos='last')"],
            id="partition_data_with_data_order",
        ),
        pytest.param(
            TableCollectionInfo("Nations")
            ** CalcInfo(
                [SubCollectionInfo("suppliers")],
                total_sum=FunctionInfo(
                    "SUM", [ChildReferenceInfo("account_balance", 0)]
                ),
            )
            ** TopKInfo([], 5, (ReferenceInfo("total_sum"), False, True)),
            ["total_sum.DESC(na_pos='last')"],
            id="nations_topk",
        ),
    ],
)
def test_collections_ordering(
    calc_pipeline: CollectionTestInfo,
    expected_collation_strings: list[str] | None,
    tpch_node_builder: AstNodeBuilder,
):
    """
    Verifies that various AST collection node structures have the expected
    collation nodes to order by.
    """
    collection: PyDoughCollectionAST = calc_pipeline.build(tpch_node_builder)
    if expected_collation_strings is None:
        assert (
            collection.ordering is None
        ), "expected collection to not have an ordering, but it did have one"
    else:
        assert (
            collection.ordering is not None
        ), "expected collection to have an ordering, but it did not"
        collation_strings: list[str] = [
            collation.to_string() for collation in collection.ordering
        ]
        assert (
            collation_strings == expected_collation_strings
        ), "Mismatch between string representation of collation keys and expected value"


def test_regions_intra_ratio_string_order(
    region_intra_ratio: tuple[CollectionTestInfo, str, str],
    tpch_node_builder: AstNodeBuilder,
):
    """
    Same as `test_collections_to_string` and `test_collections_ordering`, but
    specifically on the structure from the `region_intra_ratio` fixture.
    """
    calc_pipeline, expected_string, expected_tree_string = region_intra_ratio
    collection: PyDoughCollectionAST = calc_pipeline.build(tpch_node_builder)
    assert collection.to_string() == expected_string
    assert collection.to_tree_string() == expected_tree_string
    assert collection.ordering is None<|MERGE_RESOLUTION|>--- conflicted
+++ resolved
@@ -489,24 +489,14 @@
                 "receipt_date": 11,
                 "ship_instruct": 12,
                 "ship_mode": 13,
-<<<<<<< HEAD
                 "return_flag": 14,
                 "comment": 15,
                 "nation_name": 16,
-                "supplier_name": 17,
-                "supplier_address": 18,
-                "ps_availqty": 19,
-                "ps_supplycost": 20,
-                "ps_comment": 21,
-=======
-                "comment": 14,
-                "nation_name": 15,
-                "ps_availqty": 16,
-                "ps_supplycost": 17,
-                "ps_comment": 18,
-                "supplier_name": 19,
-                "supplier_address": 20,
->>>>>>> 724c1803
+                "ps_availqty": 17,
+                "ps_supplycost": 18,
+                "ps_comment": 19,
+                "supplier_name": 20,
+                "supplier_address": 21,
             },
             {
                 "order_key",
@@ -738,7 +728,7 @@
                 "size",
                 "suppliers_of_part",
                 "supply_records",
-                "type",
+                "part_type",
             },
             id="partition_data_with_data_order",
         ),
@@ -1282,7 +1272,7 @@
                         SubCollectionInfo("part"),
                     ],
                     region_name=ChildReferenceInfo("name", 0),
-                    part_type=ChildReferenceInfo("type", 1),
+                    part_type=ChildReferenceInfo("part_type", 1),
                 ),
                 "lines",
                 [
@@ -1298,14 +1288,14 @@
                     "SUM", [ChildReferenceInfo("extended_price", 0)]
                 ),
             ),
-            "Partition(Lineitems.WHERE(tax == 0)(region_name=order.shipping_region.name, part_type=part.type), name='lines', by=('region_name', 'part_type'))(region_name=region_name, part_type=part_type, total_price=SUM(lines.extended_price))",
+            "Partition(Lineitems.WHERE(tax == 0)(region_name=order.shipping_region.name, part_type=part.part_type), name='lines', by=('region_name', 'part_type'))(region_name=region_name, part_type=part_type, total_price=SUM(lines.extended_price))",
             """\
 ┌─── TPCH
 ├─┬─ Partition[name='lines', by=('region_name', 'part_type')]
 │ └─┬─ AccessChild
 │   ├─── TableCollection[Lineitems]
 │   ├─── Where[tax == 0]
-│   └─┬─ Calc[region_name=$1.name, part_type=$2.type]
+│   └─┬─ Calc[region_name=$1.name, part_type=$2.part_type]
 │     ├─┬─ AccessChild
 │     │ └─┬─ SubCollection[order]
 │     │   └─── SubCollection[shipping_region]

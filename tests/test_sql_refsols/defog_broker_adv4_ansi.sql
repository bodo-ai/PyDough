--- conflicted
+++ resolved
@@ -9,73 +9,13 @@
     AND "sbdailyprice"."sbdpdate" >= CAST('2023-04-01' AS DATE)
   GROUP BY
     "sbdailyprice"."sbdptickerid"
-), "_t0_2" AS (
-  SELECT
-<<<<<<< HEAD
-    agg_0 - agg_1 AS price_change,
-    symbol
-  FROM (
-    SELECT
-      agg_0,
-      agg_1,
-      symbol
-    FROM (
-      SELECT
-        sbTickerId AS _id,
-        sbTickerSymbol AS symbol
-      FROM main.sbTicker
-    )
-    LEFT JOIN (
-      SELECT
-        MAX(high) AS agg_0,
-        MIN(low) AS agg_1,
-        ticker_id
-      FROM (
-        SELECT
-          high,
-          low,
-          ticker_id
-        FROM (
-          SELECT
-            sbDpDate AS date,
-            sbDpHigh AS high,
-            sbDpLow AS low,
-            sbDpTickerId AS ticker_id
-          FROM main.sbDailyPrice
-        )
-        WHERE
-          (
-            date <= CAST('2023-04-04' AS DATE)
-          )
-          AND (
-            date >= CAST('2023-04-01' AS DATE)
-          )
-      )
-      GROUP BY
-        ticker_id
-    )
-      ON _id = ticker_id
-  )
-=======
-    "_t1"."agg_0" - "_t1"."agg_1" AS "ordering_2",
-    "_t1"."agg_0" - "_t1"."agg_1" AS "price_change",
-    "sbticker"."sbtickersymbol" AS "symbol"
-  FROM "main"."sbticker" AS "sbticker"
-  LEFT JOIN "_t1" AS "_t1"
-    ON "_t1"."ticker_id" = "sbticker"."sbtickerid"
-  ORDER BY
-    "ordering_2" DESC
-  LIMIT 3
->>>>>>> 245465a3
 )
 SELECT
-  "_t0"."symbol" AS "symbol",
-  "_t0"."price_change" AS "price_change"
-FROM "_t0_2" AS "_t0"
+  "sbticker"."sbtickersymbol" AS "symbol",
+  "_t1"."agg_0" - "_t1"."agg_1" AS "price_change"
+FROM "main"."sbticker" AS "sbticker"
+LEFT JOIN "_t1" AS "_t1"
+  ON "_t1"."ticker_id" = "sbticker"."sbtickerid"
 ORDER BY
-<<<<<<< HEAD
-  price_change DESC
-LIMIT 3
-=======
-  "_t0"."ordering_2" DESC
->>>>>>> 245465a3
+  "price_change" DESC
+LIMIT 3
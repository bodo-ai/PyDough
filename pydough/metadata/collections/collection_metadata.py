"""
Base definition of PyDough metadaata for collections.
"""

from abc import abstractmethod

from pydough.errors import PyDoughMetadataException
from pydough.errors.error_utils import (
    HasType,
    extract_string,
    is_valid_name,
)
from pydough.metadata.abstract_metadata import AbstractMetadata
from pydough.metadata.graphs import GraphMetadata


class CollectionMetadata(AbstractMetadata):
    """
    Abstract base class for PyDough metadata for collections.

    Each implementation must include the following APIs:
    - `create_error_name`
    - `components`
    - `verify_complete`
    - `parse_from_json`
    """

    # Set of names of fields that can be included in the JSON
    # object describing a collection. Implementations should extend this.
    allowed_fields: set[str] = {
        "name",
        "type",
        "properties",
        "description",
        "synonyms",
        "extra semantic info",
    }

    def __init__(
        self,
        name: str,
        graph: GraphMetadata,
        description: str | None,
        synonyms: list[str] | None,
        extra_semantic_info: dict | None,
    ):
        from pydough.metadata.properties import (
            PropertyMetadata,
        )

        is_valid_name.verify(name, "name")
        HasType(GraphMetadata).verify(graph, "graph")

        self._graph: GraphMetadata = graph
        self._name: str = name
        self._properties: dict[str, PropertyMetadata] = {}
        self._definition_order: dict[str, int] = {}
        super().__init__(description, synonyms, extra_semantic_info)

    @property
    def graph(self) -> GraphMetadata:
        """
        The graph that the collection belongs to.
        """
        return self._graph

    @property
    def name(self) -> str:
        """
        The name of the collection.
        """
        return self._name

    @property
    def properties(self):
        """
        A dictionary mapping the names of each property of the collection to
        the property metadata.
        """
        return self._properties

    @property
    def definition_order(self):
        """
        A dictionary mapping each property added to the collection to the time
        when it was added as an index, so the properties can be re-accessed
        later in the same order.
        """
        return self._definition_order

    @property
    def path(self) -> str:
        return f"{self.graph.path}.{self.name}"

    @property
    def error_name(self):
        return self.create_error_name(self.name, self.graph.error_name)

    @staticmethod
    @abstractmethod
    def create_error_name(name: str, graph_error_name: str):
        """
        Creates a string used for the purposes of the `error_name` property.

        Args:
            `name`: the name of the collection.
            `graph_error_name`: the error_name property of the graph containing
            the collection.

        Returns:
            The string to use to identify the collection in exception messages.
        """

    @property
    @abstractmethod
    def components(self) -> list:
        comp: list = self.graph.components
        comp.append(self.name)
        return comp

    @abstractmethod
    def verify_complete(self) -> None:
        """
        Verifies that a collection is well-formed after the parsing of all of
        its properties is complete. Subclasses should extend the checks done
        in the default implementation.

        Raises:
            `PyDoughMetadataException`: if the collection is malformed in any
            way after parsing is done.
        """
        from pydough.metadata.properties.subcollection_relationship_metadata import (
            SubcollectionRelationshipMetadata,
        )

        # Verify that the name relationships are well formed.
        if self.graph.get_collection(self.name) is not self:
            raise PyDoughMetadataException(
                f"{self.error_name} does not match correctly with the collection names in {self.graph.error_name}"
            )
        for property_name, property in self.properties.items():
            if property.name != property_name:
                raise PyDoughMetadataException(
                    f"{property.error_name} does not match correctly with the property names in {self.error_name}"
                )

        # Verify that all properties are well formed with regards to their
        # cardinality relationships
        for property in self.properties.values():
            if isinstance(property, SubcollectionRelationshipMetadata):
                if not property.is_subcollection:
                    raise PyDoughMetadataException(
                        f"{property.error_name} should be a subcollection but is not"
                    )
            else:
                if property.is_subcollection:
                    raise PyDoughMetadataException(
                        f"{property.error_name} should not be a subcollection but is"
                    )
                if property.is_plural:
                    raise PyDoughMetadataException(
                        f"{property.error_name} should not be plural but is"
                    )

    def add_property(self, property: AbstractMetadata) -> None:
        """
        Inserts a new property into the collection.

        Args:
            `property`: the metadata for a PyDough property that is being
            added to the collection.

        Raises:
            `PyDoughMetadataException`: if `property` is unable to be
            inserted into the collection.
        """
        from pydough.metadata.properties import PropertyMetadata

        assert isinstance(property, PropertyMetadata)
        if property.name in self.properties:
            raise PyDoughMetadataException(
                f"Duplicate property: {property.error_name} versus {self.properties[property.name].error_name}."
            )
        self.properties[property.name] = property
        self.definition_order[property.name] = len(self.definition_order)

    def get_property_names(self) -> list[str]:
        """
        Retrieves the names of all properties of the collection.
        """
        return list(self.properties)

    def get_property(self, property_name: str) -> AbstractMetadata:
        """
        Fetches a property from the collection by name.

        Args:
            `property_name`: the name of the property being requested.

        Returns:
            The metadata for the requested property.

        Raises:
            `PyDoughMetadataException`: if a property with name `name` does not
            exist in the collection.
        """
        if property_name not in self.properties:
            raise PyDoughMetadataException(
                f"{self.error_name} does not have a property {property_name!r}"
            )
        return self.properties[property_name]

    def __getitem__(self, key: str):
        return self.get_property(key)

    def add_properties_from_json(self, properties_json: list) -> None:
        """
        Insert the scalar properties from the JSON for collection into the
        metadata object for the collection.

        Args:
            `properties_json`: the list of JSON objects, each representing a
            scalar property that should be parsed and inserted into the
            collection.
        """
<<<<<<< HEAD
        from pydough.errors import PyDoughMetadataException
        from pydough.metadata.properties import TableColumnMetadata
=======
        from pydough.metadata import MaskedTableColumnMetadata, TableColumnMetadata
>>>>>>> 00d6c09b

        for property_json in properties_json:
            # Extract the name/type, and create the string used to identify
            # the property in error messages.
            property_name: str = extract_string(
                property_json, "name", f"property of {self.error_name}"
            )
            error_name = f"property {property_json['name']!r} of {self.error_name}"
            property_type: str = extract_string(property_json, "type", error_name)
            # Dispatch to the correct implementation based on the type.
            match property_type:
                case "table column":
                    TableColumnMetadata.parse_from_json(
                        self, property_name, property_json
                    )
                case "masked table column":
                    MaskedTableColumnMetadata.parse_from_json(
                        self, property_name, property_json
                    )
                case _:
                    raise PyDoughMetadataException(
                        f"Unrecognized property type {property_type!r} for {error_name}"
                    )<|MERGE_RESOLUTION|>--- conflicted
+++ resolved
@@ -223,12 +223,8 @@
             scalar property that should be parsed and inserted into the
             collection.
         """
-<<<<<<< HEAD
         from pydough.errors import PyDoughMetadataException
-        from pydough.metadata.properties import TableColumnMetadata
-=======
         from pydough.metadata import MaskedTableColumnMetadata, TableColumnMetadata
->>>>>>> 00d6c09b
 
         for property_json in properties_json:
             # Extract the name/type, and create the string used to identify

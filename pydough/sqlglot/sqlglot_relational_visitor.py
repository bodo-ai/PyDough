--- conflicted
+++ resolved
@@ -517,13 +517,9 @@
         self._stack.append(query)
 
     def visit_empty_singleton(self, singleton: EmptySingleton) -> None:
-<<<<<<< HEAD
         self._stack.append(
             Select().select(SQLGlotStar()).from_(values([sqlglot_convert((None,))]))
         )
-=======
-        self._stack.append(Select().select(SQLGlotStar()).from_(values([()])))
->>>>>>> 947ca93b
 
     def visit_root(self, root: RelationalRoot) -> None:
         self.visit_inputs(root)

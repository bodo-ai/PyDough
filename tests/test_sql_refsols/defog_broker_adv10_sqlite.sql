WITH _s3 AS (
  SELECT
<<<<<<< HEAD
    sbcustomer.sbcustid AS _id,
    COUNT() AS agg_0
=======
    COUNT(*) AS agg_0,
    sbcustomer.sbcustid AS _id
>>>>>>> 30d7d0e9
  FROM main.sbcustomer AS sbcustomer
  JOIN main.sbtransaction AS sbtransaction
    ON CAST(STRFTIME('%Y', sbcustomer.sbcustjoindate) AS INTEGER) = CAST(STRFTIME('%Y', sbtransaction.sbtxdatetime) AS INTEGER)
    AND CAST(STRFTIME('%m', sbcustomer.sbcustjoindate) AS INTEGER) = CAST(STRFTIME('%m', sbtransaction.sbtxdatetime) AS INTEGER)
    AND sbcustomer.sbcustid = sbtransaction.sbtxcustid
  GROUP BY
    sbcustomer.sbcustid
)
SELECT
  sbcustomer.sbcustid AS _id,
  sbcustomer.sbcustname AS name,
  COALESCE(_s3.agg_0, 0) AS num_transactions
FROM main.sbcustomer AS sbcustomer
LEFT JOIN _s3 AS _s3
  ON _s3._id = sbcustomer.sbcustid
ORDER BY
  num_transactions DESC
LIMIT 1<|MERGE_RESOLUTION|>--- conflicted
+++ resolved
@@ -1,12 +1,7 @@
 WITH _s3 AS (
   SELECT
-<<<<<<< HEAD
     sbcustomer.sbcustid AS _id,
-    COUNT() AS agg_0
-=======
-    COUNT(*) AS agg_0,
-    sbcustomer.sbcustid AS _id
->>>>>>> 30d7d0e9
+    COUNT(*) AS agg_0
   FROM main.sbcustomer AS sbcustomer
   JOIN main.sbtransaction AS sbtransaction
     ON CAST(STRFTIME('%Y', sbcustomer.sbcustjoindate) AS INTEGER) = CAST(STRFTIME('%Y', sbtransaction.sbtxdatetime) AS INTEGER)

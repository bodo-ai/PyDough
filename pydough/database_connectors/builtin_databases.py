--- conflicted
+++ resolved
@@ -10,11 +10,8 @@
 
 __all__ = [
     "load_database_context",
-<<<<<<< HEAD
+    "load_mysql_connection",
     "load_snowflake_connection",
-=======
-    "load_mysql_connection",
->>>>>>> 1ba82f56
     "load_sqlite_connection",
 ]
 
@@ -32,26 +29,19 @@
     Returns:
         The database context object.
     """
-<<<<<<< HEAD
-    supported_databases = {"sqlite", "snowflake"}
-=======
-    supported_databases = {"sqlite", "mysql"}
->>>>>>> 1ba82f56
+    supported_databases = {"sqlite", "snowflake", "mysql"}
     connection: DatabaseConnection
     dialect: DatabaseDialect
     match database_name.lower():
         case "sqlite":
             connection = load_sqlite_connection(**kwargs)
             dialect = DatabaseDialect.SQLITE
-<<<<<<< HEAD
         case "snowflake":
             connection = load_snowflake_connection(**kwargs)
             dialect = DatabaseDialect.SNOWFLAKE
-=======
         case "mysql":
             connection = load_mysql_connection(**kwargs)
             dialect = DatabaseDialect.MYSQL
->>>>>>> 1ba82f56
         case _:
             raise ValueError(
                 f"Unsupported database: {database_name}. The supported databases are: {supported_databases}."
@@ -74,7 +64,6 @@
     return DatabaseConnection(connection)
 
 
-<<<<<<< HEAD
 def load_snowflake_connection(**kwargs) -> DatabaseConnection:
     """
     Loads a Snowflake database connection.
@@ -120,7 +109,8 @@
     # Create a Snowflake connection using the provided keyword arguments
     connection = snowflake.connector.connect(**kwargs)
     return DatabaseConnection(connection)
-=======
+
+
 def load_mysql_connection(**kwargs) -> DatabaseConnection:
     """
     Loads a MySQL database connection. This is done by providing a wrapper
@@ -209,5 +199,4 @@
             time.sleep(delay)
             attempt += 1
 
-    raise ValueError(f"Failed to connect to MySQL after {attempts} attempts")
->>>>>>> 1ba82f56
+    raise ValueError(f"Failed to connect to MySQL after {attempts} attempts")
"""
TODO: add file-level docstring
"""

__all__ = ["AstNodeBuilder"]

from pydough.metadata import (
    GraphMetadata,
    CollectionMetadata,
    PropertyMetadata,
    TableColumnMetadata,
    PyDoughMetadataException,
)
from typing import Dict, List
from pydough.types import PyDoughType
from .abstract_pydough_ast import PyDoughAST
from .expressions import (
    Literal,
    ExpressionFunctionCall,
    ColumnProperty,
    Reference,
    BackReferenceExpression,
    ChildReference,
)
from .pydough_operators import PyDoughOperatorAST, builtin_registered_operators
from .errors import PyDoughASTException
from .collections import (
    PyDoughCollectionAST,
    Calc,
    GlobalContext,
    CollectionAccess,
    CalcChildCollection,
    BackReferenceCollection,
    GlobalCalc,
    GlobalCalcTableCollection,
)


class AstNodeBuilder(object):
    """
    Class used in testing to build AST nodes
    """

    def __init__(self, graph: GraphMetadata):
        self._graph: GraphMetadata = graph
        self._operators: Dict[str, PyDoughOperatorAST] = builtin_registered_operators()

    @property
    def graph(self) -> GraphMetadata:
        """
        The graph used by the node builder.
        """
        return self._graph

    @property
    def operators(self) -> Dict[str, PyDoughOperatorAST]:
        """
        The operators that the builder has access to.
        """
        return self._operators

    def build_literal(self, value: object, data_type: PyDoughType) -> Literal:
        """
        Creates a new literal of the specified PyDough type using a passed-in
        literal value.

        Args:
            `value`: the literal value to be stored.
            `data_type`: the PyDough type of the literal.

        Returns:
            The newly created PyDough literal.

        Raises:
            `PyDoughASTException`: if the literal cannot be created.
        """
        return Literal(value, data_type)

    def build_column(
        self, collection_name: str, property_name: str
    ) -> TableColumnMetadata:
        """
        Creates a new column property node by accessing a specific property of
        a collection in the graph by name.

        Args:
            `value`: the literal value to be stored.
            `data_type`: the PyDough type of the literal.

        Returns:
            The newly created PyDough literal.

        Raises:
            `PyDoughMetadataException`: if the property does not exist or is
            not a table column.
        """
        collection: CollectionMetadata = self.graph.get_collection(collection_name)
        property: PropertyMetadata = collection.get_property(property_name)
        if not isinstance(property, TableColumnMetadata):
            raise PyDoughMetadataException(
                f"Expected {property.error_name} to be a table column property"
            )
        return ColumnProperty(property)

    def build_expression_function_call(
        self, function_name: str, args: List[PyDoughAST]
    ) -> ExpressionFunctionCall:
        """
        Creates a new expression function call by accessing a builtin
        expression function operator by name and calling it on the passed-in
        arguments.

        Args:
            `value`: the literal value to be stored.
            `data_type`: the PyDough type of the literal.

        Returns:
            The newly created PyDough literal.

        Raises:
            `PyDoughASTException`: if the operator does not exist or cannot be
            called on the arguments.
        """
        if function_name not in self.operators:
            raise PyDoughASTException(f"Unrecognized operator name {function_name!r}")
        operator: PyDoughOperatorAST = self.operators[function_name]
        return ExpressionFunctionCall(operator, args)

    def build_reference(self, collection: PyDoughCollectionAST, name: str) -> Reference:
        """
        Creates a new reference to an expression from a preceding collection.

        Args:
            `collection`: the collection that the reference comes from.
            `name`: the name of the expression being referenced.

        Returns:
            The newly created PyDough Reference.

        Raises:
            `PyDoughASTException`: if `name` does not refer to an expression in
            the collection.
        """
        return Reference(collection, name)

    def build_child_reference(
        self, children: List[PyDoughCollectionAST], child_idx: int, name: str
    ) -> Reference:
        """
        Creates a new reference to an expression from a child collection of a
        CALC.

        Args:
            `children`: the child collections that the reference accesses.
            `child_idx`: the index of the child collection being referenced.
            `name`: the name of the expression being referenced.

        Returns:
            The newly created PyDough Child Reference.

        Raises:
            `PyDoughASTException`: if `name` does not refer to an expression in
            the collection, or `child_idx` is not a valid index for `children`.
        """
        if child_idx not in range(len(children)):
            raise PyDoughASTException(
                f"Invalid child reference index {child_idx} with {len(children)} children"
            )
        return ChildReference(children[child_idx], child_idx, name)

    def build_back_reference_expression(
        self, collection: PyDoughCollectionAST, name: str, levels: int
    ) -> Reference:
        """
        Creates a new reference to an expression from an ancestor collection.

        Args:
            `collection`: the collection that the back reference comes from.
            `name`: the name of the expression being referenced.
            `levels`: the number of levels back from `collection` the reference
            refers to.

        Returns:
            The newly created PyDough Back Reference.

        Raises:
            `PyDoughASTException`: if `name` does not refer to an expression in
            the ancestor collection, or the collection does not have `levels`
            many ancestors.
        """
        return BackReferenceExpression(collection, name, levels)

<<<<<<< HEAD
    def build_global_calc(
        self, graph: GraphMetadata, children: List[GlobalCalcTableCollection]
    ) -> GlobalCalc:
        """
        Creates a new global CALC instance, but `with_terms` still needs to be
        called on the output.

        Args:
            `children`: the child subcollections accessed by the CALC term.

        Returns:
            The newly created GlobalCalc.
        """
        return GlobalCalc(graph, children)

    def build_table_collection(self, name: str) -> TableCollection:
=======
    def build_global_context(self) -> GlobalContext:
>>>>>>> e6b0f4be
        """
        Creates a new global context for the graph.

        Returns:
            The newly created PyDough GlobalContext.
        """
        return GlobalContext(self.graph)

    def build_collection_access(
        self, name: str, preceding_context: PyDoughCollectionAST
    ) -> CollectionAccess:
        """
        Creates a new collection access AST node.

        Args:
            `name`: the name of the collection being referenced.
            `preceding_context`: the collection node from which the
            collection access is being fetched.

        Returns:
            The newly created PyDough CollectionAccess.

        Raises:
            `PyDoughMetadataException`: if `name` does not refer to a
            collection that `preceding_context` has access to.
        """
        return preceding_context.get_term(name)

    def build_calc(
        self,
        preceding_context: PyDoughCollectionAST,
        children: List[CalcChildCollection],
    ) -> Calc:
        """
        Creates a CALC instance, but `with_terms` still needs to be called on
        the output.

        Args:
            `preceding_context`: the preceding collection.
            `children`: the child collections accessed by the CALC term.

        Returns:
            The newly created PyDough CALC term.
        """
<<<<<<< HEAD
        return Calc(collection, children)
=======
        return Calc(preceding_context, children)
>>>>>>> e6b0f4be

    def build_back_reference_collection(
        self,
        collection: PyDoughCollectionAST,
        term_name: str,
        back_levels: int,
    ) -> BackReferenceCollection:
        """
        Creates a reference to a a subcollection of an ancestor.

        Args:
            `collection`: the preceding collection.
            `term_name`: the name of the subcollection being accessed.
            `back_levels`: the number of levels up in the ancestry tree to go.

        Returns:
            The newly created PyDough CALC term.

        Raises:
            `PyDoughASTException`: if the terms are invalid for the CALC term.
        """
        return BackReferenceCollection(collection, term_name, back_levels)<|MERGE_RESOLUTION|>--- conflicted
+++ resolved
@@ -31,8 +31,6 @@
     CollectionAccess,
     CalcChildCollection,
     BackReferenceCollection,
-    GlobalCalc,
-    GlobalCalcTableCollection,
 )
 
 
@@ -190,26 +188,7 @@
         """
         return BackReferenceExpression(collection, name, levels)
 
-<<<<<<< HEAD
-    def build_global_calc(
-        self, graph: GraphMetadata, children: List[GlobalCalcTableCollection]
-    ) -> GlobalCalc:
-        """
-        Creates a new global CALC instance, but `with_terms` still needs to be
-        called on the output.
-
-        Args:
-            `children`: the child subcollections accessed by the CALC term.
-
-        Returns:
-            The newly created GlobalCalc.
-        """
-        return GlobalCalc(graph, children)
-
-    def build_table_collection(self, name: str) -> TableCollection:
-=======
     def build_global_context(self) -> GlobalContext:
->>>>>>> e6b0f4be
         """
         Creates a new global context for the graph.
 
@@ -254,11 +233,7 @@
         Returns:
             The newly created PyDough CALC term.
         """
-<<<<<<< HEAD
-        return Calc(collection, children)
-=======
         return Calc(preceding_context, children)
->>>>>>> e6b0f4be
 
     def build_back_reference_collection(
         self,

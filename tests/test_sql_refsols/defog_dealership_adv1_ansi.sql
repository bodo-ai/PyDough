WITH _t0 AS (
  SELECT
    COUNT(*) AS agg_0,
    SUM((
      (
        DAY_OF_WEEK(payments_received.payment_date) + 6
      ) % 7
    ) IN (5, 6)) AS agg_1,
    DATE_TRUNC('WEEK', CAST(payments_received.payment_date AS TIMESTAMP)) AS payment_week
  FROM main.payments_received AS payments_received
  JOIN main.sales AS sales
    ON payments_received.sale_id = sales._id AND sales.sale_price > 30000
  WHERE
<<<<<<< HEAD
    DATEDIFF(CURRENT_TIMESTAMP(), payments_received.payment_date, WEEK) <= 8
    AND DATEDIFF(CURRENT_TIMESTAMP(), payments_received.payment_date, WEEK) >= 1
=======
    DATEDIFF(CURRENT_TIMESTAMP(), CAST(payments_received.payment_date AS DATETIME), WEEK) <= 8
    AND DATEDIFF(CURRENT_TIMESTAMP(), CAST(payments_received.payment_date AS DATETIME), WEEK) >= 1
>>>>>>> 30d7d0e9
  GROUP BY
    DATE_TRUNC('WEEK', CAST(payments_received.payment_date AS TIMESTAMP))
)
SELECT
  payment_week,
  agg_0 AS total_payments,
  COALESCE(agg_1, 0) AS weekend_payments
FROM _t0<|MERGE_RESOLUTION|>--- conflicted
+++ resolved
@@ -11,13 +11,8 @@
   JOIN main.sales AS sales
     ON payments_received.sale_id = sales._id AND sales.sale_price > 30000
   WHERE
-<<<<<<< HEAD
-    DATEDIFF(CURRENT_TIMESTAMP(), payments_received.payment_date, WEEK) <= 8
-    AND DATEDIFF(CURRENT_TIMESTAMP(), payments_received.payment_date, WEEK) >= 1
-=======
     DATEDIFF(CURRENT_TIMESTAMP(), CAST(payments_received.payment_date AS DATETIME), WEEK) <= 8
     AND DATEDIFF(CURRENT_TIMESTAMP(), CAST(payments_received.payment_date AS DATETIME), WEEK) >= 1
->>>>>>> 30d7d0e9
   GROUP BY
     DATE_TRUNC('WEEK', CAST(payments_received.payment_date AS TIMESTAMP))
 )

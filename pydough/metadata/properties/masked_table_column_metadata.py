"""
Definition of the class for PyDough metadata for properties that access a
column of a table from a relational system that has been masked by a certain
protocol, and includes an associated unmasking protocol to reverse the operation.
"""

__all__ = ["MaskedTableColumnMetadata"]


from pydough.errors import (
    PyDoughMetadataException,
    PyDoughTypeException,
)
from pydough.errors.error_utils import (
    NoExtraKeys,
    extract_bool,
    extract_string,
)
from pydough.metadata.collections import CollectionMetadata
from pydough.types import PyDoughType, parse_type_from_string

from .table_column_metadata import TableColumnMetadata


class MaskedTableColumnMetadata(TableColumnMetadata):
    """
    Concrete metadata implementation for a PyDough property representing a
    column of data in a relational table that where the data is masked by a specific
    protocol, and can be unmasked using a defined unmasking protocol.
    """

    # Set of names of fields that can be included in the JSON object
    # describing a table column property.
    allowed_fields: set[str] = TableColumnMetadata.allowed_fields | {
        "protected data type",
        "protect protocol",
        "unprotect protocol",
        "server masked",
        "server dataset id",
    }

    def __init__(
        self,
        name: str,
        collection: CollectionMetadata,
        data_type: PyDoughType,
        protected_data_type: PyDoughType,
        column_name: str,
        unprotect_protocol: str,
        protect_protocol: str,
        server_masked: bool,
<<<<<<< HEAD
        server_dataset_id: str | None,
        sample_values: list | None = None,
        description: str | None = None,
        synonyms: list[str] | None = None,
        extra_semantic_info: dict | None = None,
=======
        sample_values: list | None,
        description: str | None,
        synonyms: list[str] | None,
        extra_semantic_info: dict | None,
>>>>>>> 149f7b2d
    ):
        super().__init__(
            name,
            collection,
            protected_data_type,
            column_name,
            sample_values,
            description,
            synonyms,
            extra_semantic_info,
        )
        self._unprotected_data_type: PyDoughType = data_type
        self._unprotect_protocol: str = unprotect_protocol
        self._protect_protocol: str = protect_protocol
        self._server_masked: bool = server_masked
        self._server_dataset_id: str | None = server_dataset_id

    @property
    def unprotected_data_type(self) -> PyDoughType:
        """
        Returns the data type of the column when it is unprotected.
        """
        return self._unprotected_data_type

    @property
    def unprotect_protocol(self) -> str:
        """
        Returns the format string used to un-mask the data in this column.
        Call `self.unprotect_protocol.format(value)` to generate SQL for unmasking, where `value` is the SQL text string corresponding to a value that is masked.
        """
        return self._unprotect_protocol

    @property
    def protect_protocol(self) -> str:
        """
        Returns the format string used to mask the data in this column.
        Should be reversible by `self.unprotect_protocol`.
        """
        return self._protect_protocol

    @property
    def server_masked(self) -> bool:
        """
        Returns whether the data in this table column property is masked in
        a manner that corresponds to a server that can be sent predicate queries
        in order to infer smarter predicates that do not require un-masking the
        data.
        """
        return self._server_masked

    @property
    def server_dataset_id(self) -> str | None:
        """
        Returns the dataset ID to use when querying the mask server for this
        column, if any.
        """
        return self._server_dataset_id

    @staticmethod
    def create_error_name(name: str, collection_error_name: str) -> str:
        return f"masked table column property {name!r} of {collection_error_name}"

    @property
    def components(self) -> list:
        comp: list = super().components
        comp.append(self.unprotected_data_type)
        comp.append(self.unprotect_protocol)
        comp.append(self.protect_protocol)
        comp.append(self.server_masked)
        comp.append(self.server_dataset_id)
        return comp

    @staticmethod
    def parse_from_json(
        collection: CollectionMetadata, property_name: str, property_json: dict
    ) -> None:
        """
        Procedure dispatched from PropertyMetadata.parse_from_json to handle
        the parsing for table column properties.

        Args:
            `collection`: the metadata for the PyDough collection that the
            property would be inserted into.
            `property_name`: the name of the property that would be inserted.
            `property_json`: the JSON object that would be parsed to create
            the new table column property.

        Raises:
            `PyDoughMetadataException`: if the JSON for the property is
            malformed.
        """
        error_name: str = MaskedTableColumnMetadata.create_error_name(
            property_name, collection.error_name
        )
        # Extract the `data_type` and `column_name` fields from the JSON object
        type_string: str = extract_string(property_json, "data type", error_name)
        protected_data_type: PyDoughType
        try:
            data_type: PyDoughType = parse_type_from_string(type_string)
            if "protected data type" in property_json:
                type_string = extract_string(
                    property_json, "protected data type", error_name
                )
                protected_data_type = parse_type_from_string(type_string)
            else:
                protected_data_type = data_type
        except PyDoughTypeException as e:
            raise PyDoughMetadataException(*e.args)
        column_name: str = extract_string(property_json, "column name", error_name)

        # Extract the `unprotect protocol`, `protect protocol`, and
        # `server masked` fields from the JSON object.
        unprotect_protocol: str = extract_string(
            property_json, "unprotect protocol", error_name
        )
        protect_protocol: str = extract_string(
            property_json, "protect protocol", error_name
        )
        server_masked: bool = False
        if "server masked" in property_json:
            server_masked = extract_bool(property_json, "server masked", error_name)

        server_dataset_id: str | None = None
        if "server dataset id" in property_json:
            server_dataset_id = extract_string(
                property_json, "server dataset id", error_name
            )

        NoExtraKeys(MaskedTableColumnMetadata.allowed_fields).verify(
            property_json, error_name
        )

        # Build the new property metadata object and add it to the collection.
        property: MaskedTableColumnMetadata = MaskedTableColumnMetadata(
            property_name,
            collection,
            data_type,
            protected_data_type,
            column_name,
            unprotect_protocol,
            protect_protocol,
            server_masked,
<<<<<<< HEAD
            server_dataset_id,
=======
            None,
            None,
            None,
            None,
>>>>>>> 149f7b2d
        )
        # Parse the optional common semantic properties like the description.
        property.parse_optional_properties(property_json)
        collection.add_property(property)<|MERGE_RESOLUTION|>--- conflicted
+++ resolved
@@ -49,18 +49,11 @@
         unprotect_protocol: str,
         protect_protocol: str,
         server_masked: bool,
-<<<<<<< HEAD
         server_dataset_id: str | None,
-        sample_values: list | None = None,
-        description: str | None = None,
-        synonyms: list[str] | None = None,
-        extra_semantic_info: dict | None = None,
-=======
         sample_values: list | None,
         description: str | None,
         synonyms: list[str] | None,
         extra_semantic_info: dict | None,
->>>>>>> 149f7b2d
     ):
         super().__init__(
             name,
@@ -203,14 +196,11 @@
             unprotect_protocol,
             protect_protocol,
             server_masked,
-<<<<<<< HEAD
             server_dataset_id,
-=======
-            None,
-            None,
-            None,
-            None,
->>>>>>> 149f7b2d
+            None,
+            None,
+            None,
+            None,
         )
         # Parse the optional common semantic properties like the description.
         property.parse_optional_properties(property_json)

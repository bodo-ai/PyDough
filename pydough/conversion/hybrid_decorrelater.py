"""
Logic for applying de-correlation to hybrid trees before relational conversion
if the correlate is not a semi/anti join.
"""

__all__ = ["HybridDecorrelater"]


import copy

from .hybrid_connection import ConnectionType, HybridConnection
from .hybrid_expressions import (
    HybridBackRefExpr,
    HybridChildRefExpr,
    HybridColumnExpr,
    HybridCorrelExpr,
    HybridExpr,
    HybridFunctionExpr,
    HybridLiteralExpr,
    HybridRefExpr,
    HybridWindowExpr,
)
from .hybrid_operations import (
    HybridCalculate,
    HybridChildPullUp,
    HybridFilter,
    HybridNoop,
    HybridPartition,
)
from .hybrid_tree import HybridTree


class HybridDecorrelater:
    """
    Class that encapsulates the logic used for de-correlation of hybrid trees.
    """

    def __init__(self) -> None:
        self.stack: list[HybridTree] = []
        self.children_indices: list[int] = []

    def make_decorrelate_parent(
        self, hybrid: HybridTree, child_idx: int, min_steps: int, max_steps: int
    ) -> tuple[HybridTree, int, int]:
        """
        Creates a snapshot of the ancestry of the hybrid tree that contains
        a correlated child, without any of its children, its descendants, or
        any pipeline operators that do not need to be there.

        Args:
            `hybrid`: The hybrid tree to create a snapshot of in order to aid
            in the de-correlation of a correlated child.
            `child_idx`: The index of the correlated child of hybrid that the
            snapshot is being created to aid in the de-correlation of.
            `min_steps`: The index of the last pipeline operator that
            needs to be included in the snapshot in order for the child to be
            derivable.
            `max_steps`: The index of the first pipeline operator that cannot
            occur because it depends on the correlated child.

        Returns:
            A tuple where the first entry is a snapshot of `hybrid` and its
            ancestry in the hybrid tree, without without any of its children or
            pipeline operators that occur during or after the derivation of the
            correlated child, or without any of its descendants. The second
            entry is the number of ancestor layers that should be skipped due
            to the PARTITION edge case. The third entry is how many operators
            in the pipeline were copied over from the root.
        """
        if isinstance(hybrid.pipeline[0], HybridPartition) and child_idx == 0:
            # Special case: if the correlated child is the data argument of a
            # partition operation, then the parent to snapshot is actually the
            # parent of the level containing the partition operation. In this
            # case, all of the parent's children & pipeline operators should be
            # included in the snapshot.
            if hybrid.parent is None:
                raise ValueError(
                    "Malformed hybrid tree: partition data input to a partition node cannot contain a correlated reference to the partition node."
                )
            result = self.make_decorrelate_parent(
                hybrid.parent,
                -1,
                len(hybrid.parent.pipeline) - 1,
                len(hybrid.parent.pipeline),
            )
            return result[0], result[1] + 1, 1
        # Temporarily detach the successor of the current level, then create a
        # deep copy of the current level (which will include its ancestors),
        # then reattach the successor back to the original. This ensures that
        # the descendants of the current level are not included when providing
        # the parent to the correlated child as its new ancestor.
        successor: HybridTree | None = hybrid.successor
        hybrid._successor = None
        new_hybrid: HybridTree = copy.deepcopy(hybrid)
        hybrid._successor = successor
        # Ensure the new parent only includes the children and pipeline
        # operators that are required to exist first.
        new_children: list[HybridConnection] = []
        original_max_steps: int = max_steps
        new_correlated_children: set[int] = set()
        for idx, child in enumerate(new_hybrid.children):
            if child.min_steps < min_steps and child.max_steps <= original_max_steps:
                new_children.append(child)
                if idx in hybrid.correlated_children:
                    new_correlated_children.add(len(new_children) - 1)
            else:
                max_steps = min(max_steps, child.max_steps)
        new_hybrid._correlated_children = new_correlated_children
        new_hybrid._children = new_children
        new_hybrid._pipeline = new_hybrid._pipeline[:max_steps]
        return new_hybrid, 0, max_steps

    def remove_correl_refs(
        self,
        expr: HybridExpr,
        parent: HybridTree,
        child_height: int,
        correl_level: int,
        new_parent_uni_keys: list[HybridExpr],
    ) -> HybridExpr:
        """
        Recursively & destructively removes correlated references within a
        hybrid expression if they point to a specific correlated ancestor
        hybrid tree, and replaces them with corresponding BACK references.

        Args:
            `expr`: The hybrid expression to remove correlated references from.
            `parent`: The correlated ancestor hybrid tree that the correlated
            references should point to when they are targeted for removal.
            `child_height`: The height of the correlated child within the
            hybrid tree that the correlated references is point to. This is
            the number of BACK indices to shift by when replacing the
            correlated reference with a BACK reference.
            `correl_level`: The level of correlation nesting required for the
            correlated reference to be removed. This is used to ensure that
            only references that are at the specified level of correlation
            are removed, and all others are left intact.
            `new_parent_uni_keys`: The unique keys of the new parent with
            regards to the current level. This is used to augment window calls
            that require new partition keys to remain correct.

        Returns:
            The hybrid expression with all correlated references to `parent`
            replaced with corresponding BACK references. The replacement also
            happens in-place.
        """
        match expr:
            case HybridCorrelExpr():
                # Unwrap the correlated expression to get the expression it
                # refers to (and shift it back to account for the fact that
                # the expression it points to is now above it in the hybrid
                # tree) but only if the correlated expression has enough
                # layers of correlation nesting to indicate that it refers to
                # the level of correlation that we are trying to remove.
                if expr.count_correlated_levels() >= correl_level:
                    return expr.expr.shift_back(child_height)
                else:
                    return expr
            case HybridFunctionExpr():
                # For regular functions, recursively transform all of their
                # arguments.
                for idx, arg in enumerate(expr.args):
                    expr.args[idx] = self.remove_correl_refs(
                        arg, parent, child_height, correl_level, new_parent_uni_keys
                    )
                return expr
            case HybridWindowExpr():
                # For window functions, recursively transform all of their
                # arguments, partition keys, and order keys.
                for idx, arg in enumerate(expr.args):
                    expr.args[idx] = self.remove_correl_refs(
                        arg, parent, child_height, correl_level, new_parent_uni_keys
                    )
                req_aug: bool = True
                for idx, arg in enumerate(expr.partition_args):
                    if (
                        expr.partition_args[idx].count_correlated_levels()
                        >= correl_level
                    ):
                        req_aug = False
                    expr.partition_args[idx] = self.remove_correl_refs(
                        arg, parent, child_height, correl_level, new_parent_uni_keys
                    )
                for order_arg in expr.order_args:
                    order_arg.expr = self.remove_correl_refs(
                        order_arg.expr,
                        parent,
                        child_height,
                        correl_level,
                        new_parent_uni_keys,
                    )
                # Augment the partition arguments, if needed (unless the
                # partition args already contains correlated references)
                if req_aug:
                    expr.partition_args.extend(
                        [expr.shift_back(child_height) for expr in new_parent_uni_keys]
                    )
                return expr
            case (
                HybridBackRefExpr()
                | HybridRefExpr()
                | HybridChildRefExpr()
                | HybridLiteralExpr()
                | HybridColumnExpr()
            ):
                # All other expression types do not require any transformation
                # to de-correlate since they cannot contain correlations.
                return expr
            case _:
                raise NotImplementedError(
                    f"Unsupported expression type: {expr.__class__.__name__}."
                )

    def correl_ref_purge(
        self,
        level: HybridTree | None,
        old_parent: HybridTree,
        new_parent: HybridTree,
        child_height: int,
        correl_level: int,
        new_parent_uni_keys: list[HybridExpr],
        top_level: bool = True,
    ) -> None:
        """
        The recursive procedure to remove correlated references from the
        expressions of a hybrid tree or any of its ancestors or children if
        they refer to a specific correlated ancestor that is being removed.

        Args:
            `level`: The current level of the hybrid tree to remove correlated
            references from.
            `old_parent`: The correlated ancestor hybrid tree that the correlated
            references should point to when they are targeted for removal.
            `new_parent`: The ancestor of `level` that removal should stop at
            because it is the transposed snapshot of `old_parent`, and
            therefore it & its ancestors cannot contain any more correlated
            references that would be targeted for removal.
            `child_height`: The height of the correlated child within the
            hybrid tree that the correlated references is point to. This is
            the number of BACK indices to shift by when replacing the
            correlated reference with a BACK.
            `correl_level`: The level of correlation nesting required for the
            correlated reference to be removed. This is used to ensure that
            only references that are at the specified level of correlation
            nesting are removed, and all others are left intact.
            `new_parent_uni_keys`: The unique keys of the new parent with
            regards to the current level. This is used to augment window calls
            that require new partition keys to remain correct.
            `top_level`: Whether this is the top level of the hybrid tree that
            is being de-correlated.
        """
        while level is not None and level is not new_parent:
            # First, recursively remove any targeted correlated references from
            # the children of the current level.
            for child in level.children:
                self.correl_ref_purge(
                    child.subtree,
                    old_parent,
                    new_parent,
                    child_height,
                    correl_level + 1,
                    [],
                    top_level=False,
                )
            # Then, remove any correlated references from the pipeline
            # operators of the current level. Usually this just means
            # transforming the terms/orderings/unique keys of the operation,
            # but specific operation types will require special casing if they
            # have additional expressions stored in other field that need to be
            # transformed.
            for operation in level.pipeline:
                for name, expr in operation.terms.items():
                    operation.terms[name] = self.remove_correl_refs(
                        expr,
                        old_parent,
                        child_height,
                        correl_level,
                        new_parent_uni_keys,
                    )
                for ordering in operation.orderings:
                    ordering.expr = self.remove_correl_refs(
                        ordering.expr,
                        old_parent,
                        child_height,
                        correl_level,
                        new_parent_uni_keys,
                    )
                for idx, expr in enumerate(operation.unique_exprs):
                    operation.unique_exprs[idx] = self.remove_correl_refs(
                        operation.unique_exprs[idx],
                        old_parent,
                        child_height,
                        correl_level,
                        new_parent_uni_keys,
                    )
                if isinstance(operation, HybridCalculate):
                    for str, expr in operation.new_expressions.items():
                        operation.new_expressions[str] = operation.terms[name]
                if isinstance(operation, HybridFilter):
                    operation.condition = self.remove_correl_refs(
                        operation.condition,
                        old_parent,
                        child_height,
                        correl_level,
                        new_parent_uni_keys,
                    )
            # Repeat the process on the ancestor until either loop guard
            # condition is no longer True. Only update the child height if we
            # are still making steps from the original tree, as opposed to from
            # inside a nested child.
            level = level.parent
            if top_level:
                child_height -= 1

    def decorrelate_child(
        self,
        old_parent: HybridTree,
        child_idx: int,
        new_parent: HybridTree,
        skipped_levels: int,
        preserved_steps: int,
    ) -> int:
        """
        Runs the logic to de-correlate a child of a hybrid tree that contains
        a correlated reference. This involves linking the child to a new parent
        as its ancestor, the parent being a snapshot of the original hybrid
        tree that contained the correlated child as a child. The transformed
        child can now replace correlated references with BACK references that
        point to terms in its newly expanded ancestry, and the original hybrid
        tree can now join onto this child using its uniqueness keys.

        Args:
            `old_parent`: The correlated ancestor hybrid tree that the correlated
            references should point to when they are targeted for removal.
            `child_idx`: Which child of the hybrid tree the child is.
            `new_parent`: The ancestor of `level` that removal should stop at.
            `skipped_levels`: The number of ancestor layers that should be
            ignored when deriving backshifts of join/agg keys.
            `preserved_steps`: The number of pipeline operators from old parent
            that were copied over into the new parent.

        Returns:
            The index of the child that was de-correlated, which is usually
            the same as `child_idx` but could have been shifted.
        """
        # First, find the height of the child subtree & its top-most level.
        child: HybridConnection = old_parent.children[child_idx]
        child_root: HybridTree = child.subtree
        child_height: int = 1
        while child_root.parent is not None:
            child_height += 1
            child_root = child_root.parent
        # Link the top level of the child subtree to the new parent.
        new_parent.add_successor(child_root)
<<<<<<< HEAD
=======
        # Replace any correlated references to the original parent with BACK references.
        self.correl_ref_purge(
            child.subtree, old_parent, new_parent, child_height - skipped_levels, 1
        )
>>>>>>> 5930a77d
        # Update the join keys to join on the unique keys of all the ancestors,
        # and the aggregation keys along with them.
        new_join_keys: list[tuple[HybridExpr, HybridExpr]] = []
        additional_levels: int = 0
        current_level: HybridTree | None = old_parent
        parent_agg_keys: list[HybridExpr] = []
        new_agg_keys: list[HybridExpr] = []
        rhs_shift: int = child_height - skipped_levels
        while current_level is not None:
            partition_edge_case: bool = (
                isinstance(current_level.pipeline[0], HybridPartition)
                and child is current_level.children[0]
            )
            for unique_key in sorted(current_level.pipeline[-1].unique_exprs, key=str):
                lhs_key: HybridExpr = unique_key.shift_back(additional_levels)
<<<<<<< HEAD
                rhs_key: HybridExpr = lhs_key.shift_back(rhs_shift)
                if not skip_join:
                    new_join_keys.append((lhs_key, rhs_key))
                parent_agg_keys.append(lhs_key)
=======
                rhs_key: HybridExpr = (
                    lhs_key if partition_edge_case else lhs_key.shift_back(rhs_shift)
                )
                new_join_keys.append((lhs_key, rhs_key))
>>>>>>> 5930a77d
                new_agg_keys.append(rhs_key)
            current_level = current_level.parent
            additional_levels += 1
        child.subtree.join_keys = new_join_keys
        child.subtree.general_join_condition = None
        # Replace any correlated references to the original parent with BACK references.
        self.correl_ref_purge(
            child.subtree, old_parent, new_parent, child_height, 1, parent_agg_keys
        )
        # If aggregating, update the aggregation keys accordingly.
        is_faux_agg: bool = (
            child.connection_type in (ConnectionType.SEMI, ConnectionType.ANTI)
            and not child.subtree.is_singular()
        )
        if child.connection_type.is_aggregation or is_faux_agg:
            child.subtree.agg_keys = new_agg_keys
        # If the child is such that we don't need to keep rows from the parent
        # without a match, replace the parent & its ancestors with a
        # HybridPullUp node (and replace any other deleted nodes with no-ops).
        # This is done in-place, but only if the child is the first child of
        # the parent.
        if child.connection_type.is_semi and child_idx == min(
            old_parent.correlated_children
        ):
            if child.connection_type == ConnectionType.SEMI:
                child.connection_type = (
                    ConnectionType.AGGREGATION_ONLY_MATCH
                    if is_faux_agg
                    else ConnectionType.SINGULAR_ONLY_MATCH
                )
            old_parent._parent = None
            old_parent.pipeline[0] = HybridChildPullUp(
                old_parent, child_idx, child_height - skipped_levels
            )
            for i in range(1, preserved_steps):
                old_parent.pipeline[i] = HybridNoop(old_parent.pipeline[i - 1])
            must_remove: set[int] = set()
            for idx, other_child in enumerate(old_parent.children):
                if other_child.max_steps < child.max_steps:
                    must_remove.add(idx)
            child_remapping: dict[int, int] = old_parent.remove_dead_children(
                must_remove
            )
            child_idx = child_remapping[child_idx]
        # Mark the child as no longer correlated, for printing purposes
        old_parent.correlated_children.discard(child_idx)
        return child_idx

    def decorrelate_hybrid_tree(self, hybrid: HybridTree) -> HybridTree:
        """
        The recursive procedure to remove unwanted correlated references from
        the entire hybrid tree, called from the bottom and working upwards
        to the top layer, and having each layer also de-correlate its children.

        Args:
            `hybrid`: The hybrid tree to remove correlated references from.

        Returns:
            The hybrid tree with all invalid correlated references removed as the
            tree structure is re-written to allow them to be replaced with BACK
            references. The transformation is also done in-place.
        """
        # Recursively decorrelate the ancestors of the current level of the
        # hybrid tree.
        if hybrid.parent is not None:
            hybrid._parent = self.decorrelate_hybrid_tree(hybrid.parent)
            hybrid._parent._successor = hybrid
        # Iterate across all the children, identify any that are correlated,
        # and transform any of the correlated ones that require decorrelation
        # due to the type of connection.
        child_idx: int = len(hybrid.children) - 1
        original_parent: HybridTree | None = None
        while child_idx >= 0:
            child = hybrid.children[child_idx]
            if child_idx not in hybrid.correlated_children:
                child_idx -= 1
                continue
            match child.connection_type:
                case (
                    ConnectionType.SINGULAR
                    | ConnectionType.AGGREGATION
                    | ConnectionType.SEMI
                    | ConnectionType.AGGREGATION_ONLY_MATCH
                    | ConnectionType.SINGULAR_ONLY_MATCH
                    | ConnectionType.ANTI
                    | ConnectionType.NO_MATCH_SINGULAR
                    | ConnectionType.NO_MATCH_AGGREGATION
                    | ConnectionType.NO_MATCH_NDISTINCT
                ):
                    if original_parent is None:
                        original_parent = copy.deepcopy(hybrid)
                    new_parent, skipped_levels, preserved_steps = (
                        self.make_decorrelate_parent(
                            original_parent,
                            child_idx,
                            hybrid.children[child_idx].min_steps,
                            hybrid.children[child_idx].max_steps,
                        )
                    )
                    child_idx = self.decorrelate_child(
                        hybrid,
                        child_idx,
                        new_parent,
                        skipped_levels,
                        preserved_steps,
                    )
                case (
                    ConnectionType.NDISTINCT
                    | ConnectionType.NDISTINCT_ONLY_MATCH
                    | ConnectionType.NO_MATCH_SINGULAR
                ):
                    raise NotImplementedError(
                        f"PyDough does not yet support correlated references with the {child.connection_type.name} pattern."
                    )
            child_idx -= 1
        # Iterate across all the children and recursively decorrelate them.
        for child in hybrid.children:
            child.subtree = self.decorrelate_hybrid_tree(child.subtree)
        return hybrid

    def find_correlated_children(self, hybrid: HybridTree) -> None:
        """
        Recursively finds all correlated children of a hybrid tree and stores
        them in the hybrid tree.

        Args:
            `hybrid`: The hybrid tree to find correlated children in.
        """
        correl_levels: int = 0
        for operation in hybrid.pipeline:
            if isinstance(operation, HybridCalculate):
                for term in operation.new_expressions.values():
                    correl_levels = max(correl_levels, term.count_correlated_levels())
            if isinstance(operation, HybridFilter):
                correl_levels = max(
                    correl_levels, operation.condition.count_correlated_levels()
                )

        assert correl_levels <= len(self.stack)
        for i in range(-1, -correl_levels - 1, -1):
            self.stack[i].correlated_children.add(self.children_indices[i])

        self.stack.append(hybrid)
        for idx, child in enumerate(hybrid.children):
            self.children_indices.append(idx)
            self.find_correlated_children(child.subtree)
            self.children_indices.pop()
        self.stack.pop()
        if hybrid.parent is not None:
            self.find_correlated_children(hybrid.parent)<|MERGE_RESOLUTION|>--- conflicted
+++ resolved
@@ -352,13 +352,6 @@
             child_root = child_root.parent
         # Link the top level of the child subtree to the new parent.
         new_parent.add_successor(child_root)
-<<<<<<< HEAD
-=======
-        # Replace any correlated references to the original parent with BACK references.
-        self.correl_ref_purge(
-            child.subtree, old_parent, new_parent, child_height - skipped_levels, 1
-        )
->>>>>>> 5930a77d
         # Update the join keys to join on the unique keys of all the ancestors,
         # and the aggregation keys along with them.
         new_join_keys: list[tuple[HybridExpr, HybridExpr]] = []
@@ -374,25 +367,24 @@
             )
             for unique_key in sorted(current_level.pipeline[-1].unique_exprs, key=str):
                 lhs_key: HybridExpr = unique_key.shift_back(additional_levels)
-<<<<<<< HEAD
-                rhs_key: HybridExpr = lhs_key.shift_back(rhs_shift)
-                if not skip_join:
-                    new_join_keys.append((lhs_key, rhs_key))
-                parent_agg_keys.append(lhs_key)
-=======
                 rhs_key: HybridExpr = (
                     lhs_key if partition_edge_case else lhs_key.shift_back(rhs_shift)
                 )
                 new_join_keys.append((lhs_key, rhs_key))
->>>>>>> 5930a77d
                 new_agg_keys.append(rhs_key)
+                parent_agg_keys.append(lhs_key)
             current_level = current_level.parent
             additional_levels += 1
         child.subtree.join_keys = new_join_keys
         child.subtree.general_join_condition = None
         # Replace any correlated references to the original parent with BACK references.
         self.correl_ref_purge(
-            child.subtree, old_parent, new_parent, child_height, 1, parent_agg_keys
+            child.subtree,
+            old_parent,
+            new_parent,
+            child_height - skipped_levels,
+            1,
+            parent_agg_keys,
         )
         # If aggregating, update the aggregation keys accordingly.
         is_faux_agg: bool = (

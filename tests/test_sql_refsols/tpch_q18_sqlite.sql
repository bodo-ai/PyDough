WITH _t3 AS (
  SELECT
    SUM(l_quantity) AS agg_0,
    l_orderkey AS order_key
  FROM tpch.lineitem
  GROUP BY
<<<<<<< HEAD
    "lineitem"."l_orderkey"
)
SELECT
  "customer"."c_name" AS "C_NAME",
  "customer"."c_custkey" AS "C_CUSTKEY",
  "orders"."o_orderkey" AS "O_ORDERKEY",
  "orders"."o_orderdate" AS "O_ORDERDATE",
  "orders"."o_totalprice" AS "O_TOTALPRICE",
  COALESCE("_t3"."agg_0", 0) AS "TOTAL_QUANTITY"
FROM "tpch"."orders" AS "orders"
LEFT JOIN "tpch"."customer" AS "customer"
  ON "customer"."c_custkey" = "orders"."o_custkey"
LEFT JOIN "_t3" AS "_t3"
  ON "_t3"."order_key" = "orders"."o_orderkey"
WHERE
  "_t3"."agg_0" > 300 AND NOT "_t3"."agg_0" IS NULL
ORDER BY
  "o_totalprice" DESC,
  "o_orderdate"
LIMIT 10
=======
    l_orderkey
), _t0_2 AS (
  SELECT
    customer.c_custkey,
    customer.c_name,
    orders.o_orderdate,
    orders.o_orderkey,
    orders.o_totalprice,
    COALESCE(_t3.agg_0, 0) AS total_quantity,
    orders.o_totalprice AS ordering_1,
    orders.o_orderdate AS ordering_2
  FROM tpch.orders AS orders
  LEFT JOIN tpch.customer AS customer
    ON customer.c_custkey = orders.o_custkey
  LEFT JOIN _t3 AS _t3
    ON _t3.order_key = orders.o_orderkey
  WHERE
    NOT _t3.agg_0 IS NULL AND _t3.agg_0 > 300
  ORDER BY
    ordering_1 DESC,
    ordering_2
  LIMIT 10
)
SELECT
  c_name AS C_NAME,
  c_custkey AS C_CUSTKEY,
  o_orderkey AS O_ORDERKEY,
  o_orderdate AS O_ORDERDATE,
  o_totalprice AS O_TOTALPRICE,
  total_quantity AS TOTAL_QUANTITY
FROM _t0_2
ORDER BY
  ordering_1 DESC,
  ordering_2
>>>>>>> a57d0640
<|MERGE_RESOLUTION|>--- conflicted
+++ resolved
@@ -4,60 +4,23 @@
     l_orderkey AS order_key
   FROM tpch.lineitem
   GROUP BY
-<<<<<<< HEAD
-    "lineitem"."l_orderkey"
+    l_orderkey
 )
 SELECT
-  "customer"."c_name" AS "C_NAME",
-  "customer"."c_custkey" AS "C_CUSTKEY",
-  "orders"."o_orderkey" AS "O_ORDERKEY",
-  "orders"."o_orderdate" AS "O_ORDERDATE",
-  "orders"."o_totalprice" AS "O_TOTALPRICE",
-  COALESCE("_t3"."agg_0", 0) AS "TOTAL_QUANTITY"
-FROM "tpch"."orders" AS "orders"
-LEFT JOIN "tpch"."customer" AS "customer"
-  ON "customer"."c_custkey" = "orders"."o_custkey"
-LEFT JOIN "_t3" AS "_t3"
-  ON "_t3"."order_key" = "orders"."o_orderkey"
+  customer.c_name AS C_NAME,
+  customer.c_custkey AS C_CUSTKEY,
+  orders.o_orderkey AS O_ORDERKEY,
+  orders.o_orderdate AS O_ORDERDATE,
+  orders.o_totalprice AS O_TOTALPRICE,
+  COALESCE(_t3.agg_0, 0) AS TOTAL_QUANTITY
+FROM tpch.orders AS orders
+LEFT JOIN tpch.customer AS customer
+  ON customer.c_custkey = orders.o_custkey
+LEFT JOIN _t3 AS _t3
+  ON _t3.order_key = orders.o_orderkey
 WHERE
-  "_t3"."agg_0" > 300 AND NOT "_t3"."agg_0" IS NULL
+  NOT _t3.agg_0 IS NULL AND _t3.agg_0 > 300
 ORDER BY
-  "o_totalprice" DESC,
-  "o_orderdate"
-LIMIT 10
-=======
-    l_orderkey
-), _t0_2 AS (
-  SELECT
-    customer.c_custkey,
-    customer.c_name,
-    orders.o_orderdate,
-    orders.o_orderkey,
-    orders.o_totalprice,
-    COALESCE(_t3.agg_0, 0) AS total_quantity,
-    orders.o_totalprice AS ordering_1,
-    orders.o_orderdate AS ordering_2
-  FROM tpch.orders AS orders
-  LEFT JOIN tpch.customer AS customer
-    ON customer.c_custkey = orders.o_custkey
-  LEFT JOIN _t3 AS _t3
-    ON _t3.order_key = orders.o_orderkey
-  WHERE
-    NOT _t3.agg_0 IS NULL AND _t3.agg_0 > 300
-  ORDER BY
-    ordering_1 DESC,
-    ordering_2
-  LIMIT 10
-)
-SELECT
-  c_name AS C_NAME,
-  c_custkey AS C_CUSTKEY,
-  o_orderkey AS O_ORDERKEY,
-  o_orderdate AS O_ORDERDATE,
-  o_totalprice AS O_TOTALPRICE,
-  total_quantity AS TOTAL_QUANTITY
-FROM _t0_2
-ORDER BY
-  ordering_1 DESC,
-  ordering_2
->>>>>>> a57d0640
+  o_totalprice DESC,
+  o_orderdate
+LIMIT 10
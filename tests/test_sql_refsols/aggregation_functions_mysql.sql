--- conflicted
+++ resolved
@@ -30,14 +30,7 @@
       ) < ROW_NUMBER() OVER (PARTITION BY CUSTOMER.c_nationkey ORDER BY CUSTOMER.c_acctbal DESC)
       THEN CUSTOMER.c_acctbal
       ELSE NULL
-<<<<<<< HEAD
-    END AS expr_18,
-    CUSTOMER.c_acctbal,
-    CUSTOMER.c_nationkey,
-    _s1.n_rows
-=======
-    END AS expr_16
->>>>>>> 5be84e0c
+    END AS expr_18
   FROM tpch.CUSTOMER AS CUSTOMER
   LEFT JOIN _s1 AS _s1
     ON CUSTOMER.c_custkey = _s1.o_custkey
@@ -106,11 +99,7 @@
     SUM(n_rows) AS sum_n_rows
   FROM _t2
   GROUP BY
-<<<<<<< HEAD
-    15
-=======
     1
->>>>>>> 5be84e0c
 )
 SELECT
   COALESCE(_t1.sum_c_acctbal, 0) AS sum_value,

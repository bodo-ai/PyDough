--- conflicted
+++ resolved
@@ -4,13 +4,8 @@
   FROM main.calendar
 ), _s3 AS (
   SELECT
-<<<<<<< HEAD
-    COUNT() AS agg_2,
+    COUNT(*) AS agg_2,
     _s0.ca_dt AS calendar_day
-=======
-    COUNT(*) AS agg_2,
-    _s0.calendar_day
->>>>>>> 30d7d0e9
   FROM _t5 AS _s0
   JOIN main.devices AS devices
     ON _s0.ca_dt = DATE_TRUNC('DAY', CAST(devices.de_purchase_ts AS TIMESTAMP))
@@ -18,13 +13,8 @@
     _s0.ca_dt
 ), _s7 AS (
   SELECT
-<<<<<<< HEAD
-    COUNT() AS agg_5,
+    COUNT(*) AS agg_5,
     _s4.ca_dt AS calendar_day
-=======
-    COUNT(*) AS agg_5,
-    _s4.calendar_day
->>>>>>> 30d7d0e9
   FROM _t5 AS _s4
   JOIN main.incidents AS incidents
     ON _s4.ca_dt = DATE_TRUNC('DAY', CAST(incidents.in_error_report_ts AS TIMESTAMP))
@@ -34,22 +24,14 @@
   SELECT
     SUM(_s3.agg_2) AS agg_4,
     SUM(_s7.agg_5) AS agg_7,
-<<<<<<< HEAD
-    EXTRACT(YEAR FROM _t5.ca_dt) AS year
-=======
-    EXTRACT(YEAR FROM CAST(_t5.calendar_day AS DATETIME)) AS year
->>>>>>> 30d7d0e9
+    EXTRACT(YEAR FROM CAST(_t5.ca_dt AS DATETIME)) AS year
   FROM _t5 AS _t5
   LEFT JOIN _s3 AS _s3
     ON _s3.calendar_day = _t5.ca_dt
   LEFT JOIN _s7 AS _s7
     ON _s7.calendar_day = _t5.ca_dt
   GROUP BY
-<<<<<<< HEAD
-    EXTRACT(YEAR FROM _t5.ca_dt)
-=======
-    EXTRACT(YEAR FROM CAST(_t5.calendar_day AS DATETIME))
->>>>>>> 30d7d0e9
+    EXTRACT(YEAR FROM CAST(_t5.ca_dt AS DATETIME))
 ), _t0 AS (
   SELECT
     ROUND(
